<?xml version="1.0" ?>
<Prebuild version="1.7" xmlns="http://dnpb.sourceforge.net/schemas/prebuild-1.7.xsd">
  <Solution activeConfig="Debug" name="OpenSim" path="./" version="0.5.0-$Rev$">
    <Configuration name="Debug">
      <Options>
        <CompilerDefines>TRACE;DEBUG</CompilerDefines>
        <OptimizeCode>false</OptimizeCode>
        <CheckUnderflowOverflow>false</CheckUnderflowOverflow>
        <AllowUnsafe>true</AllowUnsafe>
        <WarningLevel>4</WarningLevel>
        <WarningsAsErrors>false</WarningsAsErrors>
        <SuppressWarnings/>
        <OutputPath>bin</OutputPath>
        <DebugInformation>true</DebugInformation>
        <IncrementalBuild>true</IncrementalBuild>
        <NoStdLib>false</NoStdLib>
      </Options>
    </Configuration>
    <Configuration name="Release">
      <Options>
        <CompilerDefines>TRACE</CompilerDefines>
        <OptimizeCode>true</OptimizeCode>
        <CheckUnderflowOverflow>false</CheckUnderflowOverflow>
        <AllowUnsafe>false</AllowUnsafe>
        <WarningLevel>4</WarningLevel>
        <WarningsAsErrors>false</WarningsAsErrors>
        <SuppressWarnings/>
        <OutputPath>bin</OutputPath>
        <DebugInformation>false</DebugInformation>
        <IncrementalBuild>true</IncrementalBuild>
        <NoStdLib>false</NoStdLib>
      </Options>
    </Configuration>

    <!-- Core OpenSim Projects -->
<!--
        <Project frameworkVersion="v4_0" name="OpenSim.Model" path="OpenSim/Model" type="Library">
          <Configuration name="Debug">
            <Options>
              <OutputPath>../../../bin/</OutputPath>
            </Options>
          </Configuration>
          <Configuration name="Release">
            <Options>
              <OutputPath>../../../bin/</OutputPath>
            </Options>
          </Configuration>

          <ReferencePath>../../../bin/</ReferencePath>
          <Reference name="System"/>
          <Reference name="System.Xml"/>
          <Files>
            <Match pattern="*.cs" recurse="true"/>
          </Files>
        </Project>
-->

    <Project frameworkVersion="v4_0" name="SmartThreadPool" path="ThirdParty/SmartThreadPool" type="Library">
      <Configuration name="Debug">
        <Options>
          <OutputPath>../../bin/</OutputPath>
        </Options>
      </Configuration>
      <Configuration name="Release">
        <Options>
          <OutputPath>../../bin/</OutputPath>
        </Options>
      </Configuration>

      <ReferencePath>../../bin/</ReferencePath>
      <Reference name="System"/>
      <Reference name="System.Xml"/>
      <Reference name="System.Data"/>
      <Reference name="System.Web"/>
      <Files>
        <Match pattern="*.cs" recurse="false"/>
      </Files>
    </Project>

    <Project frameworkVersion="v4_0" name="OpenSim.Framework" path="OpenSim/Framework" type="Library">
      <Configuration name="Debug">
        <Options>
          <OutputPath>../../bin/</OutputPath>
        </Options>
      </Configuration>
      <Configuration name="Release">
        <Options>
          <OutputPath>../../bin/</OutputPath>
        </Options>
      </Configuration>

      <ReferencePath>../../bin/</ReferencePath>
      <Reference name="System"/>
      <Reference name="System.Core"/>
      <Reference name="System.Xml"/>
      <Reference name="System.Data"/>
      <Reference name="System.Drawing"/>
      <Reference name="System.Web"/>
      <Reference name="OpenMetaverseTypes" path="../../bin/"/>
      <Reference name="OpenMetaverse" path="../../bin/"/>
      <Reference name="OpenMetaverse.StructuredData" path="../../bin/"/>
      <Reference name="XMLRPC" path="../../bin/"/>
      <!-- <Reference name="OpenSim.Framework.Console"/> -->
      <!-- <Reference name="OpenSim.Framework.Servers.HttpServer"/> -->
      <Reference name="Nini" path="../../bin/"/>
      <Reference name="log4net" path="../../bin/"/>
      <Reference name="Mono.Addins" path="../../bin/"/>
      <Reference name="SmartThreadPool"/>
      <Files>
        <Match pattern="*.cs" recurse="false"/>
        <Match path="Client" pattern="*.cs" recurse="true"/>
      </Files>
    </Project>

    <Project frameworkVersion="v4_0" name="OpenSim.Framework.Servers.HttpServer" path="OpenSim/Framework/Servers/HttpServer" type="Library">
      <Configuration name="Debug">
        <Options>
          <OutputPath>../../../../bin/</OutputPath>
        </Options>
      </Configuration>
      <Configuration name="Release">
        <Options>
          <OutputPath>../../../../bin/</OutputPath>
        </Options>
      </Configuration>

      <ReferencePath>../../../../bin/</ReferencePath>
      <Reference name="System"/>
      <Reference name="System.Core"/>
      <Reference name="System.Xml"/>
      <Reference name="System.Web"/>
      <Reference name="OpenSim.Framework"/>
      <Reference name="OpenMetaverse.StructuredData" path="../../../../bin/"/>
      <Reference name="OpenMetaverseTypes" path="../../../../bin/"/>
      <Reference name="XMLRPC" path="../../../../bin/"/>
      <Reference name="log4net" path="../../../../bin/"/>
      <Reference name="HttpServer_OpenSim" path="../../../../bin/"/>

      <Files>
        <Match pattern="*.cs" recurse="true">
          <Exclude pattern="Tests"/>

          <!-- on temporary suspension -->
          <Exclude pattern="OSHttpHandler\.cs"/>
          <Exclude pattern="OSHttpHttpHandler\.cs"/>
          <Exclude pattern="OSHttpRequestPump\.cs"/>
          <Exclude pattern="OSHttpRequestQueue\.cs"/>
          <Exclude pattern="OSHttpServer.*\.cs"/>
          <Exclude pattern="OSHttpXmlRpcHandler.*\.cs"/>
        </Match>
      </Files>
    </Project>

    <Project frameworkVersion="v4_0" name="OpenSim.Framework.Console" path="OpenSim/Framework/Console" type="Library">
      <Configuration name="Debug">
        <Options>
          <OutputPath>../../../bin/</OutputPath>
        </Options>
      </Configuration>
      <Configuration name="Release">
        <Options>
          <OutputPath>../../../bin/</OutputPath>
        </Options>
      </Configuration>

      <ReferencePath>../../../bin/</ReferencePath>
      <Reference name="System"/>
      <Reference name="System.Core"/>
      <Reference name="System.Xml"/>
      <Reference name="System.Web"/>
      <Reference name="log4net" path="../../../bin/"/>
      <Reference name="Nini" path="../../../bin/"/>
      <Reference name="OpenSim.Framework"/>
      <Reference name="OpenSim.Framework.Servers.HttpServer"/>
      <Reference name="OpenMetaverseTypes" path="../../../bin/"/>
      <Files>
        <Match pattern="*.cs" recurse="true"/>
      </Files>
    </Project>

    <Project frameworkVersion="v4_0" name="OpenSim.Services.Interfaces" path="OpenSim/Services/Interfaces" type="Library">
      <Configuration name="Debug">
        <Options>
          <OutputPath>../../../bin/</OutputPath>
        </Options>
      </Configuration>
      <Configuration name="Release">
        <Options>
          <OutputPath>../../../bin/</OutputPath>
        </Options>
      </Configuration>

      <ReferencePath>../../../bin/</ReferencePath>
      <Reference name="System"/>
      <Reference name="OpenMetaverseTypes" path="../../../bin/"/>
      <Reference name="OpenMetaverse" path="../../../bin/"/>
      <Reference name="OpenMetaverse.StructuredData" path="../../../bin/"/>
      <Reference name="OpenSim.Framework"/>
      <Reference name="OpenSim.Framework.Console"/>
      <Reference name="OpenSim.Framework.Servers.HttpServer"/>
      <Reference name="Nini" path="../../../bin/"/>
      <Reference name="log4net" path="../../../bin/"/>

      <Files>
        <Match pattern="*.cs" recurse="true"/>
      </Files>
    </Project>

    <Project frameworkVersion="v4_0" name="OpenSim.Framework.Serialization" path="OpenSim/Framework/Serialization" type="Library">
      <Configuration name="Debug">
        <Options>
          <OutputPath>../../../bin/</OutputPath>
        </Options>
      </Configuration>
      <Configuration name="Release">
        <Options>
          <OutputPath>../../../bin/</OutputPath>
        </Options>
      </Configuration>

      <ReferencePath>../../../bin/</ReferencePath>
      <Reference name="System"/>
      <Reference name="System.Core"/>
      <Reference name="System.Xml"/>
      <Reference name="log4net" path="../../../bin/"/>
      <Reference name="OpenMetaverse" path="../../../bin/"/>
      <Reference name="OpenMetaverseTypes" path="../../../bin/"/>
      <Reference name="OpenSim.Framework"/>
      <Reference name="OpenSim.Services.Interfaces"/>

      <Files>
        <Match pattern="*.cs" recurse="true">
          <Exclude name="Tests" pattern="Tests"/>
        </Match>
      </Files>
    </Project>

    <Project frameworkVersion="v4_0" name="OpenSim.Framework.Statistics" path="OpenSim/Framework/Statistics" type="Library">
      <Configuration name="Debug">
        <Options>
          <OutputPath>../../../bin/</OutputPath>
        </Options>
      </Configuration>
      <Configuration name="Release">
        <Options>
          <OutputPath>../../../bin/</OutputPath>
        </Options>
      </Configuration>

      <ReferencePath>../../../bin/</ReferencePath>
      <Reference name="System"/>
      <Reference name="OpenMetaverseTypes" path="../../../bin/"/>
      <Reference name="OpenMetaverse" path="../../../bin/"/>
      <Reference name="OpenMetaverse.StructuredData" path="../../../bin/"/>
      <Reference name="OpenSim.Framework"/>

      <Files>
        <Match pattern="*.cs" recurse="true"/>
      </Files>
    </Project>

    <Project frameworkVersion="v4_0" name="OpenSim.Data" path="OpenSim/Data" type="Library">
      <Configuration name="Debug">
        <Options>
          <OutputPath>../../bin/</OutputPath>
        </Options>
      </Configuration>
      <Configuration name="Release">
        <Options>
          <OutputPath>../../bin/</OutputPath>
        </Options>
      </Configuration>

      <ReferencePath>../../bin/</ReferencePath>
      <Reference name="System"/>
      <Reference name="System.Xml"/>
      <Reference name="System.Data"/>
      <Reference name="XMLRPC" path="../../bin/"/>
      <Reference name="OpenMetaverse" path="../../bin/"/>
      <Reference name="OpenMetaverseTypes" path="../../bin/"/>
      <Reference name="OpenSim.Framework"/>
      <Reference name="log4net" path="../../bin/"/>
      <Reference name="Mono.Addins" path="../../bin/"/>
      <Files>
        <Match pattern="*.cs" recurse="false"/>
        <Match pattern="Properties/*.cs" recurse="false"/>
        <Match buildAction="EmbeddedResource" path="Resources" pattern="*.addin.xml" recurse="true"/>
      </Files>
    </Project>

    <Project frameworkVersion="v4_0" name="OpenSim.Framework.Configuration.XML" path="OpenSim/Framework/Configuration/XML" type="Library">
      <Configuration name="Debug">
        <Options>
          <OutputPath>../../../../bin/</OutputPath>
        </Options>
      </Configuration>
      <Configuration name="Release">
        <Options>
          <OutputPath>../../../../bin/</OutputPath>
        </Options>
      </Configuration>

      <ReferencePath>../../../../bin/</ReferencePath>
      <Reference name="System"/>
      <Reference name="System.Xml"/>
      <Reference name="OpenMetaverseTypes" path="../../../../bin/"/>
      <Reference name="XMLRPC" path="../../../../bin/"/>
      <Reference name="OpenSim.Framework"/>
      <Reference name="OpenSim.Framework.Console"/>
      <Reference name="OpenSim.Data"/>
      <Files>
        <Match pattern="*.cs" recurse="true"/>
      </Files>
    </Project>

    <Project frameworkVersion="v4_0" name="OpenSim.Framework.Configuration.HTTP" path="OpenSim/Framework/Configuration/HTTP" type="Library">
      <Configuration name="Debug">
        <Options>
          <OutputPath>../../../../bin/</OutputPath>
        </Options>
      </Configuration>
      <Configuration name="Release">
        <Options>
          <OutputPath>../../../../bin/</OutputPath>
        </Options>
      </Configuration>

      <ReferencePath>../../../../bin/</ReferencePath>
      <Reference name="System"/>
      <Reference name="System.Xml"/>
      <Reference name="OpenMetaverseTypes" path="../../../../bin/"/>
      <Reference name="XMLRPC" path="../../../../bin/"/>
      <Reference name="OpenSim.Framework"/>
      <Reference name="OpenSim.Framework.Console"/>
      <Reference name="OpenSim.Framework.Configuration.XML"/>
      <Reference name="OpenSim.Data"/>
      <Reference name="log4net" path="../../../../bin/"/>
      <Files>
        <Match pattern="*.cs" recurse="true"/>
      </Files>
    </Project>

    <Project frameworkVersion="v4_0" name="OpenSim.Framework.AssetLoader.Filesystem" path="OpenSim/Framework/AssetLoader/Filesystem" type="Library">
      <Configuration name="Debug">
        <Options>
          <OutputPath>../../../../bin/</OutputPath>
        </Options>
      </Configuration>
      <Configuration name="Release">
        <Options>
          <OutputPath>../../../../bin/</OutputPath>
        </Options>
      </Configuration>

      <ReferencePath>../../../../bin/</ReferencePath>
      <Reference name="System"/>
      <Reference name="System.Xml"/>
      <Reference name="OpenSim.Framework.Console"/>
      <Reference name="OpenSim.Framework"/>
      <Reference name="OpenMetaverseTypes" path="../../../../bin/"/>
      <Reference name="Nini" path="../../../../bin/"/>
      <Reference name="log4net" path="../../../../bin/"/>
      <Files>
        <Match pattern="*.cs" recurse="true"/>
      </Files>
    </Project>

    <Project frameworkVersion="v4_0" name="OpenSim.Framework.RegionLoader.Web" path="OpenSim/Framework/RegionLoader/Web" type="Library">
      <Configuration name="Debug">
        <Options>
          <OutputPath>../../../../bin/</OutputPath>
        </Options>
      </Configuration>
      <Configuration name="Release">
        <Options>
          <OutputPath>../../../../bin/</OutputPath>
        </Options>
      </Configuration>

      <ReferencePath>../../../../bin/</ReferencePath>
      <Reference name="System"/>
      <Reference name="System.Xml"/>
      <Reference name="OpenMetaverseTypes" path="../../../../bin/"/>
      <Reference name="XMLRPC" path="../../../../bin/"/>
      <Reference name="OpenSim.Framework"/>
      <Reference name="OpenSim.Framework.Console"/>
      <Reference name="Nini" path="../../../../bin/"/>
      <Reference name="log4net" path="../../../../bin/"/>
      <Files>
        <Match pattern="*.cs" recurse="true"/>
      </Files>
    </Project>

    <Project frameworkVersion="v4_0" name="OpenSim.Framework.RegionLoader.Filesystem" path="OpenSim/Framework/RegionLoader/Filesystem" type="Library">
      <Configuration name="Debug">
        <Options>
          <OutputPath>../../../../bin/</OutputPath>
        </Options>
      </Configuration>
      <Configuration name="Release">
        <Options>
          <OutputPath>../../../../bin/</OutputPath>
        </Options>
      </Configuration>

      <ReferencePath>../../../../bin/</ReferencePath>
      <Reference name="System"/>
      <Reference name="System.Xml"/>
      <Reference name="OpenMetaverseTypes" path="../../../../bin/"/>
      <Reference name="log4net" path="../../../../bin/"/>
      <Reference name="XMLRPC" path="../../../../bin/"/>
      <Reference name="OpenSim.Framework"/>
      <Reference name="OpenSim.Framework.Console"/>
      <Reference name="Nini" path="../../../../bin/"/>
      <Files>
        <Match pattern="*.cs" recurse="true"/>
      </Files>
    </Project>

    <Project frameworkVersion="v4_0" name="OpenSim.Framework.Servers" path="OpenSim/Framework/Servers" type="Library">
      <Configuration name="Debug">
        <Options>
          <OutputPath>../../../bin/</OutputPath>
        </Options>
      </Configuration>
      <Configuration name="Release">
        <Options>
          <OutputPath>../../../bin/</OutputPath>
        </Options>
      </Configuration>

      <ReferencePath>../../../bin/</ReferencePath>
      <Reference name="System"/>
      <Reference name="System.Xml"/>
      <Reference name="OpenSim.Data"/>
      <Reference name="OpenSim.Framework"/>
      <Reference name="OpenSim.Framework.Servers.HttpServer"/>
      <Reference name="OpenSim.Framework.Console"/>
      <Reference name="OpenSim.Framework.Statistics"/>
      <Reference name="OpenMetaverse.StructuredData" path="../../../bin/"/>
      <Reference name="OpenMetaverseTypes" path="../../../bin/"/>
      <Reference name="XMLRPC" path="../../../bin/"/>
      <Reference name="log4net" path="../../../bin/"/>
      <Reference name="HttpServer_OpenSim" path="../../../bin/"/>

      <Files>
        <Match pattern="*.cs" recurse="false">
        </Match>
      </Files>
    </Project>

    <Project frameworkVersion="v4_0" name="OpenSim.Region.Physics.Manager" path="OpenSim/Region/Physics/Manager" type="Library">
      <Configuration name="Debug">
        <Options>
          <OutputPath>../../../../bin/</OutputPath>
        </Options>
      </Configuration>
      <Configuration name="Release">
        <Options>
          <OutputPath>../../../../bin/</OutputPath>
        </Options>
      </Configuration>

      <ReferencePath>../../../../bin/</ReferencePath>
      <Reference name="System"/>
      <Reference name="System.Xml"/>
      <Reference name="OpenMetaverseTypes" path="../../../../bin/"/>
      <Reference name="OpenSim.Framework"/>
      <Reference name="OpenSim.Framework.Console"/>
      <Reference name="nunit.framework" path="../../../../bin/"/>
      <Reference name="Nini" path="../../../../bin/"/>
      <Reference name="log4net" path="../../../../bin/"/>

      <Files>
        <Match pattern="*.cs" recurse="false"/>
      </Files>
    </Project>

    <!-- Physics Plug-ins -->
    <Project frameworkVersion="v4_0" name="OpenSim.Region.Physics.BasicPhysicsPlugin" path="OpenSim/Region/Physics/BasicPhysicsPlugin" type="Library">
      <Configuration name="Debug">
        <Options>
          <OutputPath>../../../../bin/Physics/</OutputPath>
        </Options>
      </Configuration>
      <Configuration name="Release">
        <Options>
          <OutputPath>../../../../bin/Physics/</OutputPath>
        </Options>
      </Configuration>

      <ReferencePath>../../../../bin/</ReferencePath>
      <Reference name="System"/>
      <Reference name="OpenMetaverseTypes" path="../../../../bin/"/>
      <Reference name="Nini" path="../../../../bin/"/>
      <Reference name="OpenSim.Framework"/>
      <Reference name="OpenSim.Region.Physics.Manager"/>
      <Files>
        <Match pattern="*.cs" recurse="true"/>
      </Files>
    </Project>

    <Project frameworkVersion="v4_0" name="OpenSim.Region.Physics.POSPlugin" path="OpenSim/Region/Physics/POSPlugin" type="Library">
      <Configuration name="Debug">
        <Options>
          <OutputPath>../../../../bin/Physics/</OutputPath>
        </Options>
      </Configuration>
      <Configuration name="Release">
        <Options>
          <OutputPath>../../../../bin/Physics/</OutputPath>
        </Options>
      </Configuration>

      <ReferencePath>../../../../bin/</ReferencePath>
      <Reference name="System"/>
      <Reference name="OpenMetaverseTypes" path="../../../../bin/"/>
      <Reference name="Nini" path="../../../../bin/"/>
      <Reference name="OpenSim.Framework"/>
      <Reference name="OpenSim.Region.Physics.Manager"/>
      <Files>
        <Match pattern="*.cs" recurse="true"/>
      </Files>
    </Project>

    <Project frameworkVersion="v4_0" name="OpenSim.Region.Physics.OdePlugin" path="OpenSim/Region/Physics/OdePlugin" type="Library">
      <Configuration name="Debug">
        <Options>
          <OutputPath>../../../../bin/Physics/</OutputPath>
        </Options>
      </Configuration>
      <Configuration name="Release">
        <Options>
          <OutputPath>../../../../bin/Physics/</OutputPath>
        </Options>
      </Configuration>

      <ReferencePath>../../../../bin/</ReferencePath>
      <Reference name="System"/>
      <Reference name="System.Core"/>
      <Reference name="OpenMetaverseTypes" path="../../../../bin/"/>
      <Reference name="Nini" path="../../../../bin/"/>
      <Reference name="OpenSim.Framework"/>
      <Reference name="OpenSim.Framework.Console"/>
      <Reference name="OpenSim.Region.Physics.Manager"/>
      <Reference name="Ode.NET" path="../../../../bin/"/>
      <Reference name="log4net" path="../../../../bin/"/>

      <Files>
        <Match pattern="*.cs" recurse="true">
          <Exclude name="Tests" pattern="Tests"/>
        </Match>
      </Files>
    </Project>

<<<<<<< HEAD
    <Project frameworkVersion="v4_0" name="OpenSim.Region.Physics.ConvexDecompositionDotNet" path="OpenSim/Region/Physics/ConvexDecompositionDotNet" type="Library">
      <Configuration name="Debug">
        <Options>
          <OutputPath>../../../../bin/</OutputPath>
        </Options>
      </Configuration>
      <Configuration name="Release">
        <Options>
          <OutputPath>../../../../bin/</OutputPath>
        </Options>
      </Configuration>

      <ReferencePath>../../../../bin/</ReferencePath>
      <Reference name="System"/>
      <Reference name="System.Core"/>
      <Reference name="System.Data"/>
      <Reference name="System.Xml"/>

      <Files>
        <Match pattern="*.cs" recurse="true">
          <Exclude name="Tests" pattern="Tests"/>
        </Match>
      </Files>
    </Project>

 <Project frameworkVersion="v4_0" name="OpenSim.Region.Physics.ChOdePlugin" path="OpenSim/Region/Physics/ChOdePlugin" type="Library">
      <Configuration name="Debug">
        <Options>
          <OutputPath>../../../../bin/Physics/</OutputPath>
        </Options>
      </Configuration>
      <Configuration name="Release">
        <Options>
          <OutputPath>../../../../bin/Physics/</OutputPath>
        </Options>
      </Configuration>

      <ReferencePath>../../../../bin/</ReferencePath>
      <Reference name="System"/>
      <Reference name="System.Core"/>
      <Reference name="OpenMetaverseTypes.dll"/>
      <Reference name="Nini.dll" />
      <Reference name="OpenSim.Framework"/>
      <Reference name="OpenSim.Framework.Console"/>
      <Reference name="OpenSim.Region.Physics.Manager"/>
      <Reference name="OpenSim.Region.Physics.ConvexDecompositionDotNet"/>
      <Reference name="Ode.NET.dll" />    
      <Reference name="log4net.dll"/>

      <Files>
        <Match pattern="*.cs" recurse="true">
          <Exclude name="Tests" pattern="Tests"/>
        </Match>
      </Files>
    </Project>

   <Project frameworkVersion="v4_0" name="OpenSim.Region.Physics.UbitOdePlugin" path="OpenSim/Region/Physics/UbitOdePlugin" type="Library">
      <Configuration name="Debug">
        <Options>
          <OutputPath>../../../../bin/Physics/</OutputPath>
        </Options>
      </Configuration>
      <Configuration name="Release">
        <Options>
          <OutputPath>../../../../bin/Physics/</OutputPath>
        </Options>
      </Configuration>

      <ReferencePath>../../../../bin/</ReferencePath>
      <Reference name="System"/>
      <Reference name="System.Core"/>
      <Reference name="OpenMetaverseTypes" path="../../../../bin/"/>
      <Reference name="Nini" path="../../../../bin/"/>

      <Reference name="OpenSim.Framework"/>
      <Reference name="OpenSim.Framework.Console"/>
      <Reference name="OpenSim.Region.Physics.Manager"/>
      <Reference name="OpenSim.Region.Physics.ConvexDecompositionDotNet"/>
      <Reference name="log4net" path="../../../../bin/"/>

      <Files>
        <Match pattern="*.cs" recurse="true">
          <Exclude name="Tests" pattern="Tests"/>
        </Match>
      </Files>
    </Project>	
	
    <Project frameworkVersion="v4_0" name="OpenSim.Region.Physics.BulletSPlugin" path="OpenSim/Region/Physics/BulletSPlugin" type="Library">
      <Configuration name="Debug">
        <Options>
          <OutputPath>../../../../bin/Physics/</OutputPath>
        </Options>
      </Configuration>
      <Configuration name="Release">
        <Options>
          <OutputPath>../../../../bin/Physics/</OutputPath>
        </Options>
      </Configuration>

      <ReferencePath>../../../../bin/</ReferencePath>
      <Reference name="System"/>
      <Reference name="System.Core"/>
      <Reference name="System.Xml"/>
      <Reference name="OpenMetaverseTypes" path="../../../../bin/"/>
      <Reference name="Nini.dll"  path="../../../../bin/"/>
      <Reference name="OpenSim.Framework"/>
      <Reference name="OpenSim.Region.Framework"/>
      <Reference name="OpenSim.Region.CoreModules"/>
      <Reference name="OpenSim.Framework.Console"/>
      <Reference name="OpenSim.Region.Physics.Manager"/>
      <Reference name="OpenSim.Region.Physics.ConvexDecompositionDotNet"/>
      <Reference name="log4net.dll" path="../../../../bin/"/>

      <Files>
        <Match pattern="*.cs" recurse="true">
          <Exclude name="Tests" pattern="Tests"/>
        </Match>
      </Files>
    </Project>

    <Project frameworkVersion="v4_0" name="OpenSim.Region.Physics.Meshing" path="OpenSim/Region/Physics/Meshing" type="Library">
      <Configuration name="Debug">
        <Options>
          <OutputPath>../../../../bin/Physics/</OutputPath>
        </Options>
      </Configuration>
      <Configuration name="Release">
        <Options>
          <OutputPath>../../../../bin/Physics/</OutputPath>
        </Options>
      </Configuration>

      <ReferencePath>../../../../bin/</ReferencePath>
      <Reference name="System"/>
      <Reference name="System.Drawing"/>
      <Reference name="CSJ2K" path="../../../../bin/"/>
      <Reference name="OpenMetaverseTypes" path="../../../../bin/"/>
      <Reference name="OpenMetaverse" path="../../../../bin/"/>
      <Reference name="OpenMetaverse.StructuredData" path="../../../../bin/"/>
      <Reference name="Nini" path="../../../../bin/"/>
      <Reference name="OpenSim.Framework"/>
      <Reference name="OpenSim.Framework.Console"/>
      <Reference name="OpenSim.Region.Physics.Manager"/>
      <Reference name="log4net" path="../../../../bin/"/>
      <Reference name="zlib.net" path="../../../../bin/"/>

      <Files>
        <Match pattern="*.cs" recurse="true"/>
      </Files>
    </Project>

    <Project frameworkVersion="v4_0" name="OpenSim.Region.Physics.UbitMeshing" path="OpenSim/Region/Physics/UbitMeshing" type="Library">
=======
    <Project frameworkVersion="v3_5" name="OpenSim.Region.Physics.Meshing" path="OpenSim/Region/Physics/Meshing" type="Library">
>>>>>>> ac612e21
      <Configuration name="Debug">
        <Options>
          <OutputPath>../../../../bin/Physics/</OutputPath>
        </Options>
      </Configuration>
      <Configuration name="Release">
        <Options>
          <OutputPath>../../../../bin/Physics/</OutputPath>
        </Options>
      </Configuration>

      <ReferencePath>../../../../bin/</ReferencePath>
      <Reference name="System"/>
      <Reference name="System.Drawing"/>
      <Reference name="CSJ2K" path="../../../../bin/"/>
      <Reference name="OpenMetaverseTypes" path="../../../../bin/"/>
      <Reference name="OpenMetaverse" path="../../../../bin/"/>
      <Reference name="OpenMetaverse.StructuredData" path="../../../../bin/"/>
      <Reference name="Nini" path="../../../../bin/"/>
      <Reference name="OpenSim.Framework"/>
      <Reference name="OpenSim.Framework.Console"/>
      <Reference name="OpenSim.Region.Physics.Manager"/>
      <Reference name="OpenSim.Region.Physics.ConvexDecompositionDotNet"/>
      <Reference name="log4net" path="../../../../bin/"/>
      <Reference name="zlib.net" path="../../../../bin/"/>

      <Files>
        <Match pattern="*.cs" recurse="true"/>
      </Files>
    </Project>

    <Project frameworkVersion="v4_0" name="OpenSim.Capabilities" path="OpenSim/Capabilities" type="Library">
      <Configuration name="Debug">
        <Options>
          <OutputPath>../../bin/</OutputPath>
        </Options>
      </Configuration>
      <Configuration name="Release">
        <Options>
          <OutputPath>../../bin/</OutputPath>
        </Options>
      </Configuration>

      <ReferencePath>../../bin/</ReferencePath>
      <Reference name="System"/>
      <Reference name="System.Xml"/>
      <Reference name="System.Web"/>
      <Reference name="OpenSim.Framework"/>
      <Reference name="OpenSim.Framework.Servers"/>
      <Reference name="OpenSim.Framework.Servers.HttpServer"/>
      <Reference name="OpenSim.Framework.Statistics"/>
      <Reference name="OpenSim.Services.Interfaces"/>
      <Reference name="OpenMetaverse" path="../../bin/"/>
      <Reference name="OpenMetaverseTypes" path="../../bin/"/>
      <Reference name="Nini" path="../../bin/"/>
      <Reference name="log4net" path="../../bin/"/>

      <Files>
        <Match pattern="*.cs" recurse="false">
          <Exclude name="Tests" pattern="Tests"/>
        </Match>
        <Match buildAction="EmbeddedResource" path="Resources" pattern="*.addin.xml" recurse="true"/>
      </Files>
    </Project>


    <Project frameworkVersion="v4_0" name="OpenSim.Framework.Communications" path="OpenSim/Framework/Communications" type="Library">
      <Configuration name="Debug">
        <Options>
          <OutputPath>../../../bin/</OutputPath>
        </Options>
      </Configuration>
      <Configuration name="Release">
        <Options>
          <OutputPath>../../../bin/</OutputPath>
        </Options>
      </Configuration>

      <ReferencePath>../../../bin/</ReferencePath>
      <Reference name="System"/>
      <Reference name="System.Xml"/>
      <Reference name="System.Web"/>
      <Reference name="OpenSim.Framework"/>
      <Reference name="OpenSim.Framework.AssetLoader.Filesystem"/>
      <Reference name="OpenSim.Data"/>
      <Reference name="OpenSim.Framework.Servers"/>
      <Reference name="OpenSim.Framework.Servers.HttpServer"/>
      <Reference name="OpenSim.Framework.Console"/>
      <Reference name="OpenSim.Framework.Statistics"/>
      <Reference name="OpenSim.Services.Interfaces"/>
      <Reference name="OpenMetaverseTypes" path="../../../bin/"/>
      <Reference name="OpenMetaverse.StructuredData" path="../../../bin/"/>
      <!-- FIXME: The OpenMetaverse.dll reference can be dropped when the TransferRequestPacket reference is removed from the code -->
      <Reference name="OpenMetaverse" path="../../../bin/"/>
      <Reference name="Nini" path="../../../bin/"/>
      <Reference name="XMLRPC" path="../../../bin/"/>
      <Reference name="log4net" path="../../../bin/"/>

      <Files>
        <Match pattern="*.cs" recurse="true">
          <Exclude name="Tests" pattern="Tests"/>
        </Match>
        <Match buildAction="EmbeddedResource" path="Resources" pattern="*.addin.xml" recurse="true"/>
      </Files>
    </Project>


    <Project frameworkVersion="v4_0" name="OpenSim.Region.Framework" path="OpenSim/Region/Framework" type="Library">
      <Configuration name="Debug">
        <Options>
          <OutputPath>../../../bin/</OutputPath>
        </Options>
      </Configuration>
      <Configuration name="Release">
        <Options>
          <OutputPath>../../../bin/</OutputPath>
        </Options>
      </Configuration>

      <ReferencePath>../../../bin/</ReferencePath>
      <Reference name="System"/>
      <Reference name="System.Core"/>
      <Reference name="System.Xml"/>
      <Reference name="System.Drawing"/>
      <Reference name="System.Web"/>
      <Reference name="OpenMetaverseTypes" path="../../../bin/"/>
      <Reference name="OpenMetaverse.StructuredData" path="../../../bin/"/>
      <Reference name="OpenMetaverse" path="../../../bin/"/>
      <Reference name="OpenSim.Services.Interfaces"/>
      <Reference name="OpenSim.Framework"/>
      <Reference name="OpenSim.Capabilities"/>
      <Reference name="OpenSim.Framework.Communications"/>
      <Reference name="OpenSim.Data"/>
      <Reference name="OpenSim.Framework.Console"/>
      <Reference name="OpenSim.Framework.Serialization"/>
      <Reference name="OpenSim.Framework.Servers"/>
      <Reference name="OpenSim.Framework.Servers.HttpServer"/>
      <Reference name="OpenSim.Framework.Statistics"/>
      <Reference name="OpenSim.Region.Physics.Manager"/>

      <!-- For scripting in funny languages by default -->
      <Reference name="XMLRPC" path="../../../bin/"/>
      <Reference name="OpenSim.Framework.Communications"/>
      <Reference name="Nini" path="../../../bin/"/>
      <Reference name="log4net" path="../../../bin/"/>
      <Reference name="DotNetOpenMail" path="../../../bin/"/>
      <Reference name="Mono.Addins" path="../../../bin/"/>

      <Files>
        <Match pattern="*.cs" recurse="true">
          <Exclude name="Tests" pattern="Tests"/>
        </Match>
      </Files>
    </Project>

    <!-- OpenSim.Framework.Communications -->

    <!-- OGS projects -->


    <Project frameworkVersion="v4_0" name="OpenSim.Server.Base" path="OpenSim/Server/Base" type="Library">
      <Configuration name="Debug">
        <Options>
          <OutputPath>../../../bin/</OutputPath>
        </Options>
      </Configuration>
      <Configuration name="Release">
        <Options>
          <OutputPath>../../../bin/</OutputPath>
        </Options>
      </Configuration>

      <ReferencePath>../../../bin/</ReferencePath>
      <Reference name="System"/>
      <Reference name="System.Xml"/>
      <Reference name="System.Web"/>
      <Reference name="OpenMetaverseTypes" path="../../../bin/"/>
      <Reference name="OpenMetaverse" path="../../../bin/"/>
      <Reference name="OpenSim.Framework"/>
      <Reference name="OpenSim.Framework.Console"/>
      <Reference name="OpenSim.Framework.Servers"/>
      <Reference name="OpenSim.Framework.Servers.HttpServer"/>
      <Reference name="Nini" path="../../../bin/"/>
      <Reference name="log4net" path="../../../bin/"/>

      <Files>
        <Match pattern="*.cs" recurse="true"/>
      </Files>
    </Project>

    <Project frameworkVersion="v4_0" name="OpenSim.Services.Base" path="OpenSim/Services/Base" type="Library">
      <Configuration name="Debug">
        <Options>
          <OutputPath>../../../bin/</OutputPath>
        </Options>
      </Configuration>
      <Configuration name="Release">
        <Options>
          <OutputPath>../../../bin/</OutputPath>
        </Options>
      </Configuration>

      <ReferencePath>../../../bin/</ReferencePath>
      <Reference name="System"/>
      <Reference name="OpenMetaverseTypes" path="../../../bin/"/>
      <Reference name="OpenMetaverse" path="../../../bin/"/>
      <Reference name="OpenSim.Framework"/>
      <Reference name="OpenSim.Framework.Console"/>
      <Reference name="OpenSim.Services.Interfaces"/>
      <Reference name="Nini" path="../../../bin/"/>
      <Reference name="log4net" path="../../../bin/"/>

      <Files>
        <Match pattern="*.cs" recurse="true"/>
      </Files>
    </Project>

    <Project frameworkVersion="v4_0" name="OpenSim.Services.UserAccountService" path="OpenSim/Services/UserAccountService" type="Library">
      <Configuration name="Debug">
        <Options>
          <OutputPath>../../../bin/</OutputPath>
        </Options>
      </Configuration>
      <Configuration name="Release">
        <Options>
          <OutputPath>../../../bin/</OutputPath>
        </Options>
      </Configuration>

      <ReferencePath>../../../bin/</ReferencePath>
      <Reference name="System"/>
      <Reference name="System.Web"/>
      <Reference name="OpenMetaverseTypes" path="../../../bin/"/>
      <Reference name="OpenMetaverse" path="../../../bin/"/>
      <Reference name="OpenSim.Framework"/>
      <Reference name="OpenSim.Framework.Console"/>
      <Reference name="OpenSim.Framework.Servers.HttpServer"/>
      <Reference name="OpenSim.Services.Interfaces"/>
      <Reference name="OpenSim.Services.Base"/>
      <Reference name="OpenSim.Data"/>
      <Reference name="Nini" path="../../../bin/"/>
      <Reference name="log4net" path="../../../bin/"/>

      <Files>
        <Match pattern="*.cs" recurse="true"/>
      </Files>
    </Project>

    <Project frameworkVersion="v4_0" name="OpenSim.Services.FriendsService" path="OpenSim/Services/Friends" type="Library">
      <Configuration name="Debug">
        <Options>
          <OutputPath>../../../bin/</OutputPath>
        </Options>
      </Configuration>
      <Configuration name="Release">
        <Options>
          <OutputPath>../../../bin/</OutputPath>
        </Options>
      </Configuration>

      <ReferencePath>../../../bin/</ReferencePath>
      <Reference name="System"/>
      <Reference name="System.Web"/>
      <Reference name="OpenMetaverseTypes" path="../../../bin/"/>
      <Reference name="OpenMetaverse" path="../../../bin/"/>
      <Reference name="OpenSim.Framework"/>
      <Reference name="OpenSim.Framework.Console"/>
      <Reference name="OpenSim.Framework.Servers.HttpServer"/>
      <Reference name="OpenSim.Services.Interfaces"/>
      <Reference name="OpenSim.Services.Base"/>
      <Reference name="OpenSim.Data"/>
      <Reference name="Nini" path="../../../bin/"/>
      <Reference name="log4net" path="../../../bin/"/>

      <Files>
        <Match pattern="*.cs" recurse="true"/>
      </Files>
    </Project>

    <Project frameworkVersion="v4_0" name="OpenSim.Services.Connectors" path="OpenSim/Services/Connectors" type="Library">
      <Configuration name="Debug">
        <Options>
          <OutputPath>../../../bin/</OutputPath>
        </Options>
      </Configuration>
      <Configuration name="Release">
        <Options>
          <OutputPath>../../../bin/</OutputPath>
        </Options>
      </Configuration>

      <ReferencePath>../../../bin/</ReferencePath>
      <Reference name="System"/>
      <Reference name="System.Core"/>
      <Reference name="System.Web"/>
      <Reference name="System.Xml"/>
      <Reference name="System.Drawing"/>
      <Reference name="OpenMetaverseTypes" path="../../../bin/"/>
      <Reference name="OpenMetaverse" path="../../../bin/"/>
      <Reference name="OpenMetaverse.StructuredData" path="../../../bin/"/>
      <Reference name="OpenSim.Data"/>
      <Reference name="OpenSim.Framework"/>
      <Reference name="OpenSim.Framework.Communications"/>
      <Reference name="OpenSim.Framework.Console"/>
      <Reference name="OpenSim.Region.Framework"/>
      <Reference name="OpenSim.Server.Base"/>
      <Reference name="OpenSim.Services.Base"/>
      <Reference name="OpenSim.Services.Interfaces"/>
      <Reference name="Mono.Addins" path="../../../bin/"/>
      <Reference name="Nini" path="../../../bin/"/>
      <Reference name="log4net" path="../../../bin/"/>
      <Reference name="XMLRPC" path="../../../bin/"/>

      <Files>
        <Match pattern="*.cs" recurse="true"/>
      </Files>
    </Project>

    <Project frameworkVersion="v4_0" name="OpenSim.Services.AssetService" path="OpenSim/Services/AssetService" type="Library">
      <Configuration name="Debug">
        <Options>
          <OutputPath>../../../bin/</OutputPath>
        </Options>
      </Configuration>
      <Configuration name="Release">
        <Options>
          <OutputPath>../../../bin/</OutputPath>
        </Options>
      </Configuration>

      <ReferencePath>../../../bin/</ReferencePath>
      <Reference name="System"/>
      <Reference name="OpenMetaverseTypes" path="../../../bin/"/>
      <Reference name="OpenMetaverse" path="../../../bin/"/>
      <Reference name="OpenSim.Framework"/>
      <Reference name="OpenSim.Framework.Console"/>
      <Reference name="OpenSim.Framework.Servers.HttpServer"/>
      <Reference name="OpenSim.Services.Interfaces"/>
      <Reference name="OpenSim.Services.Base"/>
      <Reference name="OpenSim.Services.Connectors"/>
      <Reference name="OpenSim.Data"/>
      <Reference name="Nini" path="../../../bin/"/>
      <Reference name="log4net" path="../../../bin/"/>

      <Files>
        <Match pattern="*.cs" recurse="true"/>
      </Files>
    </Project>
    
    <Project frameworkVersion="v4_0" name="OpenSim.Services.AuthorizationService" path="OpenSim/Services/AuthorizationService" type="Library">
      <Configuration name="Debug">
        <Options>
          <OutputPath>../../../bin/</OutputPath>
        </Options>
      </Configuration>
      <Configuration name="Release">
        <Options>
          <OutputPath>../../../bin/</OutputPath>
        </Options>
      </Configuration>

      <ReferencePath>../../../bin/</ReferencePath>
      <Reference name="System"/>
      <Reference name="OpenMetaverseTypes" path="../../../bin/"/>
      <Reference name="OpenMetaverse" path="../../../bin/"/>
      <Reference name="OpenSim.Framework"/>
      <Reference name="OpenSim.Framework.Console"/>
      <Reference name="OpenSim.Framework.Servers.HttpServer"/>
      <Reference name="OpenSim.Services.Interfaces"/>
      <Reference name="OpenSim.Services.Base"/>
      <Reference name="OpenSim.Services.Connectors"/>
      <Reference name="OpenSim.Data"/>
      <Reference name="Nini" path="../../../bin/"/>
      <Reference name="log4net" path="../../../bin/"/>

      <Files>
        <Match pattern="*.cs" recurse="true"/>
      </Files>
    </Project>

    <Project frameworkVersion="v4_0" name="OpenSim.Services.FreeswitchService" path="OpenSim/Services/FreeswitchService" type="Library">
      <Configuration name="Debug">
        <Options>
          <OutputPath>../../../bin/</OutputPath>
        </Options>
      </Configuration>
      <Configuration name="Release">
        <Options>
          <OutputPath>../../../bin/</OutputPath>
        </Options>
      </Configuration>

      <ReferencePath>../../../bin/</ReferencePath>
      <Reference name="System"/>
      <Reference name="OpenMetaverseTypes" path="../../../bin/"/>
      <Reference name="OpenMetaverse.StructuredData" path="../../../bin/"/>
      <Reference name="OpenMetaverse" path="../../../bin/"/>
      <Reference name="OpenSim.Framework"/>
      <Reference name="OpenSim.Framework.Console"/>
      <Reference name="OpenSim.Framework.Servers.HttpServer"/>
      <Reference name="OpenSim.Services.Interfaces"/>
      <Reference name="OpenSim.Services.Base"/>
      <Reference name="OpenSim.Services.Connectors"/>
      <Reference name="OpenSim.Data"/>
      <Reference name="Nini" path="../../../bin/"/>
      <Reference name="log4net" path="../../../bin/"/>

      <Files>
        <Match pattern="*.cs" recurse="true"/>
      </Files>
    </Project>

    <Project frameworkVersion="v4_0" name="OpenSim.Services.AuthenticationService" path="OpenSim/Services/AuthenticationService" type="Library">
      <Configuration name="Debug">
        <Options>
          <OutputPath>../../../bin/</OutputPath>
        </Options>
      </Configuration>
      <Configuration name="Release">
        <Options>
          <OutputPath>../../../bin/</OutputPath>
        </Options>
      </Configuration>

      <ReferencePath>../../../bin/</ReferencePath>
      <Reference name="System"/>
      <Reference name="OpenMetaverseTypes" path="../../../bin/"/>
      <Reference name="OpenMetaverse" path="../../../bin/"/>
      <Reference name="OpenSim.Framework"/>
      <Reference name="OpenSim.Framework.Console"/>
      <Reference name="OpenSim.Framework.Servers.HttpServer"/>
      <Reference name="OpenSim.Server.Base"/>
      <Reference name="OpenSim.Services.Interfaces"/>
      <Reference name="OpenSim.Services.Base"/>
      <Reference name="OpenSim.Server.Base"/>
      <Reference name="OpenSim.Services.Connectors"/>
      <Reference name="OpenSim.Data"/>
      <Reference name="Nini" path="../../../bin/"/>
      <Reference name="log4net" path="../../../bin/"/>

      <Files>
        <Match pattern="*.cs" recurse="true"/>
      </Files>
    </Project>

    <Project frameworkVersion="v4_0" name="OpenSim.Services.GridService" path="OpenSim/Services/GridService" type="Library">
      <Configuration name="Debug">
        <Options>
          <OutputPath>../../../bin/</OutputPath>
        </Options>
      </Configuration>
      <Configuration name="Release">
        <Options>
          <OutputPath>../../../bin/</OutputPath>
        </Options>
      </Configuration>

      <ReferencePath>../../../bin/</ReferencePath>
      <Reference name="System"/>
      <Reference name="System.Core"/>
      <Reference name="System.Xml"/>
      <Reference name="OpenMetaverseTypes" path="../../../bin/"/>
      <Reference name="OpenMetaverse" path="../../../bin/"/>
      <Reference name="OpenSim.Framework"/>
      <Reference name="OpenSim.Framework.Console"/>
      <Reference name="OpenSim.Framework.Servers.HttpServer"/>
      <Reference name="OpenSim.Services.Interfaces"/>
      <Reference name="OpenSim.Services.Base"/>
      <Reference name="OpenSim.Services.Connectors"/>
      <Reference name="OpenSim.Data"/>
      <Reference name="OpenSim.Server.Base"/>
      <Reference name="Nini" path="../../../bin/"/>
      <Reference name="log4net" path="../../../bin/"/>

      <Files>
        <Match pattern="*.cs" recurse="true"/>
      </Files>
    </Project>

    <Project frameworkVersion="v4_0" name="OpenSim.Services.PresenceService" path="OpenSim/Services/PresenceService" type="Library">
      <Configuration name="Debug">
        <Options>
          <OutputPath>../../../bin/</OutputPath>
        </Options>
      </Configuration>
      <Configuration name="Release">
        <Options>
          <OutputPath>../../../bin/</OutputPath>
        </Options>
      </Configuration>

      <ReferencePath>../../../bin/</ReferencePath>
      <Reference name="System"/>
      <Reference name="OpenMetaverseTypes" path="../../../bin/"/>
      <Reference name="OpenMetaverse" path="../../../bin/"/>
      <Reference name="OpenSim.Framework"/>
      <Reference name="OpenSim.Framework.Console"/>
      <Reference name="OpenSim.Framework.Servers.HttpServer"/>
      <Reference name="OpenSim.Services.Interfaces"/>
      <Reference name="OpenSim.Services.Base"/>
      <Reference name="OpenSim.Services.Connectors"/>
      <Reference name="OpenSim.Data"/>
      <Reference name="Nini" path="../../../bin/"/>
      <Reference name="log4net" path="../../../bin/"/>

      <Files>
        <Match pattern="*.cs" recurse="true"/>
      </Files>
    </Project>

    <Project frameworkVersion="v4_0" name="OpenSim.Services.AvatarService" path="OpenSim/Services/AvatarService" type="Library">
      <Configuration name="Debug">
        <Options>
          <OutputPath>../../../bin/</OutputPath>
        </Options>
      </Configuration>
      <Configuration name="Release">
        <Options>
          <OutputPath>../../../bin/</OutputPath>
        </Options>
      </Configuration>

      <ReferencePath>../../../bin/</ReferencePath>
      <Reference name="System"/>
      <Reference name="OpenMetaverseTypes" path="../../../bin/"/>
      <Reference name="OpenMetaverse" path="../../../bin/"/>
      <Reference name="OpenSim.Framework"/>
      <Reference name="OpenSim.Framework.Console"/>
      <Reference name="OpenSim.Framework.Servers.HttpServer"/>
      <Reference name="OpenSim.Services.Interfaces"/>
      <Reference name="OpenSim.Services.Base"/>
      <Reference name="OpenSim.Services.Connectors"/>
      <Reference name="OpenSim.Data"/>
      <Reference name="Nini" path="../../../bin/"/>
      <Reference name="log4net" path="../../../bin/"/>

      <Files>
        <Match pattern="*.cs" recurse="true"/>
      </Files>
    </Project>

    <Project frameworkVersion="v4_0" name="OpenSim.Services.InventoryService" path="OpenSim/Services/InventoryService" type="Library">
      <Configuration name="Debug">
        <Options>
          <OutputPath>../../../bin/</OutputPath>
        </Options>
      </Configuration>
      <Configuration name="Release">
        <Options>
          <OutputPath>../../../bin/</OutputPath>
        </Options>
      </Configuration>

      <ReferencePath>../../../bin/</ReferencePath>
      <Reference name="System"/>
      <Reference name="System.Xml"/>
      <Reference name="OpenMetaverseTypes" path="../../../bin/"/>
      <Reference name="OpenMetaverse" path="../../../bin/"/>
      <Reference name="OpenSim.Framework"/>
      <Reference name="OpenSim.Framework.Console"/>
      <Reference name="OpenSim.Framework.Servers.HttpServer"/>
      <Reference name="OpenSim.Services.Interfaces"/>
      <Reference name="OpenSim.Services.Base"/>
      <Reference name="OpenSim.Services.Connectors"/>
      <Reference name="OpenSim.Data"/>
      <Reference name="Nini" path="../../../bin/"/>
      <Reference name="log4net" path="../../../bin/"/>

      <Files>
        <Match pattern="*.cs" recurse="true"/>
      </Files>
    </Project>
    

    <Project frameworkVersion="v4_0" name="OpenSim.Services.LLLoginService" path="OpenSim/Services/LLLoginService" type="Library">
      <Configuration name="Debug">
        <Options>
          <OutputPath>../../../bin/</OutputPath>
        </Options>
      </Configuration>
      <Configuration name="Release">
        <Options>
          <OutputPath>../../../bin/</OutputPath>
        </Options>
      </Configuration>

      <ReferencePath>../../../bin/</ReferencePath>
      <Reference name="System"/>
      <Reference name="System.Core"/>
      <Reference name="OpenSim.Framework"/>
      <Reference name="OpenSim.Framework.Console"/>
      <Reference name="OpenSim.Framework.Servers.HttpServer"/>
      <Reference name="OpenSim.Services.Interfaces"/>
      <Reference name="OpenSim.Services.Connectors"/>
      <Reference name="OpenSim.Services.Base"/>
      <Reference name="OpenSim.Server.Base"/>
      <Reference name="OpenMetaverseTypes" path="../../../bin/"/>
      <Reference name="OpenMetaverse" path="../../../bin/"/>
      <Reference name="OpenMetaverse.StructuredData" path="../../../bin/"/>
      <Reference name="Nini" path="../../../bin/"/>
      <Reference name="log4net" path="../../../bin/"/>

      <Files>
        <Match pattern="*.cs" recurse="true"/>
      </Files>
    </Project>

    <Project frameworkVersion="v4_0" name="OpenSim.Services.HypergridService" path="OpenSim/Services/HypergridService" type="Library">
      <Configuration name="Debug">
        <Options>
          <OutputPath>../../../bin/</OutputPath>
        </Options>
      </Configuration>
      <Configuration name="Release">
        <Options>
          <OutputPath>../../../bin/</OutputPath>
        </Options>
      </Configuration>

      <ReferencePath>../../../bin/</ReferencePath>
      <Reference name="System"/>
      <Reference name="System.Core"/>
      <Reference name="System.Xml"/>
      <Reference name="OpenMetaverseTypes" path="../../../bin/"/>
      <Reference name="OpenMetaverse" path="../../../bin/"/>
      <Reference name="OpenSim.Framework"/>
      <Reference name="OpenSim.Framework.Serialization"/>
      <Reference name="OpenSim.Framework.Console"/>
      <Reference name="OpenSim.Framework.Servers.HttpServer"/>
      <Reference name="OpenSim.Services.Interfaces"/>
      <Reference name="OpenSim.Services.Base"/>
      <Reference name="OpenSim.Services.AssetService"/>
      <Reference name="OpenSim.Services.FriendsService"/>
      <Reference name="OpenSim.Services.InventoryService"/>
      <Reference name="OpenSim.Services.Connectors"/>
      <Reference name="OpenSim.Data"/>
      <Reference name="OpenSim.Server.Base"/>
      <Reference name="Nini" path="../../../bin/"/>
      <Reference name="log4net" path="../../../bin/"/>

      <Files>
        <Match pattern="*.cs" recurse="true"/>
      </Files>
    </Project>

    <Project frameworkVersion="v4_0" name="OpenSim.Services.MapImageService" path="OpenSim/Services/MapImageService" type="Library">
      <Configuration name="Debug">
        <Options>
          <OutputPath>../../../bin/</OutputPath>
        </Options>
      </Configuration>
      <Configuration name="Release">
        <Options>
          <OutputPath>../../../bin/</OutputPath>
        </Options>
      </Configuration>

      <ReferencePath>../../../bin/</ReferencePath>
      <Reference name="System"/>
      <Reference name="System.Drawing"/>
      <Reference name="OpenMetaverseTypes" path="../../../bin/"/>
      <Reference name="OpenMetaverse" path="../../../bin/"/>
      <Reference name="OpenSim.Framework"/>
      <Reference name="OpenSim.Framework.Console"/>
      <Reference name="OpenSim.Framework.Servers.HttpServer"/>
      <Reference name="OpenSim.Services.Interfaces"/>
      <Reference name="OpenSim.Services.Base"/>
      <Reference name="Nini" path="../../../bin/"/>
      <Reference name="log4net" path="../../../bin/"/>

      <Files>
        <Match pattern="*.cs" recurse="true"/>
      </Files>
    </Project>

    <Project frameworkVersion="v4_0" name="OpenSim.Server.Handlers" path="OpenSim/Server/Handlers" type="Library">
      <Configuration name="Debug">
        <Options>
          <OutputPath>../../../bin/</OutputPath>
        </Options>
      </Configuration>
      <Configuration name="Release">
        <Options>
          <OutputPath>../../../bin/</OutputPath>
        </Options>
      </Configuration>

      <ReferencePath>../../../bin/</ReferencePath>
      <Reference name="System"/>
      <Reference name="System.Xml"/>
      <Reference name="System.Web"/>
      <Reference name="OpenMetaverseTypes" path="../../../bin/"/>
      <Reference name="OpenMetaverse" path="../../../bin/"/>
      <Reference name="OpenMetaverse.StructuredData" path="../../../bin/"/>
      <Reference name="OpenSim.Framework"/>
      <Reference name="OpenSim.Framework.Console"/>
      <Reference name="OpenSim.Framework.Servers.HttpServer"/>
      <Reference name="OpenSim.Server.Base"/>
      <Reference name="OpenSim.Services.Base"/>
      <Reference name="OpenSim.Services.Interfaces"/>
      <Reference name="OpenSim.Services.UserAccountService"/>
      <Reference name="XMLRPC" path="../../../bin/"/>
      <Reference name="Nini" path="../../../bin/"/>
      <Reference name="log4net" path="../../../bin/"/>
      <Reference name="DotNetOpenId" path="../../../bin/"/>

      <Files>
        <Match pattern="*.cs" recurse="true">
          <Exclude pattern="Tests"/>
        </Match>
      </Files>
    </Project>


    <Project frameworkVersion="v4_0" name="OpenSim.Capabilities.Handlers" path="OpenSim/Capabilities/Handlers" type="Library">
      <Configuration name="Debug">
        <Options>
          <OutputPath>../../../bin/</OutputPath>
        </Options>
      </Configuration>
      <Configuration name="Release">
        <Options>
          <OutputPath>../../../bin/</OutputPath>
        </Options>
      </Configuration>

      <ReferencePath>../../../bin/</ReferencePath>
      <Reference name="System"/>
      <Reference name="System.Drawing"/>
      <Reference name="System.Xml"/>
      <Reference name="System.Web"/>
      <Reference name="System.Core"/>
      <Reference name="OpenMetaverse" path="../../../bin/"/>
      <Reference name="OpenMetaverseTypes" path="../../../bin/"/>
      <Reference name="OpenMetaverse.StructuredData" path="../../../bin/"/>
      <Reference name="OpenSim.Capabilities"/>
      <Reference name="OpenSim.Framework"/>
      <Reference name="OpenSim.Framework.Console"/>
      <Reference name="OpenSim.Framework.Servers.HttpServer"/>
      <Reference name="OpenSim.Server.Base"/>
      <Reference name="OpenSim.Server.Handlers"/>
      <Reference name="OpenSim.Services.Base"/>
      <Reference name="OpenSim.Services.Interfaces"/>
      <Reference name="Nini" path="../../../bin/"/>
      <Reference name="log4net" path="../../../bin/"/>
      <Reference name="DotNetOpenId" path="../../../bin/"/>

      <Files>
        <Match pattern="*.cs" recurse="true">
          <Exclude pattern="Tests"/>
        </Match>
      </Files>
    </Project>


    <Project frameworkVersion="v4_0" name="Robust" path="OpenSim/Server" type="Exe">
      <Configuration name="Debug">
        <Options>
          <OutputPath>../../bin/</OutputPath>
        </Options>
      </Configuration>
      <Configuration name="Release">
        <Options>
          <OutputPath>../../bin/</OutputPath>
        </Options>
      </Configuration>

      <ReferencePath>../../bin/</ReferencePath>
      <Reference name="System"/>
      <Reference name="System.Xml"/>
      <Reference name="OpenMetaverseTypes" path="../../bin/"/>
      <Reference name="OpenMetaverse" path="../../bin/"/>
      <Reference name="OpenMetaverse.StructuredData" path="../../bin/"/>
      <Reference name="OpenSim.Framework"/>
      <Reference name="OpenSim.Framework.Console"/>
      <Reference name="OpenSim.Framework.Servers"/>
      <Reference name="OpenSim.Framework.Servers.HttpServer"/>
      <Reference name="OpenSim.Server.Base"/>
      <Reference name="OpenSim.Server.Handlers"/>
      <Reference name="Nini" path="../../bin/"/>
      <Reference name="log4net" path="../../bin/"/>

      <Files>
        <Match pattern="*.cs" recurse="false">
          <Exclude pattern="Tests"/>
        </Match>
      </Files>
    </Project>

    <Project frameworkVersion="v4_0" name="OpenSim.ConsoleClient" path="OpenSim/ConsoleClient" type="Exe">
      <Configuration name="Debug">
        <Options>
          <OutputPath>../../bin/</OutputPath>
        </Options>
      </Configuration>
      <Configuration name="Release">
        <Options>
          <OutputPath>../../bin/</OutputPath>
        </Options>
      </Configuration>

      <ReferencePath>../../bin/</ReferencePath>
      <Reference name="System"/>
      <Reference name="System.Xml"/>
      <Reference name="OpenMetaverseTypes" path="../../bin/"/>
      <Reference name="OpenMetaverse" path="../../bin/"/>
      <Reference name="OpenMetaverse.StructuredData" path="../../bin/"/>
      <Reference name="OpenSim.Framework"/>
      <Reference name="OpenSim.Framework.Console"/>
      <Reference name="OpenSim.Framework.Servers.HttpServer"/>
      <Reference name="OpenSim.Server.Base"/>
      <Reference name="Nini" path="../../bin/"/>
      <Reference name="log4net" path="../../bin/"/>

      <Files>
        <Match pattern="*.cs" recurse="false">
          <Exclude pattern="Tests"/>
        </Match>
      </Files>
    </Project>

    <Project frameworkVersion="v4_0" name="OpenSim.Region.CoreModules" path="OpenSim/Region/CoreModules" type="Library">
      <Configuration name="Debug">
        <Options>
          <OutputPath>../../../bin/</OutputPath>
          <AllowUnsafe>true</AllowUnsafe>
        </Options>
      </Configuration>
      <Configuration name="Release">
        <Options>
          <OutputPath>../../../bin/</OutputPath>
          <AllowUnsafe>true</AllowUnsafe>
        </Options>
      </Configuration>

      <ReferencePath>../../../bin/</ReferencePath>
      <Reference name="System"/>
      <Reference name="System.Core"/>
      <Reference name="System.Xml"/>
      <Reference name="System.Xml.Linq"/>
      <Reference name="System.Drawing"/>
      <Reference name="System.Web"/>
      <Reference name="NDesk.Options" path="../../../bin/"/>
      <Reference name="OpenMetaverseTypes" path="../../../bin/"/>
      <Reference name="OpenMetaverse.StructuredData" path="../../../bin/"/>
      <Reference name="OpenMetaverse" path="../../../bin/"/>
      <Reference name="CSJ2K" path="../../../bin/"/>
      <Reference name="Warp3D" path="../../../bin/"/>
      <Reference name="OpenSim.Capabilities"/>
      <Reference name="OpenSim.Data"/>
      <Reference name="OpenSim.Framework"/>
      <Reference name="OpenSim.Framework.Communications"/>
      <Reference name="OpenSim.Framework.Console"/>
      <Reference name="OpenSim.Framework.Serialization"/>
      <Reference name="OpenSim.Framework.Servers"/>
      <Reference name="OpenSim.Framework.Servers.HttpServer"/>
      <Reference name="OpenSim.Framework.Statistics"/>
      <Reference name="OpenSim.Region.Framework"/>
      <Reference name="OpenSim.Region.Physics.Manager"/>
      <Reference name="OpenSim.Server.Base"/>
      <Reference name="OpenSim.Server.Handlers"/>
      <Reference name="OpenSim.Services.Connectors"/>
      <Reference name="OpenSim.Services.Base"/>
      <Reference name="OpenSim.Services.Interfaces"/>
      <Reference name="Ionic.Zip" path="../../../bin/"/>

      <Reference name="GlynnTucker.Cache" path="../../../bin/"/>

      <!-- For scripting in funny languages by default -->
      <Reference name="XMLRPC" path="../../../bin/"/>
      <Reference name="OpenSim.Framework.Communications"/>
      <Reference name="Nini" path="../../../bin/"/>
      <Reference name="log4net" path="../../../bin/"/>
      <Reference name="DotNetOpenMail" path="../../../bin/"/>

      <!-- To allow regions to have mono addins -->
      <Reference name="Mono.Addins" path="../../../bin/"/>

      <Files>
        <Match buildAction="EmbeddedResource" path="Resources" pattern="*.addin.xml" recurse="true"/>
        <Match pattern="*.cs" recurse="true">
          <Exclude name="Tests" pattern="Tests"/>
        </Match>
        <Match buildAction="EmbeddedResource" path="Resources" pattern="*.addin.xml" recurse="true"/>
      </Files>
    </Project>

    <Project frameworkVersion="v4_0" name="OpenSim.Region.RegionCombinerModule" path="OpenSim/Region/RegionCombinerModule" type="Library">
      <Configuration name="Debug">
        <Options>
          <OutputPath>../../../bin/</OutputPath>
        </Options>
      </Configuration>
      <Configuration name="Release">
        <Options>
          <OutputPath>../../../bin/</OutputPath>
        </Options>
      </Configuration>

      <ReferencePath>../../../bin/</ReferencePath>
      <Reference name="System"/>
      <Reference name="System.Xml"/>
      <Reference name="OpenMetaverseTypes" path="../../../bin/"/>
      <Reference name="OpenMetaverse" path="../../../bin/"/>
      <Reference name="OpenSim.Framework"/>
      <Reference name="OpenSim.Framework.Communications"/>
      <Reference name="OpenSim.Region.Framework"/>
      <Reference name="OpenSim.Server.Base"/>
      <Reference name="OpenSim.Server.Handlers"/>
      <Reference name="OpenSim.Framework.Console"/>
      <Reference name="OpenSim.Region.Physics.Manager"/>
      <Reference name="OpenSim.Framework.Communications"/>
      <Reference name="OpenSim.Region.CoreModules"/>
      <Reference name="Nini" path="../../../bin/"/>
      <Reference name="log4net" path="../../../bin/"/>

      <!-- To allow regions to have mono addins -->
      <Reference name="Mono.Addins" path="../../../bin/"/>

      <Files>
        <Match pattern="*.cs" recurse="true"/>
        <Match buildAction="EmbeddedResource" path="Resources" pattern="*.addin.xml" recurse="true"/>
      </Files>
    </Project>

    <Project frameworkVersion="v4_0" name="OpenSim.Region.ClientStack" path="OpenSim/Region/ClientStack" type="Library">
      <Configuration name="Debug">
        <Options>
          <OutputPath>../../../bin/</OutputPath>
        </Options>
      </Configuration>
      <Configuration name="Release">
        <Options>
          <OutputPath>../../../bin/</OutputPath>
        </Options>
      </Configuration>

      <ReferencePath>../../../bin/</ReferencePath>
      <Reference name="System"/>
      <Reference name="System.Xml"/>
      <Reference name="OpenMetaverseTypes" path="../../../bin/"/>
      <Reference name="OpenSim.Region.Framework"/>
      <Reference name="OpenSim.Framework"/>
      <Reference name="OpenSim.Data"/>
      <Reference name="OpenSim.Framework.Servers"/>
      <Reference name="OpenSim.Framework.Servers.HttpServer"/>
      <Reference name="OpenSim.Framework.Console"/>
      <Reference name="OpenSim.Framework.Communications"/>
      <Reference name="OpenSim.Framework.Statistics"/>
      <Reference name="OpenSim.Region.Physics.Manager"/>
      <Reference name="XMLRPC" path="../../../bin/"/>
      <Reference name="Nini" path="../../../bin/"/>
      <Reference name="log4net" path="../../../bin/"/>

      <Files>
        <Match pattern="*.cs" recurse="false"/>
      </Files>
    </Project>

    <!-- ClientStack Plugins -->
    <Project frameworkVersion="v4_0" name="OpenSim.Region.ClientStack.LindenUDP" path="OpenSim/Region/ClientStack/Linden/UDP" type="Library">
      <Configuration name="Debug">
        <Options>
          <OutputPath>../../../../../bin/</OutputPath>
        </Options>
      </Configuration>
      <Configuration name="Release">
        <Options>
          <OutputPath>../../../../../bin/</OutputPath>
        </Options>
      </Configuration>

      <ReferencePath>../../../../../bin/</ReferencePath>
      <Reference name="System"/>
      <Reference name="System.Core"/>
      <Reference name="System.Drawing"/>
      <Reference name="System.Xml"/>
      <Reference name="System.Web"/>
      <Reference name="OpenMetaverseTypes" path="../../../../../bin/"/>
      <Reference name="OpenMetaverse.StructuredData" path="../../../../../bin/"/>
      <Reference name="OpenMetaverse" path="../../../../../bin/"/>
      <Reference name="OpenSim.Region.Framework"/>
      <Reference name="OpenSim.Framework"/>
      <Reference name="OpenSim.Data"/>
      <Reference name="OpenSim.Framework.Servers"/>
      <Reference name="OpenSim.Framework.Servers.HttpServer"/>
      <Reference name="OpenSim.Framework.Console"/>
      <Reference name="OpenSim.Framework.Communications"/>
      <Reference name="OpenSim.Framework.Statistics"/>
      <Reference name="OpenSim.Region.ClientStack"/>
      <Reference name="OpenSim.Services.Interfaces"/>
      <Reference name="Nini" path="../../../../../bin/"/>
      <Reference name="log4net" path="../../../../../bin/"/>
      <Reference name="C5" path="../../../../../bin/"/>
      <Reference name="Nini" path="../../../../../bin/"/>

      <Files>
        <Match pattern="*.cs" recurse="true">
          <Exclude name="Tests" pattern="Tests"/>
        </Match>
      </Files>
    </Project>

    <Project frameworkVersion="v4_0" name="OpenSim.Region.ClientStack.LindenCaps" path="OpenSim/Region/ClientStack/Linden/Caps" type="Library">
      <Configuration name="Debug">
        <Options>
          <OutputPath>../../../../../bin/</OutputPath>
        </Options>
      </Configuration>
      <Configuration name="Release">
        <Options>
          <OutputPath>../../../../../bin/</OutputPath>
        </Options>
      </Configuration>

      <ReferencePath>../../../../../bin/</ReferencePath>
      <Reference name="System"/>
      <Reference name="System.Core"/>
      <Reference name="System.Drawing"/>
      <Reference name="System.Xml"/>
      <Reference name="System.Web"/>
      <Reference name="OpenMetaverseTypes" path="../../../../../bin/"/>
      <Reference name="OpenMetaverse.StructuredData" path="../../../../../bin/"/>
      <Reference name="OpenMetaverse" path="../../../../../bin/"/>
      <Reference name="OpenSim.Region.Framework"/>
      <Reference name="OpenSim.Capabilities"/>
      <Reference name="OpenSim.Capabilities.Handlers"/>
      <Reference name="OpenSim.Framework"/>
      <Reference name="OpenSim.Framework.Servers"/>
      <Reference name="OpenSim.Framework.Servers.HttpServer"/>
      <Reference name="OpenSim.Framework.Console"/>
      <Reference name="OpenSim.Region.Physics.Manager"/>
      <Reference name="OpenSim.Services.Interfaces"/>
      <Reference name="Mono.Addins" path="../../../../../bin/"/>
      <Reference name="Nini" path="../../../../../bin/"/>
      <Reference name="log4net" path="../../../../../bin/"/>
      <Reference name="Nini" path="../../../../../bin/"/>

      <Files>
        <Match pattern="*.cs" recurse="true">
          <Exclude name="Tests" pattern="Tests"/>
        </Match>
      </Files>
    </Project>

    <Project frameworkVersion="v4_0" name="OpenSim.Region.OptionalModules" path="OpenSim/Region/OptionalModules" type="Library">
      <Configuration name="Debug">
        <Options>
          <OutputPath>../../../bin/</OutputPath>
        </Options>
      </Configuration>
      <Configuration name="Release">
        <Options>
          <OutputPath>../../../bin/</OutputPath>
        </Options>
      </Configuration>

      <ReferencePath>../../../bin/</ReferencePath>
      <Reference name="System"/>
      <Reference name="System.Core"/>
      <Reference name="System.Xml"/>
      <Reference name="System.Drawing"/>
      <Reference name="System.Web"/>
      <Reference name="NDesk.Options" path="../../../bin/"/>
      <Reference name="OpenMetaverseTypes" path="../../../bin/"/>
      <Reference name="OpenMetaverse.StructuredData" path="../../../bin/"/>
      <Reference name="OpenMetaverse" path="../../../bin/"/>
      <Reference name="OpenSim.Capabilities"/>
      <Reference name="OpenSim.Framework"/>
      <Reference name="OpenSim.Framework.Communications"/>
      <Reference name="OpenSim.Data"/>
      <Reference name="OpenSim.Framework.Console"/>
      <Reference name="OpenSim.Framework.Servers"/>
      <Reference name="OpenSim.Framework.Servers.HttpServer"/>
      <Reference name="OpenSim.Framework.Statistics"/>
      <Reference name="OpenSim.Region.CoreModules"/>
      <Reference name="OpenSim.Region.ClientStack.LindenUDP"/>
      <Reference name="OpenSim.Region.Framework"/>
      <Reference name="OpenSim.Region.Physics.Manager"/>
      <Reference name="OpenSim.Server.Base"/>
      <Reference name="OpenSim.Server.Handlers"/>
      <Reference name="OpenSim.Services.Connectors"/>
      <Reference name="OpenSim.Services.Base"/>
      <Reference name="OpenSim.Services.Interfaces"/>
      <Reference name="Mono.Addins" path="../../../bin/"/>

      <!-- For scripting in funny languages by default -->
      <Reference name="XMLRPC" path="../../../bin/"/>
      <Reference name="OpenSim.Framework.Communications"/>
      <Reference name="Nini" path="../../../bin/"/>
      <Reference name="log4net" path="../../../bin/"/>
      <Reference name="DotNetOpenMail" path="../../../bin/"/>

      <Files>
        <Match pattern="*.cs" recurse="true">
          <Exclude name="Tests" pattern="Tests"/>
        </Match>
        <Match buildAction="EmbeddedResource" path="Resources" pattern="*.addin.xml" recurse="true"/>
      </Files>
    </Project>

    <!-- Datastore Plugins -->
    <Project frameworkVersion="v4_0" name="OpenSim.Data.Null" path="OpenSim/Data/Null" type="Library">
      <Configuration name="Debug">
        <Options>
          <OutputPath>../../../bin/</OutputPath>
        </Options>
      </Configuration>
      <Configuration name="Release">
        <Options>
          <OutputPath>../../../bin/</OutputPath>
        </Options>
      </Configuration>

      <ReferencePath>../../../bin/</ReferencePath>
      <Reference name="System"/>
      <Reference name="System.Xml"/>
      <Reference name="OpenSim.Data"/>
      <Reference name="OpenMetaverseTypes" path="../../../bin/"/>
      <Reference name="OpenSim.Framework"/>
      <Reference name="OpenSim.Region.Framework"/>
      <Reference name="OpenSim.Framework.Console"/>
      <Reference name="log4net" path="../../../bin/"/>

      <Files>
        <Match pattern="*.cs" recurse="true"/>
      </Files>
    </Project>

    <Project frameworkVersion="v3_5" name="OpenSim.Region.Physics.ConvexDecompositionDotNet" path="OpenSim/Region/Physics/ConvexDecompositionDotNet" type="Library">
      <Configuration name="Debug">
        <Options>
          <OutputPath>../../../../bin/</OutputPath>
        </Options>
      </Configuration>
      <Configuration name="Release">
        <Options>
          <OutputPath>../../../../bin/</OutputPath>
        </Options>
      </Configuration>

      <ReferencePath>../../../../bin/</ReferencePath>
      <Reference name="System"/>
      <Reference name="System.Core"/>
      <Reference name="System.Data"/>
      <Reference name="System.Xml"/>

      <Files>
        <Match pattern="*.cs" recurse="true">
          <Exclude name="Tests" pattern="Tests"/>
        </Match>
      </Files>
    </Project>

    <Project frameworkVersion="v3_5" name="OpenSim.Region.Physics.BulletSPlugin" path="OpenSim/Region/Physics/BulletSPlugin" type="Library">
      <Configuration name="Debug">
        <Options>
          <OutputPath>../../../../bin/Physics/</OutputPath>
        </Options>
      </Configuration>
      <Configuration name="Release">
        <Options>
          <OutputPath>../../../../bin/Physics/</OutputPath>
        </Options>
      </Configuration>

      <ReferencePath>../../../../bin/</ReferencePath>
      <Reference name="System"/>
      <Reference name="System.Core"/>
      <Reference name="System.Xml"/>
      <Reference name="OpenMetaverseTypes" path="../../../../bin/"/>
      <Reference name="Nini.dll"  path="../../../../bin/"/>
      <Reference name="OpenSim.Framework"/>
      <Reference name="OpenSim.Region.Framework"/>
      <Reference name="OpenSim.Region.CoreModules"/>
      <Reference name="OpenSim.Framework.Console"/>
      <Reference name="OpenSim.Region.Physics.Manager"/>
      <Reference name="OpenSim.Region.Physics.ConvexDecompositionDotNet"/>
      <Reference name="log4net.dll" path="../../../../bin/"/>

      <Files>
        <Match pattern="*.cs" recurse="true">
          <Exclude name="Tests" pattern="Tests"/>
        </Match>
      </Files>
    </Project>

    <!-- OpenSim app -->
    <Project frameworkVersion="v4_0" name="OpenSim" path="OpenSim/Region/Application" type="Exe">
      <Configuration name="Debug">
        <Options>
          <OutputPath>../../../bin/</OutputPath>
        </Options>
      </Configuration>
      <Configuration name="Release">
        <Options>
          <OutputPath>../../../bin/</OutputPath>
        </Options>
      </Configuration>

      <ReferencePath>../../../bin/</ReferencePath>
      <Reference name="System"/>
      <Reference name="System.Core"/>
      <Reference name="System.Xml"/>
      <Reference name="Mono.Addins" path="../../../bin/"/>
      <Reference name="OpenMetaverseTypes" path="../../../bin/"/>
      <Reference name="OpenMetaverse.StructuredData" path="../../../bin/"/>
      <Reference name="OpenMetaverse" path="../../../bin/"/>
      <Reference name="OpenSim.Framework"/>
      <Reference name="OpenSim.Data"/>
      <Reference name="OpenSim.Framework.Console"/>
      <Reference name="OpenSim.Region.Physics.Manager"/>
      <Reference name="OpenSim.Framework.Servers"/>
      <Reference name="OpenSim.Framework.Servers.HttpServer"/>
      <Reference name="OpenSim.Framework.Statistics"/>
      <Reference name="OpenSim.Region.Framework"/>
      <Reference name="OpenSim.Region.CoreModules"/>
      <Reference name="OpenSim.Region.ClientStack"/>
      <Reference name="OpenSim.Framework.Communications"/>
      <Reference name="OpenSim.Server.Base"/>
      <Reference name="OpenSim.Services.Base"/>
      <Reference name="OpenSim.Services.Interfaces"/>
      <Reference name="OpenSim.Services.UserAccountService"/>
      <Reference name="XMLRPC" path="../../../bin/"/>
      <Reference name="Nini" path="../../../bin/"/>
      <Reference name="log4net" path="../../../bin/"/>

      <Files>
        <Match pattern="*.cs" recurse="true"/>
      </Files>
    </Project>

    <Project frameworkVersion="v4_0" name="OpenSim.ApplicationPlugins.LoadRegions" path="OpenSim/ApplicationPlugins/LoadRegions" type="Library">
      <Configuration name="Debug">
        <Options>
          <OutputPath>../../../bin/</OutputPath>
        </Options>
      </Configuration>
      <Configuration name="Release">
        <Options>
          <OutputPath>../../../bin/</OutputPath>
        </Options>
      </Configuration>

      <ReferencePath>../../../bin/</ReferencePath>
      <Reference name="Mono.Addins" path="../../../bin/"/>
      <Reference name="System"/>
      <Reference name="System.Xml"/>
      <Reference name="OpenMetaverseTypes" path="../../../bin/"/>
      <Reference name="Nini" path="../../../bin/"/>
      <Reference name="OpenSim"/>
      <Reference name="OpenSim.Region.ClientStack"/>
      <Reference name="OpenSim.Region.CoreModules"/>
      <Reference name="OpenSim.Region.Framework"/>
      <Reference name="OpenSim.Framework"/>
      <Reference name="OpenSim.Framework.Console"/>
      <Reference name="OpenSim.Framework.RegionLoader.Filesystem"/>
      <Reference name="OpenSim.Framework.RegionLoader.Web"/>
      <Reference name="OpenSim.Framework.Servers"/>
      <Reference name="log4net" path="../../../bin/"/>

      <Files>
        <Match pattern="*.cs" recurse="true"/>
        <Match buildAction="EmbeddedResource" path="Resources" pattern="*.addin.xml" recurse="true"/>
      </Files>
    </Project>

    <Project frameworkVersion="v4_0" name="OpenSim.ApplicationPlugins.RegionModulesController" path="OpenSim/ApplicationPlugins/RegionModulesController" type="Library">
      <Configuration name="Debug">
        <Options>
          <OutputPath>../../../bin/</OutputPath>
        </Options>
      </Configuration>
      <Configuration name="Release">
        <Options>
          <OutputPath>../../../bin/</OutputPath>
        </Options>
      </Configuration>

      <ReferencePath>../../../bin/</ReferencePath>
      <Reference name="Mono.Addins" path="../../../bin/"/>
      <Reference name="Nini" path="../../../bin/"/>
      <Reference name="OpenSim"/>
      <Reference name="OpenSim.Framework"/>
      <Reference name="OpenSim.Framework.Servers"/>
      <Reference name="OpenSim.Region.Framework"/>
      <Reference name="OpenSim.Region.ClientStack"/>
      <Reference name="System"/>
      <Reference name="System.Xml"/>
      <Reference name="log4net" path="../../../bin/"/>

      <Files>
        <Match pattern="*.cs" recurse="true"/>
        <Match buildAction="EmbeddedResource" path="Resources" pattern="*.addin.xml" recurse="true"/>
      </Files>
    </Project>

    <Project frameworkVersion="v4_0" name="OpenSim.ApplicationPlugins.RemoteController" path="OpenSim/ApplicationPlugins/RemoteController" type="Library">
      <Configuration name="Debug">
        <Options>
          <OutputPath>../../../bin/</OutputPath>
        </Options>
      </Configuration>
      <Configuration name="Release">
        <Options>
          <OutputPath>../../../bin/</OutputPath>
        </Options>
      </Configuration>

      <ReferencePath>../../../bin/</ReferencePath>
      <Reference name="Mono.Addins" path="../../../bin/"/>
      <Reference name="System"/>
      <Reference name="System.Core"/>
      <Reference name="System.Xml"/>
      <Reference name="OpenMetaverse" path="../../../bin/"/>
      <Reference name="OpenMetaverseTypes" path="../../../bin/"/>
      <Reference name="OpenMetaverse.StructuredData" path="../../../bin/"/>
      <Reference name="Nini" path="../../../bin/"/>
      <Reference name="XMLRPC" path="../../../bin/"/>
      <Reference name="OpenSim"/>
      <Reference name="OpenSim.Region.ClientStack"/>
      <Reference name="OpenSim.Region.Framework"/>
      <Reference name="OpenSim.Region.CoreModules"/>
      <Reference name="OpenSim.Framework.Communications"/>
      <Reference name="OpenSim.Framework"/>
      <Reference name="OpenSim.Framework.Servers"/>
      <Reference name="OpenSim.Framework.Servers.HttpServer"/>
      <Reference name="OpenSim.Framework.Console"/>
      <Reference name="OpenSim.Services.Interfaces"/>
      <Reference name="log4net" path="../../../bin/"/>

      <Files>
        <Match pattern="*.cs" recurse="true"/>
        <Match buildAction="EmbeddedResource" path="Resources" pattern="*.addin.xml" recurse="true"/>
      </Files>
    </Project>

    <!-- REST plugins -->
    <Project frameworkVersion="v4_0" name="OpenSim.ApplicationPlugins.Rest" path="OpenSim/ApplicationPlugins/Rest" type="Library">
      <Configuration name="Debug">
        <Options>
          <OutputPath>../../../bin/</OutputPath>
        </Options>
      </Configuration>
      <Configuration name="Release">
        <Options>
          <OutputPath>../../../bin/</OutputPath>
        </Options>
      </Configuration>

      <ReferencePath>../../../bin/</ReferencePath>
      <Reference name="Mono.Addins" path="../../../bin/"/>
      <Reference name="System"/>
      <Reference name="System.Xml"/>
      <Reference name="OpenMetaverseTypes" path="../../../bin/"/>
      <Reference name="Nini" path="../../../bin/"/>
      <Reference name="XMLRPC" path="../../../bin/"/>
      <Reference name="OpenSim"/>
      <Reference name="OpenSim.Region.ClientStack"/>
      <Reference name="OpenSim.Region.Framework"/>
      <Reference name="OpenSim.Region.CoreModules"/>
      <Reference name="OpenSim.Framework.Communications"/>
      <Reference name="OpenSim.Framework"/>
      <Reference name="OpenSim.Framework.Servers"/>
      <Reference name="OpenSim.Framework.Servers.HttpServer"/>
      <Reference name="OpenSim.Framework.Console"/>
      <Reference name="log4net" path="../../../bin/"/>

      <Files>
        <Match pattern="*.cs" recurse="false"/>
      </Files>
    </Project>

    <Project frameworkVersion="v4_0" name="OpenSim.ApplicationPlugins.Rest.Regions" path="OpenSim/ApplicationPlugins/Rest/Regions" type="Library">
      <Configuration name="Debug">
        <Options>
          <OutputPath>../../../../bin/</OutputPath>
        </Options>
      </Configuration>
      <Configuration name="Release">
        <Options>
          <OutputPath>../../../../bin/</OutputPath>
        </Options>
      </Configuration>

      <ReferencePath>../../../../bin/</ReferencePath>
      <Reference name="Mono.Addins" path="../../../../bin/"/>
      <Reference name="System"/>
      <Reference name="System.Xml"/>
      <Reference name="OpenMetaverseTypes" path="../../../../bin/"/>
      <Reference name="Nini" path="../../../../bin/"/>
      <Reference name="XMLRPC" path="../../../../bin/"/>
      <Reference name="OpenSim"/>
      <Reference name="OpenSim.Region.Framework"/>
      <Reference name="OpenSim.Region.ClientStack"/>
      <Reference name="OpenSim.Region.CoreModules"/>
      <Reference name="OpenSim.Framework.Communications"/>
      <Reference name="OpenSim.Framework"/>
      <Reference name="OpenSim.Framework.Servers"/>
      <Reference name="OpenSim.Framework.Servers.HttpServer"/>
      <Reference name="OpenSim.Framework.Console"/>
      <Reference name="OpenSim.ApplicationPlugins.Rest"/>
      <Reference name="log4net" path="../../../../bin/"/>

      <Files>
        <Match pattern="*.cs" recurse="true"/>
        <Match buildAction="EmbeddedResource" path="Resources" pattern="*.addin.xml" recurse="true"/>
      </Files>
    </Project>

    <Project frameworkVersion="v4_0" name="OpenSim.ApplicationPlugins.Rest.Inventory" path="OpenSim/ApplicationPlugins/Rest/Inventory" type="Library">
      <Configuration name="Debug">
        <Options>
          <OutputPath>../../../../bin/</OutputPath>
        </Options>
      </Configuration>
      <Configuration name="Release">
        <Options>
          <OutputPath>../../../../bin/</OutputPath>
        </Options>
      </Configuration>

      <ReferencePath>../../../../bin/</ReferencePath>
      <Reference name="Mono.Addins" path="../../../../bin/"/>
      <Reference name="System"/>
      <Reference name="System.Xml"/>
      <Reference name="System.Drawing"/>
      <Reference name="OpenMetaverseTypes" path="../../../../bin/"/>
      <Reference name="OpenMetaverse" path="../../../../bin/"/>
      <Reference name="Nini" path="../../../../bin/"/>
      <Reference name="XMLRPC" path="../../../../bin/"/>
      <Reference name="OpenSim"/>
      <Reference name="OpenSim.Region.Framework"/>
      <Reference name="OpenSim.Region.ClientStack"/>
      <Reference name="OpenSim.Region.CoreModules"/>
      <Reference name="OpenSim.Framework.Communications"/>
      <Reference name="OpenSim.Framework"/>
      <Reference name="OpenSim.Framework.Servers"/>
      <Reference name="OpenSim.Framework.Servers.HttpServer"/>
      <Reference name="OpenSim.Framework.Console"/>
      <Reference name="OpenSim.Services.Interfaces"/>
      <Reference name="OpenSim.ApplicationPlugins.Rest"/>
      <Reference name="log4net" path="../../../../bin/"/>

      <Files>
        <Match pattern="*.cs" recurse="true"/>
        <Match buildAction="EmbeddedResource" path="Resources" pattern="*.addin.xml" recurse="true"/>
      </Files>
    </Project>

    <!-- /REST plugins -->

    <!-- Scene Server API Example Apps -->

    <Project frameworkVersion="v4_0" name="OpenSim.Region.DataSnapshot" path="OpenSim/Region/DataSnapshot" type="Library">
      <Configuration name="Debug">
        <Options>
          <OutputPath>../../../bin/</OutputPath>
        </Options>
      </Configuration>
      <Configuration name="Release">
        <Options>
          <OutputPath>../../../bin/</OutputPath>
        </Options>
      </Configuration>

      <ReferencePath>../../../bin/</ReferencePath>
      <Reference name="System"/>
      <Reference name="System.Core"/>
      <Reference name="System.Xml"/>
      <Reference name="System.Data"/>
      <Reference name="OpenSim.Capabilities"/>
      <Reference name="OpenSim.Framework"/>
      <Reference name="OpenSim.Framework.Communications"/>
      <Reference name="OpenSim.Framework.Console"/>
      <Reference name="OpenSim.Framework.Servers"/>
      <Reference name="OpenSim.Framework.Servers.HttpServer"/>
      <Reference name="OpenSim.Region.Framework"/>
      <Reference name="OpenSim.Region.CoreModules"/>
      <Reference name="OpenSim.Services.Interfaces"/>
      <Reference name="OpenMetaverseTypes" path="../../../bin/"/>
      <Reference name="OpenMetaverse" path="../../../bin/"/>
      <Reference name="Nini" path="../../../bin/"/>
      <Reference name="Mono.Addins"/>
      <Reference name="log4net" path="../../../bin/"/>
      <Files>
        <Match pattern="*.cs" recurse="true"/>
      </Files>
    </Project>

    <!-- Data Base Modules -->
    <Project frameworkVersion="v4_0" name="OpenSim.Data.MySQL" path="OpenSim/Data/MySQL" type="Library">
      <Configuration name="Debug">
        <Options>
          <OutputPath>../../../bin/</OutputPath>
        </Options>
      </Configuration>
      <Configuration name="Release">
        <Options>
          <OutputPath>../../../bin/</OutputPath>
        </Options>
      </Configuration>

      <ReferencePath>../../../bin/</ReferencePath>
      <Reference name="System"/>
      <Reference name="System.Core"/>
      <Reference name="System.Data"/>
      <Reference name="System.Drawing"/>
      <Reference name="System.Xml"/>
      <Reference name="OpenSim.Framework"/>
      <Reference name="OpenSim.Data"/>
      <Reference name="OpenMetaverseTypes" path="../../../bin/"/>
      <Reference name="OpenMetaverse" path="../../../bin/"/>
      <Reference name="MySql.Data" path="../../../bin/"/>
      <Reference name="OpenSim.Framework.Console"/>
      <Reference name="OpenSim.Region.Framework"/>
      <Reference name="log4net" path="../../../bin/"/>
      <Reference name="Mono.Addins" path="../../../bin/"/>

      <Files>
        <Match pattern="*.cs" recurse="true">
          <Exclude name="Tests" pattern="Tests"/>
        </Match>
        <Match buildAction="EmbeddedResource" path="Resources" pattern="*.sql"/>
        <Match buildAction="EmbeddedResource" path="Resources" pattern="*.migrations"/>
        <Match buildAction="EmbeddedResource" path="Resources" pattern="*.addin.xml" recurse="true"/>
      </Files>
    </Project>

    <Project frameworkVersion="v4_0" name="OpenSim.Data.MSSQL" path="OpenSim/Data/MSSQL" type="Library">
      <Configuration name="Debug">
        <Options>
          <OutputPath>../../../bin/</OutputPath>
        </Options>
      </Configuration>
      <Configuration name="Release">
        <Options>
          <OutputPath>../../../bin/</OutputPath>
        </Options>
      </Configuration>

      <ReferencePath>../../../bin/</ReferencePath>
      <Reference name="System"/>
      <Reference name="System.Xml"/>
      <Reference name="System.Data"/>
      <Reference name="System.Drawing"/>
      <Reference name="OpenSim.Framework"/>
      <Reference name="OpenSim.Data"/>
      <Reference name="OpenSim.Region.Framework"/>
      <Reference name="OpenSim.Framework.Console"/>
      <Reference name="OpenMetaverseTypes" path="../../../bin/"/>
      <Reference name="OpenMetaverse" path="../../../bin/"/>
      <Reference name="log4net" path="../../../bin/"/>
      <Reference name="Mono.Addins" path="../../../bin/"/>

      <Files>
        <Match pattern="*.cs" recurse="true"/>
        <Match buildAction="EmbeddedResource" path="Resources" pattern="*.sql"/>
        <Match buildAction="EmbeddedResource" path="Resources" pattern="*.migrations"/>
        <Match buildAction="EmbeddedResource" path="Resources" pattern="*.addin.xml" recurse="true"/>
      </Files>
    </Project>

    <Project frameworkVersion="v4_0" name="OpenSim.Data.SQLite" path="OpenSim/Data/SQLite" type="Library">
      <Configuration name="Debug">
        <Options>
          <OutputPath>../../../bin/</OutputPath>
        </Options>
      </Configuration>
      <Configuration name="Release">
        <Options>
          <OutputPath>../../../bin/</OutputPath>
        </Options>
      </Configuration>

      <ReferencePath>../../../bin/</ReferencePath>
      <Reference name="System"/>
      <Reference name="System.Xml"/>
      <Reference name="System.Data"/>
      <Reference name="OpenSim.Data"/>
      <Reference name="System.Drawing"/>
      <Reference name="OpenSim.Framework"/>
      <Reference name="OpenSim.Framework.Console"/>
      <Reference name="OpenSim.Region.Framework"/>
      <Reference name="OpenMetaverseTypes" path="../../../bin/"/>
      <Reference name="OpenMetaverse" path="../../../bin/"/>
      <Reference name="OpenMetaverse.StructuredData" path="../../../bin/"/>
      <Reference name="Community.CsharpSqlite" path="../../../bin/"/>
      <Reference name="Community.CsharpSqlite.Sqlite" path="../../../bin"/>
      <Reference name="Mono.Data.Sqlite"/>
      <Reference name="Mono.Addins" path="../../../bin/"/>
      <Reference name="log4net" path="../../../bin/"/>

      <Files>
        <Match pattern="*.cs" recurse="true">
          <Exclude name="Tests" pattern="Tests"/>
        </Match>
        <Match buildAction="EmbeddedResource" path="Resources" pattern="*.sql"/>
        <Match buildAction="EmbeddedResource" path="Resources" pattern="*.migrations"/>
        <Match buildAction="EmbeddedResource" path="Resources" pattern="*.addin.xml" recurse="true"/>
      </Files>
    </Project>

    
    <Project frameworkVersion="v4_0" name="OpenSim.Region.ScriptEngine.Shared" path="OpenSim/Region/ScriptEngine/Shared" type="Library">
      <Configuration name="Debug">
        <Options>
          <OutputPath>../../../../bin/</OutputPath>
        </Options>
      </Configuration>
      <Configuration name="Release">
        <Options>
          <OutputPath>../../../../bin/</OutputPath>
        </Options>
      </Configuration>

      <ReferencePath>../../../../bin/</ReferencePath>
      <Reference name="System"/>
      <Reference name="System.Data"/>
      <Reference name="System.Net"/>
      <Reference name="System.Web"/>
      <Reference name="System.Xml"/>
      <Reference name="OpenMetaverseTypes" path="../../../../bin/"/>
      <Reference name="OpenSim"/>
      <Reference name="OpenSim.Framework"/>
      <Reference name="OpenSim.Framework.Communications"/>
      <Reference name="OpenSim.Region.Framework"/>
      <Reference name="OpenSim.Region.CoreModules"/>
      <Reference name="OpenSim.Framework.Console"/>
      <Reference name="OpenSim.Services.Interfaces"/>
      <Reference name="Nini" path="../../../../bin/"/>
      <Reference name="Nini" path="../../../../bin/"/>
      <Reference name="log4net" path="../../../../bin/"/>
      <Reference name="SmartThreadPool"/>

      <Files>
        <Match pattern="*.cs" recurse="false"/>
        <Match path="../Interfaces" pattern="*.cs" recurse="false"/>
        <Match path="Api/Interface" pattern="*.cs" recurse="false"/>
      </Files>
    </Project>

    <Project frameworkVersion="v4_0" name="OpenSim.Region.ScriptEngine.Shared.Api.Runtime" path="OpenSim/Region/ScriptEngine/Shared/Api/Runtime" type="Library">
      <Configuration name="Debug">
        <Options>
          <OutputPath>../../../../../../bin/</OutputPath>
        </Options>
      </Configuration>
      <Configuration name="Release">
        <Options>
          <OutputPath>../../../../../../bin/</OutputPath>
        </Options>
      </Configuration>

      <ReferencePath>../../../../../../bin/</ReferencePath>
      <Reference name="System"/>
      <Reference name="System.Data"/>
      <Reference name="System.Web"/>
      <Reference name="System.Xml"/>
      <Reference name="OpenMetaverseTypes" path="../../../../../../bin/"/>
      <Reference name="OpenSim"/>
      <Reference name="OpenSim.Framework"/>
      <Reference name="OpenSim.Framework.Communications"/>
      <Reference name="OpenSim.Region.Framework"/>
      <Reference name="OpenSim.Region.CoreModules"/>
      <Reference name="OpenSim.Framework.Console"/>
      <Reference name="OpenSim.Region.ScriptEngine.Shared"/>
      <Reference name="Nini" path="../../../../../../bin/"/>
      <Reference name="log4net" path="../../../../../../bin/"/>

      <Files>
        <Match pattern="*.cs" recurse="false"/>
      </Files>
    </Project>

    <Project frameworkVersion="v4_0" name="OpenSim.Region.ScriptEngine.Shared.YieldProlog" path="OpenSim/Region/ScriptEngine/Shared/Api/Runtime/YieldProlog/" type="Library">
      <Configuration name="Debug">
        <Options>
          <OutputPath>../../../../../../../bin/</OutputPath>
        </Options>
      </Configuration>
      <Configuration name="Release">
        <Options>
          <OutputPath>../../../../../../../bin/</OutputPath>
        </Options>
      </Configuration>

      <ReferencePath>../../../../../../../bin/</ReferencePath>
      <Reference name="System"/>
      <Reference name="System.Data"/>
      <Reference name="System.Web"/>
      <Reference name="System.Xml"/>
      <Reference name="OpenMetaverseTypes" path="../../../../../../../bin/"/>
      <Reference name="OpenSim"/>
      <Reference name="OpenSim.Framework"/>
      <Reference name="OpenSim.Framework.Communications"/>
      <Reference name="OpenSim.Region.CoreModules"/>
      <Reference name="OpenSim.Framework.Console"/>
      <Reference name="OpenSim.Region.ScriptEngine.Shared"/>
      <Reference name="Nini" path="../../../../../../../bin/"/>
      <Reference name="log4net" path="../../../../../../../bin/"/>

      <Files>
        <Match pattern="*.cs" recurse="false"/>
      </Files>
    </Project>

    <Project frameworkVersion="v4_0" name="OpenSim.Region.ScriptEngine.Shared.Api" path="OpenSim/Region/ScriptEngine/Shared/Api/Implementation" type="Library">
      <Configuration name="Debug">
        <Options>
          <OutputPath>../../../../../../bin/</OutputPath>
        </Options>
      </Configuration>
      <Configuration name="Release">
        <Options>
          <OutputPath>../../../../../../bin/</OutputPath>
        </Options>
      </Configuration>

      <ReferencePath>../../../../../../bin/</ReferencePath>
      <Reference name="System"/>
      <Reference name="System.Core"/>
      <Reference name="System.Data"/>
      <Reference name="System.Web"/>
      <Reference name="System.Xml"/>
      <Reference name="OpenMetaverseTypes" path="../../../../../../bin/"/>
      <Reference name="OpenMetaverse" path="../../../../../../bin/"/>
      <Reference name="OpenMetaverse.StructuredData" path="../../../../../../bin/"/>
      <Reference name="OpenSim"/>
      <Reference name="OpenSim.Framework"/>
      <Reference name="OpenSim.Framework.Communications"/>
      <Reference name="OpenSim.Region.Framework"/>
      <Reference name="OpenSim.Region.CoreModules"/>
      <Reference name="OpenSim.Region.Physics.Manager"/>
      <Reference name="OpenSim.Framework.Console"/>
      <Reference name="OpenSim.Services.Interfaces"/>
      <Reference name="OpenSim.Region.ScriptEngine.Shared"/>
      <Reference name="OpenSim.Region.ScriptEngine.Shared.Api.Runtime"/>
      <Reference name="Nini" path="../../../../../../bin/"/>
      <Reference name="log4net" path="../../../../../../bin/"/>

      <Files>
        <Match pattern="*.cs" recurse="true"/>
      </Files>
    </Project>

    <Project frameworkVersion="v4_0" name="OpenSim.Region.ScriptEngine.Shared.CodeTools" path="OpenSim/Region/ScriptEngine/Shared/CodeTools" type="Library">
      <Configuration name="Debug">
        <Options>
          <OutputPath>../../../../../bin/</OutputPath>
        </Options>
      </Configuration>
      <Configuration name="Release">
        <Options>
          <OutputPath>../../../../../bin/</OutputPath>
        </Options>
      </Configuration>

      <ReferencePath>../../../../../bin/</ReferencePath>
      <Reference name="System"/>
      <Reference name="OpenSim.Framework"/>
      <Reference name="OpenSim.Region.Framework"/>
      <Reference name="OpenSim.Region.ScriptEngine.Shared"/>
      <Reference name="OpenSim.Region.ScriptEngine.Shared.YieldProlog"/>
      <Reference name="OpenSim.Region.CoreModules"/>
      <Reference name="OpenMetaverseTypes" path="../../../../../bin/"/>
      <Reference name="Nini" path="../../../../../bin/"/>
      <Reference name="log4net" path="../../../../../bin/"/>
      <Reference name="Tools" path="../../../../../bin/"/>

      <Files>
        <Match pattern="*.cs" recurse="true">
          <Exclude name="Tests" pattern="Tests"/>
        </Match>
      </Files>
    </Project>

    <Project frameworkVersion="v4_0" name="OpenSim.Region.ScriptEngine.Shared.Instance" path="OpenSim/Region/ScriptEngine/Shared/Instance" type="Library">
      <Configuration name="Debug">
        <Options>
          <OutputPath>../../../../../bin/</OutputPath>
        </Options>
      </Configuration>
      <Configuration name="Release">
        <Options>
          <OutputPath>../../../../../bin/</OutputPath>
        </Options>
      </Configuration>

      <ReferencePath>../../../../../bin/</ReferencePath>
      <Reference name="System"/>
      <Reference name="System.Data"/>
      <Reference name="System.Web"/>
      <Reference name="System.Xml"/>
      <Reference name="OpenMetaverseTypes" path="../../../../../bin/"/>
      <Reference name="OpenSim"/>
      <Reference name="OpenSim.Framework"/>
      <Reference name="OpenSim.Framework.Communications"/>
      <Reference name="OpenSim.Region.Framework"/>
      <Reference name="OpenSim.Region.CoreModules"/>
      <Reference name="OpenSim.Framework.Console"/>
      <Reference name="OpenSim.Region.ScriptEngine.Shared"/>
      <Reference name="OpenSim.Region.ScriptEngine.Shared.CodeTools"/>
      <Reference name="OpenSim.Region.ScriptEngine.Shared.Api"/>
      <Reference name="OpenSim.Region.ScriptEngine.Shared.Api.Runtime"/>
      <Reference name="SmartThreadPool"/>
      <Reference name="Axiom.MathLib" path="../../../../../bin/"/>
      <Reference name="Nini" path="../../../../../bin/"/>
      <Reference name="log4net" path="../../../../../bin/"/>

      <Files>
        <Match pattern="*.cs" recurse="true"/>
      </Files>
    </Project>

    <Project frameworkVersion="v4_0" name="OpenSim.Region.ScriptEngine.XEngine" path="OpenSim/Region/ScriptEngine/XEngine" type="Library">
      <Configuration name="Debug">
        <Options>
          <OutputPath>../../../../bin/</OutputPath>
        </Options>
      </Configuration>
      <Configuration name="Release">
        <Options>
          <OutputPath>../../../../bin/</OutputPath>
        </Options>
      </Configuration>

      <ReferencePath>../../../../bin/</ReferencePath>
      <Reference name="System"/>
      <Reference name="System.Core"/>
      <Reference name="System.Data"/>
      <Reference name="System.Web"/>
      <Reference name="System.Xml"/>
      <Reference name="OpenMetaverseTypes" path="../../../../bin/"/>
      <Reference name="OpenMetaverse.StructuredData" path="../../../../bin/"/>
      <Reference name="OpenSim"/>
      <Reference name="OpenSim.Framework"/>
      <Reference name="OpenSim.Framework.Communications"/>
      <Reference name="OpenSim.Region.Framework"/>
      <Reference name="OpenSim.Region.CoreModules"/>
      <Reference name="OpenSim.Framework.Console"/>
      <Reference name="OpenSim.Region.ScriptEngine.Shared"/>
      <Reference name="OpenSim.Region.ScriptEngine.Shared.CodeTools"/>
      <Reference name="OpenSim.Region.ScriptEngine.Shared.Instance"/>
      <Reference name="OpenSim.Region.ScriptEngine.Shared.Api"/>
      <Reference name="SmartThreadPool"/>
      <Reference name="Nini" path="../../../../bin/"/>
      <Reference name="log4net" path="../../../../bin/"/>

      <Files>
        <Match buildAction="EmbeddedResource" path="Resources" pattern="*.addin.xml" recurse="true"/>
        <Match pattern="*.cs" recurse="true">
          <Exclude name="Tests" pattern="Tests"/>
        </Match>
      </Files>
    </Project>


    <Project frameworkVersion="v4_0" name="OpenSim.Region.UserStatistics" path="OpenSim/Region/UserStatistics" type="Library">
      <Configuration name="Debug">
        <Options>
          <OutputPath>../../../bin/</OutputPath>
        </Options>
      </Configuration>
      <Configuration name="Release">
        <Options>
          <OutputPath>../../../bin/</OutputPath>
        </Options>
      </Configuration>

      <ReferencePath>../../../bin/</ReferencePath>
      <Reference name="System"/>
      <Reference name="System.Data"/>
      <Reference name="System.Xml"/>
      <Reference name="System.Drawing"/>
      <Reference name="System.Runtime.Remoting"/>
      <Reference name="System.Web"/>
      <Reference name="OpenMetaverseTypes" path="../../../bin/"/>
      <Reference name="OpenMetaverse.StructuredData" path="../../../bin/"/>
      <Reference name="OpenMetaverse" path="../../../bin/"/>
      <Reference name="OpenSim.Capabilities"/>
      <Reference name="OpenSim.Framework"/>
      <Reference name="OpenSim.Data"/>
      <Reference name="OpenSim.Region.Framework"/>
      <Reference name="OpenSim.Region.CoreModules"/>
      <Reference name="OpenSim.Framework.Console"/>
      <Reference name="OpenSim.Framework.Servers"/>
      <Reference name="OpenSim.Framework.Servers.HttpServer"/>
      <Reference name="OpenSim.Framework.Statistics"/>
      <Reference name="OpenSim.Region.Physics.Manager"/>
      <Reference name="Mono.Data.SqliteClient" path="../../../bin/"/>
      <Reference name="Mono.Addins"/>

      <!-- For scripting in funny languages by default -->
      <Reference name="XMLRPC" path="../../../bin/"/>
      <Reference name="OpenSim.Framework.Communications"/>
      <Reference name="Nini" path="../../../bin/"/>
      <Reference name="log4net" path="../../../bin/"/>
      <Reference name="DotNetOpenMail" path="../../../bin/"/>

      <Files>
        <Match pattern="*.cs" recurse="true">
          <Exclude name="Tests" pattern="Tests"/>
        </Match>
      </Files>
    </Project>

    <!-- Tools -->

    <Project frameworkVersion="v4_0" name="pCampBot" path="OpenSim/Tools/pCampBot" type="Exe">
      <Configuration name="Debug">
        <Options>
          <OutputPath>../../../bin/</OutputPath>
        </Options>
      </Configuration>
      <Configuration name="Release">
        <Options>
          <OutputPath>../../../bin/</OutputPath>
        </Options>
      </Configuration>

      <ReferencePath>../../../bin/</ReferencePath>
      <Reference name="System"/>
      <Reference name="System.Core"/>
      <Reference name="OpenMetaverseTypes" path="../../../bin/"/>
      <Reference name="OpenMetaverse" path="../../../bin/"/>
      <Reference name="OpenSim.Framework"/>
      <Reference name="OpenSim.Framework.Console"/>
      <Reference name="Nini" path="../../../bin/"/>
      <Reference name="log4net" path="../../../bin/"/>

      <Files>
        <Match pattern="*.cs" recurse="true"/>
      </Files>
    </Project>

    <Project frameworkVersion="v4_0" name="OpenSim.Tools.lslc" path="OpenSim/Tools/Compiler" type="Exe">
      <Configuration name="Debug">
        <Options>
          <OutputPath>../../../bin/</OutputPath>
        </Options>
      </Configuration>
      <Configuration name="Release">
        <Options>
          <OutputPath>../../../bin/</OutputPath>
        </Options>
      </Configuration>

      <ReferencePath>../../../bin/</ReferencePath>
      <Reference name="System"/>
      <Reference name="OpenMetaverseTypes" path="../../../bin/"/>
      <Reference name="OpenMetaverse" path="../../../bin/"/>
      <Reference name="OpenSim.Framework"/>
      <Reference name="OpenSim.Framework.Console"/>
      <Reference name="OpenSim.Region.ScriptEngine.Shared.CodeTools"/>
      <Reference name="Nini" path="../../../bin/"/>
      <Reference name="log4net" path="../../../bin/"/>

      <Files>
        <Match pattern="*.cs" recurse="true"/>
      </Files>
    </Project>

    <Project frameworkVersion="v4_0" name="OpenSim.Tools.Configger" path="OpenSim/Tools/Configger" type="Exe">
      <Configuration name="Debug">
        <Options>
          <OutputPath>../../../bin/</OutputPath>
        </Options>
      </Configuration>
      <Configuration name="Release">
        <Options>
          <OutputPath>../../../bin/</OutputPath>
        </Options>
      </Configuration>

      <ReferencePath>../../../bin/</ReferencePath>
      <Reference name="System"/>
      <Reference name="System.Xml"/>
      <Reference name="Nini" path="../../../bin/"/>
      <Reference name="log4net" path="../../../bin/"/>

      <Files>
        <Match pattern="*.cs" recurse="true"/>
      </Files>
    </Project>

    <!-- Test Clients -->
    <Project frameworkVersion="v4_0" name="OpenSim.Tests.Clients.GridClient" path="OpenSim/Tests/Clients/Grid" type="Exe">
      <Configuration name="Debug">
        <Options>
          <OutputPath>../../../../bin/</OutputPath>
        </Options>
      </Configuration>
      <Configuration name="Release">
        <Options>
          <OutputPath>../../../../bin/</OutputPath>
        </Options>
      </Configuration>

      <ReferencePath>../../../../bin/</ReferencePath>
      <Reference name="System"/>
      <Reference name="OpenMetaverseTypes" path="../../../../bin/"/>
      <Reference name="OpenMetaverse" path="../../../../bin/"/>
      <Reference name="OpenSim.Framework"/>
      <Reference name="OpenSim.Services.Interfaces"/>
      <Reference name="OpenSim.Services.Connectors"/>
      <Reference name="Nini" path="../../../../bin/"/>
      <Reference name="log4net" path="../../../../bin/"/>

      <Files>
        <Match pattern="*.cs" recurse="true"/>
      </Files>
    </Project>

    <Project frameworkVersion="v4_0" name="OpenSim.Tests.Clients.PresenceClient" path="OpenSim/Tests/Clients/Presence" type="Exe">
      <Configuration name="Debug">
        <Options>
          <OutputPath>../../../../bin/</OutputPath>
        </Options>
      </Configuration>
      <Configuration name="Release">
        <Options>
          <OutputPath>../../../../bin/</OutputPath>
        </Options>
      </Configuration>

      <ReferencePath>../../../../bin/</ReferencePath>
      <Reference name="System"/>
      <Reference name="OpenMetaverseTypes" path="../../../../bin/"/>
      <Reference name="OpenMetaverse" path="../../../../bin/"/>
      <Reference name="OpenSim.Framework"/>
      <Reference name="OpenSim.Services.Interfaces"/>
      <Reference name="OpenSim.Services.Connectors"/>
      <Reference name="Nini" path="../../../../bin/"/>
      <Reference name="log4net" path="../../../../bin/"/>

      <Files>
        <Match pattern="*.cs" recurse="true"/>
      </Files>
    </Project>

    <Project frameworkVersion="v4_0" name="OpenSim.Tests.Clients.UserAccountClient" path="OpenSim/Tests/Clients/UserAccounts" type="Exe">
      <Configuration name="Debug">
        <Options>
          <OutputPath>../../../../bin/</OutputPath>
        </Options>
      </Configuration>
      <Configuration name="Release">
        <Options>
          <OutputPath>../../../../bin/</OutputPath>
        </Options>
      </Configuration>

      <ReferencePath>../../../../bin/</ReferencePath>
      <Reference name="System"/>
      <Reference name="OpenMetaverseTypes" path="../../../../bin/"/>
      <Reference name="OpenMetaverse" path="../../../../bin/"/>
      <Reference name="OpenSim.Framework"/>
      <Reference name="OpenSim.Services.Interfaces"/>
      <Reference name="OpenSim.Services.Connectors"/>
      <Reference name="Nini" path="../../../../bin/"/>
      <Reference name="log4net" path="../../../../bin/"/>

      <Files>
        <Match pattern="*.cs" recurse="true"/>
      </Files>
    </Project>

    <Project frameworkVersion="v4_0" name="OpenSim.Tests.Clients.InstantantMessage" path="OpenSim/Tests/Clients/InstantMessage" type="Exe">
      <Configuration name="Debug">
        <Options>
          <OutputPath>../../../../bin/</OutputPath>
        </Options>
      </Configuration>
      <Configuration name="Release">
        <Options>
          <OutputPath>../../../../bin/</OutputPath>
        </Options>
      </Configuration>

      <ReferencePath>../../../../bin/</ReferencePath>
      <Reference name="System"/>
      <Reference name="OpenMetaverseTypes" path="../../../../bin/"/>
      <Reference name="OpenMetaverse" path="../../../../bin/"/>
      <Reference name="OpenSim.Framework"/>
      <Reference name="OpenSim.Services.Interfaces"/>
      <Reference name="OpenSim.Services.Connectors"/>
      <Reference name="Nini" path="../../../../bin/"/>
      <Reference name="log4net" path="../../../../bin/"/>

      <Files>
        <Match pattern="*.cs" recurse="true"/>
      </Files>
    </Project>

    <!-- Test assemblies -->
    <Project frameworkVersion="v4_0" name="OpenSim.Tests.Common" path="OpenSim/Tests/Common" type="Library">
      <Configuration name="Debug">
        <Options>
          <OutputPath>../../../bin/</OutputPath>
        </Options>
      </Configuration>
      <Configuration name="Release">
        <Options>
          <OutputPath>../../../bin/</OutputPath>
        </Options>
      </Configuration>

      <ReferencePath>../../../bin/</ReferencePath>
      <Reference name="System"/>
      <Reference name="System.Core"/>
      <Reference name="System.Data"/>
      <Reference name="System.Drawing"/>
      <Reference name="System.Xml"/>
      <Reference name="System.Web"/>
      <Reference name="HttpServer_OpenSim" path="../../../bin/"/>
      <Reference name="log4net" path="../../../bin/"/>
      <Reference name="Mono.Addins" path="../../../bin/"/>
      <Reference name="Nini" path="../../../bin/"/>
      <Reference name="nunit.framework" path="../../../bin/"/>
      <Reference name="OpenMetaverse" path="../../../bin/"/>
      <Reference name="OpenMetaverseTypes" path="../../../bin/"/>
      <Reference name="OpenSim.Framework"/>
      <Reference name="OpenSim.Framework.Communications"/>
      <Reference name="OpenSim.Framework.Console"/>
      <Reference name="OpenSim.Framework.Servers"/>
      <Reference name="OpenSim.Framework.Servers.HttpServer"/>
      <Reference name="OpenSim.Data"/>
      <Reference name="OpenSim.Services.Interfaces"/>
      <Reference name="OpenSim.Server.Base"/>
      <Reference name="OpenSim.Region.Framework"/>
      <Reference name="OpenSim.Region.CoreModules"/>
      <Reference name="OpenSim.Region.OptionalModules"/>
      <Reference name="OpenSim.Region.Physics.Manager"/>

      <Files>
        <Match pattern="*.cs" recurse="true"/>
      </Files>
    </Project>

    <Project frameworkVersion="v4_0" name="OpenSim.Tests" path="OpenSim/Tests" type="Library">
      <Configuration name="Debug">
        <Options>
          <OutputPath>../../bin/</OutputPath>
        </Options>
      </Configuration>
      <Configuration name="Release">
        <Options>
          <OutputPath>../../bin/</OutputPath>
        </Options>
      </Configuration>

      <ReferencePath>../../bin/</ReferencePath>
      <Reference name="OpenSim.Framework"/>
      <Reference name="Nini" path="../../bin/"/>
      <Reference name="nunit.framework" path="../../bin/"/>
      <Reference name="OpenSim"/>
      <Files>
        <Match pattern="*.cs" recurse="false"/>
      </Files>
    </Project>


    <Project frameworkVersion="v4_0" name="OpenSim.Capabilities.Handlers.Tests" path="OpenSim/Capabilities/Handlers" type="Library">
      <Configuration name="Debug">
        <Options>
          <OutputPath>../../../bin/</OutputPath>
        </Options>
      </Configuration>
      <Configuration name="Release">
        <Options>
          <OutputPath>../../../bin/</OutputPath>
        </Options>
      </Configuration>

      <ReferencePath>../../../bin/</ReferencePath>
      <Reference name="System"/>
      <Reference name="System.Core"/>
      <Reference name="System.Drawing"/>
      <Reference name="System.Xml"/>
      <Reference name="System.Web"/>
      <Reference name="nunit.framework" path="../../../bin/"/>
      <Reference name="OpenMetaverse" path="../../../bin/"/>
      <Reference name="OpenMetaverseTypes" path="../../../bin/"/>
      <Reference name="OpenMetaverse.StructuredData" path="../../../bin/"/>
      <Reference name="OpenSim.Capabilities"/>
      <Reference name="OpenSim.Capabilities.Handlers"/>
      <Reference name="OpenSim.Framework"/>
      <Reference name="OpenSim.Framework.Console"/>
      <Reference name="OpenSim.Framework.Servers.HttpServer"/>
      <Reference name="OpenSim.Region.Framework"/>
      <Reference name="OpenSim.Server.Base"/>
      <Reference name="OpenSim.Server.Handlers"/>
      <Reference name="OpenSim.Services.Base"/>
      <Reference name="OpenSim.Services.Interfaces"/>
      <Reference name="OpenSim.Tests.Common"/>
      <Reference name="Nini" path="../../../bin/"/>
      <Reference name="log4net" path="../../../bin/"/>
      <Reference name="DotNetOpenId" path="../../../bin/"/>

      <!-- 
           TODO: this is kind of lame, we basically build a duplicate
           assembly but with tests added in, just so that we don't
           need to hard code in a bunch of Test directories here.  If
           pattern="Tests/*.cs" worked, we wouldn't need this.
      -->
      <Files>
        <!-- SADLY the way this works means you need to keep adding these paths -->
        <Match path="GetTexture/Tests" pattern="*.cs" recurse="true"/>
      </Files>
    </Project>


    <Project frameworkVersion="v4_0" name="OpenSim.Data.Tests" path="OpenSim/Data/Tests" type="Library">
      <Configuration name="Debug">
        <Options>
          <OutputPath>../../../bin/</OutputPath>
        </Options>
      </Configuration>
      <Configuration name="Release">
        <Options>
          <OutputPath>../../../bin/</OutputPath>
        </Options>
      </Configuration>

      <ReferencePath>../../../bin/</ReferencePath>
      <Reference name="System"/>
      <Reference name="System.Xml"/>
      <Reference name="System.Core"/>
      <Reference name="System.Drawing"/>
      <Reference name="System.Data"/>
      <Reference name="OpenMetaverse" path="../../../bin/"/>
      <Reference name="OpenMetaverseTypes" path="../../../bin/"/>
      <Reference name="OpenSim.Framework"/>
      <Reference name="OpenSim.Data"/>
      <Reference name="OpenSim.Region.Framework"/>
      <Reference name="OpenSim.Region.CoreModules"/>
      <Reference name="OpenSim.Tests.Common"/>
      <Reference name="log4net" path="../../../bin/"/>
      <Reference name="Mono.Addins" path="../../../bin/"/>
      <Reference name="nunit.framework" path="../../../bin/"/>
      <Reference name="Nini" path="../../../bin/"/>

      <Reference name="OpenSim.Data.MySQL"/>
      <Reference name="OpenSim.Data.MSSQL"/>
      <Reference name="OpenSim.Data.SQLite"/>
      
      <Reference name="MySql.Data" path="../../../bin/"/>
      <Reference name="Mono.Data.Sqlite" path="../../../bin/"/>
      <Files>
        <Match pattern="*.cs" recurse="true"/>
        <Match buildAction="EmbeddedResource" path="Resources" pattern="*.ini"/>
      </Files>
    </Project>

    <Project frameworkVersion="v4_0" name="OpenSim.Framework.Tests" path="OpenSim/Framework/Tests" type="Library">
      <Configuration name="Debug">
        <Options>
          <OutputPath>../../../bin/</OutputPath>
        </Options>
      </Configuration>
      <Configuration name="Release">
        <Options>
          <OutputPath>../../../bin/</OutputPath>
        </Options>
      </Configuration>

      <ReferencePath>../../../bin/</ReferencePath>
      <Reference name="System"/>
      <Reference name="System.Xml"/>
      <Reference name="System.Data"/>
      <Reference name="OpenMetaverse" path="../../../bin/"/>
      <Reference name="OpenMetaverseTypes" path="../../../bin/"/>
      <Reference name="OpenMetaverse.StructuredData" path="../../../bin/"/>
      <Reference name="XMLRPC" path="../../../bin/"/>
      <Reference name="OpenSim.Framework.Console"/>
      <Reference name="OpenSim.Framework"/>
      <Reference name="OpenSim.Framework.Servers.HttpServer"/>
      <Reference name="OpenSim.Tests.Common"/>
      <Reference name="Nini" path="../../../bin/"/>
      <Reference name="nunit.framework" path="../../../bin/"/>
      <Files>
        <Match pattern="*.cs" recurse="false"/>
      </Files>
    </Project>

    <Project frameworkVersion="v4_0" name="OpenSim.Framework.Serialization.Tests" path="OpenSim/Framework/Serialization/Tests" type="Library">
      <Configuration name="Debug">
        <Options>
          <OutputPath>../../../../bin/</OutputPath>
        </Options>
      </Configuration>
      <Configuration name="Release">
        <Options>
          <OutputPath>../../../../bin/</OutputPath>
        </Options>
      </Configuration>

      <ReferencePath>../../../../bin/</ReferencePath>
      <Reference name="System"/>
      <Reference name="OpenMetaverse" path="../../../../bin/"/>
      <Reference name="OpenMetaverseTypes" path="../../../../bin/"/>
      <Reference name="OpenMetaverse.StructuredData" path="../../../../bin/"/>
      <Reference name="OpenSim.Data"/>
      <Reference name="OpenSim.Services.Interfaces"/>
      <Reference name="OpenSim.Tests.Common"/>
      <Reference name="OpenSim.Framework"/>
      <Reference name="OpenSim.Framework.Serialization"/>
      <Reference name="log4net" path="../../../../bin/"/>
      <Reference name="nunit.framework" path="../../../../bin/"/>

      <Files>
        <Match pattern="*.cs" recurse="true">
        </Match>
      </Files>
    </Project>

    <Project frameworkVersion="v4_0" name="OpenSim.Framework.Servers.Tests" path="OpenSim/Framework/Servers/Tests" type="Library">
      <Configuration name="Debug">
        <Options>
          <OutputPath>../../../../bin/</OutputPath>
        </Options>
      </Configuration>
      <Configuration name="Release">
        <Options>
          <OutputPath>../../../../bin/</OutputPath>
        </Options>
      </Configuration>

      <ReferencePath>../../../../bin/</ReferencePath>
      <Reference name="System"/>
      <Reference name="OpenSim.Data"/>
      <Reference name="OpenSim.Services.Interfaces"/>
      <Reference name="OpenSim.Tests.Common"/>
      <Reference name="OpenSim.Framework"/>
      <Reference name="OpenSim.Framework.Servers"/>
      <Reference name="OpenSim.Framework.Servers.HttpServer"/>
      <Reference name="log4net" path="../../../../bin/"/>
      <Reference name="HttpServer_OpenSim" path="../../../../bin/"/>
      <Reference name="nunit.framework" path="../../../../bin/"/>

      <Files>
        <Match pattern="*.cs" recurse="true">
        </Match>
      </Files>
    </Project>

    <Project frameworkVersion="v4_0" name="OpenSim.Region.CoreModules.Tests" path="OpenSim/Region/CoreModules" type="Library">
      <Configuration name="Debug">
        <Options>
          <OutputPath>../../../bin/</OutputPath>
        </Options>
      </Configuration>
      <Configuration name="Release">
        <Options>
          <OutputPath>../../../bin/</OutputPath>
        </Options>
      </Configuration>

      <ReferencePath>../../../bin/</ReferencePath>
      <Reference name="System"/>
      <Reference name="System.Core"/>
      <Reference name="System.Xml"/>
      <Reference name="System.Drawing"/>
      <Reference name="OpenMetaverseTypes" path="../../../bin/"/>
      <Reference name="OpenMetaverse" path="../../../bin/"/>
      <Reference name="OpenSim.Data"/>
      <Reference name="OpenSim.Data.Null"/>
      <Reference name="OpenSim.Framework"/>
      <Reference name="OpenSim.Framework.Serialization"/>
      <Reference name="OpenSim.Framework.Communications"/>
      <Reference name="OpenSim.Framework.Console"/>
      <Reference name="OpenSim.Framework.Servers"/>
      <Reference name="OpenSim.Framework.Servers.HttpServer"/>
      <Reference name="OpenSim.Framework.Statistics"/>
      <Reference name="OpenSim.Region.Framework"/>
      <Reference name="OpenSim.Region.CoreModules"/>
      <Reference name="OpenSim.Region.Physics.Manager"/>
      <Reference name="OpenSim.Region.ScriptEngine.Shared"/>
      <Reference name="OpenSim.Region.ScriptEngine.XEngine"/>
      <Reference name="OpenSim.Services.Interfaces"/>

      <!-- Unit tests -->
      <Reference name="OpenSim.Tests.Common"/>
      <Reference name="Nini" path="../../../bin/"/>
      <Reference name="nunit.framework" path="../../../bin/"/>

      <!-- For scripting in funny languages by default -->
      <Reference name="XMLRPC" path="../../../bin/"/>
      <Reference name="OpenSim.Framework.Communications"/>
      <Reference name="Nini" path="../../../bin/"/>
      <Reference name="log4net" path="../../../bin/"/>
      <Reference name="DotNetOpenMail" path="../../../bin/"/>

      <!--
           TODO: this is kind of lame, we basically build a duplicate
           assembly but with tests added in, just so that we don't
           need to hard code in a bunch of Test directories here.  If
           pattern="Tests/*.cs" worked, we wouldn't need this.
      -->
      <Files>
        <!-- SADLY the way this works means you need to keep adding these paths -->
        <Match path="Agent/TextureSender/Tests" pattern="*.cs" recurse="true"/>
        <Match path="Asset/Tests" pattern="*.cs" recurse="true"/>
        <Match path="Avatar/Attachments/Tests" pattern="*.cs" recurse="true"/>
        <Match path="Avatar/AvatarFactory/Tests" pattern="*.cs" recurse="true"/>
        <Match path="Avatar/Friends/Tests" pattern="*.cs" recurse="true"/>
        <Match path="Avatar/Inventory/Archiver/Tests" pattern="*.cs" recurse="true"/>
        <Match path="Framework/InventoryAccess/Tests" pattern="*.cs" recurse="true"/>
        <Match path="World/Archiver/Tests" pattern="*.cs" recurse="true"/>
        <Match buildAction="EmbeddedResource" path="World/Archiver/Tests/Resources" pattern="*"/>
        <Match path="World/Land/Tests" pattern="*.cs" recurse="true"/>
        <Match path="World/Media/Moap/Tests" pattern="*.cs" recurse="true"/>
        <Match path="World/Serialiser/Tests" pattern="*.cs" recurse="true"/>
        <Match path="World/Terrain/Tests" pattern="*.cs" recurse="true"/>
        <Match path="ServiceConnectorsOut/Grid/Tests" pattern="*.cs" recurse="true"/>
        <Match path="ServiceConnectorsOut/Presence/Tests" pattern="*.cs" recurse="true"/>
      </Files>
    </Project>

    <Project frameworkVersion="v4_0" name="OpenSim.Region.OptionalModules.Tests" path="OpenSim/Region/OptionalModules" type="Library">
      <Configuration name="Debug">
        <Options>
          <OutputPath>../../../bin/</OutputPath>
        </Options>
      </Configuration>
      <Configuration name="Release">
        <Options>
          <OutputPath>../../../bin/</OutputPath>
        </Options>
      </Configuration>

      <ReferencePath>../../../bin/</ReferencePath>
      <Reference name="System"/>
      <Reference name="System.Core"/>
      <Reference name="System.Xml"/>
      <Reference name="System.Drawing"/>
      <Reference name="OpenMetaverseTypes" path="../../../bin/"/>
      <Reference name="OpenMetaverse" path="../../../bin/"/>
      <Reference name="OpenSim.Data"/>
      <Reference name="OpenSim.Framework"/>
      <Reference name="OpenSim.Framework.Serialization"/>
      <Reference name="OpenSim.Framework.Communications"/>
      <Reference name="OpenSim.Framework.Console"/>
      <Reference name="OpenSim.Framework.Servers"/>
      <Reference name="OpenSim.Framework.Servers.HttpServer"/>
      <Reference name="OpenSim.Framework.Statistics"/>
      <Reference name="OpenSim.Region.Framework"/>
      <Reference name="OpenSim.Region.CoreModules"/>
      <Reference name="OpenSim.Region.OptionalModules"/>
      <Reference name="OpenSim.Region.Physics.Manager"/>
      <Reference name="OpenSim.Services.AvatarService"/>
      <Reference name="OpenSim.Services.Interfaces"/>

      <!-- Unit tests -->
      <Reference name="OpenSim.Tests.Common"/>
      <Reference name="Nini" path="../../../bin/"/>
      <Reference name="nunit.framework" path="../../../bin/"/>

      <!-- For scripting in funny languages by default -->
      <Reference name="XMLRPC" path="../../../bin/"/>
      <Reference name="OpenSim.Framework.Communications"/>
      <Reference name="Nini" path="../../../bin/"/>
      <Reference name="log4net" path="../../../bin/"/>
      <Reference name="DotNetOpenMail" path="../../../bin/"/>

      <!--
           TODO: this is kind of lame, we basically build a duplicate
           assembly but with tests added in, just so that we don't
           need to hard code in a bunch of Test directories here.  If
           pattern="Tests/*.cs" worked, we wouldn't need this.
      -->
      <Files>
        <!-- SADLY the way this works means you need to keep adding these paths -->
        <Match path="Avatar/XmlRpcGroups/Tests" pattern="*.cs" recurse="true"/>
        <Match path="World/NPC/Tests" pattern="*.cs" recurse="true"/>
      </Files>
    </Project>

    <Project frameworkVersion="v4_0" name="OpenSim.Region.Framework.Tests" path="OpenSim/Region/Framework" type="Library">
      <Configuration name="Debug">
        <Options>
          <OutputPath>../../../bin/</OutputPath>
        </Options>
      </Configuration>
      <Configuration name="Release">
        <Options>
          <OutputPath>../../../bin/</OutputPath>
        </Options>
      </Configuration>

      <ReferencePath>../../../bin/</ReferencePath>
      <Reference name="System"/>
      <Reference name="System.Core"/>
      <Reference name="System.Xml"/>
      <Reference name="System.Drawing"/>
      <Reference name="System.Runtime.Remoting"/>
      <Reference name="OpenMetaverseTypes" path="../../../bin/"/>
      <Reference name="OpenMetaverse" path="../../../bin/"/>
      <Reference name="OpenSim.Data"/>
      <Reference name="OpenSim.Framework"/>
      <Reference name="OpenSim.Framework.Communications"/>
      <Reference name="OpenSim.Framework.Console"/>
      <Reference name="OpenSim.Framework.Servers"/>
      <Reference name="OpenSim.Framework.Statistics"/>
      <Reference name="OpenSim.Framework.Servers.HttpServer"/>
      <Reference name="OpenSim.Region.ClientStack.LindenCaps"/>
      <Reference name="OpenSim.Region.Framework"/>
      <Reference name="OpenSim.Region.CoreModules"/>
      <Reference name="OpenSim.Region.OptionalModules"/>
      <Reference name="OpenSim.Region.Physics.Manager"/>
      <Reference name="OpenSim.Services.Interfaces"/>

      <!-- Unit tests -->
      <!-- <Reference name="OpenSim.Tests.Common"/> -->
      <Reference name="OpenSim.Tests.Common"/>
      <Reference name="Nini" path="../../../bin/"/>
      <Reference name="nunit.framework" path="../../../bin/"/>

      <!-- For scripting in funny languages by default -->
      <Reference name="XMLRPC" path="../../../bin/"/>
      <Reference name="OpenSim.Framework.Communications"/>
      <Reference name="Nini" path="../../../bin/"/>
      <Reference name="log4net" path="../../../bin/"/>
      <Reference name="DotNetOpenMail" path="../../../bin/"/>

      <!--
           TODO: this is kind of lame, we basically build a duplicate
           assembly but with tests added in, just so that we don't
           need to hard code in a bunch of Test directories here.  If
           pattern="Tests/*.cs" worked, we wouldn't need this.
      -->
      <Files>
        <!-- SADLY the way this works means you need to keep adding these paths -->
        <Match path="Scenes/Tests" pattern="*.cs" recurse="false"/>
      </Files>
    </Project>

    <Project frameworkVersion="v4_0" name="OpenSim.Region.ClientStack.LindenCaps.Tests" path="OpenSim/Region/ClientStack/Linden/Caps" type="Library">
      <Configuration name="Debug">
        <Options>
          <OutputPath>../../../../../bin/</OutputPath>
        </Options>
      </Configuration>
      <Configuration name="Release">
        <Options>
          <OutputPath>../../../../../bin/</OutputPath>
        </Options>
      </Configuration>

      <ReferencePath>../../../../../bin/</ReferencePath>
      <Reference name="System"/>
      <Reference name="System.Xml"/>
      <Reference name="log4net" path="../../../../../bin/"/>
      <Reference name="Nini" path="../../../../../bin/"/>
      <Reference name="nunit.framework" path="../../../../../bin/"/>
      <Reference name="OpenMetaverse" path="../../../../../bin/"/>
      <Reference name="OpenMetaverseTypes" path="../../../../../bin/"/>
      <Reference name="OpenSim.Framework"/>
      <Reference name="OpenSim.Framework.Communications"/>
      <Reference name="OpenSim.Framework.Servers"/>
      <Reference name="OpenSim.Framework.Servers.HttpServer"/>
      <Reference name="OpenSim.Framework.Statistics"/>
      <Reference name="OpenSim.Region.ClientStack.LindenCaps"/>
      <Reference name="OpenSim.Region.ClientStack.LindenUDP"/>
      <Reference name="OpenSim.Region.CoreModules"/>
      <Reference name="OpenSim.Region.Framework"/>
      <Reference name="OpenSim.Services.Interfaces"/>
      <Reference name="OpenSim.Tests.Common"/>

      <Files>
        <Match path="EventQueue/Tests" pattern="*.cs" recurse="false"/>
      </Files>
    </Project>

    <Project frameworkVersion="v4_0" name="OpenSim.Region.ClientStack.LindenUDP.Tests" path="OpenSim/Region/ClientStack/Linden/UDP/Tests" type="Library">
      <Configuration name="Debug">
        <Options>
          <OutputPath>../../../../../../bin/</OutputPath>
        </Options>
      </Configuration>
      <Configuration name="Release">
        <Options>
          <OutputPath>../../../../../../bin/</OutputPath>
        </Options>
      </Configuration>

      <ReferencePath>../../../../../../bin/</ReferencePath>
      <Reference name="System"/>
      <Reference name="System.Xml"/>
      <Reference name="log4net" path="../../../../../../bin/"/>
      <Reference name="Nini" path="../../../../../../bin/"/>
      <Reference name="nunit.framework" path="../../../../../../bin/"/>
      <Reference name="OpenMetaverse" path="../../../../../../bin/"/>
      <Reference name="OpenMetaverseTypes" path="../../../../../../bin/"/>
      <Reference name="OpenSim.Framework"/>
      <Reference name="OpenSim.Framework.Communications"/>
      <Reference name="OpenSim.Framework.Statistics"/>
      <Reference name="OpenSim.Region.ClientStack"/>
      <Reference name="OpenSim.Region.ClientStack.LindenUDP"/>
      <Reference name="OpenSim.Region.CoreModules"/>
      <Reference name="OpenSim.Region.Framework"/>
      <Reference name="OpenSim.Services.Interfaces"/>
      <Reference name="OpenSim.Tests.Common"/>

      <Files>
        <Match pattern="*.cs" recurse="false"/>
        <Match buildAction="EmbeddedResource" path="Resources" pattern="*"/>
      </Files>
    </Project>

    <Project frameworkVersion="v4_0" name="OpenSim.Region.ScriptEngine.Tests" path="OpenSim/Region/ScriptEngine" type="Library">
      <Configuration name="Debug">
        <Options>
          <OutputPath>../../../bin/</OutputPath>
        </Options>
      </Configuration>
      <Configuration name="Release">
        <Options>
          <OutputPath>../../../bin/</OutputPath>
        </Options>
      </Configuration>

      <ReferencePath>../../../bin/</ReferencePath>
      <Reference name="System"/>
      <Reference name="System.Xml"/>
      <Reference name="OpenSim.Framework"/>
      <Reference name="OpenSim.Framework.Communications"/>
      <Reference name="OpenSim.Region.CoreModules"/>
      <Reference name="OpenSim.Region.Framework"/>
      <Reference name="OpenSim.Region.OptionalModules"/>
      <Reference name="OpenSim.Region.ScriptEngine.Shared"/>
      <Reference name="OpenSim.Region.ScriptEngine.Shared.Api"/>
      <Reference name="OpenSim.Region.ScriptEngine.Shared.Api.Runtime"/>
      <Reference name="OpenSim.Region.ScriptEngine.XEngine"/>
      <Reference name="OpenSim.Services.Interfaces"/>
      <Reference name="OpenSim.Tests.Common"/>
      <Reference name="log4net" path="../../../bin/"/>
      <Reference name="nunit.framework" path="../../../bin/"/>
      <Reference name="Nini" path="../../../bin/"/>
      <Reference name="OpenMetaverse" path="../../../bin/"/>
      <Reference name="OpenMetaverse.StructuredData" path="../../../bin/"/>
      <Reference name="OpenMetaverseTypes" path="../../../bin/"/>
      <Reference name="OpenSim.Region.ScriptEngine.Shared.CodeTools"/>
      <Reference name="OpenSim.Region.ScriptEngine.Shared"/>
      <Reference name="Tools" path="../../../bin/"/>

      <!--
           TODO: this is kind of lame, we basically build a duplicate
           assembly but with tests added in, just so that we don't
           need to hard code in a bunch of Test directories here.  If
           pattern="Tests/*.cs" worked, we wouldn't need this.
      -->
      <Files>
        <!-- SADLY the way this works means you need to keep adding these paths -->
        <Match path="Shared/Tests" pattern="*.cs" recurse="true"/>
        <Match path="Shared/CodeTools/Tests" pattern="*.cs" recurse="true"/>
        <Match path="XEngine/Tests" pattern="*.cs" recurse="true"/>
      </Files>
    </Project>

    <!--
           TODO: this is kind of lame, we basically build a duplicate
           assembly but with tests added in, just because we can't resolve cross-bin-dir-refs.
      -->
    <Project frameworkVersion="v4_0" name="OpenSim.Region.Physics.OdePlugin.Tests" path="OpenSim/Region/Physics/OdePlugin/Tests" type="Library">
      <Configuration name="Debug">
        <Options>
          <OutputPath>../../../../../bin/</OutputPath>
        </Options>
      </Configuration>
      <Configuration name="Release">
        <Options>
          <OutputPath>../../../../../bin/</OutputPath>
        </Options>
      </Configuration>

      <ReferencePath>../../../../../bin/</ReferencePath>
      <Reference name="System"/>
      <Reference name="System.Core"/>
      <Reference name="OpenMetaverseTypes" path="../../../../../bin/"/>
      <Reference name="Nini" path="../../../../../bin/"/>
      <Reference name="OpenSim.Framework"/>
      <Reference name="OpenSim.Framework.Console"/>
      <Reference name="OpenSim.Region.Physics.Manager"/>
      <Reference name="OpenSim.Region.Physics.OdePlugin" path="../../../../../bin/Physics/"/>
      <Reference name="Ode.NET" path="../../../../../bin/"/>
      <Reference name="nunit.framework" path="../../../../../bin/"/>
      <Reference name="log4net" path="../../../../../bin/"/>

      <Files>
        <Match pattern="*.cs" recurse="true"/>
      </Files>
    </Project>

    <Project frameworkVersion="v4_0" name="OpenSim.Tests.Torture" path="OpenSim/Tests/Torture" type="Library">
      <Configuration name="Debug">
        <Options>
          <OutputPath>../../../bin/</OutputPath>
        </Options>
      </Configuration>
      <Configuration name="Release">
        <Options>
          <OutputPath>../../../bin/</OutputPath>
        </Options>
      </Configuration>

      <ReferencePath>../../../bin/</ReferencePath>
      <Reference name="System"/>
      <Reference name="System.Xml"/>
      <Reference name="System.Data"/>
      <Reference name="log4net" path="../../../bin/"/>
      <Reference name="Nini" path="../../../bin/"/>
      <Reference name="nunit.framework" path="../../../bin/"/>
      <Reference name="OpenMetaverse" path="../../../bin/"/>
      <Reference name="OpenMetaverseTypes" path="../../../bin/"/>
      <Reference name="OpenMetaverse.StructuredData" path="../../../bin/"/>
      <Reference name="XMLRPC" path="../../../bin/"/>
      <Reference name="OpenSim.Framework"/>
      <Reference name="OpenSim.Framework.Communications"/>
      <Reference name="OpenSim.Framework.Console"/>
      <Reference name="OpenSim.Framework.Servers.HttpServer"/>
      <Reference name="OpenSim.Region.CoreModules"/>
      <Reference name="OpenSim.Region.Framework"/>
      <Reference name="OpenSim.Region.OptionalModules"/>
      <Reference name="OpenSim.Region.ScriptEngine.Shared"/>
      <Reference name="OpenSim.Region.ScriptEngine.XEngine"/>
      <Reference name="OpenSim.Services.Interfaces"/>
      <Reference name="OpenSim.Services.AvatarService"/>
      <Reference name="OpenSim.Tests.Common"/>
      <Files>
        <Match pattern="*.cs" recurse="false"/>
      </Files>
    </Project>

  <?include file="addon-modules/*/prebuild*.xml" ?>

  </Solution>

</Prebuild><|MERGE_RESOLUTION|>--- conflicted
+++ resolved
@@ -553,7 +553,6 @@
       </Files>
     </Project>
 
-<<<<<<< HEAD
     <Project frameworkVersion="v4_0" name="OpenSim.Region.Physics.ConvexDecompositionDotNet" path="OpenSim/Region/Physics/ConvexDecompositionDotNet" type="Library">
       <Configuration name="Debug">
         <Options>
@@ -706,9 +705,6 @@
     </Project>
 
     <Project frameworkVersion="v4_0" name="OpenSim.Region.Physics.UbitMeshing" path="OpenSim/Region/Physics/UbitMeshing" type="Library">
-=======
-    <Project frameworkVersion="v3_5" name="OpenSim.Region.Physics.Meshing" path="OpenSim/Region/Physics/Meshing" type="Library">
->>>>>>> ac612e21
       <Configuration name="Debug">
         <Options>
           <OutputPath>../../../../bin/Physics/</OutputPath>
@@ -1855,39 +1851,6 @@
       <Reference name="System.Core"/>
       <Reference name="System.Data"/>
       <Reference name="System.Xml"/>
-
-      <Files>
-        <Match pattern="*.cs" recurse="true">
-          <Exclude name="Tests" pattern="Tests"/>
-        </Match>
-      </Files>
-    </Project>
-
-    <Project frameworkVersion="v3_5" name="OpenSim.Region.Physics.BulletSPlugin" path="OpenSim/Region/Physics/BulletSPlugin" type="Library">
-      <Configuration name="Debug">
-        <Options>
-          <OutputPath>../../../../bin/Physics/</OutputPath>
-        </Options>
-      </Configuration>
-      <Configuration name="Release">
-        <Options>
-          <OutputPath>../../../../bin/Physics/</OutputPath>
-        </Options>
-      </Configuration>
-
-      <ReferencePath>../../../../bin/</ReferencePath>
-      <Reference name="System"/>
-      <Reference name="System.Core"/>
-      <Reference name="System.Xml"/>
-      <Reference name="OpenMetaverseTypes" path="../../../../bin/"/>
-      <Reference name="Nini.dll"  path="../../../../bin/"/>
-      <Reference name="OpenSim.Framework"/>
-      <Reference name="OpenSim.Region.Framework"/>
-      <Reference name="OpenSim.Region.CoreModules"/>
-      <Reference name="OpenSim.Framework.Console"/>
-      <Reference name="OpenSim.Region.Physics.Manager"/>
-      <Reference name="OpenSim.Region.Physics.ConvexDecompositionDotNet"/>
-      <Reference name="log4net.dll" path="../../../../bin/"/>
 
       <Files>
         <Match pattern="*.cs" recurse="true">
