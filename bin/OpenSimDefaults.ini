; This file contains defaults for various settings in OpenSimulator.  These can be overriden
; by changing the same setting in OpenSim.ini (once OpenSim.ini.example has been copied to OpenSim.ini).

[Startup]
    ; Console prompt
    ; Certain special characters can be used to customize the prompt
    ; Currently, these are
    ; \R - substitute region name
    ; \\ - substtitue \
    ConsolePrompt = "Region (\R) "

    ; Console commands can be saved to a file, so the command history persists after a restart. (default is true)
    ConsoleHistoryFileEnabled = true

    ; Log file location. This can be set to a simple file path
    ; LogFile = OpenSim.log

    ; The history file can be just a filename (relative to OpenSim's bin/ directory
    ; or it can be a full path to somewhere else. (default is OpenSimConsoleHistory.txt in bin/)
    ConsoleHistoryFile = "OpenSimConsoleHistory.txt"

    ; How many lines of command history should we keep? (default is 100)
    ConsoleHistoryFileLines = 100

    ; Set this to true if you want to log crashes to disk
    ; this can be useful when submitting bug reports.
    ; However, this will only log crashes within OpenSimulator that cause the entire program to exit
    ; It will not log crashes caused by virtual machine failures, which includes mono and ODE failures.
    ; You will need to capture these native stack traces by recording the session log itself.
    save_crashes = false

    ; Directory to save crashes to if above is enabled
    ; (default is /opensimdir/crashes/*.txt or C:\opensim\crashes\*.txt)
    crash_dir = "crashes"

    ; Place to create a PID file
    ; PIDFile = "/tmp/OpenSim.exe.pid"

    ; Console commands run at startup
    startup_console_commands_file = "startup_commands.txt"

    ; Console commands run on shutdown
    shutdown_console_commands_file = "shutdown_commands.txt"

    ; Console commands run every 20 minutes
    ; timer_Script = "filename"

    ; timer_Script time interval (default 20 min)
    ; The time is 60 per minute
    ; timer_Interval = 1200

    ; ##
    ; ## SYSTEM
    ; ##

    ; Sets the method that OpenSim will use to fire asynchronous
    ; events. Valid values are UnsafeQueueUserWorkItem,
    ; QueueUserWorkItem, BeginInvoke, SmartThreadPool, and Thread.
    ;
    ; SmartThreadPool is reported to work well on Mono/Linux, but
    ; UnsafeQueueUserWorkItem has been benchmarked with better
    ; performance on .NET/Windows
    ;
    ; UnsafeQueueUserWorkItem refers to the fact that the code creating the event could elevate its security
    ; privileges.  However, as calling code is trusted anyway this is safe (if you set
    ;  TrustedBinaries = true in the [XEngine] section then you already have to trust that incoming code for other reasons).
    async_call_method = SmartThreadPool

    ; Max threads to allocate on the FireAndForget thread pool
    ; when running with the SmartThreadPool option above
    MaxPoolThreads = 300

    ; Allow certain jobs to be run consecutively in a job engine rather than always concurrently.
    ; This improves performance in regions with large numbers of connections (in the hundreds).
    JobEngineEnabled = true

    ; Plugin Registry Location
    ; Set path to directory for plugin registry. Information about the
    ; registered repositories and installed plugins will be stored here.
    ; The OpenSim.exe process must have R/W access to the location.
    RegistryLocation = "."

    ; Used by region module addins. You can set this to outside bin, so that addin
    ; configurations will survive updates. The OpenSim.exe process must have R/W access
    ; to the location.
    ConfigDirectory = "."

    ; ##
    ; ## CLIENTS
    ; ##

    ; Set this to the DLL containing the client stack to use.
    clientstack_plugin="OpenSim.Region.ClientStack.LindenUDP.dll"

    ; ##
    ; ## REGIONS
    ; ##

    ; Determine where OpenSimulator looks for the files which tell it which regions to server
    ; Defaults to "filesystem" if this setting isn't present
    region_info_source = "filesystem"
    ; region_info_source = "web"

    ; Determines where the region XML files are stored if you are loading these from the filesystem.
    ; Defaults to bin/Regions in your OpenSimulator installation directory
    ; regionload_regionsdir="C:\somewhere\xmlfiles\"

    ; Determines the page from which regions xml is retrieved if you are loading these from the web
    ; The XML here has the same format as it does on the filesystem (including the <Root> tag),
    ; except that everything is also enclosed in a <Regions> tag.
    ; regionload_webserver_url = "http://example.com/regions.xml"

    ;; Allow the simulator to start up if there are no region configuration available
    ;; from the selected region_info_source.
    allow_regionless = false

    ;; Allow child agents to see into the region even if their root counterpart isn't allowed in here
    see_into_region = true

	;; use legacy math for sittarget offset "correction"
	;; set this option to false to use improved math more compatibility with SL.
	;; keep it true if you have many old objects with sits set by scripts.
	;; the offset in question is added to the SitTarget to find the sitting avatar position.
	;; acording to its size, etc.
	; LegacySitOffsets = true

    ; Maximum number of position, rotation and scale changes for each prim that the simulator will store for later undos
    ; Increasing this number will increase memory usage.
    MaxPrimUndos = 20

    ; Minimum size for non-physical prims.This can be overridden in the region config file (as
    ; NonPhysicalPrimMin!).
    ; NonPhysicalPrimMin = 0.001

    ; Maximum size of non physical prims.  Affects resizing of existing prims.  This can be overridden in the region config file (as NonPhysicalPrimMax!).
    NonPhysicalPrimMax = 256

    ; Minimum size where a prim can be physical. This can be overridden in the region config file.
    ; PhysicalPrimMin = 0.01

    ; Maximum size of physical prims.  Affects resizing of existing prims.  This can be overridden in the region config file.
    PhysicalPrimMax = 64

    ; If a viewer attempts to rez a prim larger than the non-physical or physical prim max, clamp the dimensions to the appropriate maximum
    ; This can be overridden in the region config file.
    ClampPrimSize = false

    ; If a prim is loaded from an external source, clamp it to Z = 0 if Z is negative.
    ClampNegativeZ = false

    ; Maximum number of prims allowable in a linkset. Affects creating new linksets. Ignored if less than or equal to zero.
    ; This can be overridden in the region config file.
    LinksetPrims = 0

    ; Allow scripts to keep running when they cross region boundaries, rather than being restarted.  State is reloaded on the destination region.
    ; This only applies when crossing to a region running in a different simulator.
    ; For crossings where the regions are on the same simulator the script is always kept running.
    AllowScriptCrossing = true

    ; Allow compiled script binary code to cross region boundaries.
    ; If you set this to "true", any region that can teleport to you can
    ; inject ARBITRARY BINARY CODE into your system. Use at your own risk.
    ; YOU HAVE BEEN WARNED!!!
    TrustBinaries = false

    ; the default view range. Viewers override this ( no major effect still )
    DefaultDrawDistance = 255.0

	; limit the maximum view range ( no effect still (does limit MaxRegionsViewDistance) )
	MaxDrawDistance = 512

	; the maximum distance to tell a viewer to connect to a neighbour region, so it can be seen
	; (it is limited by MaxDrawDistance above)
	; less than 256 shows imediate neighbours; 512 also second imediate neighbours etc
	; more than 512m can cause viewers problems specially in case of dense regions.
	; curretly this distance is from current region borders.
	MaxRegionsViewDistance = 255

    ; If you have only one region in an instance, or to avoid the many bugs
    ; that you can trigger in modules by restarting a region, set this to
    ; true to make the entire instance exit instead of restarting the region.
    ; This is meant to be used on systems where some external system like
    ; Monit will restart any instance that exits, thereby making the shutdown
    ; into a restart.
    InworldRestartShutsDown = false

    ; Use of normalized 55FPS statistics
	; Opensim does not have a frame rate control like other simulators.
	; Most parameters that control timing can be configurable region by region.
	; To achieve closer compatibility with values expected by viewers, scripts and users
	; some parameters are converted to a equivalent per frame value.
	; Additionally, they are scaled to values they would have on a system running at a nominal 55 frames per second rate.
	; The scale factor it 55 * FrameTime, corresponding to 5 with default configuration
	; You can choose to show the true physics FPS to viewers by setting Normalized55FPS to false.
	; Normalized55FPS = true

    ; Main Frame time
	; This defines the rate of several simulation events.
	; Default value should meet most needs.
	; It can be reduced to improve the simulation of moving objects, with possible increase of cpu and network loads.
	; It should not be less than the physics engine step time.
	; Being a integer multiple of it may reduce some jitter in reported physics FPS.
	; changing this value, you need to change some of the following *EveryNFrames so their actions timing remains the same
    FrameTime = 0.0909

    ; The values below represent the percentage of the target frame time that,
    ; when underrun, should trigger yellow or red in the lag meter.
    ; Less than 60% of FPS is amber by default, less then 40% is red.
    ; These values are advisory. Viewers may choose to not use them but it is
    ; encouraged that they do.
    ; FrameTimeWarnPercent = 60
    ; FrameTimeCritPercent = 40

    ; Send scheduled updates to objects in the scene
    ; This must be a whole number
    UpdateObjectsEveryNFrames = 1

    ; Send position/velocity, etc. updates to agents in the scene
    ; This must be a whole number
    UpdateAgentsEveryNFrames = 1

    ; Apply pending forces from physics calculations to an entity.
    ; This must be a whole number
    UpdateEntityMovementEveryNFrames = 1

    ; Send coarse location updates to viewers.  In a classic viewer, this updates the minimap.
    ; This must be a whole number
    UpdateCoarseLocationsEveryNFrames = 50

    ; Physics simulation execution or syncronization, acording to engine. Should be 1
    ; This must be a whole number
    UpdatePhysicsEveryNFrames = 1

    ; Send out the on frame event to modules and other listeners.  This should probably never deviate from 1.
    ; This must be a whole number
    UpdateEventsEveryNFrames = 1

    ; Send terrain updates to viewers
    ; This must be a whole number
    UpdateTerrainEveryNFrames = 50

    ; Persitently store any objects which meet the PRIM STORAGE criteria
    ; This must be a whole number
    UpdateStorageEveryNFrames = 200

    ; Clean up temp on rez objects.
    ; This must be a whole number
    UpdateTempCleaningEveryNSeconds = 180

    ; ##
    ; ## PRIM STORAGE
    ; ##

    ; Persistence of changed objects happens during regular sweeps. The following control that behaviour to
    ; prevent frequently changing objects from heavily loading the region data store.
    ; If both of these values are set to zero then persistence of all changed objects will happen on every sweep.
    ;
    ; Objects will be considered for persistance in the next sweep when they have not changed for this number of seconds
    MinimumTimeBeforePersistenceConsidered = 60
    ; Objects will always be considered for persistance in the next sweep if the first change occurred this number of seconds ago
    MaximumTimeBeforePersistenceConsidered = 600

    ; ##
    ; ## PHYSICS
    ; ##

    ; If true then prims can be collided with by avatars, other prims, etc.
    ; If false then all prims are phantom, no matter whether their phantom flag is checked or unchecked.
    ; Also, no prims are subject to physics.
    collidable_prim = true

    ; If true then prims can be made subject to physics (gravity, pushing, etc.).
    ; If false then physics flag can be set but it is not honoured.  However, prims are still solid for the purposes of collision direction
    physical_prim = true

    ; Select a mesher here.
    ;
    ; Meshmerizer properly handles complex prims by using triangle meshes.
    ; Note that only the ODE physics engine currently deals with meshed prims in a satisfactory way
    ;
    ; ZeroMesher is faster but leaves the physics engine to model the mesh using the basic shapes that it supports
    ; Usually this is only a box

    meshing = Meshmerizer
    ;meshing = ZeroMesher

    ; Path to decoded sculpty maps
    ; Defaults to "j2kDecodeCache
    ;DecodedSculptMapPath = "j2kDecodeCache"

    ; if you use Meshmerizer and want sculpt map collisions, setting this to
    ; to true will store decoded sculpt maps in a special folder in your bin
    ; folder, which can reduce startup times by reducing asset requests. Some
    ; versions of mono dont work well when reading the cache files, so set this
    ; to false if you have compatibility problems.
    ;CacheSculptMaps = true

    ;; BulletSim is the default physics engine.  It provides the best performance and most functionality.
    ;; BulletSim supports varregions.
    ;; OpenDynamicsEngine was the previous default physics engine in OpenSimulator 0.7.6.1 and before.
    ;; It continues to provide a workable physics implementation.  It does not currently support varregions.
    ;; basicphysics effectively does not model physics at all, making all objects phantom.
    ;; Default is BulletSim
    physics = BulletSim
    ;physics = modified_BulletX
    ;physics = OpenDynamicsEngine
    ;physics = basicphysics
    ;physics = POS

    ; ##
    ; ## SCRIPT ENGINE
    ; ##

    ;; Default script engine to use. Currently, we only have XEngine
    DefaultScriptEngine = "XEngine"

    ; Http proxy setting for llHTTPRequest and dynamic texture loading, if
    ; required
    ; HttpProxy = "http://proxy.com:8080"

    ; If you're using HttpProxy, then you can set HttpProxyExceptions to a
    ; list of regular expressions for URLs that you don't want to go through
    ; the proxy.
    ; For example, servers inside your firewall.
    ; Separate patterns with a ';'
    ; HttpProxyExceptions = ".mydomain.com;localhost"

    ; ##
    ; ## EMAIL MODULE
    ; ##
    ;; The email module requires some configuration. It needs an SMTP
    ;; server to send mail through.
    ;emailmodule = DefaultEmailModule

    ; ##
    ; ## ANIMATIONS
    ; ##

    ; If enabled, enableFlySlow will change the primary fly state to
    ; FLYSLOW, and the "always run" state will be the regular fly.
    enableflyslow = false

    ; PreJump is an additional animation state, but it probably
    ; won't look right until the physics engine supports it
    ; (i.e delays takeoff for a moment)

    ; #
    ; # statistics
    ; #

    ; Simulator statistics are output to the console periodically at debug level INFO.
    ; Setting this to zero disables this output.
    ; LogShowStatsSeconds = 3600

    ; Simulator Stats URI
    ; Enable JSON simulator data by setting a URI name (case sensitive)
    ; Returns regular sim stats (SimFPS, ...)
    Stats_URI = "jsonSimStats"

    ; Simulator StatsManager URI
    ; Enable fetch of StatsManager registered stats. Fetch is query which can optionally
    ; specify category, container and stat to fetch. If not selected, returns all of that type.
    ; http://simulatorHTTPport/ManagedStats/?cat=Category&cont=Container&stat=Statistic
    ; ManagedStatsRemoteFetchURI = "ManagedStats"

    ; Make OpenSim start all regions woth logins disabled. They will need
    ; to be enabled from the console if this is set
    ; StartDisabled = false

    ; Image decoding. Use CSJ2K for layer boundary decoding if true,
    ; OpenJPEG if false
    ; UseCSJ2K = true

    ; Use "Trash" folder for items deleted from the scene
    ; When set to True (the default) items deleted from the scene will be
    ; stored in the user's trash or lost and found folder. When set to
    ; False items will be removed from the scene permanently
    UseTrashOnDelete = True

    ; #
    ; # Logging
    ; #

    ; Force logging when the thread pool approaches an overload condition
    ; Provides useful data for post-mortem analysis even in a production
    ; system with reduced logging
    LogOverloads = True

    ; #
    ; # Telehubs
    ; #

    ; SpawnPointRouting adjusts the landing for incoming avatars.
    ; "closest" will place the avatar at the SpawnPoint located in the closest
    ; available spot to the destination (typically map click/landmark).
    ; "random" will place the avatar on a randomly selected spawnpoint;
    ; "sequence" will place the avatar on the next sequential SpawnPoint
    ; SpawnPointRouting = closest

    ; TelehubAllowLandmark allows users with landmarks to override telehub
    ; routing and land at the landmark coordinates when set to true
    ; default is false
    ; TelehubAllowLandmark = false

<<<<<<< HEAD
    ; #
    ; # SSL certificates validation options
    ; #
    
    ; SSL certificate validation options
    ; you can allow selfsigned certificates or no official CA with next option set to true
    ; NoVerifyCertChain = true
    ; you can also bypass the hostname or domain verification
    ; NoVerifyCertHostname = true
    ; having both options true does provide encryption but with low security
    ; set both true if you don't care to use SSL, they are needed to contact regions or grids that do use it.
    
=======

>>>>>>> 0a1d96b9
[Map]
    ; Map tile options.
    ; If true, then maptiles are generated using the MapImageModule below.
    ; If false then the texture referenced by MaptileStaticUUID is used instead, which can also be overridden
    ; in individual region config file(s).  If you do not want to upload map tiles at all, then you will need
    ; both to set this to false and comment out the [Modules] MapImageServiceModule setting in config-include/
    ;GenerateMaptiles = true

    ;WorldMapModule = "WorldMap"

    ; The module to use in order to generate map images.
    ; MapImageModule is the default.  Warp3DImageModule is an alternative experimental module that can
    ; generate better images.
    ;MapImageModule = "MapImageModule"

    ; World map blacklist timeout in seconds
    ;BlacklistTimeout = 600

    ; Refresh (in seconds) the map tile periodically
    ;MaptileRefresh = 0

    ; If not generating maptiles, use this static texture asset ID
    ;MaptileStaticUUID = "00000000-0000-0000-0000-000000000000"

    ; Draw objects on maptile.  This step might take a long time if you've got a large number of
    ; objects, so you can turn it off here if you'd like.
    DrawPrimOnMapTile = true

    ; Use terrain texture for maptiles if true, use shaded green if false
    TextureOnMapTile = true

    ; Texture prims
    TexturePrims = true

    ; Only texture prims that have a diagonal size greater than this number
    TexturePrimSize = 48

    ; Attempt to render meshes and sculpties on the map
    RenderMeshes = false

[Permissions]
    ; ##
    ; ## PERMISSIONS
    ; ##

    ; Permission modules to use, separated by comma.
    ; Possible modules are DefaultPermissionsModule, PrimLimitsModule
    ;permissionmodules = "DefaultPermissionsModule"

    ; If set to false, then, in theory, the server never carries out permission checks (allowing anybody to copy
    ; any item, etc.  This may not yet be implemented uniformally.
    ; If set to true, then all permissions checks are carried out
    ; Default is true
    serverside_object_permissions = true


    ; This allows some control over permissions
    ; please note that this still doesn't duplicate SL, and is not intended to

    ; This allows grid users with a UserLevel of 200 or more to assume god
    ; powers in the regions in this simulator.
    allow_grid_gods = false

    ; Allow region owners to assume god powers in their regions
    ;region_owner_is_god = true

    ; Allow region managers to assume god powers in regions they manage
    ;region_manager_is_god = false

    ; God mode should be turned on in the viewer whenever
    ; the user has god rights somewhere. They may choose
    ; to turn it off again, though.
    automatic_gods = false

    ; The user can execute any and all god functions, as
    ; permitted by the viewer UI, without actually "godding
    ; up". This is the default state in 0.8.2.
    implicit_gods = true

    ; Control user types that are allowed to create new scripts
    ; Only enforced if serviceside_object_permissions is true
    ;
    ; Current possible values are
    ;     all - anyone can create scripts (subject to normal permissions)
    ;     gods - only administrators can create scripts (as long as allow_grid_gods is true)
    ; Default value is all
    ; allowed_script_creators = all

    ; Control user types that are allowed to edit (save) scripts
    ; Only enforced if serviceside_object_permissions is true
    ;
    ; Current possible values are
    ;     all - anyone can edit scripts (subject to normal permissions)
    ;     gods - only administrators can edit scripts (as long as allow_grid_gods is true)
    ; Default value is all
    ; allowed_script_editors = all

    ; Provides a simple control for land owners to give build rights to specific avatars
    ; in publicly accessible parcels that disallow object creation in general.
    ; Owners specific avatars by adding them to the Access List of the parcel
    ; without having to use the Groups feature
    ; Disabled by default
    ; simple_build_permissions = False

    ; Minimum user level required to upload assets
    ;LevelUpload = 0


[RegionReady]
    ; Enable this module to get notified once all items and scripts in the region have been completely loaded and compiled
    enabled = true

    ; Channel on which to signal region readiness through a message
    ; formatted as follows: "{server_startup|oar_file_load},{0|1},n,[oar error]"
    ; - the first field indicating whether this is an initial server startup
    ; - the second field is a number indicating whether the OAR file loaded ok (1 == ok, 0 == error)
    ; - the third field is a number indicating how many scripts failed to compile
    ; - "oar error" if supplied, provides the error message from the OAR load
    channel_notify = -800

    ; - disallow logins while scripts are loading
    ; Instability can occur on regions with 100+ scripts if users enter before they have finished loading
    login_disable = true

    ; - send an alert as json to a service
    ; alert_uri = "http://myappserver.net/my_handler/"


[EstateManagement]
    ; If false, then block any region restart requests from the client even if they are otherwise valid.
    ; Default is true
    AllowRegionRestartFromClient = true


[UserProfiles]
  ;# {ProfileURL} {} {Set url to UserProfilesService} {}
  ;; Set the value of the url to your UserProfilesService
  ;; If un-set / "" the module is disabled
  ;; If the ProfileURL is not set, then very BASIC
  ;; profile support will be configured. If the ProfileURL is set to a
  ;; valid URL, then full profile support will be configured. The URL
  ;; points to your grid's Robust user profiles service
  ;;
  ; ProfileURL = http://127.0.0.1:9000

  ;; set this to false to prevent your users to be sent to unknown
  ;; web sites by other users on their profiles
  ; AllowUserProfileWebURLs = true


[SMTP]
    enabled = false

    ;enabled = true
    ;internal_object_host = lsl.opensim.local
    ;host_domain_header_from = 127.0.0.1
    ;SMTP_SERVER_HOSTNAME = 127.0.0.1
    ;SMTP_SERVER_PORT = 25
    ;SMTP_SERVER_LOGIN = foo
    ;SMTP_SERVER_PASSWORD = bar


[Network]
    ConsoleUser = "Test"
    ConsolePass = "secret"
    http_listener_port = 9000
    console_port = 0

    ; ssl config: Experimental!
    http_listener_ssl = false ; if set to true main server is replaced by a ssl one
    http_listener_sslport = 9001 ; Use this port for SSL connections
<<<<<<< HEAD
	; currently if using ssl, regions ExternalHostName must the the same and equal to http_listener_cn
	; this will change is future
    http_listener_cn = "myRegionsExternalHostName"
	; if the cert doesnt have a oficial CA or is selfsigned viewers option NoVerifySSLCert need to be set true
    http_listener_cert_path = "mycert.p12" ; path for the cert file that is valid for the ExternalHostName
	http_listener_cert_pass = "mycertpass" ; the cert passwork

    ; addicional HTTPS for "Out of band" management applications such as the remote 
    ; admin module or scripts
=======
    http_listener_ssl_cert = "" ; Currently unused, but will be used for OSHttpServer

    ; HTTPS for "Out of band" management applications such as the remote
    ; admin module
>>>>>>> 0a1d96b9
    ;
    ; Create https_listener = "True" will create a listener on the port
    ; specified. Provide the path to your server certificate along with it's
    ; password
    ; https_listener = False
    ; Set our listener to this port
    ; https_port = 0
    ; Path to X509 certificate, can be the same as main or another
    ; cert_path = "path/to/cert.p12"
    ; Password for cert
    ; cert_pass = "password"

    ; Maximum bytes allowed for HTTP_BODY_MAXLENGTH.
    ; By default, llHTTPRequest limits the response body to 2048 bytes.
    ; This limit can be extended using HTTP_BODY_MAXLENGTH to a maximum
    ; of HttpBodyMaxLenMAX bytes.
    ; HttpBodyMaxLenMAX=16384

    ; Hostname to use in llRequestURL/llRequestSecureURL
<<<<<<< HEAD
	; must be a valid hostname for the ssl cert.
	; if not defined - llRequestURL/llRequestSecureURL are disabled   
=======
    ; if not defined - llRequestURL/llRequestSecureURL are disabled
>>>>>>> 0a1d96b9
    ; ExternalHostNameForLSL=127.0.0.1

    ; Disallow the following address ranges for user scripting calls (e.g. llHttpRequest())
    ; This is based on http://en.wikipedia.org/wiki/Reserved_IP_addresses
    ; This stops users making HTTP calls to machines in the simulator's local network.
    ; If you need to allow some LAN calls we recommend you use OutboundDisallowForUserScriptsExcept documented in OpenSim.ini.example
    ; If you override OutboundDisallowForUserScripts directly you need to be very careful.
    ;
    ; Network ranges are specified in CIDR notation (http://en.wikipedia.org/wiki/Classless_Inter-Domain_Routing#CIDR_notation) with multiple entries separated by |
    ; To specify an individual IP address use the /32 netmask (e.g. 192.168.1.3/32)
    ; You can also specify individual <addr>:<port> endpoints (e.g. 192.168.1.3:8003)
    ; If an address if given without a port number then port 80 is assumed.
    OutboundDisallowForUserScripts = 0.0.0.0/8|10.0.0.0/8|100.64.0.0/10|127.0.0.0/8|169.254.0.0/16|172.16.0.0/12|192.0.0.0/24|192.0.2.0/24|192.88.99.0/24|192.168.0.0/16|198.18.0.0/15|198.51.100.0/24|203.0.113.0/24|224.0.0.0/4|240.0.0.0/4|255.255.255.255/32
    ;
    ; You can also prevent all user script outgoing calls with the following override in OpenSim.ini
    ;
    ; OutboundDisallowForUserScripts = 0.0.0.0/0
    ;
    ; You can also disable the blacklist entirely with an empty entry
    ;
    ; OutboundDisallowForUserScripts = ""

    ; What is reported as the "X-Secondlife-Shard"
    ; Defaults to the user server url if not set
    ; The old default is "OpenSim", set here for compatibility
    shard = "OpenSim"

    ; What is reported as the "User-Agent" when using llHTTPRequest
    ; Defaults to not sent if not set here. See the notes section in the wiki at
    ; http://wiki.secondlife.com/wiki/LlHTTPRequest for comments on adding
    ; " (Mozilla Compatible)" to the text where there are problems with a web server
    ;user_agent = "OpenSim LSL (Mozilla Compatible)"

    ; OpenSim can send multiple simultaneous requests for services such as asset
    ; retrieval. However, some versions of mono appear to hang when there are too
    ; many simultaneous requests, default is 30 and is currently applied only to assets
    ;MaxRequestConcurrency = 30

[AccessControl]
	; Viewer-based access control. |-separated list of allowed viewers.
    ; AllowedClients = ""

	; Viewer-based access control. |-separated list of denied viewers.
	; No restrictions by default.
    ; DeniedClients = ""


[ClientStack.LindenUDP]
    ; The client socket receive buffer size determines how many
    ; incoming requests we can process; the default on .NET is 8192
    ; which is about 2 4k-sized UDP datagrams. On mono this is
    ; whatever the underlying operating system has as default; for
    ; example, ubuntu 8.04 or SLES11 have about 111k, which is about
    ; 27 4k-sized UDP datagrams (on linux platforms you can [as root]
    ; do "sysctl net.core.rmem_default" to find out what your system
    ; uses a default socket receive buffer size.
    ;
    ; client_socket_rcvbuf_size allows you to specify the receive
    ; buffer size LLUDPServer should use. NOTE: this will be limited
    ; by the system's settings for the maximum client receive buffer
    ; size (on linux systems you can set that with "sysctl -w
    ; net.core.rmem_max=X")
    ;
    ;client_socket_rcvbuf_size = 8388608

    ; Maximum outbound bytes per second for a single scene. This can be used to
    ; throttle total outbound UDP traffic for a simulator. The default value is
    ; 0, meaning no throttling at the scene level. The example given here is
    ; 20 megabits
    ;
    ;scene_throttle_max_bps = 2500000

    ; Maximum bytes per second to send to any single client. This will override
    ; the user's viewer preference settings. The default value is 0, meaning no
    ; aggregate throttling on clients (only per-category throttling). The
    ; example given here is 1.5 megabits
    ;
    ;client_throttle_max_bps = 187500

    ; Minimum bytes per second to send to any single client as a result of
    ; adaptive throttling. Viewer preferences set to a lower number will
    ; override the settin. The example given here ensures that adaptive
    ; throttling will never decrease per client bandwidth below 256 kbps.
    ;
    ;adaptive_throttle_min_bps = 32000

    ; Adaptive throttling attempts to limit network overload when multiple
    ; clients login by starting each connection more slowly. Disabled by
    ; default
    ;
    enable_adaptive_throttles = false

    ; Per-client bytes per second rates for the various throttle categories.
    ; These are default values that will be overridden by clients. These
    ; defaults are approximately equivalent to the throttles set by the Imprudence
    ; viewer when maximum bandwidth is set to 350kbps

    ;resend_default = 6625
    ;land_default = 9125
    ;wind_default = 1750
    ;cloud_default = 1750
    ;task_default = 18500
    ;texture_default = 18500
    ;asset_default = 10500

    ; Configures how ObjectUpdates are aggregated. These numbers
    ; do not literally mean how many updates will be put in each
    ; packet that goes over the wire, as packets are
    ; automatically split on a 1400 byte boundary. These control
    ; the balance between responsiveness of interest list updates
    ; and total throughput. Higher numbers will ensure more full-
    ; sized packets and faster sending of data, but more delay in
    ; updating interest lists
    ;
    ;PrimUpdatesPerCallback = 100

    ; TextureSendLimit determines how many packets will be put on
    ; the outgoing queue each cycle. Like the settings above, this
    ; is a balance between responsiveness to priority updates and
    ; total throughput. Higher numbers will give a better
    ; throughput at the cost of reduced responsiveness to client
    ; priority changes or transfer aborts
    ;
    ;TextureSendLimit = 20

    ; CannibalizeTextureRate allows bandwidth to be moved from the
    ; UDP texture throttle to the task throttle. Since most viewers
    ; use HTTP textures, this provides a means of using what is largely
    ; unused bandwidth in the total throttle. The value is the proportion
    ; of the texture rate to move to the task queue. It must be between
    ; 0.0 (none of the bandwidth is cannibalized) and 0.9 (90% of the
    ; bandwidth is grabbed)
    ;
    ; CannibalizeTextureRate = 0.5

    ; Quash and remove any light properties from attachments not on the
    ; hands. This allows flashlights and lanterns to function, but kills
    ; silly vanity "Facelights" dead. Sorry, head mounted miner's lamps
    ; will also be affected.
    ;
    ;DisableFacelights = false

    ; The time to wait before disconecting an unresponsive client.
    ; The time is in seconds. The default is one minute
    ;
    ;AckTimeout = 60

    ; The time to wait before disconecting an unresponsive paused client.
    ; A client can be paused when the file selection dialog is open during file upload.
    ; This gives extra time to find files via the dialog but will still disconnect if
    ; the client crashes or loses its network connection
    ; The time is in seconds. The default is five minutes.
    ;
    ;PausedAckTimeout = 300


[ClientStack.LindenCaps]
    ;; Long list of capabilities taken from
    ;; http://wiki.secondlife.com/wiki/Current_Sim_Capabilities
    ;; Not all are supported by OpenSim. The ones supported are
    ;; set to localhost. These defaults can be overwritten
    ;; in OpenSim.ini
    ;;
    Cap_AttachmentResources = ""
    Cap_ChatSessionRequest = ""
    Cap_CopyInventoryFromNotecard = "localhost"
    Cap_DispatchRegionInfo = ""
    Cap_EstateChangeInfo = ""
    Cap_EnvironmentSettings = "localhost"
    Cap_EventQueueGet = "localhost"
    Cap_FetchInventory = ""
    Cap_ObjectMedia = "localhost"
    Cap_ObjectMediaNavigate = "localhost"
    Cap_FetchLib = ""
    Cap_FetchLibDescendents = ""
    Cap_GetDisplayNames = "localhost"
    Cap_GetTexture = "localhost"
    Cap_GetMesh = "localhost"
    Cap_GetObjectCost = ""
    Cap_GetObjectPhysicsData = ""
    Cap_GroupProposalBallot = ""
	Cap_GroupMemberData = "localhost"
    Cap_HomeLocation = "localhost"
    Cap_LandResources = ""
    Cap_MapLayer = "localhost"
    Cap_MapLayerGod = "localhost"
    Cap_NewFileAgentInventory = "localhost"
    Cap_NewFileAgentInventoryVariablePrice = "localhost"
    Cap_ObjectAdd = "localhost"
    Cap_ParcelPropertiesUpdate = "localhost"
    Cap_ParcelMediaURLFilterList = ""
    Cap_ParcelNavigateMedia = ""
    Cap_ParcelVoiceInfoRequest = ""
    Cap_ProductInfoRequest = ""
    Cap_ProvisionVoiceAccountRequest = ""
    Cap_RemoteParcelRequest = "localhost"
    Cap_RequestTextureDownload = ""
    Cap_SearchStatRequest = ""
    Cap_SearchStatTracking = ""
    Cap_SendPostcard = ""
    Cap_SendUserReport = ""
    Cap_SendUserReportWithScreenshot = ""
    Cap_ServerReleaseNotes = ""
    Cap_SimConsole = ""
    Cap_SimulatorFeatures = ""
    Cap_SetDisplayName = ""
    Cap_StartGroupProposal = ""
    Cap_TextureStats = ""
    Cap_UntrustedSimulatorMessage = ""
    Cap_UpdateAgentInformation = ""
    Cap_UpdateAgentLanguage = ""
    Cap_UpdateGestureAgentInventory = ""
    Cap_UpdateNotecardAgentInventory = "localhost"
    Cap_UpdateScriptAgent = "localhost"
    Cap_UpdateGestureTaskInventory = ""
    Cap_UpdateNotecardTaskInventory = "localhost"
    Cap_UpdateScriptTask = "localhost"
    Cap_UploadBakedTexture = "localhost"
    Cap_UploadObjectAsset = "localhost"
    Cap_ViewerStartAuction = ""
    Cap_ViewerStats = ""

    ; Capabilities for fetching inventory over HTTP rather than UDP
    ; FetchInventoryDescendents2 and FetchInventory2 are the ones used in the latest Linden Lab viewers (from some point in the v2 series and above)
    ; It appears that Linden Lab viewer 3.3.1 onwards will not work properly if FetchInventoryDescendents2 and FetchInventory2 are not enabled
    Cap_WebFetchInventoryDescendents = ""
    Cap_FetchInventoryDescendents2 = "localhost"
    Cap_FetchInventory2 = "localhost"

    ; Capability for searching for people
    Cap_AvatarPickerSearch = "localhost"


[Chat]
    ; Controls whether the chat module is enabled.  Default is true.
    enabled = true

    ; Distance in meters that whispers should travel.  Default is 10m
    whisper_distance = 10

    ; Distance in meters that ordinary chat should travel.  Default is 20m
    say_distance = 20

    ; Distance in meters that shouts should travel.  Default is 100m
    shout_distance = 100

[EntityTransfer]
    ; The maximum distance in regions that an agent is allowed to teleport
    ; along the x or y axis. This is set to 65535 because current viewers
    ; can't handle teleports that are greater than this distance
    ; Setting to 0 will allow teleports of any distance
    ;
    max_distance = 65535

    ; Allow avatars to cross into and out of the region.
    AllowAvatarCrossing = true

	; This disables border transfers for objects. When true, objects can be placed outside
	; the region's border without being transferred to another simulator.
	DisableObjectTransfer = false

    ; Minimum user level required for HyperGrid teleports
    LevelHGTeleport = 0

    ; Determine whether the cancel button is shown at all during teleports.
    ; This option exists because cancelling at certain points can result in an unuseable session (frozen avatar, etc.)
    ; Disabling cancellation can be okay in small closed grids where all teleports are highly likely to suceed.
    DisableInterRegionTeleportCancellation = false

	;; This option exists to control the behavior of teleporting gods into places that have landing points
	;; and telehubs. Historically, there has been a difference: OpenSim (OS) has honored landing points and telehubs even for
	;; avatars with god permissions; SL lets gods land wherever they want.
	LandingPointBehavior = LandingPointBehavior_OS


[Messaging]
    ; Control which region module is used for instant messaging.
    ; Default is InstantMessageModule (this is the name of the core IM module as well as the setting)
    InstantMessageModule = InstantMessageModule
    ; MessageTransferModule = MessageTransferModule
    ; OfflineMessageModule = OfflineMessageModule
    ; OfflineMessageURL = http://yourserver/Offline.php
    ; MuteListModule = MuteListModule
    ; MuteListURL = http://yourserver/Mute.php

    ; Control whether group messages are forwarded to offline users.  Default is true.
    ; ForwardOfflineGroupMessages = true


[Inventory]
    ; Control whether multiple objects sent to inventory should be coaleseced into a single item
    ; There are still some issues with coalescence, including the fact that rotation is not restored
    ; and some assets may be missing from archive files.
    CoalesceMultipleObjectsToInventory = true


[Appearance]
    ; Persist avatar baked textures
    ; Persisting baked textures can speed up login and region border
    ; crossings especially with large numbers of users, though it
    ; will store potentially large numbers of textures in your asset
    ; database
    PersistBakedTextures = false

    ; Control the delay before appearance is sent to other avatars and
    ; saved in the avatar service. Attempts to limit the impact caused
    ; by the very chatty dialog that sets appearance when an avatar
    ; logs in or teleports into a region; values are in seconds
    DelayBeforeAppearanceSave = 5
    DelayBeforeAppearanceSend = 2

    ; If true, avatar appearance information is resent to other avatars in the simulator every 60 seconds.
    ; This may help with some situations where avatars are persistently grey, though it will not help
    ; in other situations (e.g. appearance baking failures where the avatar only appears as a cloud to others).
    ResendAppearanceUpdates = false

    ; Turning this on responds to CachedTexture packets to possibly avoid rebaking the avatar
    ; on every login
    ReuseTextures = false


[Attachments]
    ; Controls whether avatar attachments are enabled.
    ; Defaults to true - only set to false for debugging purposes
    Enabled = true

    ; Controls the number of milliseconds that are slept per 100 prims rezzed in attachments
    ; Experimental setting to control CPU spiking when avatars with many attachments login/change outfit
    ; or when multiple avatars with medium level attachments login/change outfit simultaneously.
    ; If 0 then no throttling is performed.
    ThrottlePer100PrimsRezzed = 0


[Mesh]
    ; enable / disable mesh asset uploads
    ; mesh asset must conform to standard mesh format, with OpenSim extensions
    ; default is true
    AllowMeshUpload = true

    ; Minimum user level required to upload meshes
    ;LevelUpload = 0

    ; support meshes on physics
    ;UseMeshiesPhysicsMesh = true

    ;support convex shape type on normal prims
    ; (ubOde only)
    ;ConvexPrims = true

    ;support convex shape type on sculpts
    ; (ubOde only)
    ;ConvexSculpts = true

    ; mesh cache settings:
    ; (ubOde only)
    ; do cache (keep true)
    ;MeshFileCache = true
    ; cache folder name relative to bin/ or absolute path
    ;MeshFileCachePath = MeshCache
    ;MeshFileCacheDoExpire = true
    ;MeshFileCacheExpireHours = 48



[Textures]
    ; If true, textures generated dynamically (i.e. through osSetDynamicTextureData() and similar OSSL functions) are reused where possible
    ; Chiefly, reuse occurs if a texture has already been generated with identical data and settings, and that texture contains no dynamic components
    ; (e.g. images pulled from an external HTTP address).
    ; Reusing previously generated textures results in a much faster update on the viewer but may cause issues if the viewer didn't receive all resolutions of the texture.
    ; Currently, it will also increase asset cache use since temporary dynamic textures are no longer deleted.
    ; Hence, currently considered experimental.
    ; Default is false.
    ReuseDynamicTextures = false

    ; If true, then textures generated dynamically that have a low data size relative to their pixel size are not reused
    ; This is to workaround an apparent LL 3.3.4 and earlier viewer bug where such textures are not redisplayed properly when pulled from the viewer cache.
    ; Only set this to true if you are sure that all the viewers using your simulator will not suffer from this problem.
    ; This setting only has an affect is ReuseDynamicTextures = true
    ; Default is false
    ReuseDynamicLowDataTextures = false


[ODEPhysicsSettings]
    ; ##
    ; ## Physics stats settings ( most ignored by ubOde )
    ;

    ; If collect_stats is enabled, then extra stat information is collected which is accessible via the MonitorModule
    ; (see http://opensimulator.org/wiki/Monitoring_Module for more details).
    collect_stats = false

    ; ##
    ; ## Physics logging settings - logfiles are saved to *.DIF files
    ; ##

    ; default is false
    ;physics_logging = true
    ;; every n simulation iterations, the physics snapshot file is updated
    ;physics_logging_interval = 50
    ;; append to existing physics logfile, or overwrite existing logfiles?
    ;physics_logging_append_existing_logfile = true

    ;##
    ;## World Settings
    ;##

    ;Gravity.  Feel like falling up?  change world_gravityz to 9.8 instead of -9.8.  m/s
    world_gravityx = 0
    world_gravityy = 0
    world_gravityz = -9.8

    ; Terminal velocity of a falling avatar
    ; This is the same http://en.wikipedia.org/wiki/Terminal_velocity#Examples
    ; Max value is 255, min value is 0
    avatar_terminal_velocity = 54

    ; World Step size.
	; with legacy ODE this value needs to be close to 0.02s
	; with ubOde this value can be reduced to improve simulation quality with the cost of higher cpu load
	; you will need to test acording to you needs
	; choosing a value that is a integer sub multiple of FrameRate reduces some jitter on reported physics FPS
    world_stepsize = 0.01818
	; number of iterations of constrains solver, higher should improve results
	; up to a point where acumulated math errors eliminate the improvement
	; more steps may increase CPU load. No real gain in changing
    world_solver_iterations = 10

    ;Spaces level settings. Affects memory consumption vs Collider CPU time for avatar and physical prim
	; defines spaces partition cells min and max sizes == 2^value
    world_hashspace_level_low = -5
    world_hashSpace_level_high = 12

    meters_in_small_space = 29.9


    ; ##
    ; ## Contact properties. (the stuff that happens when things come in contact with each other)
    ; ##

    ; surface layer around geometries other geometries can sink into before generating a contact
    world_contact_surface_layer = 0.001

    ; Filtering collisions helps keep things stable physics wise, but sometimes
    ; it can be overzealous.  If you notice bouncing, chances are it's that.
    filter_collisions = false

    ; Non Moving Terrain Contact (avatar isn't moving)
    nm_terraincontact_friction = 255.0
    nm_terraincontact_bounce = 0.1
    nm_terraincontact_erp = 0.1025

    ; Moving Terrain Contact (avatar is moving)
    m_terraincontact_friction = 75.0
    m_terraincontact_bounce = 0.05
    m_terrainContact_erp = 0.05025

    ; Moving Avatar to object Contact
    m_avatarobjectcontact_friction = 75.0
    m_avatarobjectcontact_bounce = 0.1

    ; Object to Object Contact and Non-Moving Avatar to object
    objectcontact_friction = 250.0
    objectcontact_bounce = 0.2

    ; ##
    ; ## Avatar Control
    ; ##

    ; PID Controller Settings. These affect the math that causes the avatar to reach the
    ; desired velocity
    ; See http://en.wikipedia.org/wiki/PID_controller

    av_pid_derivative = 2200.0
    av_pid_proportional = 900.0

    ;girth of the avatar.  Adds radius to the height also
    av_capsule_radius = 0.37

    ; Max force permissible to use to keep the avatar standing up straight
    av_capsule_standup_tensor = 550000

    ; specifies if the capsule should be tilted (=true; old compatibility mode)
    ; or straight up-and-down (=false; better and more consistent physics behavior)
    av_capsule_tilted = false

    ; used to calculate mass of avatar.
    ; float AVvolume = (float) (Math.PI*Math.Pow(CAPSULE_RADIUS, 2)*CAPSULE_LENGTH);
    ; av_density * AVvolume;
    av_density = 80

    ; use this value to cut 52% of the height the sim gives us
    ; Currently unused
    ; av_height_fudge_factor = 0.52

    ; Movement.  Smaller is faster.

    ; speed of movement with Always Run off
    av_movement_divisor_walk = 1.3

    ; speed of movement with Always Run on
    av_movement_divisor_run = 0.8

    ; When the avatar flies, it will be moved up by this amount off the ground (in meters)
    minimum_ground_flight_offset = 3.0

    ; Plant avatar.   This reduces the effect of physical contacts with the avatar.
    ; If you have a group of unruly and rude visitors that bump each other, turn this on to make that less attractive.
    ; The avatar still allows a small movement based on the PID settings above.  Stronger PID settings AND this active
    ; will lock the avatar in place
    av_planted = false

    ; No Avatar Avatar Collissions.  This causes avatar to be able to walk through each other as if they're ghosts but still interact with the environment
    av_av_collisions_off = false

    ; ##
    ; ## Object options
    ; ##

    ; used in the mass calculation.
    geometry_default_density = 10.000006836

    ; amount of ODE steps where object is non moving for ODE to automatically put it to sleep
    body_frames_auto_disable = 20

    ; used to control llMove2Target
    body_pid_derivative = 35
    body_pid_gain = 25

    ; maximum number of contact points to generate per collision
    contacts_per_collision = 80

    ; start throttling the object updates if object comes in contact with 3 or more other objects
    geom_contactpoints_start_throttling = 3

    ; send 1 update for every x updates below when throttled
    geom_updates_before_throttled_update = 15

    ; Maximum mass an object can be before it is clamped
    maximum_mass_object = 10000.01

    ; ##
    ; ## Sculpted Prim settings
    ; ##

    ; Do we want to mesh sculpted prim to collide like they look?
    mesh_sculpted_prim = true

    ; number^2 non-physical level of detail of the sculpt texture.  32x32 - 1024 verticies
    mesh_lod = 32

    ; number^2 physical level of detail of the sculpt texture.  16x16 - 256 verticies
    mesh_physical_lod = 16

    ; ##
    ; ## additional meshing options
    ; ##

    ; Physics needs to create internal meshs (or convert the object meshs or scultps)
    ; for all prims except simple boxes and spheres.

    ; collisions of small objects againts larger ones can have a increased CPU load cost
    ; so this are represented by a simple BOX
    ; if all their scale dimensions are lower or equal to this option. Default is 0.1m
    ; (ubOde only)
    ; MinSizeToMeshmerize = 0.1


[BulletSim]
    ; All the BulletSim parameters can be displayed with the console command
    ;   "physics get all" and all are defined in the source file
    ;    OpenSim/Regions/Physics/BulletSPlugin/BSParam.cs.

    ; There are two bullet physics libraries, bulletunmanaged is the default and is a
    ;   native c++ dll bulletxna is a managed C# dll.  They have comparible functionality
    ;   but the c++ one is much faster.
    BulletEngine = "bulletunmanaged"
    ; BulletEngine = "bulletxna"

    ; BulletSim can run on its own thread independent of the simulator's heartbeat
    ;   thread. Enabling this will not let the physics engine slow down avatar movement, etc.
    UseSeparatePhysicsThread = false

    ; Terrain implementation can use either Bullet's heightField or BulletSim can build
    ;   a mesh. 0=heightField, 1=mesh
    TerrainImplementation = 0
    ; For mesh terrain, the detail of the created mesh. '1' gives 256x256 (heightfield
    ;   resolution). '2' gives 512x512. Etc. Cannot be larger than '4'. Higher
    ;   magnifications use lots of memory.
    TerrainMeshMagnification = 2

    ; Should avatars collide with each other?
    AvatarToAvatarCollisionsByDefault = true

    ; Avatar physics height adjustments.
    ;   http://opensimulator.org/wiki/BulletSim#Adjusting_Avatar_Height
    AvatarHeightLowFudge = 0      ; Adjustment at low end of height range
    AvatarHeightMidFudge = 0      ; Adjustment at mid point of avatar height range
    AvatarHeightHighFudge = 0     ; Adjustment at high end of height range

    ; Avatar walk-up-stairs parameters
    ; If an avatar collides with an object 'close to its feet', the avatar will be
    ;    moved/pushed up do simulate stepping up.
    ;AvatarStepHeight = 0.6              ; The height, below which is considered a step collision.
    ;AvatarStepAngle = 0.3               ; The angle from vertical (in radians) to consider a surface a step
    ;AvatarStepApproachFactor = 2        ; Approach angle factor. O=straight on, .6=~45 degrees.
    ;AvatarStepGroundFudge = 0.1         ; Fudge added to bottom of avatar below which step collisions happen
    ;AvatarStepForceFactor = 0           ; Avatar is pushed up by its mass times this factor
    ;AvatarStepUpCorrectionFactor = 0.8  ; Avatar is displaced up the collision height times this factor
    ;AvatarStepSmoothingSteps = 1        ; Number of frames after a step collision that up correction is applied

    ; Terminal velocity of a falling avatar
    ; This is the same http://en.wikipedia.org/wiki/Terminal_velocity#Examples
    ; negative for a downward speed.
    AvatarTerminalVelocity = -54

    ; Default linkset implmentation
    ; 'Constraint' uses physics constraints to hold linkset together. 'Compound'
    ;    builds a compound shape from the children shapes to create a single physical
    ;    shape. 'Compound' uses a lot less CPU time.
    LinkImplementation = 1      ; 0=constraint, 1=compound

    ; If 'true', offset a linkset's origin based on mass of linkset parts.
    LinksetOffsetCenterOfMass = false

    ; If 'true', turn scuplties into meshes
    MeshSculptedPrim = true

    ; If 'true', force simple prims (box and sphere) to be meshed
    ; If 'false', the Bullet native special case shape is used for square rectangles
    ;   and even dimensioned spheres.
    ForceSimplePrimMeshing = false

    ; If 'true', when creating meshes, remove all triangles that have two equal vertexes.
    ;   Happens often in sculpties. If turned off, there will be some doorways
    ;   that cannot be walked through.
    ShouldRemoveZeroWidthTriangles = true

    ; If 'true', use convex hull definition in mesh asset if present.
    ShouldUseAssetHulls = true

    ; If there are thousands of physical objects, these maximums should be increased.
    MaxCollisionsPerFrame = 2048
    MaxUpdatesPerFrame = 8192

    ; Detailed physics debug logging. Very verbose.
    PhysicsLoggingEnabled = False
    PhysicsLoggingDir = "."
    VehicleLoggingEnabled = False


[RemoteAdmin]
    enabled = false

    ; Set this to a nonzero value to have remote admin use a different port
    port = 0

    ; Set this to the ip address that you want the admin server to bind to
    bind_ip_address = "0.0.0.0"

    ; This password is required to make any XMLRPC call (should be set as the "password" parameter)
    access_password = unknown

    ; List the IP addresses allowed to call RemoteAdmin
    ; If access_ip_addresses isn't set, then all IP addresses can access RemoteAdmin.
    ; access_ip_addresses = 0.0.0.0, 0.0.0.0 ...
    ; access_ip_addresses =

    ; set this variable to true if you want the create_region XmlRpc
    ; call to unconditionally enable voice on all parcels for a newly
    ; created region [default: false]
    create_region_enable_voice = false

    ; set this variable to false if you want the create_region XmlRpc
    ; call to create all regions as private per default (can be
    ; overridden in the XmlRpc call) [default: true]
    create_region_public = false

    ; the create_region XmlRpc call uses region_file_template to generate
    ; the file name of newly create regions (if they are created
    ; persistent). the parameter available are:
    ;     {0} - X location
    ;     {1} - Y location
    ;     {2} - region UUID
    ;     {3} - region port
    ;     {4} - region name with " ", ":", "/" mapped to  "_"
    region_file_template = "{0}x{1}-{2}.ini"

    ; we can limit the number of regions that XmlRpcCreateRegion will
    ; allow by setting this to a positive, non-0 number: as long as the
    ; number of regions is below region_limits, XmlRpcCreateRegion will
    ; succeed. setting region_limit to 0 disables the check.
    ; default is 0
    ;region_limit = 0

    ; enable only those methods you deem to be appropriate using a | delimited whitelist
    ; for example, enabled_methods = admin_broadcast|admin_region_query|admin_save_oar|admin_save_xml
    ; if this parameter is not specified but enabled = true, all methods will be available
    enabled_methods = all

    ; specify the default appearance for an avatar created through the remote admin interface
    ; This will only take effect is the file specified by the default_appearance setting below exists
    ;default_male = Default Male
    ;default_female = Default Female

    ; update appearance copies inventory items and wearables of default avatars. if this value is false
    ; (default), just worn assets are copied to the Clothes folder; if true, all Clothes and Bodyparts
    ; subfolders are copied. the receiver will wear the same items the default avatar did wear.
    ;copy_folders = false

    ; path to default appearance XML file that specifies the look of the default avatars
    ;default_appearance = default_appearance.xml


; RestPlugins are not currently operational.
;[RestPlugins]
;    ; Change this to true to enable REST Plugins. This must be true if you wish to use
;    ; REST Region or REST Asset and Inventory Plugins
;    enabled = false
;    god_key = SECRET
;    prefix = /admin


;[RestRegionPlugin]
;    ; Change this to true to enable the REST Region Plugin
;    enabled = false


;[RestHandler]
;    ; Change this to true to enable the REST Asset and Inventory Plugin
;    enabled = false
;    authenticate = true
;    secured = true
;    extended-escape = true
;    realm = OpenSim REST
;    dump-asset = false
;    path-fill = true
;    dump-line-size = 32
;    flush-on-error = true


; IRC bridge is experimental, so if it breaks... keep both parts... yada yada
; also, not good error detection when it fails
[IRC]
    enabled = false; you need to set this to true otherwise it won't connect
    ;server  = name.of.irc.server.on.the.net
    ;; user password - only use this if the server requires one
    ;password = mypass
    ;nick    = OpenSimBotNameProbablyMakeThisShorter
    ;channel = #the_irc_channel_you_want_to_connect_to
    ;user    = "USER OpenSimBot 8 * :I'm an OpenSim to IRC bot"
    ;port = 6667
    ;; channel to listen for configuration commands
    ;commands_enabled = false
    ;command_channel = 2777
    ;report_clients = true
    ;; relay private chat connections
    ;; relay_private_channels = true: will relay IRC chat from/to private in-world channels
    ;; relay_private_channel_out -- channel to send messages out to the IRC bridge
    ;; relay_private_channel_in -- channel to receive message from the IRC bridge
    ;; relay_chat = false: IRC bridge will not relay normal chat
    ;; access_password -- simple security device
    ;;
    ;; so, to just relay chat from an IRC channel to in-world region and vice versa:
    ;;
    ;;     relay_private_channels = false
    ;;     relay_chat = true
    ;;
    ;; to relay chat only to/from private in-world channels:
    ;;
    ;;     relay_chat = false
    ;;     relay_private_channels = true
    ;;     relay_private_channel_in = 2226
    ;;     relay_private_channel_out = 2225
    ;;
    ;; in this example, all chat coming in from IRC will be send out via
    ;; in-world channel 2226, and all chat from in-world channel 2225 will
    ;; be relayed to the IRC channel.
    ;;
    ;relay_private_channels = false
    ;relay_private_channel_in = 2226
    ;relay_private_channel_out = 2225
    ;relay_chat = true
    ;access_password = foobar

    ;;fallback_region = name of "default" region
    ;;MSGformat fields : 0=botnick, 1=user, 2=region, 3=message
    ;; must start with "PRIVMSG {0} : " or irc server will get upset
    ;;for <bot>:<user in region> :<message>
    ;;msgformat = "PRIVMSG {0} :<{1} in {2}>: {3}"
    ;;for <bot>:<message> - <user of region> :
    ;msgformat = "PRIVMSG {0} : {3} - {1} of {2}"
    ;;for <bot>:<message> - from <user> :
    ;;msgformat = "PRIVMSG {0} : {3} - from {1}"

    ;; exclude_list allows you to stop the IRC connector from announcing the
    ;;arrival and departure of certain users. For example: admins, bots.

    ;exclude_list=User 1,User 2,User 3

    ;;Shows modal alertbox for entering agent on IRC enabled regions
    ;;
    ;; Enable Alert, default = false
    ;alert_show = false
    ;;
    ;; Show IRC serverinfo, default = true
    ;alert_show_serverinfo = true
    ;;
    ;alert_msg_pre = "This region is linked to Irc."
    ;alert_msg_post = "Everything you say in public chat can be listened."


; The following settings control the progression of daytime
; in the Sim.  The defaults are the same as the commented out settings
[Sun]
    ; number of wall clock hours for an opensim day.  24.0 would mean realtime
    ;day_length = 4
    ; Year length in days
    ;year_length = 60
    ; Day to Night Ratio
    ;day_night_offset = 0.45
    ; send a Sun update every update_interval # of frames.  A lower number will
    ; make for smoother sun transition at the cost of network
    ;update_interval = 100


[Wind]
    ; Enables the wind module.  Default is true
    enabled = true

    ; How often should wind be updated, as a function of world frames.  Approximately 50 frames a second
    wind_update_rate = 150

    ; The Default Wind Plugin to load
    wind_plugin = SimpleRandomWind

    ; These settings are specific to the ConfigurableWind plugin
    ; To use ConfigurableWind as the default, simply change wind_plugin to ConfigurableWind and uncomment the following.
    ; avg_strength  = 5.0
    ; avg_direction = 0.0
    ; var_strength  = 0.0
    ; var_direction = 0.0
    ; rate_change   = 1.0

    ; This setting is specific to the SimpleRandomWind plugin
    ; Adjusts wind strength. 0.0 = no wind, 1.0 = normal wind.  Default is 1.0
    strength = 1.0


[Cloud]
    ; Enable this to generate classic particle clouds above the sim.
    ; default is disabled - turn it on here
    enabled = false

    ; Density of cloud cover 0.0 to 1.0 Defult 0.5
    density = 0.5

    ; update interval for the cloud cover data returned by llCloud().
    ; default is 1000
    cloud_update_rate = 1000


[LightShare]
    ; This enables the transmission of Windlight scenes to supporting clients, such as the Meta7 viewer.
    ; It has no ill effect on viewers which do not support server-side windlight settings.
    enable_windlight = false


[Trees]
    ; enable the trees module. default true
    enabled = true

    ; active_trees allows module to change its trees in time.
    ; some will be deleted, others created and rest may grow
    ; default is false. You can change it with console command tree active true | false later
    active_trees = false
    ; the trees change execution time rate (in ms)
    update_rate = 1000

    ; allow the trees to grow.
    ; DANGER
    ; this option causes high network use on the order of
    ; NumberOfTrees * NumberAvatars * 1000 / update_rate udp packets per second
    allowGrow = false

[VectorRender]
    ; the font to use for rendering text (default: Arial)
    ; font_name = "Arial"


[LL-Functions]
    ; Set the following to true to allow administrator owned scripts to execute console commands
    ; currently unused
    ; AllowosConsoleCommand=false

    ; Are god functions such as llSetObjectPermMask() allowed?  If true then gods and only gods have access to these functions.
    ; If false then gods cannot execute these functions either.
    AllowGodFunctions = false

    ; Restrict the email address used by llEmail to the address associated with the avatars user account?
    ; If true then llEmail will only send email to the address in the user account of the avatar who owns the object containing the script.
    ; If false then email may be sent to any valid email address.
    RestrictEmail = false

    ; Maximum number of llListen events we allow over the entire region.
    ; Set this to 0 to have no limit imposed
    max_listens_per_region = 1000

    ; Maximum number of llListen events we allow per script
    ; Set this to 0 to have no limit imposed.
    max_listens_per_script = 64

    ; Maximum number of external urls that scripts can set up in this simulator (e.g. via llRequestURL())
    max_external_urls_per_simulator = 100

    ; Use size boxes instead of meshed prims, sculpts and mesh when calculating bounding boxes.
    ; Speeds up calculations but can make them inaccurate, in some cases very inaccurate.
    UseSimpleBoxesInGetBoundingBox = false

    ; Add a third vector with stats when returning results from llGetBoundingBox.
    ; Lists objects (groups), prims/meshes/avatars (parts) and vertices rendered.
    AddStatsInGetBoundingBox = false

    ; Avatar bounding box, lower X value, constant part, when standing
    LowerAvatarBoundingBoxStandingXconst = -0.275

    ; Avatar bounding box, upper X value, constant part, when standing
    UpperAvatarBoundingBoxStandingXconst = 0.275

    ; Avatar bounding box, lower Y value, constant part, when standing
    LowerAvatarBoundingBoxStandingYconst = -0.35

    ; Avatar bounding box, upper Y value, constant part, when standing
    UpperAvatarBoundingBoxStandingYconst = 0.35

    ; Avatar bounding box, lower Z value, constant part, when standing
    LowerAvatarBoundingBoxStandingZconst = -0.1

    ; Avatar bounding box, lower Z value, coefficient to multiply with avatar height, when standing
    LowerAvatarBoundingBoxStandingZcoeff = -0.5

    ; Avatar bounding box, upper Z value, constant part, when standing
    UpperAvatarBoundingBoxStandingZconst = 0.1

    ; Avatar bounding box, upper Z value, coefficient to multiply with avatar height, when standing
    UpperAvatarBoundingBoxStandingZcoeff = 0.5

    ; Avatar bounding box, lower X value, constant part, when groundsitting
    LowerAvatarBoundingBoxGroundsittingXconst = -0.3875

    ; Avatar bounding box, upper X value, constant part, when groundsitting
    UpperAvatarBoundingBoxGroundsittingXconst = 0.3875

    ; Avatar bounding box, lower Y value, constant part, when groundsitting
    LowerAvatarBoundingBoxGroundsittingYconst = -0.5

    ; Avatar bounding box, upper Y value, constant part, when groundsitting
    UpperAvatarBoundingBoxGroundsittingYconst = 0.5

    ; Avatar bounding box, lower Z value, constant part, when groundsitting
    LowerAvatarBoundingBoxGroundsittingZconst = -0.05

    ; Avatar bounding box, lower Z value, coefficient to multiply with avatar height, when groundsitting
    LowerAvatarBoundingBoxGroundsittingZcoeff = -0.375

    ; Avatar bounding box, upper Z value, constant part, when groundsitting
    UpperAvatarBoundingBoxGroundsittingZconst = 0.5

    ; Avatar bounding box, upper Z value, coefficient to multiply with avatar height, when groundsitting
    UpperAvatarBoundingBoxGroundsittingZcoeff = 0.0

    ; Avatar bounding box, lower X value, constant part, when sitting
    LowerAvatarBoundingBoxSittingXconst = -0.5875

    ; Avatar bounding box, upper X value, constant part, when sitting
    UpperAvatarBoundingBoxSittingXconst = 0.1875

    ; Avatar bounding box, lower Y value, constant part, when sitting
    LowerAvatarBoundingBoxSittingYconst = -0.35

    ; Avatar bounding box, upper Y value, constant part, when sitting
    UpperAvatarBoundingBoxSittingYconst = 0.35

    ; Avatar bounding box, lower Z value, constant part, when sitting
    LowerAvatarBoundingBoxSittingZconst = -0.35

    ; Avatar bounding box, lower Z value, coefficient to multiply with avatar height, when sitting
    LowerAvatarBoundingBoxSittingZcoeff = -0.375

    ; Avatar bounding box, upper Z value, constant part, when sitting
    UpperAvatarBoundingBoxSittingZconst = -0.25

    ; Avatar bounding box, upper Z value, coefficient to multiply with avatar height, when sitting
    UpperAvatarBoundingBoxSittingZcoeff = 0.25

    ; Safety coefficient for max bounding box from prim size box X coordinate
    ; Worst case is twisted and sheared box, 1+sqrt(2)
    PrimBoundingBoxSafetyCoefficientX = 2.414214

    ; Safety coefficient for max bounding box from prim size box Y coordinate
    ; Worst case is twisted and sheared box, 1+sqrt(2)
    PrimBoundingBoxSafetyCoefficientY = 2.414214

    ; Safety coefficient for max bounding box from prim size box Z coordinate
    ; Worst case is twisted tube, 0.5+sqrt(1.25)
    PrimBoundingBoxSafetyCoefficientZ = 1.618034

    ; Use llCastRay V3 if true.
    ; Implements llCastRay similar but not identical to Second Life.
    ; See http://wiki.secondlife.com/wiki/LlCastRay .
    ; NEW
    ; Meshes prims for good accuracy in ray hit detection,
    ; handling basic and tortured prims, sculpts and meshes.
    ; Uses ellipsoid, correctly sized avatar capsules.
    ; Handles complex terrain, multi-prim objects and seated avatars.
    ; Implements throttling and the status codes
    ; RCERR_UNKNOWN and RCERR_CAST_TIME_EXCEEDED,
    ; so LSL scripts need to handle these responses and RCERR_SIM_PERF_LOW.
    ; WARNING
    ; Can be faster on some servers and scenes, but slower on others,
    ; compared to previous version of llCastRay in OpenSimulator.
    ; Is in most cases considerably slower than llCastRay in Second Life.
    ; Generates geometry meshes and can therefore use much system resources.
    UseLlCastRayV3 = false

    ; Accepted calculation precision error in calculations in llCastRay V3
    FloatToleranceInLlCastRay = 0.00001

    ; Accepted distance difference between duplicate hits in llCastRay V3
    FloatTolerance2InLlCastRay = 0.001

    ; Detail level when rendering prims in llCastRay V3
    ; 0 = Low, 1 = Medium, 2 = High, 3 = Highest, higer level gives better accuracy but slower call
    PrimDetailLevelInLlCastRay = 1

    ; Detail level when rendering sculpts in llCastRay V3
    ; 0 = Low, 1 = Medium, 2 = High, 3 = Highest, higer level gives better accuracy but slower call
    SculptDetailLevelInLlCastRay = 1

    ; Detail level when rendering meshes in llCastRay V3
    ; 0 = Low, 1 = Medium, 2 = High, 3 = Highest, higer level gives better accuracy but slower call
    MeshDetailLevelInLlCastRay = 3

    ; Detail level when rendering avatar capsules in llCastRay V3
    ; 0 = Low, 1 = Medium, 2 = High, 3 = Highest, higer level gives better accuracy but slower call
    AvatarDetailLevelInLlCastRay = 1

    ; Maximum number of returned hits from llCastRay V3
    MaxHitsInLlCastRay = 16

    ; Maximum number of returned hits per prim from llCastRay V3
    MaxHitsPerPrimInLlCastRay = 16

    ; Maximum number of returned hits per object from llCastRay V3
    MaxHitsPerObjectInLlCastRay = 16

    ; Report ray intersections with surfaces on exits from a prim as hits in llCastRay V3 if true
    DetectExitHitsInLlCastRay = false

    ; Detect attachments in llCastRay V3 if true
    DoAttachmentsInLlCastRay = false

    ; Throttle period length in ms before which all old llCastRay use is discarded in llCastRay V3
    ; The sum of AvailableTimeInMsPerRegionInLlCastRay and all AvailableTimeInMsPerAvatarInLlCastRay should not exceed this
    ThrottleTimeInMsInLlCastRay = 200

    ; Available time in ms for llCastRay per throttle period and 65536 m2 land area in llCastRay V3
    AvailableTimeInMsPerRegionInLlCastRay = 40

    ; Available time in ms for llCastRay per throttle period and avatar when script in attachment or vehicle in llCastRay V3
    AvailableTimeInMsPerAvatarInLlCastRay = 10

    ; Required available time in ms left to perform a new llCastRay in llCastRay V3
    RequiredAvailableTimeInMsInLlCastRay = 2

    ; Maximum available time in ms possible in llCastRay V3, not to get too high values with varregions
    MaximumAvailableTimeInMsInLlCastRay = 40

    ; Use cached meshes in llCastRay V3 if true
    ; Improves performance but uses more memory
    UseMeshCacheInLlCastRay = true


[DataSnapshot]
    ; The following set of configs pertains to search.
    ; Set index_sims to true to enable search engines to index your searchable data
    ; If false, no data will be exposed, DataSnapshot module will be off, and you can ignore the rest of these search-related configs
    ; default is false
    index_sims = false

    ; The variable data_exposure controls what the regions expose:
    ;    minimum: exposes only things explicitly marked for search
    ;    all: exposes everything
    data_exposure = minimum

    ; If search is on, change this to your grid name; will be ignored for standalones
    gridname = "OSGrid"

    ; Period between data snapshots, in seconds. 20 minutes, for starters, so that you see the initial changes fast.
    ; Later, you may want to increase this to 3600 (1 hour) or more
    default_snapshot_period = 1200

    ; This will be created in bin, if it doesn't exist already. It will hold the data snapshots.
    snapshot_cache_directory = "DataSnapshot"

    ; Uncomment if you want to index your data with this and/or other search providers. One entry per
    ; data service
    ;DATA_SRV_MISearch = "http://metaverseink.com/cgi-bin/register.py"


[Economy]
    ; the economy module in use
    ; default is the provided BetaGridLikeMoneyModule
    ; - This module is for demonstration only -
    ; The default economy module only implements just enough to allow free actions (transfer of objects, etc).
    ; There is no intention to implement anything further in core OpenSimulator.
    ; This functionality has to be provided by third party modules.
    ; To use other modules you need to override this setting on OpenSim.ini Economy (or startup) section
    ; economymodule = BetaGridLikeMoneyModule

    ; These economy values get used in the BetaGridLikeMoneyModule.  - This module is for demonstration only -
    ; The default economy module only implements just enough to allow free actions (transfer of objects, etc).
    ; There is no intention to implement anything further in core OpenSimulator.
    ; This functionality has to be provided by third party modules.

    ;; Enables selling things for $0.  Default is true.
    ; SellEnabled = true

    ;; Money Unit fee to upload textures, animations etc.  Default is 0.
    ;PriceUpload = 0

    ;; Money Unit fee to create groups.  Default is 0.
    ;PriceGroupCreate = 0

    ; We don't really know what the rest of these values do.  These get sent to the client
    ; These taken from Agni at a Public Telehub.  Change at your own risk.
    ;ObjectCount = 0
    ;PriceEnergyUnit = 0
    ;PriceObjectClaim = 0
    ;PricePublicObjectDecay = 0
    ;PricePublicObjectDelete = 0
    ;PriceParcelClaim = 0
    ;PriceParcelClaimFactor = 1

    ;PriceRentLight = 0
    ;TeleportMinPrice = 0
    ;TeleportPriceExponent = 2
    ;EnergyEfficiency = 1
    ;PriceObjectRent = 0
    ;PriceObjectScaleFactor = 10
    ;PriceParcelRent = 0

[XEngine]
    ; Enable this engine in this OpenSim instance
    Enabled = true

    ; How many threads to keep alive even if nothing is happening
    MinThreads = 2

    ; How many threads to start at maximum load
    MaxThreads = 100

    ; Time a thread must be idle (in seconds) before it dies
    IdleTimeout = 60

    ; Thread priority ("Lowest", "BelowNormal", "Normal", "AboveNormal", "Highest")
    Priority = "BelowNormal"

    ; Maximum number of events to queue for a script (excluding timers)
    MaxScriptEventQueue = 300

    ; Stack size per thread created
    ThreadStackSize = 262144

    ; Set this to true to load each script into a separate
    ; AppDomain. Setting this to false will load all script assemblies into the
    ; current AppDomain, which will reduce the per-script overhead but deleted scripts stay inactive using memory
    ; this may only be a problem if regions stay alive for a long time with lots of scripts added or edited.
    ; at this time some mono versions seem to have problems with the true option
    ; so default is now false until a fix is found
    ; AppDomainLoading = false

    ; Controls whether previously compiled scripts DLLs are deleted on sim restart.
    ; If you set this to false then startup will be considerably faster since scripts won't need to be recompiled.
    ; It should be true on first run after updating opensim binary version
    ; after first run you can change to false.
    ; You can also set it to false and delete the script DLLs by hand
    ; This does not delete cached scripts state.
    ; DeleteScriptsOnStartup = true

    ; CompactMemOnLoad
    ; forces calls to memory garbage collector before loading each script DLL during region startup.
    ; Peak memory usage is reduced and region starts with a more compacted memory allocation.
    ; But this costs a lot of time, so region load will take a lot longer.
    ; it is more usefull if there are no previously compiled scripts DLLs (or DeleteScriptsOnStartup = true)
    ; CompactMemOnLoad = false

    ; Controls whether scripts are stopped by aborting their threads externally (abort)
    ; or by co-operative checks inserted by OpenSimulator into compiled script (co-op).
    ; co-op will be more stable as aborting threads can cause instability.
    ; abort was the default option in OpenSimulator 0.8 and before.
    ; If this setting is changed between co-op and abort, then existing scripts will automatically be recompiled if necessary.
    ; However, the setting change will not take affect until the next time you restart the simulator.
    ; Setting changes will not affect state information stored for scripts.
    ScriptStopStrategy = co-op

    ; Rate to poll for asynchronous command replies (ms)
    ; currently unused
    ;AsyncLLCommandLoopms = 50

    ; Save the source of all compiled scripts
    WriteScriptSourceToDebugFile = false

    ; Compile debug info (line numbers) into the script assemblies
    CompileWithDebugInformation = true

    ; Allow the user of mod* functions.  This allows a script to pass messages
    ; to a region module via the modSendCommand() function
    ; Default is false
    AllowMODFunctions = false

    ; Allow the use of os* functions (some are dangerous)
    AllowOSFunctions = false

    ; Allow the user of LightShare functions
    AllowLightShareFunctions = false

    ; Threat level to allow, one of None, VeryLow, Low, Moderate, High, VeryHigh, Severe
    OSFunctionThreatLevel = VeryLow

    ; OS Functions enable/disable
    ; For each function, you can add one line, as shown
    ; The default for all functions allows them if below threat level

    ; true allows the use of the function unconditionally
    ; Allow_osSetRegionWaterHeight = true

    ; false disables the function completely
    ; Allow_osSetRegionWaterHeight = false

    ; Comma separated list of UUIDS allows the function for that list of UUIDS
    ; Allow_osSetRegionWaterHeight = 888760cb-a3cf-43ac-8ea4-8732fd3ee2bb

    ; Comma separated list of owner classes that allow the function for a particular class of owners. Choices are
    ; - PARCEL_GROUP_MEMBER: allow if objectgroup is the same group as the parcel
    ; - PARCEL_OWNER: allow if the objectowner is parcelowner
    ; - ESTATE_MANAGER: allow if the object owner is a estate manager
    ; - ESTATE_OWNER: allow if objectowner is estateowner
    ; Allow_osSetRegionWaterHeight = 888760cb-a3cf-43ac-8ea4-8732fd3ee2bb, PARCEL_OWNER, ESTATE_OWNER>, ...

    ; You can also use script creators as the uuid
    ; Creators_osSetRegionWaterHeight = <uuid>, ...

    ; If both Allow_ and Creators_ are given, effective permissions
    ; are the union of the two.

    ; Interval (s) between background save of script states
    SaveInterval = 120

    ; Interval (s) between maintenance runs (0 = disable)
    MaintenanceInterval = 10

    ; Time a script can spend in an event handler before it is interrupted
    EventLimit = 30

    ; If a script overruns it's event limit, kill the script?
    KillTimedOutScripts = false

    ; Amount of time in milliseconds we will wait for an event to completely normally when a script stop is requested
    ; before aborting the thread (such as when an object containing scripts is taken into inventory).
    WaitForEventCompletionOnScriptStop = 1000

    ; Sets the multiplier for the scripting delays
    ScriptDelayFactor = 1.0

    ; The factor the 10 m distances llimits are multiplied by
    ScriptDistanceLimitFactor = 1.0

    ; Maximum length of notecard line read
    ; Increasing this to large values potentially opens
    ; up the system to malicious scripters
    ; NotecardLineReadCharsMax = 255

    ; Minimum settable timer interval. Any timer setting less than this is
    ; rounded up to this minimum interval.
    ; MinTimerInterval = 0.5

    ; Sensor settings
    SensorMaxRange = 96.0
    SensorMaxResults = 16

    ; Allow for llCreateLink and llBreakLink to work without asking for permission
    ; only enable this in a trusted environment otherwise you may be subject to hijacking
    ; AutomaticLinkPermission = false

    ; Disable underground movement of prims (default true); set to
    ; false to allow script controlled underground positioning of
    ; prims
    ; DisableUndergroundMovement = true

    ;; Path to script assemblies
    ; ScriptEnginesPath = "ScriptEngines"


[Concierge]
    ; Enable concierge module
    ; Default is false
    enabled = false

    ; name of the concierge
    whoami = "jeeves"

    ; password for updating the welcome message templates via XmlRpc
    password = SECRET

    ; regex specifying for which regions concierge service is desired; if
    ; empty, then for all
    ;regions = "^MeetingSpace-"
    regions = ""

    ; for each region that matches the regions regexp you can provide
    ; (optionally) a welcome template using format substitution:
    ; {0} is replaced with the name of the avatar entering the region
    ; {1} is replaced with the name of the region
    ; {2} is replaced with the name of the concierge (whoami variable above)

    ;welcomes = /path/to/welcome/template/directory

    ; Concierge can send attendee lists to an event broker whenever an
    ; avatar enters or leaves a concierged region. the URL is subject
    ; to format substitution:
    ; {0} is replaced with the region's name
    ; {1} is replaced with the region's UUID
    ;broker = "http://broker.place.com/{1}"


[MRM]
    ; Enables the Mini Region Modules Script Engine.
    ; default is false
    Enabled = false

    ; Runs MRM in a Security Sandbox
    ; WARNING: DISABLING IS A SECURITY RISK.
    Sandboxed = true

    ; The level sandbox to use, adjust at your OWN RISK.
    ; Valid values are:
    ; *  FullTrust
    ; *  SkipVerification
    ; *  Execution
    ; *  Nothing
    ; *  LocalIntranet
    ; *  Internet
    ; *  Everything
    SandboxLevel = "Internet"

    ; Only allow Region Owners to run MRMs
    ; May represent a security risk if you disable this.
    OwnerOnly = true


[Hypergrid]
    ; Keep it false for now. Making it true requires the use of a special client in order to access inventory
    safemode = false


[VivoxVoice]
    ; The VivoxVoice module will allow you to provide voice on your
    ; region(s). It uses the same voice technology as the LL grid and
    ; works with recent LL clients (we have tested 1.22.9.110075, so
    ; anything later ought to be fine as well).
    ;
    ; For this to work you need to obtain an admin account from Vivox
    ; that allows you to create voice accounts and region channels.

    enabled = false

    ; vivox voice server
    vivox_server = www.foobar.vivox.com

    ; vivox SIP URI
    vivox_sip_uri = foobar.vivox.com

    ; vivox admin user name
    vivox_admin_user = DeepThroat

    ; vivox admin password
    vivox_admin_password = VoiceG4te

    ; channel type: "channel" or "positional"
    ; - positional: spatial sound (default)
    ; - channel: normal "conference call", no spatial sound
    ;vivox_channel_type = positional

    ; channel characteristics (unless you know what you are doing, i'd
    ; leave them as they are --- now you WILL muck around with them,
    ; huh? sigh)

    ; channel distance model:
    ; 0 - no attenuation
    ; 1 - inverse distance attenuation
    ; 2 - linear attenuation (default)
    ; 3 - exponential attenuation
    ;vivox_channel_distance_model = 2

    ; channel mode:
    ; - "open" (default)
    ; - "lecture"
    ; - "presentation"
    ; - "auditorium"
    ;vivox_channel_mode = "open"

    ; channel roll off: rate of attenuation
    ; - a value between 1.0 and 4.0, default is 2.0
    ;vivox_channel_roll_off = 2.0

    ; channel max range: distance at which channel is silent
    ; - a value between 0 and 160, default is 80
    ;vivox_channel_max_range = 80

    ; channel clamping distance: distance before attenuation applies
    ; - a value between 0 and 160, default is 10
    ;vivox_channel_clamping_distance = 10


[Groups]
    Enabled = false

    ; This is the current groups stub in Region.CoreModules.Avatar.Groups.  All the other settings below only really
    ; apply to the Flotsam/SimianGrid GroupsModule
    Module  = Default

    ; This module can use a PHP XmlRpc server from the Flotsam project at http://code.google.com/p/flotsam/
    ; or from the SimianGrid project at http://code.google.com/p/openmetaverse
    ;Module  = GroupsModule

    ; Enable Group Notices
    ;NoticesEnabled   = true

    ; This makes the Group module very chatty on the console.
    DebugEnabled     = false

    ; This makes the Groups Messaging module very chatty on the console.
    DebugMessagingEnabled = false

    ; Groups data is cached for this number of seconds before another request is made to the groups service
    ; Set to 0 to disable the cache.
    ; Default is 30 seconds
    GroupsCacheTimeout = 30

    ; Specify which messaging module to use for groups messaging and if it's enabled
    ;MessagingModule = GroupsMessagingModule
    ;MessagingEnabled = true

    ; Experimental option to only message cached online users rather than all users
    ; Should make large group with few online members messaging faster, at the expense of more calls to ROBUST presence service
    ; (Flotsam groups only; in V2 this is always on)
    MessageOnlineUsersOnly = false

    ; Service connectors to the Groups Service.  Select one depending on whether you're using a Flotsam XmlRpc backend or a SimianGrid backend

    ; SimianGrid Service for Groups
    ;ServicesConnectorModule = SimianGroupsServicesConnector
    ;GroupsServerURI = http://mygridserver.com:82/Grid/

    ; Flotsam XmlRpc Service for Groups
    ;ServicesConnectorModule = XmlRpcGroupsServicesConnector
    ;GroupsServerURI        = http://yourxmlrpcserver.com/xmlrpc.php

    ; XmlRpc Security settings.  These must match those set on your backend groups service if the service is using these keys
    ;XmlRpcServiceReadKey    = 1234
    ;XmlRpcServiceWriteKey   = 1234

    ; Disables HTTP Keep-Alive for XmlRpcGroupsServicesConnector HTTP Requests,
	; only set to false it if you absolute sure regions and groups server support it.
    ; XmlRpcDisableKeepAlive = true

    ; Minimum user level required to create groups
    ;LevelGroupCreate = 0


[PacketPool]
    ;RecyclePackets = true
    ;RecycleDataBlocks = true

    ; If true, then the basic packet objects used to receive data are also recycled, not just the LLUDP packets.
    ; This reduces data churn
    RecycleBaseUDPPackets = true


[InterestManagement]
    ; This section controls how state updates are prioritized for each client
    ; Valid values are BestAvatarResponsiveness, Time, Distance,
    ; SimpleAngularDistance, and FrontBack
    UpdatePrioritizationScheme = BestAvatarResponsiveness
    ReprioritizationEnabled = true
    ReprioritizationInterval = 2000.0
    RootReprioritizationDistance = 10.0
    ChildReprioritizationDistance = 20.0

	; TEST OPTION KEEP AS FALSE
	; if true, don't send object updates if outside view range
	ObjectsCullingByDistance = false

    ; If n > 1, only every n UDP terse updates will be sent to observers of an avatar that are in the same region
    ; Updates will always be sent to the avatar that the update addresses and if av velocity is effectively zero (to prevent drift due to missing updates).
    ; n > 1 will reduce UDP traffic but will lead to laggier movement observed in other avatars.
    RootTerseUpdatePeriod = 0

    ; If n > 1, only every n UDP terse updates will be sent to observers of an avatar that are in another region
    ; n > 1 will reduce UDP traffic but may lead to laggier movement observed in other avatars, though values up to 4 may not generate a noticeable effect.
    ChildTerseUpdatePeriod = 0

    ; Send an update to clients if the difference from the last sent avatar position is greater than this tolerance
    RootPositionUpdateTolerance = 0.05

    ; Send an update to clients if the euclidian difference from the last sent avatar rotation is greater than this tolerance
    RootRotationUpdateTolerance = 0.1

    ; Send an update to clients if the difference from the last sent avatar velocity is greater than this tolerance
    RootVelocityUpdateTolerance = 0.001

[Monitoring]
    ; Enable region monitoring
    ; If true, this will print out an error if more than a minute has passed since the last simulator frame
    ; Also is another source of region statistics provided via the regionstats URL
    Enabled = true
    ; next option may still use framework performance monitors designed for debug only, so avoid it
    ;ServerStatsEnabled = false


[WebStats]
    ; View region statistics via a web page
    ; See http://opensimulator.org/wiki/FAQ#Region_Statistics_on_a_Web_Page
    ; Use a web browser and type in the "Login URI" + "/SStats/"
    ; For example- http://127.0.0.1:9000/SStats/
    ; enabled=false

[Statistics]
	; NumberOfFrames is used in a moving average calculation, where NumberOfFrames is the number of frames
	; to include in the averaging calculations
	NumberOfFrames=10

[MediaOnAPrim]
    ; Enable media on a prim facilities
    Enabled = true


[NPC]
    ;; Enable Non Player Character (NPC) facilities
    Enabled = false
	;; several options to control NPCs creation

	;; allow NPCs to be created not Owned {true false} default: true
    ; AllowNotOwned = true

	;; allow NPCs to set to be sensed as Avatars {true false} default: true
    ; AllowSenseAsAvatar = true

	;; allow NPCs to created cloning any avatar in region {true false} default: true
    ; AllowCloneOtherAvatars = true

	;; if true NPCs will have no group title, if false display "- NPC -" for easy identification {true false} default: true
    ; NoNPCGroup = true

[Terrain]
    ; Values can be "pinhead-island" or "flat"
    InitialTerrain = "pinhead-island"
    ; If 'true' each avatar is only sent terrain patches within their view distance
    ; This also changes the region terrain loading from 'lawn mower' to ordered around
    ;     the avatar outward.
    SendTerrainUpdatesByViewDistance = True

[LandManagement]
    ; When editing terrain or objects, parcel layer info is updated in the viewer.
    ;   This can be expensive for large regions. If this variable is 'true', only the
    ;   parcel layer data around the area of interest is sent. The parcel layer info
    ;   is sent for 'ParcelLayerViewDistance' around the interest point.
    ; If 'ParcelLayerViewDistance' is >= 128, the operation for legacy sized regions
    ;   will be what it has always been (send the whole region's parcel layer info).
    ; Other parcel updates (login, changing parcel ownership, ...) will still send
    ;   whole region.
    LimitParcelLayerUpdateDistance = true
    ParcelLayerViewDistance = 128

	; set this to false to not display parcel ban lines
	ShowParcelBansLines = true

;;
;; If you are using a simian grid frontend you can enable
;; this module to upload tile images for the mapping fn
;;
[SimianGridMaptiles]
    Enabled = False
    MaptileURL = "http://www.mygrid.com/Grid/"
    RefreshTime = 3600


;;
;; JsonStore module provides structured store for scripts
;;
[JsonStore]
    Enabled = False

    ;; Enable direct access to the SOP dynamic attributes
    EnableObjectStore = False
    MaxStringSpace = 0


;;
;; These are defaults that are overwritten below in [Architecture].
;; These defaults allow OpenSim to work out of the box with
;; zero configuration
;;
[AssetService]
    DefaultAssetLoader = "OpenSim.Framework.AssetLoader.Filesystem.dll"
    AssetLoaderArgs = "assets/AssetSets.xml"

    ; Disable this to prevent the default asset set from being inserted into the
    ; asset store each time the region starts
    AssetLoaderEnabled = true


[GridService]
    ;; default standalone, overridable in StandaloneCommon.ini
    StorageProvider = "OpenSim.Data.Null.dll:NullRegionData"


[AutoBackupModule]
    ;; default is module is disabled at the top level
    AutoBackupModuleEnabled = false


[Sounds]
    ;; {Module} {} {Implementation of ISoundModule to use.} {OpenSim.Region.CoreModules.dll:SoundModule}
    Module = OpenSim.Region.CoreModules.dll:SoundModule

    ;; {MaxDistance} {} {Cut-off distance at which sounds will not be sent to users} {100.0}
    MaxDistance = 100.0


[ServiceThrottle]
    ;; Default time interval (in ms) for the throttle service thread to wake up
    Interval = 5000

[Dwell]
    ;; This enables the built in basic dwell module
    DwellModule = DefaultDwellModule

[Modules]
    Include-modules = "addon-modules/*/config/*.ini"
<|MERGE_RESOLUTION|>--- conflicted
+++ resolved
@@ -402,7 +402,6 @@
     ; default is false
     ; TelehubAllowLandmark = false
 
-<<<<<<< HEAD
     ; #
     ; # SSL certificates validation options
     ; #
@@ -414,10 +413,7 @@
     ; NoVerifyCertHostname = true
     ; having both options true does provide encryption but with low security
     ; set both true if you don't care to use SSL, they are needed to contact regions or grids that do use it.
-    
-=======
-
->>>>>>> 0a1d96b9
+
 [Map]
     ; Map tile options.
     ; If true, then maptiles are generated using the MapImageModule below.
@@ -589,7 +585,6 @@
     ; ssl config: Experimental!
     http_listener_ssl = false ; if set to true main server is replaced by a ssl one
     http_listener_sslport = 9001 ; Use this port for SSL connections
-<<<<<<< HEAD
 	; currently if using ssl, regions ExternalHostName must the the same and equal to http_listener_cn
 	; this will change is future
     http_listener_cn = "myRegionsExternalHostName"
@@ -599,12 +594,6 @@
 
     ; addicional HTTPS for "Out of band" management applications such as the remote 
     ; admin module or scripts
-=======
-    http_listener_ssl_cert = "" ; Currently unused, but will be used for OSHttpServer
-
-    ; HTTPS for "Out of band" management applications such as the remote
-    ; admin module
->>>>>>> 0a1d96b9
     ;
     ; Create https_listener = "True" will create a listener on the port
     ; specified. Provide the path to your server certificate along with it's
@@ -624,12 +613,8 @@
     ; HttpBodyMaxLenMAX=16384
 
     ; Hostname to use in llRequestURL/llRequestSecureURL
-<<<<<<< HEAD
 	; must be a valid hostname for the ssl cert.
 	; if not defined - llRequestURL/llRequestSecureURL are disabled   
-=======
-    ; if not defined - llRequestURL/llRequestSecureURL are disabled
->>>>>>> 0a1d96b9
     ; ExternalHostNameForLSL=127.0.0.1
 
     ; Disallow the following address ranges for user scripting calls (e.g. llHttpRequest())
