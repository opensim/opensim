; This file contains defaults for various settings in OpenSimulator.  These can be overriden
; by changing the same setting in OpenSim.ini (once OpenSim.ini.example has been copied to OpenSim.ini).

[Startup]
    ; Console prompt
    ; Certain special characters can be used to customize the prompt
    ; Currently, these are
    ; \R - substitute region name
    ; \\ - substtitue \
    ConsolePrompt = "Region (\R) "

    ; Console commands can be saved to a file, so the command history persists after a restart. (default is true)
    ConsoleHistoryFileEnabled = true

    ; Log file location. This can be set to a simple file path
    ; LogFile = OpenSim.log

    ; The history file can be just a filename (relative to OpenSim's bin/ directory
    ; or it can be a full path to somewhere else. (default is OpenSimConsoleHistory.txt in bin/)
    ConsoleHistoryFile = "OpenSimConsoleHistory.txt"

    ; How many lines of command history should we keep? (default is 100)
    ConsoleHistoryFileLines = 100

    ; Time stamp commands in history file (default false)
    ; ConsoleHistoryTimeStamp = false
	
    ; Set this to true if you want to log crashes to disk
    ; this can be useful when submitting bug reports.
    ; However, this will only log crashes within OpenSimulator that cause the entire program to exit
    ; It will not log crashes caused by virtual machine failures, which includes mono and ODE failures.
    ; You will need to capture these native stack traces by recording the session log itself.
    save_crashes = false

    ; Directory to save crashes to if above is enabled
    ; (default is /opensimdir/crashes/*.txt or C:\opensim\crashes\*.txt)
    crash_dir = "crashes"

    ; Place to create a PID file
    ; PIDFile = "/tmp/OpenSim.exe.pid"

    ; Console commands run at startup
    startup_console_commands_file = "startup_commands.txt"

    ; Console commands run on shutdown
    shutdown_console_commands_file = "shutdown_commands.txt"

    ; Console commands run every 20 minutes
    ; timer_Script = "filename"

    ; timer_Script time interval (default 20 min)
    ; The time is 60 per minute
    ; timer_Interval = 1200

    ; ##
    ; ## SYSTEM
    ; ##

    ; Sets the method that OpenSim will use to fire asynchronous
    ; events. Valid values are ,
    ; QueueUserWorkItem, SmartThreadPool, and Thread.
    async_call_method = SmartThreadPool

    ; Max threads to allocate on the FireAndForget thread pool
    ; when running with the SmartThreadPool option above
    MaxPoolThreads = 300

    ; Allow certain jobs to be run consecutively in a job engine rather than always concurrently.
    ; This improves performance in regions with large numbers of connections (in the hundreds).
    JobEngineEnabled = true

    ; Plugin Registry Location
    ; Set path to directory for plugin registry. Information about the
    ; registered repositories and installed plugins will be stored here.
    ; The OpenSim.exe process must have R/W access to the location.
    RegistryLocation = "."

    ; Used by region module addins. You can set this to outside bin, so that addin
    ; configurations will survive updates. The OpenSim.exe process must have R/W access
    ; to the location.
    ConfigDirectory = "."

    ; ##
    ; ## CLIENTS
    ; ##

    ; Set this to the DLL containing the client stack to use.
    clientstack_plugin="OpenSim.Region.ClientStack.LindenUDP.dll"

    ; ##
    ; ## REGIONS
    ; ##

    ; Determine where OpenSimulator looks for the files which tell it which regions to server
    ; Defaults to "filesystem" if this setting isn't present
    region_info_source = "filesystem"
    ; region_info_source = "web"

    ; Determines where the region XML files are stored if you are loading these from the filesystem.
    ; Defaults to bin/Regions in your OpenSimulator installation directory
    ; regionload_regionsdir="C:\somewhere\xmlfiles\"

    ; Determines the page from which regions xml is retrieved if you are loading these from the web
    ; The XML here has the same format as it does on the filesystem (including the <Root> tag),
    ; except that everything is also enclosed in a <Regions> tag.
    ; regionload_webserver_url = "http://example.com/regions.xml"

    ;; Allow the simulator to start up if there are no region configuration available
    ;; from the selected region_info_source.
    allow_regionless = false

    ;; Allow child agents to see into the region even if their root counterpart isn't allowed in here
    see_into_region = true

	;; use legacy math for sittarget offset "correction"
	;; set this option to false to use improved math more compatibility with SL.
	;; keep it true if you have many old objects with sits set by scripts.
	;; the offset in question is added to the SitTarget to find the sitting avatar position.
	;; acording to its size, etc.
	; LegacySitOffsets = true

    ; Maximum number of position, rotation and scale changes for each prim that the simulator will store for later undos
    ; Increasing this number will increase memory usage.
    MaxPrimUndos = 20

    ; Minimum size for non-physical prims.This can be overridden in the region config file (as
    ; NonPhysicalPrimMin!).
    ; NonPhysicalPrimMin = 0.001

    ; Maximum size of non physical prims.  Affects resizing of existing prims.  This can be overridden in the region config file (as NonPhysicalPrimMax!).
    NonPhysicalPrimMax = 256

    ; Minimum size where a prim can be physical. This can be overridden in the region config file.
    ; PhysicalPrimMin = 0.01

    ; Maximum size of physical prims.  Affects resizing of existing prims.  This can be overridden in the region config file.
    PhysicalPrimMax = 64

    ; If a viewer attempts to rez a prim larger than the non-physical or physical prim max, clamp the dimensions to the appropriate maximum
    ; This can be overridden in the region config file.
    ClampPrimSize = false

    ; Maximum number of prims allowable in a linkset. Affects creating new linksets. Ignored if less than or equal to zero.
    ; This can be overridden in the region config file.
    LinksetPrims = 0

    ; Allow scripts to keep running when they cross region boundaries, rather than being restarted.  State is reloaded on the destination region.
    ; This only applies when crossing to a region running in a different simulator.
    ; For crossings where the regions are on the same simulator the script is always kept running.
    AllowScriptCrossing = true

    ; Allow compiled script binary code to cross region boundaries.
    ; If you set this to "true", any region that can teleport to you can
    ; inject ARBITRARY BINARY CODE into your system. Use at your own risk.
    ; YOU HAVE BEEN WARNED!!!
    TrustBinaries = false

    ; the default view range. Viewers override this ( no major effect still )
    ;DefaultDrawDistance = 255.0

    ; limit the maximum view range ( no effect still (does limit MaxRegionsViewDistance) )
    ;MaxDrawDistance = 512

    ; Other regions visibility depends on avatar position and view range
    ; the view range considered is limited the maximum and minimum distances
    ; if you set MaxRegionsViewDistance to zero, other regions will not be seen, and crossing to them is disabled
    ;MaxRegionsViewDistance = 255
    ;MinRegionsViewDistance = 96

    ; If you have only one region in an instance, or to avoid the many bugs
    ; that you can trigger in modules by restarting a region, set this to
    ; true to make the entire instance exit instead of restarting the region.
    ; This is meant to be used on systems where some external system like
    ; Monit will restart any instance that exits, thereby making the shutdown
    ; into a restart.
    InworldRestartShutsDown = false

    ; Use of normalized 55FPS statistics
	; Opensim does not have a frame rate control like other simulators.
	; Most parameters that control timing can be configurable region by region.
	; To achieve closer compatibility with values expected by viewers, scripts and users
	; some parameters are converted to a equivalent per frame value.
	; Additionally, they are scaled to values they would have on a system running at a nominal 55 frames per second rate.
	; The scale factor it 55 * FrameTime, corresponding to 5 with default configuration
	; You can choose to show the true physics FPS to viewers by setting Normalized55FPS to false.
	; Normalized55FPS = true

    ; Main Frame time
	; This defines the rate of several simulation events.
	; Default value should meet most needs.
	; It can be reduced to improve the simulation of moving objects, with possible increase of cpu and network loads.
	; It should not be less than the physics engine step time.
	; Being a integer multiple of it may reduce some jitter in reported physics FPS.
	; changing this value, you need to change some of the following *EveryNFrames so their actions timing remains the same
    FrameTime = 0.0909

    ; The values below represent the percentage of the target frame time that,
    ; when underrun, should trigger yellow or red in the lag meter.
    ; Less than 60% of FPS is amber by default, less then 40% is red.
    ; These values are advisory. Viewers may choose to not use them but it is
    ; encouraged that they do.
    ; FrameTimeWarnPercent = 60
    ; FrameTimeCritPercent = 40

    ; Send scheduled updates to objects in the scene
    ; This must be a whole number
    UpdateObjectsEveryNFrames = 1

    ; Send position/velocity, etc. updates to agents in the scene
    ; This must be a whole number
    UpdateAgentsEveryNFrames = 1

    ; Apply pending forces from physics calculations to an entity.
    ; This must be a whole number
    UpdateEntityMovementEveryNFrames = 1

    ; Send coarse location updates to viewers.  In a classic viewer, this updates the minimap.
    ; This must be a whole number
    UpdateCoarseLocationsEveryNFrames = 50

    ; Physics simulation execution or syncronization, acording to engine. Should be 1
    ; This must be a whole number
    UpdatePhysicsEveryNFrames = 1

    ; Send out the on frame event to modules and other listeners.  This should probably never deviate from 1.
    ; This must be a whole number
    UpdateEventsEveryNFrames = 1

    ; Send terrain updates to viewers
    ; This must be a whole number
    UpdateTerrainEveryNFrames = 50

    ; Persitently store any objects which meet the PRIM STORAGE criteria
    ; This must be a whole number
    UpdateStorageEveryNFrames = 200

    ; Clean up temp on rez objects.
    ; This must be a whole number
    UpdateTempCleaningEveryNSeconds = 180

    ; ##
    ; ## PRIM STORAGE
    ; ##

    ; Persistence of changed objects happens during regular sweeps. The following control that behaviour to
    ; prevent frequently changing objects from heavily loading the region data store.
    ; If both of these values are set to zero then persistence of all changed objects will happen on every sweep.
    ;
    ; Objects will be considered for persistance in the next sweep when they have not changed for this number of seconds
    MinimumTimeBeforePersistenceConsidered = 60
    ; Objects will always be considered for persistance in the next sweep if the first change occurred this number of seconds ago
    MaximumTimeBeforePersistenceConsidered = 600

    ; ##
    ; ## PHYSICS
    ; ##

    ; If true then prims can be collided with by avatars, other prims, etc.
    ; If false then all prims are phantom, no matter whether their phantom flag is checked or unchecked.
    ; Also, no prims are subject to physics.
    collidable_prim = true

    ; If true then prims can be made subject to physics (gravity, pushing, etc.).
    ; If false then physics flag can be set but it is not honoured.  However, prims are still solid for the purposes of collision direction
    physical_prim = true

    ; Select a mesher here.
    ;
    ;
    ; ZeroMesher is faster but leaves the physics engine to model the mesh using the basic shapes that it supports
    ; Usually this is only a box
    ; select ubODEMeshmerizer with and only with ubOde physics engine
    ; meshing = ubODEMeshmerizer
    meshing = Meshmerizer
    ;meshing = ZeroMesher
    ;; select ubODEMeshmerizer only with ubOde physics engine
    ; meshing = ubODEMeshmerizer

    ; Path to decoded sculpty maps
    ; Defaults to "j2kDecodeCache
    ;DecodedSculptMapPath = "j2kDecodeCache"

    ; if you use Meshmerizer and want sculpt map collisions, setting this to
    ; to true will store decoded sculpt maps in a special folder in your bin
    ; folder, which can reduce startup times by reducing asset requests. Some
    ; versions of mono dont work well when reading the cache files, so set this
    ; to false if you have compatibility problems.
    ;CacheSculptMaps = true

    ;; BulletSim is the default physics engine.  It provides the best performance and most functionality.
    ;; BulletSim supports varregions.
    ;; OpenDynamicsEngine was the previous default physics engine in OpenSimulator 0.7.6.1 and before.
    ;; It continues to provide a workable physics implementation.  It does not currently support varregions.
    ;; basicphysics effectively does not model physics at all, making all objects phantom.
    ;; Default is BulletSim
    physics = BulletSim
    ;physics = modified_BulletX
    ;physics = basicphysics
    ;physics = POS
    ; physics = ubODE

    ; ##
    ; ## SCRIPT ENGINE
    ; ##

    ;# {DefaultScriptEngine} {} {Default script engine} {YEngine}
    ;; Default script engine to use. Currently, we only have YEngine
    ; DefaultScriptEngine = "YEngine"

    ; Http proxy setting for llHTTPRequest and dynamic texture loading, if
    ; required
    ; HttpProxy = "http://proxy.com:8080"

    ; If you're using HttpProxy, then you can set HttpProxyExceptions to a
    ; list of regular expressions for URLs that you don't want to go through
    ; the proxy.
    ; For example, servers inside your firewall.
    ; Separate patterns with a ';'
    ; HttpProxyExceptions = ".mydomain.com;localhost"

    ; ##
    ; ## EMAIL MODULE
    ; ##
    ;; The email module requires some configuration. It needs an SMTP
    ;; server to send mail through.
    ;emailmodule = DefaultEmailModule

    ; ##
    ; ## ANIMATIONS
    ; ##

    ; If enabled, enableFlySlow will change the primary fly state to
    ; FLYSLOW, and the "always run" state will be the regular fly.
    enableflyslow = false

    ; PreJump is an additional animation state, but it probably
    ; won't look right until the physics engine supports it
    ; (i.e delays takeoff for a moment)

    ; #
    ; # statistics
    ; #

    ; Simulator statistics are output to the console periodically at debug level INFO.
    ; Setting this to zero disables this output.
    ; LogShowStatsSeconds = 3600

    ; Simulator Stats URI
    ; Enable JSON simulator data by setting a URI name (case sensitive)
    ; Returns regular sim stats (SimFPS, ...)
    Stats_URI = "jsonSimStats"

    ; Simulator StatsManager URI
    ; Enable fetch of StatsManager registered stats. Fetch is query which can optionally
    ; specify category, container and stat to fetch. If not selected, returns all of that type.
    ; http://simulatorHTTPport/ManagedStats/?cat=Category&cont=Container&stat=Statistic
    ; ManagedStatsRemoteFetchURI = "ManagedStats"

    ; Make OpenSim start all regions with logins disabled. They will need
    ; to be enabled from the console if this is set
    ; StartDisabled = false

    ; Image decoding. Use CSJ2K for layer boundary decoding if true,
    ; OpenJPEG if false
    ; UseCSJ2K = true

    ; Use "Trash" folder for items deleted from the scene
    ; When set to True (the default) items deleted from the scene will be
    ; stored in the user's trash or lost and found folder. When set to
    ; False items will be removed from the scene permanently
    UseTrashOnDelete = True

    ; #
    ; # Logging
    ; #

    ; Force logging when the thread pool approaches an overload condition
    ; Provides useful data for post-mortem analysis even in a production
    ; system with reduced logging
    LogOverloads = True

    ; #
    ; # Telehubs
    ; #

    ; SpawnPointRouting adjusts the landing for incoming avatars.
    ; "closest" will place the avatar at the SpawnPoint located in the closest
    ; available spot to the destination (typically map click/landmark).
    ; "random" will place the avatar on a randomly selected spawnpoint;
    ; "sequence" will place the avatar on the next sequential SpawnPoint
    ; SpawnPointRouting = closest

    ; TelehubAllowLandmark allows users with landmarks to override telehub
    ; routing and land at the landmark coordinates when set to true
    ; default is false
    ; TelehubAllowLandmark = false
    
    ; #
    ; # Let's Encrypt and others ".pem" certificates converter settings.
    ; #  

    ;; Enabling this feature will automatically convert the CA .pem certificates to
    ;; OpenSim compatible PKCS12 .p12 and .pfx certificates on every server startup.
    ;; The resulting certificates are stored in the bin\SSL\ssl folder.
    ;# {EnableCertConverter} {} {Enable pem to pkcs12 certificates converter} {true false} false
    EnableCertConverter = false

    ;; Set the absolute path of the "fullchain.pem". If your CA don't provide this file,
    ;; you can use the "cert.pem" instead.
    ;# {PemCertPublicKey} {} {Set the path of the public key .pem} {} ""
    PemCertPublicKey = ""

    ;; Set the absolute path of the pem private key "privkey.pem".
    ;# {PemCertPrivateKey} {} {Set the path of the private key .pem} {} ""
    PemCertPrivateKey = ""

    ;; Set the name of the resulting .p12 and .pfx.
    ;# {outputCertName} {} {Set the name of the resulting .p12 and .pfx} {} "letsencrypt"
    outputCertName = "letsencrypt"

    ;; Set the .p12 and .pfx password.
    ;# {outputCertPassword} {} {Set the .p12 and .pfx password} {} ""
    outputCertPassword = ""
    
    ; #
    ; # SSL selfsigned certificate settings.
    ; #

    ; Enable selfsigned certificate creation for local and external use. When set to true, will create a folder SSL\ and 2 sub folders SSL\ssl\ and SSL\src\.
    ; Next creates and store an RSA private key in SSL\src\ and the derived selfsigned certificate in SSL\ssl\ folder.
    ; Is also possible to renew the certificate on every server restart if CertRenewOnStartup is set to true.
    EnableSelfsignedCertSupport = false

    ;Renew the selfsigned certificate on every server startup ?
    CertRenewOnStartup = false

    ; # Certificate options:
    ; Set the certificate file name. the output files extensions are CertFileName.p12 and CertFileName.pfx.
    CertFileName = "OpenSim"

    ; Set the certificate password.
    CertPassword = "mycertpass"

    ; The certificate host name (domain or IP of this machine CN). Must be the same as "ExternalHostName" in Regions.ini
    CertHostName = "myRegionsExternalHostName"

    ; The certificate host IP (IP of this machine).
    CertHostIp = "127.0.0.1"

    ; #
    ; # SSL certificates validation options
    ; #
    
    ; SSL certificate validation options
    ; you can allow selfsigned certificates or no official CA with next option set to true
    ; NoVerifyCertChain = true
    ; you can also bypass the hostname or domain verification
    ; NoVerifyCertHostname = true
    ; having both options true does provide encryption but with low security
    ; set both true if you don't care to use SSL, they are needed to contact regions or grids that do use it.

[Map]
    ; Map tile options.
    ; If true, then maptiles are generated using the MapImageModule below.
    ; If false then the texture referenced by MaptileStaticUUID is used instead, which can also be overridden
    ; in individual region config file(s).  If you do not want to upload map tiles at all, then you will need
    ; both to set this to false and comment out the [Modules] MapImageServiceModule setting in config-include/
    ;GenerateMaptiles = true

    ;WorldMapModule = "WorldMap"

    ; The module to use in order to generate map images.
    ; MapImageModule is the default.  Warp3DImageModule is an alternative experimental module that can
    ; generate better images.
    ;MapImageModule = "MapImageModule"

    ; World map blacklist timeout in seconds
    ;BlacklistTimeout = 600

    ; Refresh (in seconds) the map tile periodically
    ;MaptileRefresh = 0

    ; If not generating maptiles, use this static texture asset ID
    ;MaptileStaticUUID = "00000000-0000-0000-0000-000000000000"

    ; Draw objects on maptile.  This step might take a long time if you've got a large number of
    ; objects, so you can turn it off here if you'd like.
    DrawPrimOnMapTile = true

    ; Use terrain texture for maptiles if true, use shaded green if false
    TextureOnMapTile = true

    ; Texture prims
    TexturePrims = true

    ; Only texture prims that have a diagonal size greater than this number
    TexturePrimSize = 48

    ; Attempt to render meshes and sculpties on the map
    RenderMeshes = false
	
    ; warp3D rendering height limits for prims (relative to rez position not bounding box)
    ; prims above RenderMaxHeight are excluded
    ; valid values: 100 to 4086
    ;RenderMaxHeight = 4086
	
    ; prims below RenderMinHeight are excluded
    ; valid values: 0 to RenderMaxHeight - 10
    ;RenderMinHeight = 0
    
    ; Show NPCs as green world map dots
    ;ShowNPCs = true

[Permissions]
    ; ##
    ; ## PERMISSIONS
    ; ##

    ; Permission modules to use, separated by comma.
    ; Possible modules are DefaultPermissionsModule, PrimLimitsModule
    ;permissionmodules = "DefaultPermissionsModule"

    ; If set to false, then, in theory, the server never carries out permission checks (allowing anybody to copy
    ; any item, etc.  This may not yet be implemented uniformally.
    ; If set to true, then all permissions checks are carried out
    ; Default is true
    serverside_object_permissions = true


    ; This allows some control over permissions
    ; please note that this still doesn't duplicate SL, and is not intended to

    ; This allows grid users with a UserLevel of 200 or more to assume god
    ; powers in the regions in this simulator.
	; if you don't trust grid admins, what are you doing there?
    allow_grid_gods = true

    ; Allow region owners to assume god powers in their regions
    ;region_owner_is_god = true

    ; Allow region managers to assume god powers in regions they manage
    ;region_manager_is_god = false

    ; God mode should be turned on in the viewer whenever
    ; the user has god rights somewhere. They may choose
    ; to turn it off again, though.
    automatic_gods = false

    ; The user can execute any and all god functions, as
    ; permitted by the viewer UI, without actually "godding
    ; up". This is the default state in 0.8.2.
    implicit_gods = false

    ; Control user types that are allowed to create new scripts
    ; Only enforced if serviceside_object_permissions is true
    ;
    ; Current possible values are
    ;     all - anyone can create scripts (subject to normal permissions)
    ;     gods - only administrators can create scripts (as long as allow_grid_gods is true)
    ; Default value is all
    ; allowed_script_creators = all

    ; Control user types that are allowed to edit (save) scripts
    ; Only enforced if serviceside_object_permissions is true
    ;
    ; Current possible values are
    ;     all - anyone can edit scripts (subject to normal permissions)
    ;     gods - only administrators can edit scripts (as long as allow_grid_gods is true)
    ; Default value is all
    ; allowed_script_editors = all

    ; Provides a simple control for land owners to give build rights to specific avatars
    ; in publicly accessible parcels that disallow object creation in general.
    ; Owners specific avatars by adding them to the Access List of the parcel
    ; without having to use the Groups feature
    ; Disabled by default
    ; simple_build_permissions = False

    ; Minimum user level required to upload assets
    ;LevelUpload = 0


[RegionReady]
    ; Enable this module to get notified once all items and scripts in the region have been completely loaded and compiled
    enabled = true

    ; Channel on which to signal region readiness through a message
    ; formatted as follows: "{server_startup|oar_file_load},{0|1},n,[oar error]"
    ; - the first field indicating whether this is an initial server startup
    ; - the second field is a number indicating whether the OAR file loaded ok (1 == ok, 0 == error)
    ; - the third field is a number indicating how many scripts failed to compile
    ; - "oar error" if supplied, provides the error message from the OAR load
    channel_notify = -800

    ; - disallow logins while scripts are loading
    ; Instability can occur on regions with 100+ scripts if users enter before they have finished loading
    login_disable = true

    ; - send an alert as json to a service
    ; alert_uri = "http://myappserver.net/my_handler/"


[EstateManagement]
    ; If false, then block any region restart requests from the client even if they are otherwise valid.
    ; Default is true
    AllowRegionRestartFromClient = true

    ; ignore Minors access control. Default true
    ;IgnoreEstateMinorAccessControl = true;

    ; ignore payment info control. Default true
    ;IgnoreEstatePaymentAccessControl = true


[UserProfiles]
  ;# {ProfileURL} {} {Set url to UserProfilesService} {}
  ;; Set the value of the url to your UserProfilesService
  ;; If un-set / "" the module is disabled
  ;; If the ProfileURL is not set, then very BASIC
  ;; profile support will be configured. If the ProfileURL is set to a
  ;; valid URL, then full profile support will be configured. The URL
  ;; points to your grid's Robust user profiles service
  ;;
  ; ProfileURL = http://127.0.0.1:9000

  ;; set this to false to prevent your users to be sent to unknown
  ;; web sites by other users on their profiles
  ; AllowUserProfileWebURLs = true


[SMTP]
    enabled = false

    ;enabled = true
    ;internal_object_host = lsl.opensim.local
    ;host_domain_header_from = 127.0.0.1
    ;SMTP_SERVER_FROM = ""
    ;SMTP_SERVER_HOSTNAME = 127.0.0.1
    ;SMTP_SERVER_PORT = 25
    ;SMTP_SERVER_TLS = false
    ;SMTP_SERVER_LOGIN = foo
    ;SMTP_SERVER_PASSWORD = bar
    ;SMTP_VerifyCertChain = true
    ;SMTP_VerifyCertNames = true

[Network]
    ConsoleUser = "Test"
    ConsolePass = "secret"
    http_listener_port = 9000
    console_port = 0

    ; ssl config: Experimental!
    http_listener_ssl = false ; if set to true main server is replaced by a ssl one
    http_listener_sslport = 9001 ; Use this port for SSL connections
	; currently if using ssl, regions ExternalHostName must the the same and equal to http_listener_cn
	; this will change is future
    http_listener_cn = "myRegionsExternalHostName"
	; if the cert doesnt have a oficial CA or is selfsigned viewers option NoVerifySSLCert need to be set true
    http_listener_cert_path = "mycert.p12" ; path for the cert file that is valid for the ExternalHostName
	http_listener_cert_pass = "mycertpass" ; the cert passwork

    ; addicional HTTPS for "Out of band" management applications such as the remote 
    ; admin module or scripts
    ;
    ; Create https_listener = "True" will create a listener on the port
    ; specified. Provide the path to your server certificate along with it's
    ; password
    ; https_listener = False
    ; Set our listener to this port
    ; https_port = 0
    ; Path to X509 certificate, can be the same as main or another
    ; cert_path = "path/to/cert.p12"
    ; Password for cert
    ; cert_pass = "password"

    ; Maximum bytes allowed for HTTP_BODY_MAXLENGTH.
    ; By default, llHTTPRequest limits the response body to 2048 bytes.
    ; This limit can be extended using HTTP_BODY_MAXLENGTH to a maximum
    ; of HttpBodyMaxLenMAX bytes.
    ; HttpBodyMaxLenMAX=16384

    ; Hostname to use in llRequestURL/llRequestSecureURL
	; must be a valid hostname for the ssl cert.
	; if not defined - llRequestURL/llRequestSecureURL are disabled   
    ; ExternalHostNameForLSL=127.0.0.1

    ; Disallow the following address ranges for user scripting calls (e.g. llHttpRequest())
    ; This is based on http://en.wikipedia.org/wiki/Reserved_IP_addresses
    ; This stops users making HTTP calls to machines in the simulator's local network.
    ; If you need to allow some LAN calls we recommend you use OutboundDisallowForUserScriptsExcept documented in OpenSim.ini.example
    ; If you override OutboundDisallowForUserScripts directly you need to be very careful.
    ;
    ; Network ranges are specified in CIDR notation (http://en.wikipedia.org/wiki/Classless_Inter-Domain_Routing#CIDR_notation) with multiple entries separated by |
    ; To specify an individual IP address use the /32 netmask (e.g. 192.168.1.3/32)
    ; You can also specify individual <addr>:<port> endpoints (e.g. 192.168.1.3:8003)
    ; If an address if given without a port number then port 80 is assumed.
    OutboundDisallowForUserScripts = 0.0.0.0/8|10.0.0.0/8|100.64.0.0/10|127.0.0.0/8|169.254.0.0/16|172.16.0.0/12|192.0.0.0/24|192.0.2.0/24|192.88.99.0/24|192.168.0.0/16|198.18.0.0/15|198.51.100.0/24|203.0.113.0/24|224.0.0.0/4|240.0.0.0/4|255.255.255.255/32
    ;
    ; You can also prevent all user script outgoing calls with the following override in OpenSim.ini
    ;
    ; OutboundDisallowForUserScripts = 0.0.0.0/0
    ;
    ; You can also disable the blacklist entirely with an empty entry
    ;
    ; OutboundDisallowForUserScripts = ""

    ; What is reported as the "X-Secondlife-Shard"
    ; Defaults to the user server url if not set
    ; The old default is "OpenSim", set here for compatibility
    shard = "OpenSim"

    ; What is reported as the "User-Agent" when using llHTTPRequest
    ; Defaults to not sent if not set here. See the notes section in the wiki at
    ; http://wiki.secondlife.com/wiki/LlHTTPRequest for comments on adding
    ; " (Mozilla Compatible)" to the text where there are problems with a web server
    ;user_agent = "OpenSim LSL (Mozilla Compatible)"

    ; OpenSim can send multiple simultaneous requests for services such as asset
    ; retrieval. However, some versions of mono appear to hang when there are too
    ; many simultaneous requests, default is 30 and is currently applied only to assets
    ;MaxRequestConcurrency = 30

[ScriptsHttpRequestModule]
	; options for llHttpRequest
	
	; max number of concurrent connections per instance (all scenes), default 8
	; MaxPoolThreads = 8
	
    ; max requests per second for all scripts on a prim, default 1
    ;PrimRequestsPerSec = 1.0
	; initial unthrottled burst for all scripts on a prim, default 3
    ;PrimRequestsBurst = 3.0

    ; max requests per second for the objects owner (per instance), default 25
    ;PrimOwnerRequestsPerSec = 25.0
	; initial unthrottled burst for the objects owner (per instance), default 5
    ;PrimOwnerRequestsBurst = 5.0
	
	; requests timeout in miliseconds, range 200 to 60000, default 30000
    ;RequestsTimeOut = 30000
	
[AccessControl]
	; Viewer-based access control. |-separated list of allowed viewers.
    ; AllowedClients = ""

	; Viewer-based access control. |-separated list of denied viewers.
	; No restrictions by default.
    ; DeniedClients = ""


[ClientStack.LindenUDP]
    ; Maximum outbound bytes per second for a single scene. This can be used to
    ; throttle total outbound UDP traffic for a simulator. The default value is
    ; 0, meaning no throttling at the scene level. The example given here is
    ; 20 megabits
    ;
    ;scene_throttle_max_bps = 2500000

    ; Maximum bytes per second to send to any single client. This will override
    ; the user's viewer preference settings. The default value is 0, meaning no
    ; aggregate throttling on clients (only per-category throttling). The
    ; example given here is 1.5 megabits
    ;
    ;client_throttle_max_bps = 187500

    ; Minimum bytes per second to send to any single client as a result of
    ; adaptive throttling. Viewer preferences set to a lower number will
    ; override the settin. The example given here ensures that adaptive
    ; throttling will never decrease per client bandwidth below 256 kbps.
    ;
    ;adaptive_throttle_min_bps = 32000

    ; Adaptive throttling attempts to limit network overload when multiple
    ; clients login by starting each connection more slowly. Disabled by
    ; default
    ; currently disabled
    ;enable_adaptive_throttles = false


    ; TextureSendLimit determines how many packets will be put on
    ; the lludp outgoing queue each cycle. Like the settings above, this
    ; is a balance between responsiveness to priority updates and
    ; total throughput. Higher numbers will give a better
    ; throughput at the cost of reduced responsiveness to client
    ; priority changes or transfer aborts
    ;
    ;TextureSendLimit = 20

    ; Quash and remove any light properties from attachments not on the
    ; hands. This allows flashlights and lanterns to function, but kills
    ; silly vanity "Facelights" dead. Sorry, head mounted miner's lamps
    ; will also be affected.
    ;
    ;DisableFacelights = false

    ; The time to wait before disconecting an unresponsive client.
    ; The time is in seconds. The default is one minute
    ;
    ;AckTimeout = 60

    ; The time to wait before disconecting an unresponsive paused client.
    ; A client can be paused when the file selection dialog is open during file upload.
    ; This gives extra time to find files via the dialog but will still disconnect if
    ; the client crashes or loses its network connection
    ; The time is in seconds. The default is five minutes.
    ;
    ;PausedAckTimeout = 300

	; Support viewers object cache, default true
	; users may need to reduce viewer bandwitdh if some prims or terrain parts fail to rez.
	; change to false if you need to use old viewers that do not support this feature
	;
	; SupportViewerObjectsCache = true

[ClientStack.LindenCaps]
    ;; Long list of capabilities taken from
    ;; http://wiki.secondlife.com/wiki/Current_Sim_Capabilities
    ;; Not all are supported by OpenSim. The ones supported are
    ;; set to localhost. These defaults can be overwritten
    ;; in OpenSim.ini
    ;;
    Cap_AttachmentResources = "localhost"
    Cap_ChatSessionRequest = ""
    Cap_CopyInventoryFromNotecard = "localhost"
    Cap_DispatchRegionInfo = ""
    Cap_EstateAccess = "localhost"
    ;Cap_EstateChangeInfo = "localhost"  broken on viewers
    Cap_EnvironmentSettings = "localhost" ; this also controls ExtEnvironment cap
    Cap_EventQueueGet = "localhost"
    Cap_FetchInventory = ""
    Cap_ObjectMedia = "localhost"
    Cap_ObjectMediaNavigate = "localhost"
    Cap_FetchLib = ""
    Cap_FetchLibDescendents = ""
    Cap_GetDisplayNames = "localhost"
    Cap_GetTexture = "localhost"
    Cap_GetMesh = "localhost"
    Cap_GetMesh2 = "localhost"
    Cap_GetAsset = "localhost"
    Cap_GetObjectCost = ""
    Cap_GetObjectPhysicsData = ""
    Cap_GroupProposalBallot = ""
    Cap_GroupMemberData = "localhost"
    Cap_HomeLocation = "localhost"
    Cap_LandResources = "localhost"
    Cap_MapLayer = "localhost"
    Cap_MapLayerGod = "localhost"
    Cap_NewFileAgentInventory = "localhost"
    Cap_NewFileAgentInventoryVariablePrice = "localhost"
    Cap_ObjectAdd = "localhost"
    Cap_ParcelPropertiesUpdate = "localhost"
    Cap_ParcelMediaURLFilterList = ""
    Cap_ParcelNavigateMedia = ""
    Cap_ParcelVoiceInfoRequest = ""
    Cap_ProductInfoRequest = ""
    Cap_ProvisionVoiceAccountRequest = ""
    Cap_RemoteParcelRequest = "localhost"
    Cap_RequestTextureDownload = ""
    Cap_SearchStatRequest = ""
    Cap_SearchStatTracking = ""
    Cap_SendPostcard = ""
    Cap_SendUserReport = ""
    Cap_SendUserReportWithScreenshot = ""
    Cap_ServerReleaseNotes = "localhost"
    Cap_SimConsole = ""
    Cap_SimulatorFeatures = ""
    Cap_SetDisplayName = ""
    Cap_StartGroupProposal = ""
    Cap_TextureStats = ""
    Cap_UntrustedSimulatorMessage = ""
    Cap_UpdateAgentInformation = ""
    Cap_UpdateAgentLanguage = ""
    Cap_UpdateGestureAgentInventory = ""
    Cap_UpdateNotecardAgentInventory = "localhost"
    Cap_UpdateScriptAgent = "localhost"
    Cap_UpdateGestureTaskInventory = ""
    Cap_UpdateNotecardTaskInventory = "localhost"
    Cap_UpdateScriptTask = "localhost"
    Cap_UploadBakedTexture = "localhost"
    Cap_UploadObjectAsset = "localhost"
    Cap_ViewerStartAuction = ""
    Cap_ViewerStats = ""

    ; Capabilities for fetching inventory over HTTP rather than UDP
    ; FetchInventoryDescendents2 and FetchInventory2 are the ones used in the latest Linden Lab viewers (from some point in the v2 series and above)
    ; It appears that Linden Lab viewer 3.3.1 onwards will not work properly if FetchInventoryDescendents2 and FetchInventory2 are not enabled
    Cap_WebFetchInventoryDescendents = ""
    Cap_FetchInventoryDescendents2 = "localhost"
    Cap_FetchInventory2 = "localhost"
    Cap_FetchLib2 = "localhost"
    Cap_FetchLibDescendents2 = "localhost"

    ; Capability for searching for people
    Cap_AvatarPickerSearch = "localhost"


[Chat]
    ; Controls whether the chat module is enabled.  Default is true.
    enabled = true

    ; Distance in meters that whispers should travel.  Default is 10m
    whisper_distance = 10

    ; Distance in meters that ordinary chat should travel.  Default is 20m
    say_distance = 20

    ; Distance in meters that shouts should travel.  Default is 100m
    shout_distance = 100

[EntityTransfer]
    ; Allow avatars to cross into and out of the region.
    AllowAvatarCrossing = true

	; This disables border transfers for objects. When true, objects can be placed outside
	; the region's border without being transferred to another simulator.
	DisableObjectTransfer = false

    ; Minimum user level required for HyperGrid teleports
    LevelHGTeleport = 0

    ; Determine whether the cancel button is shown at all during teleports.
    ; This option exists because cancelling at certain points can result in an unuseable session (frozen avatar, etc.)
    ; Disabling cancellation can be okay in small closed grids where all teleports are highly likely to suceed.
    DisableInterRegionTeleportCancellation = false

	;; This option exists to control the behavior of teleporting gods into places that have landing points
	;; and telehubs. Historically, there has been a difference: OpenSim (OS) has honored landing points and telehubs even for
	;; avatars with god permissions; SL lets gods land wherever they want.
	LandingPointBehavior = LandingPointBehavior_OS


[Messaging]
    ; Control which region module is used for instant messaging.
    ; Default is InstantMessageModule (this is the name of the core IM module as well as the setting)
    InstantMessageModule = InstantMessageModule
    ; MessageTransferModule = MessageTransferModule
    ; OfflineMessageModule = OfflineMessageModule
    ; OfflineMessageURL = http://yourserver/Offline.php
    ; MuteListModule = MuteListModule
    ; MuteListURL = http://yourserver/Mute.php

    ; Control whether group messages are forwarded to offline users.  Default is true.
    ; ForwardOfflineGroupMessages = true


[Inventory]
    ; Control whether multiple objects sent to inventory should be coaleseced into a single item
    ; There are still some issues with coalescence, including the fact that rotation is not restored
    ; and some assets may be missing from archive files.
    CoalesceMultipleObjectsToInventory = true


[Appearance]
    ; Persist avatar baked textures
    ; Persisting baked textures can speed up login and region border
    ; crossings especially with large numbers of users, though it
    ; will store potentially large numbers of textures in your asset
    ; database
    PersistBakedTextures = false

    ; Control the delay before appearance is sent to other avatars and
    ; saved in the avatar service. Attempts to limit the impact caused
    ; by the very chatty dialog that sets appearance when an avatar
    ; logs in or teleports into a region; values are in seconds
    DelayBeforeAppearanceSave = 5
    DelayBeforeAppearanceSend = 2

    ; If true, avatar appearance information is resent to other avatars in the simulator every 60 seconds.
    ; This may help with some situations where avatars are persistently grey, though it will not help
    ; in other situations (e.g. appearance baking failures where the avatar only appears as a cloud to others).
    ResendAppearanceUpdates = false

    ; Turning this on responds to CachedTexture packets to possibly avoid rebaking the avatar
    ; on every login
    ReuseTextures = false


[Attachments]
    ; Controls whether avatar attachments are enabled.
    ; Defaults to true - only set to false for debugging purposes
    Enabled = true

    ; Inventory object wear did replace all the worn objects on same attachment point
    ; if this option is set false, only oldest worn object will be replaced on that point.
    ; true will do as older versions
    ;WearReplacesAll = true


[Mesh]
    ; enable / disable mesh asset uploads
    ; mesh asset must conform to standard mesh format, with OpenSim extensions
    ; default is true
    AllowMeshUpload = true

    ; Minimum user level required to upload meshes
    ;LevelUpload = 0

    ; support meshes on physics
    ;UseMeshiesPhysicsMesh = true

    ;support convex shape type on normal prims
    ; (ubOde only)
    ;ConvexPrims = true

    ;support convex shape type on sculpts
    ; (ubOde only)
    ;ConvexSculpts = true

    ; mesh cache settings:
    ; (ubOde only)
    ; do cache (keep true)
    ;MeshFileCache = true
    ; cache folder name relative to bin/ or absolute path
    ;MeshFileCachePath = MeshCache
    ;MeshFileCacheDoExpire = true
    ;MeshFileCacheExpireHours = 48



[Textures]
    ; If true, textures generated dynamically (i.e. through osSetDynamicTextureData() and similar OSSL functions) are reused where possible
    ; Chiefly, reuse occurs if a texture has already been generated with identical data and settings, and that texture contains no dynamic components
    ; (e.g. images pulled from an external HTTP address).
    ; Reusing previously generated textures results in a much faster update on the viewer but may cause issues if the viewer didn't receive all resolutions of the texture.
    ; Currently, it will also increase asset cache use since temporary dynamic textures are no longer deleted.
    ; Hence, currently considered experimental.
    ; Default is false.
    ReuseDynamicTextures = false

    ; If true, then textures generated dynamically that have a low data size relative to their pixel size are not reused
    ; This is to workaround an apparent LL 3.3.4 and earlier viewer bug where such textures are not redisplayed properly when pulled from the viewer cache.
    ; Only set this to true if you are sure that all the viewers using your simulator will not suffer from this problem.
    ; This setting only has an affect is ReuseDynamicTextures = true
    ; Default is false
    ReuseDynamicLowDataTextures = false


[ODEPhysicsSettings]
    ; ##
    ; ## Physics stats settings ( most ignored by ubOde )
    ;

    ; If collect_stats is enabled, then extra stat information is collected which is accessible via the MonitorModule
    ; (see http://opensimulator.org/wiki/Monitoring_Module for more details).
    collect_stats = false

    ; ##
    ; ## Physics logging settings - logfiles are saved to *.DIF files
    ; ##

    ; default is false
    ;physics_logging = true
    ;; every n simulation iterations, the physics snapshot file is updated
    ;physics_logging_interval = 50
    ;; append to existing physics logfile, or overwrite existing logfiles?
    ;physics_logging_append_existing_logfile = true

    ;##
    ;## World Settings
    ;##

    ;Gravity.  Feel like falling up?  change world_gravityz to 9.8 instead of -9.8.  m/s
    world_gravityx = 0
    world_gravityy = 0
    world_gravityz = -9.8

    ; Terminal velocity of a falling avatar
    ; This is the same http://en.wikipedia.org/wiki/Terminal_velocity#Examples
    ; Max value is 255, min value is 0
    avatar_terminal_velocity = 54

    ; World Step size.
	; with legacy ODE this value needs to be close to 0.02s
	; with ubOde this value can be reduced to improve simulation quality with the cost of higher cpu load
	; you will need to test acording to you needs
	; choosing a value that is a integer sub multiple of FrameRate reduces some jitter on reported physics FPS
    world_stepsize = 0.01818
	; number of iterations of constrains solver, higher should improve results
	; up to a point where acumulated math errors eliminate the improvement
	; more steps may increase CPU load. No real gain in changing
    world_solver_iterations = 10



    ; ##
    ; ## Contact properties. (the stuff that happens when things come in contact with each other)
    ; ##


    ; Filtering collisions helps keep things stable physics wise, but sometimes
    ; it can be overzealous.  If you notice bouncing, chances are it's that.
    filter_collisions = false

    ; Non Moving Terrain Contact (avatar isn't moving)
    nm_terraincontact_friction = 255.0
    nm_terraincontact_bounce = 0.1
    nm_terraincontact_erp = 0.1025

    ; Moving Terrain Contact (avatar is moving)
    m_terraincontact_friction = 75.0
    m_terraincontact_bounce = 0.05
    m_terrainContact_erp = 0.05025

    ; Moving Avatar to object Contact
    m_avatarobjectcontact_friction = 75.0
    m_avatarobjectcontact_bounce = 0.1

    ; Object to Object Contact and Non-Moving Avatar to object
    objectcontact_friction = 250.0
    objectcontact_bounce = 0.2

    ; used to calculate mass of avatar.
    ; float AVvolume = (float) (Math.PI*Math.Pow(CAPSULE_RADIUS, 2)*CAPSULE_LENGTH);
    ; av_density * AVvolume;
    av_density = 80

    ; use this value to cut 52% of the height the sim gives us
    ; Currently unused
    ; av_height_fudge_factor = 0.52

    ; Movement.  Smaller is faster.

    ; speed of movement with Always Run off
    av_movement_divisor_walk = 1.3

    ; speed of movement with Always Run on
    av_movement_divisor_run = 0.8

    ; ##
    ; ## Object options
    ; ##

    ; used in the mass calculation.
    geometry_default_density = 10.000006836

    ; amount of ODE steps where object is non moving for ODE to automatically put it to sleep
    body_frames_auto_disable = 20

    ; send 1 update for every x updates below when throttled
    geom_updates_before_throttled_update = 15

    ; Maximum mass an object can be before it is clamped
    maximum_mass_object = 10000.01

    ; ##
    ; ## Sculpted Prim settings
    ; ##

    ; Do we want to mesh sculpted prim to collide like they look?
    mesh_sculpted_prim = true

    ; number^2 non-physical level of detail of the sculpt texture.  32x32 - 1024 verticies
    mesh_lod = 32

    ; number^2 physical level of detail of the sculpt texture.  16x16 - 256 verticies
    mesh_physical_lod = 16

    ; ##
    ; ## additional meshing options
    ; ##

    ; Physics needs to create internal meshs (or convert the object meshs or scultps)
    ; for all prims except simple boxes and spheres.

    ; collisions of small objects againts larger ones can have a increased CPU load cost
    ; so this are represented by a simple BOX
    ; if all their scale dimensions are lower or equal to this option. Default is 0.1m
    ; (ubOde only)
    ; MinSizeToMeshmerize = 0.1


[BulletSim]
    ; All the BulletSim parameters can be displayed with the console command
    ;   "physics get all" and all are defined in the source file
    ;    OpenSim/Regions/Physics/BulletSPlugin/BSParam.cs.

    ; There are two bullet physics libraries, bulletunmanaged is the default and is a
    ;   native c++ dll bulletxna is a managed C# dll.  They have comparible functionality
    ;   but the c++ one is much faster.
    BulletEngine = "bulletunmanaged"
    ; BulletEngine = "bulletxna"

    ; BulletSim can run on its own thread independent of the simulator's heartbeat
    ;   thread. Enabling this will not let the physics engine slow down avatar movement, etc.
    UseSeparatePhysicsThread = false

    ; Terrain implementation can use either Bullet's heightField or BulletSim can build
    ;   a mesh. 0=heightField, 1=mesh
    TerrainImplementation = 0
    ; For mesh terrain, the detail of the created mesh. '1' gives 256x256 (heightfield
    ;   resolution). '2' gives 512x512. Etc. Cannot be larger than '4'. Higher
    ;   magnifications use lots of memory.
    TerrainMeshMagnification = 2

    ; Should avatars collide with each other?
    AvatarToAvatarCollisionsByDefault = true

    ; Avatar physics height adjustments.
    ;   http://opensimulator.org/wiki/BulletSim#Adjusting_Avatar_Height
    AvatarHeightLowFudge = 0      ; Adjustment at low end of height range
    AvatarHeightMidFudge = 0      ; Adjustment at mid point of avatar height range
    AvatarHeightHighFudge = 0     ; Adjustment at high end of height range

    ; Avatar walk-up-stairs parameters
    ; If an avatar collides with an object 'close to its feet', the avatar will be
    ;    moved/pushed up do simulate stepping up.
    ;AvatarStepHeight = 0.6              ; The height, below which is considered a step collision.
    ;AvatarStepAngle = 0.3               ; The angle from vertical (in radians) to consider a surface a step
    ;AvatarStepApproachFactor = 2        ; Approach angle factor. O=straight on, .6=~45 degrees.
    ;AvatarStepGroundFudge = 0.1         ; Fudge added to bottom of avatar below which step collisions happen
    ;AvatarStepForceFactor = 0           ; Avatar is pushed up by its mass times this factor
    ;AvatarStepUpCorrectionFactor = 0.8  ; Avatar is displaced up the collision height times this factor
    ;AvatarStepSmoothingSteps = 1        ; Number of frames after a step collision that up correction is applied

    ; Terminal velocity of a falling avatar
    ; This is the same http://en.wikipedia.org/wiki/Terminal_velocity#Examples
    ; negative for a downward speed.
    AvatarTerminalVelocity = -54

    ; Default linkset implmentation
    ; 'Constraint' uses physics constraints to hold linkset together. 'Compound'
    ;    builds a compound shape from the children shapes to create a single physical
    ;    shape. 'Compound' uses a lot less CPU time.
    LinkImplementation = 1      ; 0=constraint, 1=compound

    ; If 'true', offset a linkset's origin based on mass of linkset parts.
    LinksetOffsetCenterOfMass = false

    ; If 'true', turn scuplties into meshes
    MeshSculptedPrim = true

    ; If 'true', force simple prims (box and sphere) to be meshed
    ; If 'false', the Bullet native special case shape is used for square rectangles
    ;   and even dimensioned spheres.
    ForceSimplePrimMeshing = false

    ; If 'true', when creating meshes, remove all triangles that have two equal vertexes.
    ;   Happens often in sculpties. If turned off, there will be some doorways
    ;   that cannot be walked through.
    ShouldRemoveZeroWidthTriangles = true

    ; If 'true', use convex hull definition in mesh asset if present.
    ShouldUseAssetHulls = true

    ; If there are thousands of physical objects, these maximums should be increased.
    MaxCollisionsPerFrame = 2048
    MaxUpdatesPerFrame = 8192

    ; Detailed physics debug logging. Very verbose.
    PhysicsLoggingEnabled = False
    PhysicsLoggingDir = "."
    VehicleLoggingEnabled = False


[RemoteAdmin]
    enabled = false

    ; Set this to a nonzero value to have remote admin use a different port
    port = 0

    ; Set this to the ip address that you want the admin server to bind to
    bind_ip_address = "0.0.0.0"

    ; This password is required to make any XMLRPC call (should be set as the "password" parameter)
    access_password = unknown

    ; List the IP addresses allowed to call RemoteAdmin
    ; If access_ip_addresses isn't set, then all IP addresses can access RemoteAdmin.
    ; access_ip_addresses = 0.0.0.0, 0.0.0.0 ...
    ; access_ip_addresses =

    ; set this variable to true if you want the create_region XmlRpc
    ; call to unconditionally enable voice on all parcels for a newly
    ; created region [default: false]
    create_region_enable_voice = false

    ; set this variable to false if you want the create_region XmlRpc
    ; call to create all regions as private per default (can be
    ; overridden in the XmlRpc call) [default: true]
    create_region_public = false

    ; the create_region XmlRpc call uses region_file_template to generate
    ; the file name of newly create regions (if they are created
    ; persistent). the parameter available are:
    ;     {0} - X location
    ;     {1} - Y location
    ;     {2} - region UUID
    ;     {3} - region port
    ;     {4} - region name with " ", ":", "/" mapped to  "_"
    region_file_template = "{0}x{1}-{2}.ini"

    ; we can limit the number of regions that XmlRpcCreateRegion will
    ; allow by setting this to a positive, non-0 number: as long as the
    ; number of regions is below region_limits, XmlRpcCreateRegion will
    ; succeed. setting region_limit to 0 disables the check.
    ; default is 0
    ;region_limit = 0

    ; enable only those methods you deem to be appropriate using a | delimited whitelist
    ; for example, enabled_methods = admin_broadcast|admin_region_query|admin_save_oar|admin_save_xml
    ; if this parameter is not specified but enabled = true, all methods will be available
    enabled_methods = all

    ; specify the default appearance for an avatar created through the remote admin interface
    ; This will only take effect is the file specified by the default_appearance setting below exists
    ;default_male = Default Male
    ;default_female = Default Female

    ; update appearance copies inventory items and wearables of default avatars. if this value is false
    ; (default), just worn assets are copied to the Clothes folder; if true, all Clothes and Bodyparts
    ; subfolders are copied. the receiver will wear the same items the default avatar did wear.
    ;copy_folders = false

    ; path to default appearance XML file that specifies the look of the default avatars
    ;default_appearance = default_appearance.xml


; RestPlugins are not currently operational.
;[RestPlugins]
;    ; Change this to true to enable REST Plugins. This must be true if you wish to use
;    ; REST Region or REST Asset and Inventory Plugins
;    enabled = false
;    god_key = SECRET
;    prefix = /admin


;[RestRegionPlugin]
;    ; Change this to true to enable the REST Region Plugin
;    enabled = false


;[RestHandler]
;    ; Change this to true to enable the REST Asset and Inventory Plugin
;    enabled = false
;    authenticate = true
;    secured = true
;    extended-escape = true
;    realm = OpenSim REST
;    dump-asset = false
;    path-fill = true
;    dump-line-size = 32
;    flush-on-error = true


; IRC bridge is experimental, so if it breaks... keep both parts... yada yada
; also, not good error detection when it fails
[IRC]
    enabled = false; you need to set this to true otherwise it won't connect
    ;server  = name.of.irc.server.on.the.net
    ;; user password - only use this if the server requires one
    ;password = mypass
    ;nick    = OpenSimBotNameProbablyMakeThisShorter
    ;channel = #the_irc_channel_you_want_to_connect_to
    ;user    = "USER OpenSimBot 8 * :I'm an OpenSim to IRC bot"
    ;port = 6667
    ;; channel to listen for configuration commands
    ;commands_enabled = false
    ;command_channel = 2777
    ;report_clients = true
    ;; relay private chat connections
    ;; relay_private_channels = true: will relay IRC chat from/to private in-world channels
    ;; relay_private_channel_out -- channel to send messages out to the IRC bridge
    ;; relay_private_channel_in -- channel to receive message from the IRC bridge
    ;; relay_chat = false: IRC bridge will not relay normal chat
    ;; access_password -- simple security device
    ;;
    ;; so, to just relay chat from an IRC channel to in-world region and vice versa:
    ;;
    ;;     relay_private_channels = false
    ;;     relay_chat = true
    ;;
    ;; to relay chat only to/from private in-world channels:
    ;;
    ;;     relay_chat = false
    ;;     relay_private_channels = true
    ;;     relay_private_channel_in = 2226
    ;;     relay_private_channel_out = 2225
    ;;
    ;; in this example, all chat coming in from IRC will be send out via
    ;; in-world channel 2226, and all chat from in-world channel 2225 will
    ;; be relayed to the IRC channel.
    ;;
    ;relay_private_channels = false
    ;relay_private_channel_in = 2226
    ;relay_private_channel_out = 2225
    ;relay_chat = true
    ;access_password = foobar

    ;;fallback_region = name of "default" region
    ;;MSGformat fields : 0=botnick, 1=user, 2=region, 3=message
    ;; must start with "PRIVMSG {0} : " or irc server will get upset
    ;;for <bot>:<user in region> :<message>
    ;;msgformat = "PRIVMSG {0} :<{1} in {2}>: {3}"
    ;;for <bot>:<message> - <user of region> :
    ;msgformat = "PRIVMSG {0} : {3} - {1} of {2}"
    ;;for <bot>:<message> - from <user> :
    ;;msgformat = "PRIVMSG {0} : {3} - from {1}"

    ;; exclude_list allows you to stop the IRC connector from announcing the
    ;;arrival and departure of certain users. For example: admins, bots.

    ;exclude_list=User 1,User 2,User 3

    ;;Shows modal alertbox for entering agent on IRC enabled regions
    ;;
    ;; Enable Alert, default = false
    ;alert_show = false
    ;;
    ;; Show IRC serverinfo, default = true
    ;alert_show_serverinfo = true
    ;;
    ;alert_msg_pre = "This region is linked to Irc."
    ;alert_msg_post = "Everything you say in public chat can be listened."


[Wind]
    ; Enables the wind module.  Default is true
    enabled = true

    ; How often should wind be updated, as a function of world frames.  Approximately 50 frames a second
    wind_update_rate = 150

    ; The Default Wind Plugin to load
    wind_plugin = SimpleRandomWind

    ; These settings are specific to the ConfigurableWind plugin
    ; To use ConfigurableWind as the default, simply change wind_plugin to ConfigurableWind and uncomment the following.
    ; avg_strength  = 5.0
    ; avg_direction = 0.0
    ; var_strength  = 0.0
    ; var_direction = 0.0
    ; rate_change   = 1.0

    ; This setting is specific to the SimpleRandomWind plugin
    ; Adjusts wind strength. 0.0 = no wind, 1.0 = normal wind.  Default is 1.0
    strength = 1.0


[Trees]
    ; enable the trees module. default true
    enabled = true

    ; active_trees allows module to change its trees in time.
    ; some will be deleted, others created and rest may grow
    ; default is false. You can change it with console command tree active true | false later
    active_trees = false
    ; the trees change execution time rate (in ms)
    update_rate = 1000

    ; allow the trees to grow.
    ; DANGER
    ; this option causes high network use on the order of
    ; NumberOfTrees * NumberAvatars * 1000 / update_rate udp packets per second
    allowGrow = false

[VectorRender]
    ; the font to use for rendering text (default: Arial)
    ; font_name = "Arial"


[LL-Functions]
    ; Set the following to true to allow administrator owned scripts to execute console commands
    ; currently unused
    ; AllowosConsoleCommand=false

    ; Are god functions such as llSetObjectPermMask() allowed?  If true then gods and only gods have access to these functions.
    ; If false then gods cannot execute these functions either.
    AllowGodFunctions = false

    ; Restrict the email address used by llEmail to the address associated with the avatars user account?
    ; If true then llEmail will only send email to the address in the user account of the avatar who owns the object containing the script.
    ; If false then email may be sent to any valid email address.
    RestrictEmail = false

    ; Maximum number of llListen events we allow over the entire region.
    ; Set this to 0 to have no limit imposed
    max_listens_per_region = 1000

    ; Maximum number of llListen events we allow per script
    ; Set this to 0 to have no limit imposed.
    max_listens_per_script = 64

    ; Maximum number of external urls that scripts can set up in this simulator (e.g. via llRequestURL())
    max_external_urls_per_simulator = 100

    ; Use size boxes instead of meshed prims, sculpts and mesh when calculating bounding boxes.
    ; Speeds up calculations but can make them inaccurate, in some cases very inaccurate.
    UseSimpleBoxesInGetBoundingBox = false

    ; Add a third vector with stats when returning results from llGetBoundingBox.
    ; Lists objects (groups), prims/meshes/avatars (parts) and vertices rendered.
    AddStatsInGetBoundingBox = false

    ; Avatar bounding box, lower X value, constant part, when standing
    LowerAvatarBoundingBoxStandingXconst = -0.275

    ; Avatar bounding box, upper X value, constant part, when standing
    UpperAvatarBoundingBoxStandingXconst = 0.275

    ; Avatar bounding box, lower Y value, constant part, when standing
    LowerAvatarBoundingBoxStandingYconst = -0.35

    ; Avatar bounding box, upper Y value, constant part, when standing
    UpperAvatarBoundingBoxStandingYconst = 0.35

    ; Avatar bounding box, lower Z value, constant part, when standing
    LowerAvatarBoundingBoxStandingZconst = -0.1

    ; Avatar bounding box, lower Z value, coefficient to multiply with avatar height, when standing
    LowerAvatarBoundingBoxStandingZcoeff = -0.5

    ; Avatar bounding box, upper Z value, constant part, when standing
    UpperAvatarBoundingBoxStandingZconst = 0.1

    ; Avatar bounding box, upper Z value, coefficient to multiply with avatar height, when standing
    UpperAvatarBoundingBoxStandingZcoeff = 0.5

    ; Avatar bounding box, lower X value, constant part, when groundsitting
    LowerAvatarBoundingBoxGroundsittingXconst = -0.3875

    ; Avatar bounding box, upper X value, constant part, when groundsitting
    UpperAvatarBoundingBoxGroundsittingXconst = 0.3875

    ; Avatar bounding box, lower Y value, constant part, when groundsitting
    LowerAvatarBoundingBoxGroundsittingYconst = -0.5

    ; Avatar bounding box, upper Y value, constant part, when groundsitting
    UpperAvatarBoundingBoxGroundsittingYconst = 0.5

    ; Avatar bounding box, lower Z value, constant part, when groundsitting
    LowerAvatarBoundingBoxGroundsittingZconst = -0.05

    ; Avatar bounding box, lower Z value, coefficient to multiply with avatar height, when groundsitting
    LowerAvatarBoundingBoxGroundsittingZcoeff = -0.375

    ; Avatar bounding box, upper Z value, constant part, when groundsitting
    UpperAvatarBoundingBoxGroundsittingZconst = 0.5

    ; Avatar bounding box, upper Z value, coefficient to multiply with avatar height, when groundsitting
    UpperAvatarBoundingBoxGroundsittingZcoeff = 0.0

    ; Avatar bounding box, lower X value, constant part, when sitting
    LowerAvatarBoundingBoxSittingXconst = -0.5875

    ; Avatar bounding box, upper X value, constant part, when sitting
    UpperAvatarBoundingBoxSittingXconst = 0.1875

    ; Avatar bounding box, lower Y value, constant part, when sitting
    LowerAvatarBoundingBoxSittingYconst = -0.35

    ; Avatar bounding box, upper Y value, constant part, when sitting
    UpperAvatarBoundingBoxSittingYconst = 0.35

    ; Avatar bounding box, lower Z value, constant part, when sitting
    LowerAvatarBoundingBoxSittingZconst = -0.35

    ; Avatar bounding box, lower Z value, coefficient to multiply with avatar height, when sitting
    LowerAvatarBoundingBoxSittingZcoeff = -0.375

    ; Avatar bounding box, upper Z value, constant part, when sitting
    UpperAvatarBoundingBoxSittingZconst = -0.25

    ; Avatar bounding box, upper Z value, coefficient to multiply with avatar height, when sitting
    UpperAvatarBoundingBoxSittingZcoeff = 0.25

    ; Safety coefficient for max bounding box from prim size box X coordinate
    ; Worst case is twisted and sheared box, 1+sqrt(2)
    PrimBoundingBoxSafetyCoefficientX = 2.414214

    ; Safety coefficient for max bounding box from prim size box Y coordinate
    ; Worst case is twisted and sheared box, 1+sqrt(2)
    PrimBoundingBoxSafetyCoefficientY = 2.414214

    ; Safety coefficient for max bounding box from prim size box Z coordinate
    ; Worst case is twisted tube, 0.5+sqrt(1.25)
    PrimBoundingBoxSafetyCoefficientZ = 1.618034

    ; Use llCastRay V3 if true.
    ; Implements llCastRay similar but not identical to Second Life.
    ; See http://wiki.secondlife.com/wiki/LlCastRay .
    ; NEW
    ; Meshes prims for good accuracy in ray hit detection,
    ; handling basic and tortured prims, sculpts and meshes.
    ; Uses ellipsoid, correctly sized avatar capsules.
    ; Handles complex terrain, multi-prim objects and seated avatars.
    ; Implements throttling and the status codes
    ; RCERR_UNKNOWN and RCERR_CAST_TIME_EXCEEDED,
    ; so LSL scripts need to handle these responses and RCERR_SIM_PERF_LOW.
    ; WARNING
    ; Can be faster on some servers and scenes, but slower on others,
    ; compared to previous version of llCastRay in OpenSimulator.
    ; Is in most cases considerably slower than llCastRay in Second Life.
    ; Generates geometry meshes and can therefore use much system resources.
    UseLlCastRayV3 = false

    ; Accepted calculation precision error in calculations in llCastRay V3
    FloatToleranceInLlCastRay = 0.00001

    ; Accepted distance difference between duplicate hits in llCastRay V3
    FloatTolerance2InLlCastRay = 0.001

    ; Detail level when rendering prims in llCastRay V3
    ; 0 = Low, 1 = Medium, 2 = High, 3 = Highest, higer level gives better accuracy but slower call
    PrimDetailLevelInLlCastRay = 1

    ; Detail level when rendering sculpts in llCastRay V3
    ; 0 = Low, 1 = Medium, 2 = High, 3 = Highest, higer level gives better accuracy but slower call
    SculptDetailLevelInLlCastRay = 1

    ; Detail level when rendering meshes in llCastRay V3
    ; 0 = Low, 1 = Medium, 2 = High, 3 = Highest, higer level gives better accuracy but slower call
    MeshDetailLevelInLlCastRay = 3

    ; Detail level when rendering avatar capsules in llCastRay V3
    ; 0 = Low, 1 = Medium, 2 = High, 3 = Highest, higer level gives better accuracy but slower call
    AvatarDetailLevelInLlCastRay = 1

    ; Maximum number of returned hits from llCastRay V3
    MaxHitsInLlCastRay = 16

    ; Maximum number of returned hits per prim from llCastRay V3
    MaxHitsPerPrimInLlCastRay = 16

    ; Maximum number of returned hits per object from llCastRay V3
    MaxHitsPerObjectInLlCastRay = 16

    ; Report ray intersections with surfaces on exits from a prim as hits in llCastRay V3 if true
    DetectExitHitsInLlCastRay = false

    ; Detect attachments in llCastRay V3 if true
    DoAttachmentsInLlCastRay = false

    ; Throttle period length in ms before which all old llCastRay use is discarded in llCastRay V3
    ; The sum of AvailableTimeInMsPerRegionInLlCastRay and all AvailableTimeInMsPerAvatarInLlCastRay should not exceed this
    ThrottleTimeInMsInLlCastRay = 200

    ; Available time in ms for llCastRay per throttle period and 65536 m2 land area in llCastRay V3
    AvailableTimeInMsPerRegionInLlCastRay = 40

    ; Available time in ms for llCastRay per throttle period and avatar when script in attachment or vehicle in llCastRay V3
    AvailableTimeInMsPerAvatarInLlCastRay = 10

    ; Required available time in ms left to perform a new llCastRay in llCastRay V3
    RequiredAvailableTimeInMsInLlCastRay = 2

    ; Maximum available time in ms possible in llCastRay V3, not to get too high values with varregions
    MaximumAvailableTimeInMsInLlCastRay = 40

    ; Use cached meshes in llCastRay V3 if true
    ; Improves performance but uses more memory
    UseMeshCacheInLlCastRay = true


[DataSnapshot]
    ; The following set of configs pertains to search.
    ; Set index_sims to true to enable search engines to index your searchable data
    ; If false, no data will be exposed, DataSnapshot module will be off, and you can ignore the rest of these search-related configs
    ; default is false
    index_sims = false

    ; The variable data_exposure controls what the regions expose:
    ;    minimum: exposes only things explicitly marked for search
    ;    all: exposes everything
    data_exposure = minimum

    ; If search is on, change this to your grid name; will be ignored for standalones
    gridname = "OSGrid"

    ; Period between data snapshots, in seconds. 20 minutes, for starters, so that you see the initial changes fast.
    ; Later, you may want to increase this to 3600 (1 hour) or more
    default_snapshot_period = 1200

    ; This will be created in bin, if it doesn't exist already. It will hold the data snapshots.
    snapshot_cache_directory = "DataSnapshot"

    ; Uncomment if you want to index your data with this and/or other search providers. One entry per
    ; data service
    ;DATA_SRV_MISearch = "http://metaverseink.com/cgi-bin/register.py"


[Economy]
    ; the economy module in use
    ; default is the provided BetaGridLikeMoneyModule
    ; The default economy module only implements just enough to allow free actions (transfer of objects, etc).
    ; There is no intention to implement anything further in core OpenSimulator.
    ; This functionality has to be provided by third party modules.
    ; economymodule = BetaGridLikeMoneyModule

    ; Economy values get used in the BetaGridLikeMoneyModule.

    ;; Enables selling things for $0.  Default is true.
    ; SellEnabled = true

    ;; Money Unit fee to upload textures, animations etc.  Default is 0.
    ;PriceUpload = 0

    ;; Money Unit fee to create groups.  Default is 0.
    ;PriceGroupCreate = 0

    ; We don't really know what the rest of these values do.  These get sent to the client
    ; These taken from Agni at a Public Telehub.  Change at your own risk.
    ;ObjectCount = 0
    ;PriceEnergyUnit = 0
    ;PriceObjectClaim = 0
    ;PricePublicObjectDecay = 0
    ;PricePublicObjectDelete = 0
    ;PriceParcelClaim = 0
    ;PriceParcelClaimFactor = 1

    ;PriceRentLight = 0
    ;TeleportMinPrice = 0
    ;TeleportPriceExponent = 2
    ;EnergyEfficiency = 1
    ;PriceObjectRent = 0
    ;PriceObjectScaleFactor = 10
    ;PriceParcelRent = 0
	
	; Mesh upload settings, independent of economymodule
	
	; Create inventory entries for textures uploaded with a model
	; default is false, ie, do not create
	; MeshModelAllowTextureToInventory = true
	

[YEngine]
    ;; implements non preemptive microthreading, so fixing problems like llSleep or long events handlers
    ;; but those will suffer from timeslicing, so will be slower.
    ;; warning: scripts state is lost on TP or cross to Xengine regions (cars stop, etc)
    ;; ignore its extensions (subset of original XMRengine), those are still undefined.
    Enabled = true
    
    ; maximum stack a script can use in KB
    ;ScriptStackSize = 2048
    
    ; maximum heap memory a script can use in KB
    ;ScriptHeapSize = 1024

    ; number of threads to execute scripts. Too many threads can have negative impact on other region operations
    ; if a region machine is not overload (ie has sleeping CPU cores), increasing this number may reduce events response latency
    ;NumThreadScriptWorkers = 2

    ; Priority of those threads (Lowest, BelowNormal, Normal, AboveNormal or Highest). Higher priorit can have negative impact on other region operations
    ;Priority = Normal

    ; to reuse binary compare sources using a hash codes of them or full text
    UseSourceHashCode = true

    ; Interval (s) between maintenance runs (0 = disable)
    MaintenanceInterval = 10

    ; Rate to poll for asynchronous command replies (ms)
    ;AsyncLLCommandLoopms = 100

    ; Sets the multiplier for the scripting delays
    ;ScriptDelayFactor = 1.0

    ; The factor the 10 m distances limits are multiplied by
    ;ScriptDistanceLimitFactor = 1.0

    ; Maximum length of notecard line read
    ; Increasing this to large values potentially opens
    ; up the system to malicious scripters
    ; NotecardLineReadCharsMax = 255

    ; Minimum settable timer interval. Any timer setting less than this is
    ; rounded up to this minimum interval.
    MinTimerInterval = 0.1

    ; Sensor settings
    ;SensorMaxRange = 96.0
    ;SensorMaxResults = 16

    ; Allow for llCreateLink and llBreakLink to work without asking for permission
    ; only enable this in a trusted environment otherwise you may be subject to hijacking
    ; AutomaticLinkPermission = false

    ; Disable underground movement of prims (default true); set to
    ; false to allow script controlled underground positioning of
    ; prims
    ; DisableUndergroundMovement = true

    ; llGetWallclock returns a float that is the time in seconds since midnight Pacific time (PST/PDT), truncated to whole seconds.
    ; How you specify that time zone varies based on system type (Linux, Windows or Mac).  If this value is not set (the default)
    ; we will return whatever the system time is.   You can define the timezone id for PST if you prefer that behaviour.
    ; Normal default for Linux is "America/Los_Angeles" from the ICU database and for Windows is: "Pacific Standard Time"
    ; GetWallclockTimeZone = "America/Los_Angeles"

    ; scripts states and cache parent folder location
    ;ScriptEnginesPath="ScriptEngines"


<<<<<<< HEAD
[XEngine]
    ; Enable this engine in this OpenSim instance
    Enabled = false

    ; How many threads to keep alive even if nothing is happening
    MinThreads = 2

    ; How many threads to start at maximum load
    MaxThreads = 100

    ; Time a thread must be idle (in seconds) before it dies
    IdleTimeout = 60

    ; Thread priority ("Lowest", "BelowNormal", "Normal", "AboveNormal", "Highest")
    Priority = "BelowNormal"

    ; Maximum number of events to queue for a script (excluding timers)
    MaxScriptEventQueue = 300

    ; Stack size per thread created
    ThreadStackSize = 262144

    ; Set this to true to load each script into a separate
    ; AppDomain. Setting this to false will load all script assemblies into the
    ; current AppDomain, which will reduce the per-script overhead but deleted scripts stay inactive using memory
    ; this may only be a problem if regions stay alive for a long time with lots of scripts added or edited.
    ; at this time some mono versions seem to have problems with the true option
    ; so default is now false until a fix is found
    ; AppDomainLoading = false

    ; Set this to true to load attachment scripts in separated domain, if AppDomainLoading is false
    ; same issues as AppDomainLoading, but may be useful on regions with a lot of avatar traffic, if they carry scripts like AOs
    ; AttachmentsDomainLoading = false

    ; Controls whether previously compiled scripts DLLs are deleted on sim restart.
    ; If you set this to false then startup will be considerably faster since scripts won't need to be recompiled.
    ; It should be true on first run after updating opensim binary version
    ; after first run you can change to false.
    ; You can also set it to false and delete the script DLLs by hand
    ; This does not delete cached scripts state.
    ; DeleteScriptsOnStartup = true

    ; Controls whether scripts are stopped by aborting their threads externally (abort)
    ; or by co-operative checks inserted by OpenSimulator into compiled script (co-op).
    ; co-op will be more stable as aborting threads can cause instability.
    ; abort was the default option in OpenSimulator 0.8 and before.
    ; If this setting is changed between co-op and abort, then existing scripts will automatically be recompiled if necessary.
    ; However, the setting change will not take affect until the next time you restart the simulator.
    ; Setting changes will not affect state information stored for scripts.
    ScriptStopStrategy = co-op

    ; Rate to poll for asynchronous command replies (ms)
    ;AsyncLLCommandLoopms = 100

    ; Save the source of all compiled scripts
    WriteScriptSourceToDebugFile = false

    ; Compile debug info (line numbers) into the script assemblies
    CompileWithDebugInformation = true

    ; Interval (s) between background save of script states
    SaveInterval = 120

    ; Interval (s) between maintenance runs (0 = disable)
    MaintenanceInterval = 10

    ; Time a script can spend in an event handler before it is interrupted
    EventLimit = 30

    ; If a script overruns it's event limit, kill the script?
    KillTimedOutScripts = false

    ; Amount of time in milliseconds we will wait for an event to completely normally when a script stop is requested
    ; before aborting the thread (such as when an object containing scripts is taken into inventory).
    WaitForEventCompletionOnScriptStop = 1000

    ; Sets the multiplier for the scripting delays
    ;ScriptDelayFactor = 1.0

    ; The factor the 10 m distances llimits are multiplied by
    ;ScriptDistanceLimitFactor = 1.0

    ; Maximum length of notecard line read
    ; Increasing this to large values potentially opens
    ; up the system to malicious scripters
    ; NotecardLineReadCharsMax = 255

    ; Minimum settable timer interval. Any timer setting less than this is
    ; rounded up to this minimum interval.
    ; MinTimerInterval = 0.5

    ; llGetWallclock returns a float that is the time in seconds since midnight Pacific time (PST/PDT), truncated to whole seconds.
    ; How you specify that time zone varies based on system type (Linux, Windows or Mac).  If this value is not set (the default)
    ; we will return whatever the system time is.   You can define the timezone id for PST if you prefer that behaviour.
    ; Normal default for Linux is "America/Los_Angeles" from the ICU database and for Windows is: "Pacific Standard Time"
    ; GetWallclockTimeZone = "America/Los_Angeles"

    ; Sensor settings
    ;SensorMaxRange = 96.0
    ;SensorMaxResults = 16

    ; Allow for llCreateLink and llBreakLink to work without asking for permission
    ; only enable this in a trusted environment otherwise you may be subject to hijacking
    ; AutomaticLinkPermission = false

    ; Disable underground movement of prims (default true); set to
    ; false to allow script controlled underground positioning of
    ; prims
    ; DisableUndergroundMovement = true

    ;; Path to script assemblies
    ; ScriptEnginesPath = "ScriptEngines"


=======
>>>>>>> ad7cc123
[Concierge]
    ; Enable concierge module
    ; Default is false
    enabled = false

    ; name of the concierge
    whoami = "jeeves"

    ; password for updating the welcome message templates via XmlRpc
    password = SECRET

    ; regex specifying for which regions concierge service is desired; if
    ; empty, then for all
    ;regions = "^MeetingSpace-"
    regions = ""

    ; for each region that matches the regions regexp you can provide
    ; (optionally) a welcome template using format substitution:
    ; {0} is replaced with the name of the avatar entering the region
    ; {1} is replaced with the name of the region
    ; {2} is replaced with the name of the concierge (whoami variable above)

    ;welcomes = /path/to/welcome/template/directory

    ; Concierge can send attendee lists to an event broker whenever an
    ; avatar enters or leaves a concierged region. the URL is subject
    ; to format substitution:
    ; {0} is replaced with the region's name
    ; {1} is replaced with the region's UUID
    ;broker = "http://broker.place.com/{1}"


[Hypergrid]
    ; Keep it false for now. Making it true requires the use of a special client in order to access inventory
    safemode = false


[VivoxVoice]
    ; The VivoxVoice module will allow you to provide voice on your
    ; region(s). It uses the same voice technology as the LL grid and
    ; works with recent LL clients (we have tested 1.22.9.110075, so
    ; anything later ought to be fine as well).
    ;
    ; For this to work you need to obtain an admin account from Vivox
    ; that allows you to create voice accounts and region channels.

    enabled = false

    ; vivox voice server
    vivox_server = www.foobar.vivox.com

    ; vivox SIP URI
    vivox_sip_uri = foobar.vivox.com

    ; vivox admin user name
    vivox_admin_user = DeepThroat

    ; vivox admin password
    vivox_admin_password = VoiceG4te

    ; channel type: "channel" or "positional"
    ; - positional: spatial sound (default)
    ; - channel: normal "conference call", no spatial sound
    ;vivox_channel_type = positional

    ; channel characteristics (unless you know what you are doing, i'd
    ; leave them as they are --- now you WILL muck around with them,
    ; huh? sigh)

    ; channel distance model:
    ; 0 - no attenuation
    ; 1 - inverse distance attenuation
    ; 2 - linear attenuation (default)
    ; 3 - exponential attenuation
    ;vivox_channel_distance_model = 2

    ; channel mode:
    ; - "open" (default)
    ; - "lecture"
    ; - "presentation"
    ; - "auditorium"
    ;vivox_channel_mode = "open"

    ; channel roll off: rate of attenuation
    ; - a value between 1.0 and 4.0, default is 2.0
    ;vivox_channel_roll_off = 2.0

    ; channel max range: distance at which channel is silent
    ; - a value between 0 and 160, default is 80
    ;vivox_channel_max_range = 80

    ; channel clamping distance: distance before attenuation applies
    ; - a value between 0 and 160, default is 10
    ;vivox_channel_clamping_distance = 10


[Groups]
    Enabled = false

    ; This is the current groups stub in Region.CoreModules.Avatar.Groups.  All the other settings below only really
    ; apply to the Flotsam GroupsModule
    Module  = Default

    ; This module can use a PHP XmlRpc server from the Flotsam project at http://code.google.com/p/flotsam/
    ;Module  = GroupsModule

    ; Enable Group Notices
    ;NoticesEnabled   = true

    ; This makes the Group module very chatty on the console.
    DebugEnabled     = false

    ; This makes the Groups Messaging module very chatty on the console.
    DebugMessagingEnabled = false

    ; Groups data is cached for this number of seconds before another request is made to the groups service
    ; Set to 0 to disable the cache.
    ; Default is 30 seconds
    GroupsCacheTimeout = 30

    ; Specify which messaging module to use for groups messaging and if it's enabled
    ;MessagingModule = GroupsMessagingModule
    ;MessagingEnabled = true

    ; Experimental option to only message cached online users rather than all users
    ; Should make large group with few online members messaging faster, at the expense of more calls to ROBUST presence service
    ; (Flotsam groups only; in V2 this is always on)
    MessageOnlineUsersOnly = false

    ; Service connectors to the Groups Service.  Select one depending on whether you're using a Flotsam XmlRpc backend

    ; Flotsam XmlRpc Service for Groups
    ;ServicesConnectorModule = XmlRpcGroupsServicesConnector
    ;GroupsServerURI        = http://yourxmlrpcserver.com/xmlrpc.php

    ; XmlRpc Security settings.  These must match those set on your backend groups service if the service is using these keys
    ;XmlRpcServiceReadKey    = 1234
    ;XmlRpcServiceWriteKey   = 1234

    ; Disables HTTP Keep-Alive for XmlRpcGroupsServicesConnector HTTP Requests,
    ; only set to false if you absolutely sure regions and groups server supports it.
    ; XmlRpcDisableKeepAlive = true

    ; Minimum user level required to create groups
    ;LevelGroupCreate = 0


[PacketPool]
    ;RecyclePackets = true
    ;RecycleDataBlocks = true

    ; If true, then the basic packet objects used to receive data are also recycled, not just the LLUDP packets.
    ; This reduces data churn
    RecycleBaseUDPPackets = true


[InterestManagement]
    ; This section controls how state updates are prioritized for each client

    ; UpdatePrioritizationScheme valid values are BestAvatarResponsiveness and SimpleAngularDistance
    ; SimpleAngularDistance does use more cpu
    UpdatePrioritizationScheme = BestAvatarResponsiveness
    ReprioritizationEnabled = true
    ReprioritizationInterval = 2000.0
    RootReprioritizationDistance = 10.0
    ChildReprioritizationDistance = 20.0

    ; ObjectsCullingByDistance, if true, don't send object updates if outside view range
    ; currently viewers are also told to delete objects that leave view range
    ; only avater position is considered, free camera may not see objects
    ; does increase cpu load
    ObjectsCullingByDistance = false

    ; If n > 1, only every n UDP terse updates will be sent to observers of an avatar that are in the same region
    ; Updates will always be sent to the avatar that the update addresses and if av velocity is effectively zero (to prevent drift due to missing updates).
    ; n > 1 will reduce UDP traffic but will lead to laggier movement observed in other avatars.
    RootTerseUpdatePeriod = 0

    ; If n > 1, only every n UDP terse updates will be sent to observers of an avatar that are in another region
    ; n > 1 will reduce UDP traffic but may lead to laggier movement observed in other avatars, though values up to 4 may not generate a noticeable effect.
    ChildTerseUpdatePeriod = 0

    ; Send an update to clients if the difference from the last sent avatar position is greater than this tolerance
    RootPositionUpdateTolerance = 0.05

    ; Send an update to clients if the euclidian difference from the last sent avatar rotation is greater than this tolerance
    RootRotationUpdateTolerance = 0.1

    ; Send an update to clients if the difference from the last sent avatar velocity is greater than this tolerance
    RootVelocityUpdateTolerance = 0.001

[Monitoring]
    ; Enable region monitoring
    ; If true, this will print out an error if more than a minute has passed since the last simulator frame
    ; Also is another source of region statistics provided via the regionstats URL
    Enabled = true
    ; next option may still use framework performance monitors designed for debug only, so avoid it
    ;ServerStatsEnabled = false


[WebStats]
    ; View region statistics via a web page
    ; See http://opensimulator.org/wiki/FAQ#Region_Statistics_on_a_Web_Page
    ; Use a web browser and type in the "Login URI" + "/SStats/"
    ; For example- http://127.0.0.1:9000/SStats/
    ; enabled=false

[Statistics]
    ; NumberOfFrames is used in a moving average calculation, where NumberOfFrames is the number of frames
    ; to include in the averaging calculations
    NumberOfFrames=10

[MediaOnAPrim]
    ; Enable media on a prim facilities
    Enabled = true


[NPC]
    ;; Enable Non Player Character (NPC) facilities default true
    ;;Enabled = true

    ;; max number of NPCs per scene default: 40
    ;; set to a negative value to allow any number
    ;; note that a NPC is almost as heavy as a normal avatar, so you should limit them
    ;; MaxNumberNPCsPerScene = 40

    ;; several options to control NPCs creation

    ;; allow NPCs to be created not Owned {true false} default: true
    ; AllowNotOwned = true

    ;; allow NPCs to set to be sensed as Avatars {true false} default: true
    ; AllowSenseAsAvatar = true

    ;; allow NPCs to created cloning any avatar in region {true false} default: true
    ; AllowCloneOtherAvatars = true

    ;; if true NPCs will have no group title, if false display "- NPC -" for easy identification {true false} default: true
    ; NoNPCGroup = true

[Terrain]
    ; Values can be "pinhead-island" or "flat"
    InitialTerrain = "pinhead-island"
    ; If 'true' each avatar is only sent terrain patches within their view distance
    ; This also changes the region terrain loading from 'lawn mower' to ordered around
    ;     the avatar outward.
    SendTerrainUpdatesByViewDistance = True

[LandManagement]
    ; When editing terrain or objects, parcel layer info is updated in the viewer.
    ;   This can be expensive for large regions. If this variable is 'true', only the
    ;   parcel layer data around the area of interest is sent. The parcel layer info
    ;   is sent for 'ParcelLayerViewDistance' around the interest point.
    ; If 'ParcelLayerViewDistance' is >= 128, the operation for legacy sized regions
    ;   will be what it has always been (send the whole region's parcel layer info).
    ; Other parcel updates (login, changing parcel ownership, ...) will still send
    ;   whole region.
    LimitParcelLayerUpdateDistance = true
    ParcelLayerViewDistance = 128

	; set this to false to not display parcel ban lines
	ShowParcelBansLines = true
	
	; Parcel Bans max height above ground. Default 100m
	; range 20m to 5000m
	; BanLineSafeHeight = 100

	; setting the parcel to admin content, It works as setting the land to Linden content in SL.
	; To use it, activate god mode in the viewer, select the parcel and go to: Admin -> Parcel -> Set to Linden Content ( CTRL+ALT+SHIFT+C)
	; DefaultAdministratorParcelName = "Admin Parcel"
	; DefaultAdministratorGroupUUID = "00000000-0000-0000-0000-000000000000"
	; DefaultAdministratorOwnerUUID = "00000000-0000-0000-0000-000000000000"


;;
;; JsonStore module provides structured store for scripts
;;
[JsonStore]
    Enabled = False

    ;; Enable direct access to the SOP dynamic attributes
    EnableObjectStore = False
    MaxStringSpace = 0


;;
;; These are defaults that are overwritten below in [Architecture].
;; These defaults allow OpenSim to work out of the box with
;; zero configuration
;;
[AssetService]
    DefaultAssetLoader = "OpenSim.Framework.AssetLoader.Filesystem.dll"
    AssetLoaderArgs = "assets/AssetSets.xml"

    ; Disable this to prevent the default asset set from being inserted into the
    ; asset store each time the region starts
    AssetLoaderEnabled = true


[GridService]
    ;; default standalone, overridable in StandaloneCommon.ini
    StorageProvider = "OpenSim.Data.Null.dll:NullRegionData"


[AutoBackupModule]
    ;; default is module is disabled at the top level
    AutoBackupModuleEnabled = false


[Sounds]
    ;; {Module} {} {Implementation of ISoundModule to use.} {OpenSim.Region.CoreModules.dll:SoundModule}
    Module = OpenSim.Region.CoreModules.dll:SoundModule

    ;; {MaxDistance} {} {Cut-off distance at which sounds will not be sent to users} {100.0}
    MaxDistance = 100.0


[ServiceThrottle]
    ;; Default time interval (in ms) for the throttle service thread to wake up
    Interval = 5000

[Dwell]
    ;; This enables the built in basic dwell module
    DwellModule = DefaultDwellModule

[ServerReleaseNotes]
	;; Comment or set to "" to disable
    ServerReleaseNotesURL = "http://opensimulator.org/wiki/0.9.3.1_Release"
	
[Modules]
    Include-modules = "addon-modules/*/config/*.ini"
<|MERGE_RESOLUTION|>--- conflicted
+++ resolved
@@ -1789,123 +1789,6 @@
     ;ScriptEnginesPath="ScriptEngines"
 
 
-<<<<<<< HEAD
-[XEngine]
-    ; Enable this engine in this OpenSim instance
-    Enabled = false
-
-    ; How many threads to keep alive even if nothing is happening
-    MinThreads = 2
-
-    ; How many threads to start at maximum load
-    MaxThreads = 100
-
-    ; Time a thread must be idle (in seconds) before it dies
-    IdleTimeout = 60
-
-    ; Thread priority ("Lowest", "BelowNormal", "Normal", "AboveNormal", "Highest")
-    Priority = "BelowNormal"
-
-    ; Maximum number of events to queue for a script (excluding timers)
-    MaxScriptEventQueue = 300
-
-    ; Stack size per thread created
-    ThreadStackSize = 262144
-
-    ; Set this to true to load each script into a separate
-    ; AppDomain. Setting this to false will load all script assemblies into the
-    ; current AppDomain, which will reduce the per-script overhead but deleted scripts stay inactive using memory
-    ; this may only be a problem if regions stay alive for a long time with lots of scripts added or edited.
-    ; at this time some mono versions seem to have problems with the true option
-    ; so default is now false until a fix is found
-    ; AppDomainLoading = false
-
-    ; Set this to true to load attachment scripts in separated domain, if AppDomainLoading is false
-    ; same issues as AppDomainLoading, but may be useful on regions with a lot of avatar traffic, if they carry scripts like AOs
-    ; AttachmentsDomainLoading = false
-
-    ; Controls whether previously compiled scripts DLLs are deleted on sim restart.
-    ; If you set this to false then startup will be considerably faster since scripts won't need to be recompiled.
-    ; It should be true on first run after updating opensim binary version
-    ; after first run you can change to false.
-    ; You can also set it to false and delete the script DLLs by hand
-    ; This does not delete cached scripts state.
-    ; DeleteScriptsOnStartup = true
-
-    ; Controls whether scripts are stopped by aborting their threads externally (abort)
-    ; or by co-operative checks inserted by OpenSimulator into compiled script (co-op).
-    ; co-op will be more stable as aborting threads can cause instability.
-    ; abort was the default option in OpenSimulator 0.8 and before.
-    ; If this setting is changed between co-op and abort, then existing scripts will automatically be recompiled if necessary.
-    ; However, the setting change will not take affect until the next time you restart the simulator.
-    ; Setting changes will not affect state information stored for scripts.
-    ScriptStopStrategy = co-op
-
-    ; Rate to poll for asynchronous command replies (ms)
-    ;AsyncLLCommandLoopms = 100
-
-    ; Save the source of all compiled scripts
-    WriteScriptSourceToDebugFile = false
-
-    ; Compile debug info (line numbers) into the script assemblies
-    CompileWithDebugInformation = true
-
-    ; Interval (s) between background save of script states
-    SaveInterval = 120
-
-    ; Interval (s) between maintenance runs (0 = disable)
-    MaintenanceInterval = 10
-
-    ; Time a script can spend in an event handler before it is interrupted
-    EventLimit = 30
-
-    ; If a script overruns it's event limit, kill the script?
-    KillTimedOutScripts = false
-
-    ; Amount of time in milliseconds we will wait for an event to completely normally when a script stop is requested
-    ; before aborting the thread (such as when an object containing scripts is taken into inventory).
-    WaitForEventCompletionOnScriptStop = 1000
-
-    ; Sets the multiplier for the scripting delays
-    ;ScriptDelayFactor = 1.0
-
-    ; The factor the 10 m distances llimits are multiplied by
-    ;ScriptDistanceLimitFactor = 1.0
-
-    ; Maximum length of notecard line read
-    ; Increasing this to large values potentially opens
-    ; up the system to malicious scripters
-    ; NotecardLineReadCharsMax = 255
-
-    ; Minimum settable timer interval. Any timer setting less than this is
-    ; rounded up to this minimum interval.
-    ; MinTimerInterval = 0.5
-
-    ; llGetWallclock returns a float that is the time in seconds since midnight Pacific time (PST/PDT), truncated to whole seconds.
-    ; How you specify that time zone varies based on system type (Linux, Windows or Mac).  If this value is not set (the default)
-    ; we will return whatever the system time is.   You can define the timezone id for PST if you prefer that behaviour.
-    ; Normal default for Linux is "America/Los_Angeles" from the ICU database and for Windows is: "Pacific Standard Time"
-    ; GetWallclockTimeZone = "America/Los_Angeles"
-
-    ; Sensor settings
-    ;SensorMaxRange = 96.0
-    ;SensorMaxResults = 16
-
-    ; Allow for llCreateLink and llBreakLink to work without asking for permission
-    ; only enable this in a trusted environment otherwise you may be subject to hijacking
-    ; AutomaticLinkPermission = false
-
-    ; Disable underground movement of prims (default true); set to
-    ; false to allow script controlled underground positioning of
-    ; prims
-    ; DisableUndergroundMovement = true
-
-    ;; Path to script assemblies
-    ; ScriptEnginesPath = "ScriptEngines"
-
-
-=======
->>>>>>> ad7cc123
 [Concierge]
     ; Enable concierge module
     ; Default is false
