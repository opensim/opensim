;; This is the main configuration file for OpenSimulator.
;; If it's named OpenSim.ini then it will be loaded by OpenSimulator.
;; If it's named OpenSim.ini.example then you will need to copy it to
;; OpenSim.ini first (if that file does not already exist)
;;
;; Once you have copied OpenSim.ini.example to OpenSim.ini you will at least
;; need to set the constants in the [Const] section and pick an architecture
;; in the [Architecture] section at the end of this file. The architecture
;; will require a suitable .ini file in the config-include directory, either
;; StandaloneCommon.ini or GridCommon.ini which you can copy and modify from the
;; available .example files.
;;
;; The settings in this file are in the form "<key> = <value>".  For example,
;; save_crashes = false in the [Startup] section below.
;;
;; All settings are initially commented out and the default value used, as
;; found in OpenSimDefaults.ini.  To change a setting, first uncomment it by
;; deleting the initial semicolon (;) and then change the value.  This will
;; override the value in OpenSimDefaults.ini
;;
;; If you want to find out what configuration OpenSimulator has finished with
;; once all the configuration files are loaded then type "config show" on the
;; region console command line.
;;
;;
;; NOTES FOR DEVELOPERS REGARDING THE FORMAT OF THIS FILE
;;
;; All leading white space is ignored, but preserved.
;;
;; Double semicolons denote a text comment
;;
;; ;# denotes a configuration directive description
;;    formatted as:
;;    {option} {depends on} {question to ask} {choices} default value
;;    Any text comments following the declaration, up to the next blank line.
;;    will be copied to the generated file (NOTE: generation is not yet
;;    implemented)
;;
;;    A * in the choices list will allow an empty entry.
;;    An empty question will set the default if the dependencies are
;;    satisfied.
;;
;; ;  denotes a commented out option.
;;    Any options added to OpenSim.ini.example should be initially commented
;;    out.


[Const]
    ; this section defines constants for grid services
    ; to simplify other configuration files default settings

    ;# {BaseHostname} {} {BaseHostname} {"example.com" "127.0.0.1"} "127.0.0.1"
    BaseHostname = "127.0.0.1"

    ;# {BaseURL} {} {BaseURL} {"http://${Const|BaseHostname"}} "http://${Const|BaseHostname}"
    BaseURL = http://${Const|BaseHostname}

    ; If you run a grid, several services should not be availble to world, access to them should be blocked on firewall
    ; PrivatePort should closed at the firewall.

    ;# {PublicPort} {} {PublicPort} {8002 9000} "9000"
	; in case of a standalone this needs to match the parameter http_listener_port in section [Network] below
	; in that case the default is 9000
    PublicPort = "9000"
	; for a region on a grid, the grid services public port should be used, normal default is 8002
    ;PublicPort = "8002"

    ; you can also have them on a diferent url / IP
    ;# {PrivURL} {} {PrivURL} {"http://${Const|BaseURL}} "${Const|BaseURL}"
    PrivURL = ${Const|BaseURL}

    ;grid default private port 8003, not used in standalone
    ;# {PrivatePort} {} {PrivatePort} {8003} "8003"
    ; port to access private grid services.
    ; grids that run all their regions should deny access to this port
    ; from outside their networks, using firewalls
    PrivatePort = "8003"

[Startup]
    ;# {ConsolePrompt} {} {ConsolePrompt} {} "Region (\R) "
    ;; Console prompt
    ;; Certain special characters can be used to customize the prompt
    ;; Currently, these are
    ;; \R - substitute region name
    ;; \\ - substitute \
    ; ConsolePrompt = "Region (\R) "

    ;# {ConsoleHistoryFileEnabled} {} {Save console commands to a history file?} {true false} true
    ;; Console commands can be saved to a file, so the command history persists after a restart. (default is false)
    ; ConsoleHistoryFileEnabled = true

    ;# {ConsoleHistoryFile} {} {Filename in which to save history} {} OpenSimConsoleHistory.txt
    ;; The history file can be just a filename (relative to OpenSim's bin/ directory
    ;; or it can be a full path to somewhere else. (default is OpenSimConsoleHistory.txt in bin/)
    ; ConsoleHistoryFile = "OpenSimConsoleHistory.txt"

    ;# {ConsoleHistoryFileLines} {} {How many lines of history to save?} {} 100
    ;; How many lines of command history should we keep? (default is 100)
    ; ConsoleHistoryFileLines = 100

    ;# {ConsoleHistoryTimeStamp} {} {Time stamp commands in history file} {} false
    ;; Time stamp commands in history file (default false)
    ; ConsoleHistoryTimeStamp = false
    
    ;# {save_crashes} {} {Save crashes to disk?} {true false} false
    ;; Set this to true if you want to log crashes to disk
    ;; this can be useful when submitting bug reports.
    ;; However, this will only log crashes within OpenSimulator that cause the
    ;; entire program to exit
    ;; It will not log crashes caused by virtual machine failures, which
    ;; You will need to capture these native stack traces by recording the
    ;; session log itself.
    ; save_crashes = false

    ;# {crash_dir} {save_crashes:true} {Directory to save crashes to?} {} crashes
    ;; Directory to save crashes to if above is enabled
    ;; (default is /opensimdir/crashes/*.txt or C:\opensim\crashes\*.txt)
    ; crash_dir = "crashes"

    ;# {PIDFile} {} {Path to PID file?} {}
    ;; Place to create a PID file
    ; PIDFile = "/tmp/OpenSim.exe.pid"

    ;# {RegistryLocation} {} {Addins Registry Location} {}
    ; Set path to directory for addin registry if you want addins outside of bin.
    ; Information about the registered repositories and installed plugins will
    ; be stored here. The OpenSim.exe process must have R/W access to the location.
    ; RegistryLocation = "."

    ;# {ConfigDirectory} {} {Set path to directory for modular ini files} {}
    ; Used by region module addins. You can set this to outside bin, so that addin
    ; configurations will survive updates. The OpenSim.exe process must have R/W access
    ; to the location.
    ; ConfigDirectory = "."

    ;# {region_info_source} {} {Where to load region from?} {filesystem web} filesystem
    ;; Determine where OpenSimulator looks for the files which tell it
    ;; which regions to server
    ;; Default is "filesystem"
    ; region_info_source = "filesystem"
    ; region_info_source = "web"

    ;# {regionload_regionsdir} {region_info_source} {Location of file?} {} Regions
    ;; Determines where the region XML files are stored if you are loading
    ;; these from the filesystem.
    ;; Defaults to bin/Regions in your OpenSimulator installation directory
    ; regionload_regionsdir="C:\somewhere\xmlfiles\"

    ;# {regionload_webserver_url} {region_info_source} {URL to load region from?} {}
    ;; Determines the page from which regions xml is retrieved if you are
    ;; loading these from the web.
    ;; The XML here has the same format as it does on the filesystem
    ;; (including the <Root> tag), except that everything is also enclosed
    ;; in a <Regions> tag.
    ; regionload_webserver_url = "http://example.com/regions.xml"

    ;# {allow_regionless} {} {Allow simulator to start up with no regions configured.} {true false} false
    ;; Allow the simulator to start up if there are no region configuration available
    ;; from the selected region_info_source.
    ; allow_regionless = false

    ;# {NonPhysicalPrimMin} {} {Minimum size of nonphysical prims?} {} 0.001
    ;; Minimum size for non-physical prims.  Affects resizing of existing
    ;; prims.  This can be overridden in the region config file (as
    ;; NonPhysicalPrimMin!).
    ; NonPhysicalPrimMin = 0.001

    ;# {NonPhysicalPrimMax} {} {Maximum size of nonphysical prims?} {} 256
    ;; Maximum size for non-physical prims.  Affects resizing of existing
    ;; prims. This can be overridden in the region config file (as
    ;; NonPhysicalPrimMax!).
    ; NonPhysicalPrimMax = 256

    ;# {PhysicalPrimMin} {} {Minimum size of physical prims?} {} 0.01
    ;; Minimum size where a prim can be physical.  Affects resizing of
    ;; existing prims.  This can be overridden in the region config file.
    ; PhysicalPrimMin = 0.01

    ;# {PhysicalPrimMax} {} {Maximum size of physical prims?} {} 64
    ;; Maximum size where a prim can be physical.  Affects resizing of
    ;; existing prims.  This can be overridden in the region config file.
    ; PhysicalPrimMax = 64

    ;# {ClampPrimSize} {} {Clamp viewer rezzed prims to max sizes?} {true false} false
    ;; If a viewer attempts to rez a prim larger than the non-physical or
    ;; physical prim max, clamp the dimensions to the appropriate maximum
    ;; This can be overridden in the region config file.
    ; ClampPrimSize = false

    ;# {LinksetPrims} {} {Max prims an object will hold?} {} 0
    ;; Maximum number of prims allowable in a linkset. Affects creating new
    ;; linksets. Ignored if less than or equal to zero.
    ;; This can be overridden in the region config file.
    ; LinksetPrims = 0

    ;# {AllowScriptCrossing} {} {Allow scripts to cross into this region} {true false} true
    ;; Allow scripts to keep running when they cross region boundaries, rather
    ;; than being restarted.  State is reloaded on the destination region.
    ;; This only applies when crossing to a region running in a different
    ;; simulator.
    ;; For crossings where the regions are on the same simulator the script is
    ;; always kept running.
    ; AllowScriptCrossing = true

    ;# {TrustBinaries} {AllowScriptCrossing:true} {Accept compiled binary script code? (DANGEROUS!)} {true false} false
    ;; Allow compiled script binary code to cross region boundaries.
    ;; If you set this to "true", any region that can teleport to you can
    ;; inject ARBITRARY BINARY CODE into your system. Use at your own risk.
    ;; YOU HAVE BEEN WARNED!!!
    ; TrustBinaries = false

    ;# {InworldRestartShutsDown} {} {Shutdown instance on region restart?} {true false} false
    ;; If you have only one region in an instance, or to avoid the many bugs
    ;; that you can trigger in modules by restarting a region, set this to
    ;; true to make the entire instance exit instead of restarting the region.
    ;; This is meant to be used on systems where some external system like
    ;; Monit will restart any instance that exits, thereby making the shutdown
    ;; into a restart.
    ; InworldRestartShutsDown = false

    ;; Persistence of changed objects happens during regular sweeps. The
    ;; following control that behaviour to prevent frequently changing objects
    ;; from heavily loading the region data store.
    ;; If both of these values are set to zero then persistence of all changed
    ;; objects will happen on every sweep.

    ;# {MinimumTimeBeforePersistenceConsidered} {} {Time before un-changed object may be persisted} {} 60
    ;; Objects will be considered for persistance in the next sweep when they
    ;; have not changed for this number of seconds.
    ; MinimumTimeBeforePersistenceConsidered = 60

    ;# {MaximumTimeBeforePersistenceConsidered} {} {Time before changed objects may be persisted?} {} 600
    ;; Objects will always be considered for persistance in the next sweep
    ;; if the first change occurred this number of seconds ago.
    ; MaximumTimeBeforePersistenceConsidered = 600

    ;# {physical_prim} {} {Allow prims to be physical?} {true false} true
    ;; if you would like to allow prims to be physical and move by physics
    ;; with the physical checkbox in the client set this to true.
    ; physical_prim = true

    ;; Select a mesher here.
    ;;
    ;# {meshing} {} {Select mesher} {Meshmerizer ZeroMesher} Meshmerizer
    ;; ZeroMesher is faster but leaves the physics engine to model the mesh
    ;; using the basic shapes that it supports.
    ;; Usually this is only a box.
    ;; Default is Meshmerizer
    ; meshing = Meshmerizer
    ; meshing = ZeroMesher
    ;; select ubODEMeshmerizer only with ubOde physics engine
    ; meshing = ubODEMeshmerizer

    ;; Choose one of the physics engines below
    ;# {physics} {} {Select physics engine} {OpenDynamicsEngine BulletSim basicphysics POS} BulletSim
    ;; BulletSim is the default physics engine.  It provides the best performance and most functionality.
    ;; BulletSim supports varregions.
    ;; OpenDynamicsEngine was the previous default physics engine in OpenSimulator 0.7.6.1 and before.
    ;; It continues to provide a workable physics implementation.  It does not currently support varregions.
    ;; basicphysics effectively does not model physics at all, making all objects phantom.
    ;; Default is BulletSim
    ; physics = BulletSim
    ; physics = basicphysics
    ; physics = POS
    ;; alternative OpenDynamicsEngine engine. ubODEMeshmerizer meshing above MUST be selected also
    ; physics = ubODE

    ; ubODE does allocate a lot of memory on stack. On linux you may need to increase its limit
    ; script opensim-ode-sh starts opensim setting that limit. You may need to increase it even more on large regions
    ; edit the line ulimit -s 262144, and change this last value

    ;# {DefaultScriptEngine} {} {Default script engine} {YEngine}
    ;; Default script engine to use. Currently, we only have YEngine
    ; DefaultScriptEngine = "YEngine"
    
    ;# {HttpProxy} {} {Proxy URL for llHTTPRequest and dynamic texture loading} {} http://proxy.com:8080
    ;; Http proxy setting for llHTTPRequest and dynamic texture loading, if
    ;; required
    ; HttpProxy = "http://proxy.com:8080"

    ;# {HttpProxyExceptions} {HttpProxy} {Set of regular expressions defining URL that should not be proxied} {}
    ;; If you're using HttpProxy, then you can set HttpProxyExceptions to a
    ;; list of regular expressions for URLs that you don't want to go through
    ;; the proxy.
    ;; For example, servers inside your firewall.
    ;; Separate patterns with a ';'
    ; HttpProxyExceptions = ".mydomain.com;localhost"

    ;# {emailmodule} {} {Provide llEmail and llGetNextEmail functionality? (requires SMTP server)} {DefaultEmailModule} none
    ;; The email module requires some configuration. It needs an SMTP
    ;; server to send mail through.
    ; emailmodule = DefaultEmailModule

    ;# {SpawnPointRouting} {} {Set routing method for Telehub Spawnpoints} {closest random sequence} closest
    ;; SpawnPointRouting adjusts the landing for incoming avatars.
    ;; "closest" will place the avatar at the SpawnPoint located in the closest
    ;; available spot to the destination (typically map click/landmark).
    ;; "random" will place the avatar on a randomly selected spawnpoint.
    ;; "sequence" will place the avatar on the next sequential SpawnPoint.
    ; SpawnPointRouting = closest

    ;# {TelehubAllowLandmark} {} {Allow users with landmarks to override telehub routing} {true false} false
    ;; TelehubAllowLandmark allows users with landmarks to override telehub
    ;; routing and land at the landmark coordinates when set to true
    ;; default is false
    ; TelehubAllowLandmark = false

    ;; Let's Encrypt and others ".pem" certificates converter settings.
    ;; Enabling this feature will automatically convert the CA .pem certificates to
    ;; OpenSim compatible PKCS12 .p12 and .pfx certificates on every server startup.
    ;; The resulting certificates are stored in the bin\SSL\ssl folder.
    ;# {EnableCertConverter} {} {Enable pem to pkcs12 certificates converter} {true false} false
    EnableCertConverter = false

    ;; Set the absolute path of the "fullchain.pem". If your CA don't provide this file,
    ;; you can use the "cert.pem" instead.
    ;# {PemCertPublicKey} {} {Set the path of the public key .pem} {} ""
    PemCertPublicKey = ""

    ;; Set the absolute path of the pem private key "privkey.pem".
    ;# {PemCertPrivateKey} {} {Set the path of the private key .pem} {} ""
    PemCertPrivateKey = ""

    ;; Set the name of the resulting .p12 and .pfx.
    ;# {outputCertName} {} {Set the name of the resulting .p12 and .pfx} {} "letsencrypt"
    outputCertName = "letsencrypt"

    ;; Set the .p12 and .pfx password.
    ;# {outputCertPassword} {} {Set the .p12 and .pfx password} {} ""
    outputCertPassword = ""

    ;; SSL selfsigned certificate settings.
    ;; Enable selfsigned certificate creation for local and external use. When set to true, will create a folder SSL\ and 2 sub folders SSL\ssl\ and SSL\src\.
    ;; Next creates and store an RSA private key in SSL\src\ and the derived selfsigned certificate in SSL\ssl\ folder.
    ;;Is also possible to renew the certificate on every server restart if CertRenewOnStartup is set to true.
    ;# {EnableSelfsignedCertSupport} {} {Enable selfsigned certificate creation and renew} {true false} false
    EnableSelfsignedCertSupport = false

    ;; Renew the selfsigned certificate on every server startup ?
    ;# {CertRenewOnStartup} {} {renew the selfsigned certificate on the server startup} {true false} true
    CertRenewOnStartup = false

    ;; Certificate options:
    ;; Set the certificate file name. the output files extensions are CertFileName.p12 and CertFileName.pfx.
    ;# {CertFileName} {} {set the certificate file name} {} "OpenSim"
    CertFileName = "OpenSim"

    ;; Set the certificate password.
    ;# {CertPassword} {} {set the certificate password} {} ""
    CertPassword = "mycertpass"

    ;; The certificate host name (domain or IP of this machine CN). Must be the same as "ExternalHostName" in Regions.ini
    ;# {CertHostName} {} {set the certificate host name} {} "myRegionsExternalHostName"
    CertHostName = "myRegionsExternalHostName"

    ;; The certificate host IP (IP of this machine).
    ;# {CertHostIp} {} {set the certificate host IP} {}
    CertHostIp = "127.0.0.1"


    ;; SSL certificate validation options
    ;; you can allow selfsigned certificates or no official CA with next option set to true
    ;# {NoVerifyCertChain} {} {do not verify SSL Cert Chain} {true false} true
    ; NoVerifyCertChain = true

    ;; you can also bypass the hostname or domain verification
    ;# {NoVerifyCertHostname} {} {do not verify SSL Cert name versus peer name} {true false} true
    ; NoVerifyCertHostname = true
    ;; having both options true does provide encryption but with low security
    ;; set both true if you don't care to use SSL, they are needed to contact regions or grids that do use it.
    
[AccessControl]
    ;# {AllowedClients} {} {Bar (|) separated list of allowed clients} {}
    ;; Bar (|) separated list of viewers which may gain access to the regions.
    ;; One can use a substring of the viewer name to enable only certain
    ;; versions
    ;; Example: Agent uses the viewer "Imprudence 1.3.2.0"
    ;; - "Imprudence" has access
    ;; - "Imprudence 1.3" has access
    ;; - "Imprudence 1.3.1" has no access
    ; AllowedClients = ""

    ;# {DeniedClients} {} {Bar (|) separated list of denied clients} {}
    ;; Bar (|) separated list of viewers which may not gain access to the regions.
    ;; One can use a Substring of the viewer name to disable only certain
    ;; versions
    ;; Example: Agent uses the viewer "Imprudence 1.3.2.0"
    ;; - "Imprudence" has no access
    ;; - "Imprudence 1.3" has no access
    ;; - "Imprudence 1.3.1" has access
    ;;
    ; DeniedClients = ""


[Map]
    ;# {GenerateMaptiles} {} {Generate map tiles?} {true false} true
    ;; Map tile options.
    ;; If true, then maptiles are generated using the MapImageModule below.
    ;; If false then the texture referenced by MaptileStaticUUID is used instead, which can also be overridden
    ;; in individual region config file(s).  If you do not want to upload map tiles at all, then you will need
    ;; both to set this to false and comment out the [Modules] MapImageServiceModule setting in config-include/
    ; GenerateMaptiles = true

    ;# {MapImageModule} {} {The map image module to use} {MapImageModule Warp3DImageModule} MapImageModule
    ;; The module to use in order to generate map images.
    ;; MapImageModule is the default.  Warp3DImageModule is an alternative experimental module that can
    ;; generate better images.
    ;MapImageModule = "MapImageModule"

    ;# {MaptileRefresh} {GenerateMaptiles} {Maptile refresh period?} {} 0
    ;; If desired, a running region can update the map tiles periodically
    ;; to reflect building activity. This names no sense of you don't have
    ;; prims on maptiles. Value is in seconds.
    ; MaptileRefresh = 0

    ;# {MaptileStaticUUID} {} {Asset ID for static map texture} {} 00000000-0000-0000-0000-000000000000
    ;; If not generating maptiles, use this static texture asset ID
    ;; This may be overridden on a per region basis in Regions.ini
    ; MaptileStaticUUID = "00000000-0000-0000-0000-000000000000"

    ;# {TextureOnMapTile} {} {Use terrain textures for map tiles?} {true false} true
    ;; Use terrain texture for maptiles if true, use shaded green if false
    ; TextureOnMapTile = true

    ;# {DrawPrimOnMapTile} {} {Draw prim shapes on map tiles?} {true false} false
    ;; Draw objects on maptile.  This step might take a long time if you've
    ;; got a large number of objects, so you can turn it off here if you'd like.
    ; DrawPrimOnMapTile = true

    ;# {TexturePrims} {} {Texture prims on map tiles?} {true false} true
    ;; Texture the faces of the prims that are rendered on the map tiles.
    ; TexturePrims = true

    ;# {TexturePrimSize} {} {Size of prims to texture faces?} {} 48
    ;; Only texture prims that have a diagonal size greater than this number
    ; TexturePrimSize = 48

    ;# {RenderMeshes} {} {Render meshes and sculpties on map tiles?} {true false} false
    ;; Attempt to render meshes and sculpties on the map.
    ; RenderMeshes = false

    ;# {MapColorWater} {} {Water color for textured and shaded maps} {"#1D475F"}
    ; MapColorWater = "#3399FF"

    ;# {MapColor1} {} {Terrain color 1 for textured maps} {"#A58976"}
    ; MapColor1 = "#A58976"

    ;# {MapColor2} {} {Terrain color 2 for textured maps} {"#455931"}
    ; MapColor2 = "#455931"

    ;# {MapColor3} {} {Terrain color 3 for textured maps} {"#A29A8D"}
    ; MapColor3 = "#A29A8D"

    ;# {MapColor4} {} {Terrain color 4 for textured maps} {"#C8C8C8"}
    ; MapColor4 = "#C8C8C8"


[Permissions]
    ;# {permissionmodules} {} {Permission modules to use (may specify multiple modules, separated by comma} {} DefaultPermissionsModule
    ;; Permission modules to use, separated by comma.
    ;; Possible modules are DefaultPermissionsModule, PrimLimitsModule
    ; permissionmodules = DefaultPermissionsModule

    ;# {serverside_object_permissions} {permissionmodules:DefaultPermissionsModule} {Activate permission handling by the sim?} {true false} true
    ;; These are the parameters for the default permissions module
    ;;
    ;; If set to false, then, in theory, the server never carries out
    ;; permission checks (allowing anybody to copy
    ;; any item, etc).  This may not yet be implemented uniformally.
    ;; If set to true, then all permissions checks are carried out
    ; serverside_object_permissions = true

	; if next 2 are false, several admin powers are only active if god powers requested on viewer
	; this reduces mistakes
	; set both to true to enable previous behaviour
    automatic_gods = false
    implicit_gods = false
	
	;# {allow_grid_gods} {} {Allow grid gods?} {true false} false
    ;; This allows users with a UserLevel of 200 or more to assume god
    ;; powers in the regions in this simulator.
	;; if you don't trust grid admins, what are you doing there?
    allow_grid_gods = true

    ;; This allows some control over permissions
    ;; please note that this still doesn't duplicate SL, and is not intended to
    ;# {region_owner_is_god} {} {Allow region owner gods} {true false} true
    ;; Allow region owners to assume god powers in their regions
    ; region_owner_is_god = true

    ;# {region_manager_is_god} {} {Allow region manager gods} {true false} false
    ;; Allow region managers to assume god powers in regions they manage
    ; region_manager_is_god = false

    ;# {simple_build_permissions} {} {Allow building in parcel by access list (no groups)} {true false} false
    ;; More control over permissions
    ;; This is definitely not SL!
    ;; Provides a simple control for land owners to give build rights to
    ;; specific avatars in publicly accessible parcels that disallow object
    ;; creation in general.
    ;; Owners specific avatars by adding them to the Access List of the parcel
    ;; without having to use the Groups feature
    ; simple_build_permissions = false


[Estates]
    ; If these values are commented out then the user will be asked for estate details when required (this is the normal case).
    ; If these values are uncommented then they will be used to create a default estate as necessary.
    ; New regions will be automatically assigned to that default estate.

    ;# {DefaultEstateName} {} {Default name for estate?} {} My Estate
    ;; Name for the default estate
    ; DefaultEstateName = My Estate

    ;# {DefaultEstateOwnerName} {} {Default estate owner name?} {} FirstName LastName
    ;; Name for default estate owner
    ; DefaultEstateOwnerName = FirstName LastName


    ; ** Standalone Estate Settings **
    ; The following parameters will only be used on a standalone system to
    ; create an estate owner that does not already exist

    ;# {DefaultEstateOwnerUUID} {} {Default estate owner UUID?} {} 00000000-0000-0000-0000-000000000000
    ;; If DefaultEstateOwnerUUID is left at UUID.Zero (as below) then a random
    ;; UUID will be assigned. This is normally what you want
    ; DefaultEstateOwnerUUID = 00000000-0000-0000-0000-000000000000

    ;# {DefaultEstateOwnerEMail} {} {Default estate owner email?} {}
    ;; Email address for the default estate owner
    ; DefaultEstateOwnerEMail = owner@domain.com

    ;# {DefaultEstateOwnerPassword} {} {Default estate owner password} {}
    ;; Password for the default estate owner
    ; DefaultEstateOwnerPassword = password

[SMTP]
    ;; The SMTP server enabled the email module to send email to external
    ;; destinations.

    ;# {enabled} {[Startup]emailmodule:DefaultEmailModule} {Enable module?} {true false} false
    ;; Enable the email module
    ; enabled = false

    ;# {enabled} {[Startup]emailmodule:DefaultEmailModule} {Enable send to objects to regions not on instance?} {true false} true
    ;; Enable sending email to regions not on current opensimulator instance. Currently does not work
    ; enableEmailToExternalObjects = true


    ;# {enabled} {[Startup]emailmodule:DefaultEmailModule} {maximum number of emails from a object owner per hour} {} 500
    ; MailsFromOwnerPerHour = 500

    ;# {enabled} {[Startup]emailmodule:DefaultEmailModule} {maximum number of emails to a prim address per hour} {} 50
    ; MailsToPrimAddressPerHour = 20

    ;# {enabled} {[Startup]emailmodule:DefaultEmailModule} {maximum number of emails via smtp per day} {} 100
    ; MailsToAddressPerHour = 500
    ;SMTP_MailsPerDay = 100

    ;# {enabled} {[Startup]emailmodule:DefaultEmailModule} {maximum number of emails to a SMTP address per hour} {} 10
    ; MailsToSMTPAddressPerHour = 10

    ;# {enabled} {[Startup]emailmodule:DefaultEmailModule} {Enable send to the world?} {true false} true
    ;; Enable sending email to the world.
    ; enableEmailToSMTP = true
	
    ;# {internal_object_host} {[Startup]emailmodule:DefaultEmailModule enabled:true} {Host name to treat as internal (object to object) email?} {} lsl.opensim.local
    ; internal_object_host = lsl.opensim.local

    ;# {host_domain_header_from} {[Startup]emailmodule:DefaultEmailModule enabled:true} {From address to use in the sent email header?} {} 127.0.0.1
    ; if the smtp service allows, the from address will be <objectUUID@host_domain_header_from>
    ; if not set SMTP_SERVER_FROM below
    ; host_domain_header_from = "127.0.0.1"

    ;# {SMTP_SERVER_FROM} {[Startup]emailmodule:DefaultEmailModule enabled:true} {SMTP server from name?} {}
    ; some smtp servers require a known From email address or will give Error 500 - Envelope from address is not authorised
    ; set to a valid email address that smtp will accept (in some cases must be like SMTP_SERVER_LOGIN)
    ; SMTP_SERVER_FROM = ""

    ;# {email_pause_time} {[Startup]emailmodule:DefaultEmailModule enabled:true} {Period in seconds to delay after an email is sent.} {} 20
    ; email_pause_time = 20

    ;# {email_max_size} {[Startup]emailmodule:DefaultEmailModule enabled:true} {Maximum total size of email in bytes.} {} 4096
    ; email_max_size = 4096

    ;# {SMTP_SERVER_TLS} {[Startup]emailmodule:DefaultEmailModule enabled:true} {SMTP use TLS?} {} false
    ; SMTP_SERVER_TLS = false

    ;# {SMTP_SERVER_HOSTNAME} {[Startup]emailmodule:DefaultEmailModule enabled:true} {SMTP server name?} {} 127.0.0.1
    ; SMTP_SERVER_HOSTNAME = "127.0.0.1"

    ;# {SMTP_SERVER_PORT} {[Startup]emailmodule:DefaultEmailModule enabled:true} {SMTP server name?} {SMTP server port?} {} 25
    ; SMTP_SERVER_PORT = 25

    ;# {SMTP_SERVER_LOGIN} {[Startup]emailmodule:DefaultEmailModule enabled:true} {SMTP server user name?} {}
    ; SMTP_SERVER_LOGIN = ""

    ;# {SMTP_SERVER_PASSWORD} {[Startup]emailmodule:DefaultEmailModule enabled:true} {SMTP server password} {}
    ; SMTP_SERVER_PASSWORD = ""

    ; using TLS and a smtp server with a self signed certificate you will need to set next two options false
    ;# {SMTP_VerifyCertChain} {[Startup]emailmodule:DefaultEmailModule enabled:true} {SMTP Verify cert chain option} {} true
    ; SMTP_VerifyCertChain = true
    ;# {SMTP_VerifyCertNames} {[Startup]emailmodule:DefaultEmailModule enabled:true} {SMTP Verify cert chain option} {} true
    ; SMTP_VerifyCertNames = true

[Network]
    ;# {ConsoleUser} {} {User name for console account} {}
    ;; Configure the remote console user here. This will not actually be used
    ;; unless you use -console=rest at startup.
    ; ConsoleUser = "Test"
    ;# {ConsolePass} {} {Password for console account} {}
    ; ConsolePass = "secret"
    ;# {console_port} {} {Port for console connections} {} 0
    ; console_port = 0

    ;# {http_listener_port} {} {TCP Port for this simulator to listen on? (This must be unique to the simulator!)} {} 9000
    ;; Simulator HTTP port. This is not the region port, but the port the
    ;; entire simulator listens on. This port uses the TCP protocol, while
    ;; the region ports use UDP.
    ; http_listener_port = 9000

    ; optional main server secure http (ssl)
    ; to use ssl you need a ssl certificate in PKCS12 format that validates the ExternalHostnames 
    ; or their domains
    ; some viewers by default only accept certificates signed by a oficial CA
    ; to use others like self signed certificates with those viewers,
    ; their debug option NoVerifySSLCert needs to be set true, You need to inform users about this
    ; the main unsecure port will still open for some services. this may change in future.
    
    ; set http_listener_ssl to enable main server ssl. it will replace unsecure port on most functions
    ;# {http_listener_ssl}{} {enable main server ssl port} {} false
    ;http_listener_ssl = false
    
    ; Set port for main SSL connections
    ;# {http_listener_sslport}{} {main server ssl port} {} 9001
    ;http_listener_sslport = 9001 ;
    
    ; currently if using ssl, regions ExternalHostName must the the same and equal to http_listener_cn
    ; this may be removed in future
    ;# {http_listener_cn}{} {main server ssl externalHostName} {} ""
    ;http_listener_cn = "myRegionsExternalHostName"

    ; the path for the certificate path
    ;# {http_listener_cert_path}{} {main server ssl certificate file path} {} ""
    ;http_listener_cert_path = "SSL\ssl\OpenSim.p12"
    
    ;# {http_listener_cert_pass}{} {main server ssl certificate password} {} ""
    ;http_listener_cert_pass = "mycertpass"
    
    ; By default, OpenSimulator does not allow scripts to make HTTP calls to addresses on the simulator's LAN.
    ; See the OutboundDisallowForUserScripts parameter in OpenSimDefaults.ini for more information on this filter.
    ; If you need to allow scripts to make some LAN calls use the OutboundDisallowForUserScriptsExcept parameter below.
    ; We recommend that you do not override OutboundDisallowForUserScripts directly unless you are very sure about what you're doing.
    ; this HTTP calls can also use ssl see opensimDefaults.ini
    ;
    ; You can whitelist individual endpoints by IP or FQDN, e.g.
    ;
    ; OutboundDisallowForUserScriptsExcept = 192.168.1.3:8003
    ;
    ; You can specify multiple addresses by separating them with a bar.  For example,
    ;
    ; OutboundDisallowForUserScriptsExcept = 192.168.1.3:8003|myinternalserver:8000
    ;
    ; If an address if given without a port number then port 80 is assumed
    ;
    ; You can also specify a network range in CIDR notation to whitelist, e.g.
    ;
    ; OutboundDisallowForUserScriptsExcept = 192.168.1.0/24
    ;
    ; to whitelist all ports on addresses 192.168.1.0 to 192.168.1.255
    ; To specify an individual IP address use the /32 netmask
    ;
    ; OutboundDisallowForUserScriptsExcept = 192.168.1.2/32
    ;
    ; See http://en.wikipedia.org/wiki/Classless_Inter-Domain_Routing#CIDR_notation for more information on CIDR notation

    ;# {HttpBodyMaxLenMAX} {} {Maximum bytes allowed for HTTP_BODY_MAXLENGTH} {} 16384
    ;; By default, llHTTPRequest limits the response body to 2048 bytes.
    ;; This limit can be extended using HTTP_BODY_MAXLENGTH to a maximum
    ;; of HttpBodyMaxLenMAX bytes.
    ;; Please be aware that the limit can be set to insanely high values,
    ;; effectively removing any limitation. This will expose your sim to a
    ;; known attack. It is not recommended to set this limit higher than
    ;; the highest value that is actually needed by existing applications!
    ;; 16384 is the SL compatible value.
    ; HttpBodyMaxLenMAX=16384

    ;# {ExternalHostNameForLSL} {} {Hostname to use for HTTP-IN URLs. This should be reachable from the internet.} {}
    ;; Hostname to use in llRequestURL/llRequestSecureURL
    ;; if not defined - llRequestURL/llRequestSecureURL are disabled
	;; this should be reachable from internet and point this machine
	;; for standalones it can be
    ExternalHostNameForLSL = ${Const|BaseHostname}

    ;# {shard} {} {Name to use for X-Secondlife-Shard header? (press enter if unsure)} {} OpenSim
    ;; What is reported as the "X-Secondlife-Shard"
    ;; Defaults to the user server url if not set
    ;; The old default is "OpenSim", set here for compatibility
    ;; The below is not commented for compatibility.
    shard = "OpenSim"

    ;# {user_agent} {} {User agent to report to web servers?} {} OpenSim LSL (Mozilla Compatible)
    ;; What is reported as the "User-Agent" when using llHTTPRequest
    ;; Defaults to not sent if not set here. See the notes section in the wiki
    ;; at http://wiki.secondlife.com/wiki/LlHTTPRequest for comments on adding
    ;; " (Mozilla Compatible)" to the text where there are problems with a
    ;; web server
    ; user_agent = "OpenSim LSL (Mozilla Compatible)"

    ;; The following 3 variables are for HTTP Basic Authentication for the Robust services.
    ;; Use this if your central services in port 8003 need to be accessible on the Internet
    ;; but you want to protect them from unauthorized access. The username and password
    ;; here need to match the ones in the Robust service configuration.
    ; AuthType = "BasicHttpAuthentication"
    ; HttpAuthUsername = "some_username"
    ; HttpAuthPassword = "some_password"
    ;;
    ;; Any of these 3 variables above can be overriden in any of the service sections.


[XMLRPC]
    ;# {XmlRpcRouterModule} {} {Module used to route incoming llRemoteData calls} {XmlRpcRouterModule XmlRpcGridRouterModule} XmlRpcRouterModule
    ;; If enabled and set to XmlRpcRouterModule, this will post an event,
    ;; "xmlrpc_uri(string)" to the script concurrently with the first
    ;; remote_data event. This will contain the fully qualified URI an
    ;; external site needs to use to send XMLRPC requests to that script
    ;;
    ;; If enabled and set to XmlRpcGridRouterModule, newly created channels
    ;; will be registered with an external service via a configured uri
    ;XmlRpcRouterModule = "XmlRpcRouterModule"

    ;# {XmlRpcPort} {} {Port for incoming llRemoteData xmlrpc calls} {} 20800
    ;XmlRpcPort = 20800

    ;# {XmlRpcHubURI} {XmlRpcRouterModule} {URI for external service used to register xmlrpc channels created in the simulator. This depends on XmlRpcRouterModule being set to XmlRpcGridRouterModule} {} http://example.com
    ;; If XmlRpcRouterModule is set to XmlRpcGridRouterModule, the simulator
    ;; will use this address to register xmlrpc channels on the external
    ;; service
    ; XmlRpcHubURI = http://example.com


[ClientStack.LindenUDP]
    ;; See OpensSimDefaults.ini for the throttle options. You can copy the
    ;; relevant sections and override them here.
    ;; DO NOT MODIFY OpenSimDefaults.ini, as your changes would be lost
    ;; with the next update!

    ;# {DisableFacelights} {} {Stop facelights from working?} {true false} false
    ;; Quash and remove any light properties from attachments not on the
    ;; hands. This allows flashlights and lanterns to function, but kills
    ;; silly vanity "Facelights" dead. Sorry, head mounted miner's lamps
    ;; will also be affected.
    ;; This is especially important in artistic builds that depend on lights
    ;; on the build for their appearance, since facelights will cause the
    ;; building's lights to possibly not be rendered.
    ; DisableFacelights = "false"


[ClientStack.LindenCaps]
    ;; For the long list of capabilities, see OpenSimDefaults.ini
    ;; Here are the few ones you may want to change. Possible values
    ;; are:
    ;;   "" -- empty, capability disabled
    ;;   "localhost" -- capability enabled and served by the simulator
    ;;   "<url>" -- capability enabled and served by some other server
    ;;
    ; These are enabled by default to localhost. Change if you see fit.
    Cap_GetTexture = "localhost"
    Cap_GetMesh = "localhost"
    Cap_AvatarPickerSearch = "localhost"
    Cap_GetDisplayNames = "localhost"
    Cap_SetDisplayName = "localhost"


[SimulatorFeatures]
    ;# {SearchServerURI} {} {URL of the search server} {}
    ;; Optional. If given this serves the same purpose as the grid wide
    ;; [LoginServices] SearchURL setting and will override that where
    ;; supported by viewers.
    ;SearchServerURI = "http://127.0.0.1:9000/"

    ;# {DestinationGuideURI} {} {URL of the destination guide} {}
    ;; Optional. If given this serves the same purpose as the grid wide
    ;; [LoginServices] DestinationGuide setting and will override that where
    ;; supported by viewers.
    ;DestinationGuideURI = "http://127.0.0.1:9000/guide"


[Chat]
    ;# {whisper_distance} {} {Distance at which a whisper is heard, in meters?} {} 10
    ;; Distance in meters that whispers should travel.
    ; whisper_distance = 10

    ;# {say_distance} {} {Distance at which normal chat is heard, in meters?} {} 20
    ;; Distance in meters that ordinary chat should travel.
    ; say_distance = 20

    ;# {shout_distance} {} {Distance at which a shout is heard, in meters?} {} 100
    ;; Distance in meters that shouts should travel.
    ; shout_distance = 100


[EntityTransfer]
    ;# {DisableInterRegionTeleportCancellation} {} {Determine whether the cancel button is shown at all during teleports.} {false true} false
    ;; This option exists because cancelling at certain points can result in an unuseable session (frozen avatar, etc.)
    ;; Disabling cancellation can be okay in small closed grids where all teleports are highly likely to suceed.
    ;DisableInterRegionTeleportCancellation = false

    ;# {LandingPointBehavior} {} {How to honor landing points and telehubs for gods.} {LandingPointBehavior_OS LandingPointBehavior_SL} LandingPointBehavior_OS
    ;; This option exists to control the behavior of teleporting gods into places that have landing points
    ;; and telehubs. Historically, there has been a difference: OpenSim (OS) has honored landing points and telehubs even for
    ;; avatars with god permissions; SL lets gods land wherever they want.
    ;LandingPointBehavior = LandingPointBehavior_OS

[Messaging]
    ;# {OfflineMessageModule} {} {Module to use for offline message storage} {OfflineMessageModule "Offline Message Module V2" *}
    ;; Module to handle offline messaging. The core module requires an external
    ;; web service to do this. See OpenSim wiki.
    ; OfflineMessageModule = OfflineMessageModule
    ;; Or, alternatively, use this one, which works for both standalones and grids
    ; OfflineMessageModule = "Offline Message Module V2"

    ;# {OfflineMessageURL} {OfflineMessageModule:OfflineMessageModule Offline Message Module V2:Offline Message Module V2} {URL of offline messaging service} {}
    ;; URL of web service for offline message storage. Leave it commented if your service is local to the sim.
    ; OfflineMessageURL = ${Const|BaseURL}/Offline.php
    ; OfflineMessageURL = ${Const|PrivURL}:${Const|PrivatePort}

    ;# {StorageProvider} {Offline Message Module V2:Offline Message Module V2} {DLL that provides the storage interface} {OpenSim.Data.MySQL.dll}
    ;; For standalones, this is the storage dll.
    ; StorageProvider = OpenSim.Data.MySQL.dll

    ; Mute list handler
    ;# {MuteListModule} {MuteListModule:MuteListModule} {} {} None
    ; Disabled by default
    ; MuteListModule = MuteListModule

    ;; Control whether group invites and notices are stored for offline users.
    ;; Default is true.
    ;; This applies to both core groups module.
    ; ForwardOfflineGroupMessages = true


[BulletSim]
    ;# {AvatarToAvatarCollisionsByDefault} {[Startup]physics:BulletSim} {Should avatars collide with each other?} {true false} true
    AvatarToAvatarCollisionsByDefault = true


[RemoteAdmin]
    ;; This is the remote admin module, which uses XMLRPC requests to
    ;; manage regions from a web interface.

    ;# {enabled} {} {Enable the remote admin interface?} {true false} false
    ; enabled = false

    ;# {port} {enabled:true} {Port to use for the remote admin interface? (0 = default)} {} 0
    ;; Set this to a nonzero value to have remote admin use a different port
    ; port = 0

    ;# {access_password} {enabled:true} {Password for the remote admin interface} {}
    ;; This password is required to make any XMLRPC call (should be set as
    ;; the "password" parameter)
    ; access_password = ""

    ;# {access_ip_addresses} {enabled:true} {List the IP addresses allowed to call RemoteAdmin?} {}
    ;; List the IP addresses allowed to call RemoteAdmin
    ;; If access_ip_addresses isn't set, then all IP addresses can access RemoteAdmin.
    ;; access_ip_addresses = 0.0.0.0, 0.0.0.0 ...
    ; access_ip_addresses =

    ;# {create_region_enable_voice} {enabled:true} {Enable voice for newly created regions?} {true false} false
    ;; set this variable to true if you want the create_region XmlRpc
    ;; call to unconditionally enable voice on all parcels for a newly
    ;; created region
    ; create_region_enable_voice = false

    ;# {create_region_public} {enabled:true} {Make newly created regions public?} {true false} false
    ;; set this variable to false if you want the create_region XmlRpc
    ;; call to create all regions as private per default (can be
    ;; overridden in the XmlRpc call)
    ; create_region_public = false

    ;# {enabled_methods} {enabled:true} {List of methods to allow, separated by |} {} all
    ;; enable only those methods you deem to be appropriate using a | delimited
    ;; whitelist.
    ;; For example:
    ;; enabled_methods = admin_broadcast|admin_save_oar|admin_save_xml
    ;; if this parameter is not specified but enabled = true, all methods
    ;; will be available
    ; enabled_methods = all

    ;; specify the default appearance for an avatar created through the remote
    ;; admin interface
    ;; This will only take effect is the file specified by the
    ;; default_appearance setting below exists
    ; default_male = Default Male
    ; default_female = Default Female

    ;; Update appearance copies inventory items and wearables of default
    ;; avatars. if this value is false, just worn assets are copied to the
    ;; Clothes folder; if true, all Clothes and Bodyparts subfolders are copied.
    ;; The receiver will wear the same items the default avatar did wear.
    ; copy_folders = false

    ;; Path to default appearance XML file that specifies the look of the
    ;; default avatars
    ; default_appearance = default_appearance.xml


[Wind]
    ;# {enabled} {} {Enable wind module?} {true false} true
    ;; Enables the wind module.
    ; enabled = true

    ;# {wind_update_rate} {enabled:true} {Wind update rate in frames?} {} 150
    ;; How often should wind be updated, as a function of world frames.
    ;; Approximately 50 frames a second
    ; wind_update_rate = 150

    ;; The Default Wind Plugin to load
    ; wind_plugin = SimpleRandomWind

    ;; These settings are specific to the ConfigurableWind plugin
    ;; To use ConfigurableWind as the default, simply change wind_plugin
    ;; to ConfigurableWind and uncomment the following.
    ; avg_strength = 5.0
    ; avg_direction = 0.0
    ; var_strength = 5.0
    ; var_direction = 30.0
    ; rate_change = 1.0

    ;# {strength} {enabled:true wind_plugin:SimpleRandomWind} {Wind strength?} {} 1.0
    ;; This setting is specific to the SimpleRandomWind plugin
    ;; Adjusts wind strength. 0.0 = no wind, 1.0 = normal wind.
    ; strength = 1.0


[Materials]
    ;# {enable_materials} {} {Enable Materials support?} {true false} true
    ;; This enables the use of Materials.
    ; enable_materials = true
    ; MaxMaterialsPerTransaction = 50

[DataSnapshot]
    ;# {index_sims} {} {Enable data snapshotting (search)?} {true false} false
    ;; The following set of configs pertains to search.
    ;; Set index_sims to true to enable search engines to index your
    ;; searchable data.
    ;; If false, no data will be exposed, DataSnapshot module will be off,
    ;; and you can ignore the rest of these search-related configs.
    ; index_sims = false

    ;# {data_exposure} {index_sims:true} {How much data should be exposed?} {minimum all} minimum
    ;; The variable data_exposure controls what the regions expose:
    ;;    minimum: exposes only things explicitly marked for search
    ;;    all: exposes everything
    ; data_exposure = minimum

    ;# {gridname} {index_sims:true} {Enter the name fo your grid} {} OSGrid
    ;; If search is on, change this to your grid name; will be ignored for
    ;; standalones
    ; gridname = "OSGrid"

    ;# {default_snapshot_period} {index_sims:true} {Period between data snapshots?} {} 1200
    ;; Period between data snapshots, in seconds. 20 minutes, for starters,
    ;; so that you see the initial changes fast.
    ;; Later, you may want to increase this to 3600 (1 hour) or more
    ; default_snapshot_period = 1200

    ;; This will be created in bin, if it doesn't exist already. It will hold
    ;; the data snapshots.
    ; snapshot_cache_directory = "DataSnapshot"

    ;; [Supported, but obsolete]
    ;# {data_services} {index_sims:true} {Data service URLs to register with?} {} http://metaverseink.com/cgi-bin/register.py
    ; This semicolon-separated string serves to notify specific data services
    ; about the existence of this sim. Uncomment if you want to index your
    ; data with this and/or other search providers.
    ; data_services="http://metaverseink.com/cgi-bin/register.py"

    ;; New way of specifying data services, one per service
    ;DATA_SRV_MISearch = "http://metaverseink.com/cgi-bin/register.py"

[Economy]
    ; the economy module in use
    ; To use other modules you need to override this setting
    ; EconomyModule  = BetaGridLikeMoneyModule, DTLNSLMoneyModule, Gloebit, None
    ; economymodule = BetaGridLikeMoneyModule
    ; EconomyModule = DTLNSLMoneyModule
    ; EconomyModule = Gloebit

    ; Set this if you want HG vsitors to transact local currency
    ; HGAvatarAs     = "hgavatar"

    ; Generate Alerts on Region Entry
    ; SendAlert      = false;
    
    ; the url of the economy service.
    ; this must match the grid economy setting (also known as helperURI or CurrencyServer, etc)
    ; EconomyHelper = https://the.currency.machine.fdqn:port/folder/folder...

    ;# {SellEnabled} {} {Enable selling for 0?} {true false} true
    ; The default economy module only implements just enough to allow free actions (transfer of objects, etc).
    ; There is no intention to implement anything further in core OpenSimulator.
    ; This functionality has to be provided by third party modules.
    SellEnabled    = true

    ;# {PriceUpload} {} {Price for uploading?} {} 0
    ;; Money Unit fee to upload textures, animations etc.  Default is 0.
    ; PriceUpload = 0

    ;# {PriceGroupCreate} {} {Fee for group creation} {} 0
    ;; Money Unit fee to create groups.  Default is 0.
    ; PriceGroupCreate = 0
        
    ; If you're using the DTL Money Module the following setting provide configuration
    ; for the associated money server that manages money transactions grid-wide.
    ;
    ; CurrencyServer = "${Const|BaseURL}:8008/"
    ; UserServer     = "${Const|BaseURL}:${Const|PublicPort}"

    ;; CA
    ; CheckServerCert = false
    ; CACertFilename  = ""
    ; CACertPassword  = ""

    ;; Client Cert
    ; CheckClientCert    = false
    ; ClientCertFilename = ""
    ; ClientCertPassword = ""    


[YEngine]
    ;; implements non preemptive microthreading, so fixing problems like llSleep or long events handlers
    ;; but those will suffer from timeslicing, so will be slower.
    ;; warning: scripts state is lost on TP or cross to Xengine regions (cars stop, etc)
    ;; ignore its extensions (subset of original XMRengine), those are still undefined.
    ;# {Enabled} {} {Enable the YEngine scripting engine?} {true false} true
    ; Enabled = true

    ;; llSetTimerEvent minimum value. Default 0.5s, 0.05s whould be more resonable
    ; MinTimerInterval = 0.5

    ;# {ScriptDelayFactor} {} {Multiplier for scripting delays} {} 1.0
    ;; Sets the multiplier for the scripting delays
    ; ScriptDelayFactor = 1.0

    ;# {ScriptDistanceLimitFactor} {} {Multiplier for 10.0m distance limits?} {}
    ;; The factor the 10 m distances limits are multiplied by
    ; ScriptDistanceLimitFactor = 1.0

    ;# {NotecardLineReadCharsMax} {} {Maximum length of notecard line?} {} 255
    ;; Maximum length of notecard line read
    ;; Increasing this to large values potentially opens
    ;; up the system to malicious scripters
    ; NotecardLineReadCharsMax = 255
    
    ; llGetWallclock returns a float that is the time in seconds since midnight Pacific time (PST/PDT), truncated to whole seconds.
    ; How you specify that time zone varies based on system type (Linux, Windows or Mac).  If this value is not set (the default)
    ; we will return whatever the system time is.   You can define the timezone id for PST if you prefer that behaviour.
    ; Normal default for Linux is "America/Los_Angeles" from the ICU database and for Windows is: "Pacific Standard Time"
    ; GetWallclockTimeZone = "America/Los_Angeles"

    ;# {SensorMaxRange} {} {Sensor range} {} 96.0
    ;; Sensor settings
    ; SensorMaxRange = 96.0
    ;# {SensorMaxResults} {} {Max sensor results returned?} {}
    ; SensorMaxResults = 16

    ;# {ScriptEnginesPath} {} {Path to script assemblies} {} ScriptEngines
    ;; Path to script engine assemblies
    ;; Default is ./bin/ScriptEngines
    ; ScriptEnginesPath = "ScriptEngines"


<<<<<<< HEAD
[XEngine]
    ;# {Enabled} {} {Enable the XEngine scripting engine?} {true false} false
    ;; Enable this engine in this OpenSim instance
    ; Enabled = false

    ;; How many threads to keep alive even if nothing is happening
    ; MinThreads = 2

    ;; How many threads to start at maximum load
    ; MaxThreads = 100

    ;; Time a thread must be idle (in seconds) before it dies
    ; IdleTimeout = 60

    ;; llSetTimerEvent minimum value. Default 0.5s, 0.05s whould be more resonable
    ; MinTimerInterval = 0.5

    ;# {Priority} {Enabled:true} {Priority for script engine threads?} {Lowest BelowNormal Normal AboveNormal Highest} BelowNormal
    ;; Thread priority ("Lowest", "BelowNormal", "Normal", "AboveNormal",
    ;; "Highest")
    ; Priority = "BelowNormal"

    ;; Maximum number of events to queue for a script (excluding timers)
    ; MaxScriptEventQueue = 300

    ;; Stack size per script engine thread in bytes.
    ;; If you are experiencing StackOverflowExceptions you may want to increase this (e.g. double it).
    ;; The trade-off may be increased memory usage by the script engine.
    ; ThreadStackSize = 262144

    ;; Set this to true to load each script into a separate
    ;; AppDomain.
    ;;
    ;; Setting this to false will load all script assemblies into the
    ;; current AppDomain, which will significantly improve script loading times.
    ;; It will also reduce initial per-script memory overhead.
    ;;
    ;; However, setting this to false will also prevent script DLLs from being unloaded from memory if the script is deleted.
    ;; This may cause an OutOfMemory problem over time when avatars with scripted attachments move in and out of the region.
    ;; at this time some mono versions seem to have problems with the true option
    ;; so default is now false until a fix is found, to simply life of less technical skilled users.
    ;; this should only be a issue if regions stay alive for a long time with lots of scripts added or edited.
    AppDomainLoading = false

    ;; Controls whether scripts are stopped by aborting their threads externally (abort) or by co-operative checks from the compiled script (co-op)
    ;; co-op will be more stable but this option is currently experimental.
    ;; If moving from co-op to abort, existing script DLLs will need to be recompiled.
    ;; This currently can only be done manually, either by setting DeleteScriptsOnStartup = true for one run
    ;; or by deleting the script DLL* files in bin/ScriptEngines/<region-id>/
    ;; One can move from co-op back to abort without recompilation, but reverting back to co-op again will need script recompile
    ;; Current valid values are "abort" and "co-op"
    ; ScriptStopStrategy = co-op


    ;# {DeleteScriptsOnStartup} {} {Delete previously compiled script DLLs on startup?} {true false} true
    ;; Controls whether previously compiled scripts DLLs are deleted on sim restart. If you set this to false
    ;; then startup will be considerably faster since scripts won't need to be recompiled. However, then it becomes your responsibility to delete the
    ;; compiled scripts if you're recompiling OpenSim from source code and internal interfaces used
    ;; by scripts have changed.
    ; DeleteScriptsOnStartup = true

    ;# {CompactMemOnLoad} {} {compacts memory on each script load at startup?} {true false} false
    ;; forces calls to memory garbage collector before loading each script DLL during region startup.
    ;; Peak memory usage is reduced and region starts with a more compacted memory allocation.
    ;; But this costs a lot of time, so region load will take a lot longer.
    ;; it is more usefull if there are no previously compiled scripts DLLs (as with DeleteScriptsOnStartup = true)
    ;CompactMemOnLoad = false

    ;; Compile debug info (line numbers) into the script assemblies
    ; CompileWithDebugInformation = true

    ; ==== Settings for MOD and OSSL functions have been moved to the [OSSL] section

    ;# {EventLimit} {} {Amount of time a script can spend in an event handler} {} 30
    ;; Time a script can spend in an event handler before it is interrupted
    ; EventLimit = 30

    ;# {KillTimedOutScripts} {} {Kill script in case of event time overruns?} {true false} false
    ;; If a script overruns it's event limit, kill the script?
    ; KillTimedOutScripts = false

    ;# {ScriptDelayFactor} {} {Multiplier for scripting delays} {} 1.0
    ;; Sets the multiplier for the scripting delays
    ; ScriptDelayFactor = 1.0

    ;# {ScriptDistanceLimitFactor} {} {Multiplier for 10.0m distance limits?} {}
    ;; The factor the 10 m distances limits are multiplied by
    ; ScriptDistanceLimitFactor = 1.0

    ;# {NotecardLineReadCharsMax} {} {Maximum length of notecard line?} {} 255
    ;; Maximum length of notecard line read
    ;; Increasing this to large values potentially opens
    ;; up the system to malicious scripters
    ; NotecardLineReadCharsMax = 255

    ;# {SensorMaxRange} {} {Sensor range} {} 96.0
    ;; Sensor settings
    ; SensorMaxRange = 96.0
    ;# {SensorMaxResults} {} {Max sensor results returned?} {}
    ; SensorMaxResults = 16

    ; llGetWallclock returns a float that is the time in seconds since midnight Pacific time (PST/PDT), truncated to whole seconds.
    ; How you specify that time zone varies based on system type (Linux, Windows or Mac).  If this value is not set (the default)
    ; we will return whatever the system time is.   You can define the timezone id for PST if you prefer that behaviour.
    ; Normal default for Linux is "America/Los_Angeles" from the ICU database and for Windows is: "Pacific Standard Time"
    ; GetWallclockTimeZone = "America/Los_Angeles"

    ;# {DisableUndergroundMovement} {} {Disable underground movement of prims} {true false} true
    ;; Disable underground movement of prims (default true); set to
    ;; false to allow script controlled underground positioning of
    ;; prims
    ; DisableUndergroundMovement = true

    ;# {ScriptEnginesPath} {} {Path to script assemblies} {} ScriptEngines
    ;; Path to script engine assemblies
    ;; Default is ./bin/ScriptEngines
    ; ScriptEnginesPath = "ScriptEngines"

=======
>>>>>>> ad7cc123
[OSSL]
    ;# {Include-osslDefaultEnable} {} {Include file for enabling and permissions for OSSL functions} {}
    ;; If this INI file is not included, the OSSL functions are disabled.
    Include-osslDefaultEnable = "config-include/osslDefaultEnable.ini"

[FreeSwitchVoice]
    ;; In order for this to work you need a functioning FreeSWITCH PBX set up.
    ;; Configuration details at http://opensimulator.org/wiki/Freeswitch_Module
    ; Enabled = false

    ;; You need to load a local service for a standalone, and a remote service
    ;; for a grid region. Use one of the lines below, as appropriate
    ;; If you're using Freeswitch on a standalone then you will also need to configure the [FreeswitchService] section in config-include/StandaloneCommon.ini
    ; LocalServiceModule = OpenSim.Services.FreeswitchService.dll:FreeswitchService
    ; LocalServiceModule = OpenSim.Services.Connectors.dll:RemoteFreeswitchConnector

    ;; If using a remote connector, specify the server URL
    ; FreeswitchServiceURL = http://my.grid.server:8004/fsapi


[Groups]
    ;# {Enabled} {} {Enable groups?} {true false} false
    ;; Enables the groups module
    ; Enabled = false

    ;# {LevelGroupCreate} {Enabled:true} {User level for creating groups} {} 0
    ;; Minimum user level required to create groups
    ; LevelGroupCreate = 0

    ;# {Module} {Enabled:true} {Groups module to use? (Use GroupsModule to use Flotsam)} {Default "Groups Module V2"} Default
    ;; The default module can use a PHP XmlRpc server from the Flotsam project at
    ;; http://code.google.com/p/flotsam/
    ; Module = Default
    ;; or... use Groups Module V2, which works for standalones and robust grids
    ; Module = "Groups Module V2"

    ;# {StorageProvider} {Module:Groups Module V2} {The DLL that provides the storage for V2} {OpenSim.Data.MySQL.dll}
    ; StorageProvider = OpenSim.Data.MySQL.dll

    ;# {ServicesConnectorModule} {Module:GroupsModule Module:Groups Module V2} {Service connector to use for groups} {XmlRpcGroupsServicesConnector "Groups Local Service Connector" "Groups Remote Service Connector" "Groups HG Service Connector"} XmlRpcGroupsServicesConnector
    ;; Service connectors to the Groups Service as used in the GroupsModule.  Select one as follows:
    ;; -- for Flotsam Groups use XmlRpcGroupsServicesConnector
    ;; -- for V2 Groups, standalone, non-HG use "Groups Local Service Connector"
    ;; -- for V2 Groups, grided sim, non-HG use "Groups Remote Service Connector"
    ;; -- for V2 Groups, HG, both standalone and grided sim, use "Groups HG Service Connector"
    ;; Note that the quotes "" around the words are important!
    ; ServicesConnectorModule = XmlRpcGroupsServicesConnector

    ;# {LocalService} {ServicesConnectorModule:Groups HG Service Connector} {Is the group service in this process or elsewhere?} {local remote} local
    ;; Used for V2 in HG only. If standalone, set this to local; if grided sim, set this to remote
    ; LocalService = local

    ;# {SecretKey} {ServicesConnectorModule:Groups Remote Service Connector} {Secret key between sim and remote group service} {} ""
    ;; Used for V2 in Remote only.
    ; SecretKey = ""

    ;# {GroupsServerURI} {Module:GroupsModule (ServicesConnectorModule:Groups Remote Service Connector or (ServicesConnectorModule:Groups HG Service Connector and LocalService:remote))} {Groups Server URI} {}
    ;; URI for the groups services of this grid
    ;; e.g. http://yourxmlrpcserver.com/xmlrpc.php for Flotsam XmlRpc
    ;; or ${Const|PrivURL}:${Const|PrivatePort} for robust, V2
    ;; Leave it commented for standalones, V2
    ; GroupsServerURI = ""

    ;# {HomeURI} {ServicesConnectorModule:Groups HG Service Connector} {What's the home address of this world?} {}
    ;; http://mygridserver.com:9000 or http://mygridserver.com:8002
    ;; If you have this set in [Hypergrid] section of GridCommon.ini or StandaloneCommon.ini files in config-include folder, leave it commented
    ; HomeURI = ""

    ;# {MessagingEnabled} {Module:GroupsModule Module:Groups Module V2} {Is groups messaging enabled?} {true false} true
    ; MessagingEnabled = true

    ;# {MessagingModule} {MessagingEnabled:true} {Module to use for groups messaging} {GroupsMessagingModule "Groups Messaging Module V2"} GroupsMessagingModule
    ; MessagingModule = GroupsMessagingModule
    ; or use "Groups Messaging Module V2" for Groups V2
    ; MessagingModule = "Groups Messaging Module V2"

    ;# {NoticesEnabled} {Module:GroupsModule Module:Groups Module V2} {Enable group notices?} {true false} true
    ;; Enable Group Notices
    ; NoticesEnabled = true

    ;# {MessageOnlineUsersOnly} {Module:GroupsModule Module} {Message online users only?} {true false} false
    ; Experimental option to only message online users rather than all users
    ; Should make large groups with few online members messaging faster, as the expense of more calls to presence service
    ; Applies Flotsam Group only. V2 has this always on, no other option
    ; MessageOnlineUsersOnly = false

    ;; This makes the Groups module very chatty on the console.
    ; DebugEnabled = false

    ; This makes the Group Messaging module very chatty on the console.
    ; DebugMessagingEnabled = false

    ;; XmlRpc Security settings.  These must match those set on your backend
    ;; groups service if the service is using these keys
    ; XmlRpcServiceReadKey    = 1234
    ; XmlRpcServiceWriteKey   = 1234


[InterestManagement]
     ;; This section controls how state updates are prioritized for each client
     
     ;# {UpdatePrioritizationScheme} {} {Update prioritization scheme?} {BestAvatarResponsiveness SimpleAngularDistance} BestAvatarResponsiveness
     ;; Valid values are BestAvatarResponsiveness and SimpleAngularDistance
     ;; SimpleAngularDistance does use more cpu
     ; UpdatePrioritizationScheme = BestAvatarResponsiveness

    ;; ObjectsCullingByDistance, if true, don't send object updates if outside view range
    ;; currently viewers are also told to delete objects that leave view range
    ;; only avater position is considered, free camera may not see objects
    ;; does increase cpu load
    ; ObjectsCullingByDistance = false

[MediaOnAPrim]
    ;# {Enabled} {} {Enable Media-on-a-Prim (MOAP)} {true false} true
    ;; Enable media on a prim facilities
    ; Enabled = true


[NPC]
    ;# {Enabled} {} {Enable Non Player Character (NPC) facilities} {true false} true
    ; Enabled = true

    ;; max number of NPCs per scene default: 40
    ;; set to a negative value to allow any number
    ;; note that a NPC is almost as heavy as a normal avatar, so you should limit them
    ;; MaxNumberNPCsPerScene = 40

    ;; several options to control NPCs creation

    ;# {AllowNotOwned} {} {allow NPCs to be created not Owned} {true false} true
    ;; allow NPCs to be created not Owned {true false} default: true
    ; AllowNotOwned = true

    ;# {AllowSenseAsAvatar} {} {allow NPCs to set to be sensed as Avatars} {true false} true
    ;; allow NPCs to set to be sensed as Avatars {true false} default: true
    ; AllowSenseAsAvatar = true

    ;# {AllowCloneOtherAvatars} {} {allow NPCs to created cloning any avatar in region} {true false} true
    ;; allow NPCs to created cloning any avatar in region {true false} default: true
    ; AllowCloneOtherAvatars = true

    ;# {NoNPCGroup} {} {if true NPCs will have no group title, if false display "- NPC -"} {true false} true
    ;; if true NPCs will have no group title, if false display "- NPC -" for easy identification {true false} default: true
    ; NoNPCGroup = true


[Terrain]
    ;# {InitialTerrain} {} {Initial terrain type} {pinhead-island flat} pinhead-island
    ; InitialTerrain = "pinhead-island"

[LandManagement]
    ;; set this to false to not display parcel ban lines
    ;ShowParcelBansLines = true

[UserProfiles]
  ;# {ProfileServiceURL} {} {Set url to UserProfilesService} {}
  ;; Set the value of the url to your UserProfilesService
  ;; If un-set / "" the module is disabled
  ;; ProfileServiceURL = ${Const|BaseURL}:${Const|PublicPort}

  ;# {AllowUserProfileWebURLs} {} {allow user profiles web urls} {true false} true
  ;; set this to false to prevent your users to be sent to unknown
  ;; web sites by other users on their profiles
  ; AllowUserProfileWebURLs = true

[XBakes]
  ;# {URL} {} {Set URL for Baked texture service} {}
  ;; Sets the URL for the baked texture ROBUST service.
  ;; Disabled when unset.
  ;; URL = ${Const|PrivURL}:${Const|PrivatePort}

;;
;; Optional module to highlight God names in the viewer.
;; Uncomment and customize appropriately if you want this behavior.
;;
;[GodNames]
;    Enabled = false
;    FullNames = "Test User, Foo Bar"
;    Surnames = "Kryztlsk"

[Experience]
    ;# {Enabled} {} {Use Experience Tools on this region} {true false} false
    ; Enabled = true

[Architecture]
    ;# {Include-Architecture} {} {Choose one of the following architectures} {config-include/Standalone.ini config-include/StandaloneHypergrid.ini config-include/Grid.ini config-include/GridHypergrid.ini} config-include/Standalone.ini
    ;; Uncomment one of the following includes as required.  For instance, to create a standalone OpenSim,
    ;; uncomment Include-Architecture = "config-include/Standalone.ini"
    ;;
    ;; Then you will need to copy and edit the corresponding *Common.example file in config-include/
    ;; that the referenced .ini file goes on to include.
    ;;
    ;; For instance, if you chose "config-include/Standalone.ini" then you will need to copy
    ;; "config-include/StandaloneCommon.ini.example" to "config-include/StandaloneCommon.ini" before
    ;; editing it to set the database and backend services that OpenSim will use.
    ;;
    Include-Architecture = "config-include/Standalone.ini"
    ; Include-Architecture = "config-include/StandaloneHypergrid.ini"
    ; Include-Architecture = "config-include/Grid.ini"
    ; Include-Architecture = "config-include/GridHypergrid.ini"<|MERGE_RESOLUTION|>--- conflicted
+++ resolved
@@ -1073,127 +1073,6 @@
     ; ScriptEnginesPath = "ScriptEngines"
 
 
-<<<<<<< HEAD
-[XEngine]
-    ;# {Enabled} {} {Enable the XEngine scripting engine?} {true false} false
-    ;; Enable this engine in this OpenSim instance
-    ; Enabled = false
-
-    ;; How many threads to keep alive even if nothing is happening
-    ; MinThreads = 2
-
-    ;; How many threads to start at maximum load
-    ; MaxThreads = 100
-
-    ;; Time a thread must be idle (in seconds) before it dies
-    ; IdleTimeout = 60
-
-    ;; llSetTimerEvent minimum value. Default 0.5s, 0.05s whould be more resonable
-    ; MinTimerInterval = 0.5
-
-    ;# {Priority} {Enabled:true} {Priority for script engine threads?} {Lowest BelowNormal Normal AboveNormal Highest} BelowNormal
-    ;; Thread priority ("Lowest", "BelowNormal", "Normal", "AboveNormal",
-    ;; "Highest")
-    ; Priority = "BelowNormal"
-
-    ;; Maximum number of events to queue for a script (excluding timers)
-    ; MaxScriptEventQueue = 300
-
-    ;; Stack size per script engine thread in bytes.
-    ;; If you are experiencing StackOverflowExceptions you may want to increase this (e.g. double it).
-    ;; The trade-off may be increased memory usage by the script engine.
-    ; ThreadStackSize = 262144
-
-    ;; Set this to true to load each script into a separate
-    ;; AppDomain.
-    ;;
-    ;; Setting this to false will load all script assemblies into the
-    ;; current AppDomain, which will significantly improve script loading times.
-    ;; It will also reduce initial per-script memory overhead.
-    ;;
-    ;; However, setting this to false will also prevent script DLLs from being unloaded from memory if the script is deleted.
-    ;; This may cause an OutOfMemory problem over time when avatars with scripted attachments move in and out of the region.
-    ;; at this time some mono versions seem to have problems with the true option
-    ;; so default is now false until a fix is found, to simply life of less technical skilled users.
-    ;; this should only be a issue if regions stay alive for a long time with lots of scripts added or edited.
-    AppDomainLoading = false
-
-    ;; Controls whether scripts are stopped by aborting their threads externally (abort) or by co-operative checks from the compiled script (co-op)
-    ;; co-op will be more stable but this option is currently experimental.
-    ;; If moving from co-op to abort, existing script DLLs will need to be recompiled.
-    ;; This currently can only be done manually, either by setting DeleteScriptsOnStartup = true for one run
-    ;; or by deleting the script DLL* files in bin/ScriptEngines/<region-id>/
-    ;; One can move from co-op back to abort without recompilation, but reverting back to co-op again will need script recompile
-    ;; Current valid values are "abort" and "co-op"
-    ; ScriptStopStrategy = co-op
-
-
-    ;# {DeleteScriptsOnStartup} {} {Delete previously compiled script DLLs on startup?} {true false} true
-    ;; Controls whether previously compiled scripts DLLs are deleted on sim restart. If you set this to false
-    ;; then startup will be considerably faster since scripts won't need to be recompiled. However, then it becomes your responsibility to delete the
-    ;; compiled scripts if you're recompiling OpenSim from source code and internal interfaces used
-    ;; by scripts have changed.
-    ; DeleteScriptsOnStartup = true
-
-    ;# {CompactMemOnLoad} {} {compacts memory on each script load at startup?} {true false} false
-    ;; forces calls to memory garbage collector before loading each script DLL during region startup.
-    ;; Peak memory usage is reduced and region starts with a more compacted memory allocation.
-    ;; But this costs a lot of time, so region load will take a lot longer.
-    ;; it is more usefull if there are no previously compiled scripts DLLs (as with DeleteScriptsOnStartup = true)
-    ;CompactMemOnLoad = false
-
-    ;; Compile debug info (line numbers) into the script assemblies
-    ; CompileWithDebugInformation = true
-
-    ; ==== Settings for MOD and OSSL functions have been moved to the [OSSL] section
-
-    ;# {EventLimit} {} {Amount of time a script can spend in an event handler} {} 30
-    ;; Time a script can spend in an event handler before it is interrupted
-    ; EventLimit = 30
-
-    ;# {KillTimedOutScripts} {} {Kill script in case of event time overruns?} {true false} false
-    ;; If a script overruns it's event limit, kill the script?
-    ; KillTimedOutScripts = false
-
-    ;# {ScriptDelayFactor} {} {Multiplier for scripting delays} {} 1.0
-    ;; Sets the multiplier for the scripting delays
-    ; ScriptDelayFactor = 1.0
-
-    ;# {ScriptDistanceLimitFactor} {} {Multiplier for 10.0m distance limits?} {}
-    ;; The factor the 10 m distances limits are multiplied by
-    ; ScriptDistanceLimitFactor = 1.0
-
-    ;# {NotecardLineReadCharsMax} {} {Maximum length of notecard line?} {} 255
-    ;; Maximum length of notecard line read
-    ;; Increasing this to large values potentially opens
-    ;; up the system to malicious scripters
-    ; NotecardLineReadCharsMax = 255
-
-    ;# {SensorMaxRange} {} {Sensor range} {} 96.0
-    ;; Sensor settings
-    ; SensorMaxRange = 96.0
-    ;# {SensorMaxResults} {} {Max sensor results returned?} {}
-    ; SensorMaxResults = 16
-
-    ; llGetWallclock returns a float that is the time in seconds since midnight Pacific time (PST/PDT), truncated to whole seconds.
-    ; How you specify that time zone varies based on system type (Linux, Windows or Mac).  If this value is not set (the default)
-    ; we will return whatever the system time is.   You can define the timezone id for PST if you prefer that behaviour.
-    ; Normal default for Linux is "America/Los_Angeles" from the ICU database and for Windows is: "Pacific Standard Time"
-    ; GetWallclockTimeZone = "America/Los_Angeles"
-
-    ;# {DisableUndergroundMovement} {} {Disable underground movement of prims} {true false} true
-    ;; Disable underground movement of prims (default true); set to
-    ;; false to allow script controlled underground positioning of
-    ;; prims
-    ; DisableUndergroundMovement = true
-
-    ;# {ScriptEnginesPath} {} {Path to script assemblies} {} ScriptEngines
-    ;; Path to script engine assemblies
-    ;; Default is ./bin/ScriptEngines
-    ; ScriptEnginesPath = "ScriptEngines"
-
-=======
->>>>>>> ad7cc123
 [OSSL]
     ;# {Include-osslDefaultEnable} {} {Include file for enabling and permissions for OSSL functions} {}
     ;; If this INI file is not included, the OSSL functions are disabled.
