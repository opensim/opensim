;; This is the main configuration file for OpenSimulator.
;; If it's named OpenSim.ini then it will be loaded by OpenSimulator.
;; If it's named OpenSim.ini.example then you will need to copy it to 
;; OpenSim.ini first (if that file does not already exist)
;;
;; Once you have copied OpenSim.ini.example to OpenSim.ini you will at least
;; need to set the constants in the [Const] section and pick an architecture
;; in the [Architecture] section at the end of this file. The architecture
;; will require a suitable .ini file in the config-include directory, either
;; StandaloneCommon.ini or GridCommon.ini which you can copy and modify from the
;; available .example files.
;;
;; The settings in this file are in the form "<key> = <value>".  For example, 
;; save_crashes = false in the [Startup] section below.
;;
;; All settings are initially commented out and the default value used, as 
;; found in OpenSimDefaults.ini.  To change a setting, first uncomment it by 
;; deleting the initial semicolon (;) and then change the value.  This will
;; override the value in OpenSimDefaults.ini
;; 
;; If you want to find out what configuration OpenSimulator has finished with
;; once all the configuration files are loaded then type "config show" on the
;; region console command line.
;;
;; 
;; NOTES FOR DEVELOPERS REGARDING THE FORMAT OF THIS FILE
;;
;; All leading white space is ignored, but preserved.
;;
;; Double semicolons denote a text comment
;;
;; ;# denotes a configuration directive description
;;    formatted as:
;;    {option} {depends on} {question to ask} {choices} default value
;;    Any text comments following the declaration, up to the next blank line.
;;    will be copied to the generated file (NOTE: generation is not yet
;;    implemented)
;;
;;    A * in the choices list will allow an empty entry.
;;    An empty question will set the default if the dependencies are
;;    satisfied.
;;
;; ;  denotes a commented out option.
;;    Any options added to OpenSim.ini.example should be initially commented 
;;    out.


[Const]
<<<<<<< HEAD
	; this section defines constants for grid services
	; to simplify other configuration files default settings

	; BaseURL
    ; should be the externally accessible IP/DNS name of grid or standalone
    ; http://externalHostName or https://externalHostName if using ssl 
	; examples: http://mymachine.example.com, https://mymachine.example.com, https://127.0.0.1
	; default: http://127.0.0.1
    ;# {BaseURL} {} {BaseURL} {"http://example.com" "http://127.0.0.1"} ""
    BaseURL = http://127.0.0.1
=======
    ; For a grid these will usually be the externally accessible IP/DNS
    ; name and use default public port 8002 and default private port 8003
    ; For a standalone this will usually be the externally accessible IP/DNS
    ; name and use default public port 9000. The private port is not used
    ; in the configuration for a standalone.

    ;# {BaseHostname} {} {BaseHostname} {"example.com" "127.0.0.1"} "127.0.0.1"
    BaseHostname = "127.0.0.1"
    
    ;# {BaseURL} {} {BaseURL} {"http://${Const|BaseHostname}} "http://${Const|BaseHostname}"
    BaseURL = http://${Const|BaseHostname}
>>>>>>> 02b43f06
    
	; default public port
	; usually 8002 for grids.
	; on standalones it needs to match http_listener_port or http_listener_sslport if using ssl
	; in [Network] section below (defaults 9000 or 9001 if using ssl)
    ;# {PublicPort} {} {PublicPort} {8002 9000 9001} "8002"
    PublicPort = "8002"

	;grid default private port 8003, not used in standalone
    ;# {PrivatePort} {} {PrivatePort} {8003} "8003"
    ; port to access private grid services.
    ; grids that run all their regions should deny access to this port
    ; from outside their networks, using firewalls
    PrivatePort = "8003"

[Startup]
    ;# {ConsolePrompt} {} {ConsolePrompt} {} "Region (\R) "
    ;; Console prompt
    ;; Certain special characters can be used to customize the prompt
    ;; Currently, these are
    ;; \R - substitute region name
    ;; \\ - substitute \
    ; ConsolePrompt = "Region (\R) "

    ;# {ConsoleHistoryFileEnabled} {} {Save console commands to a history file?} {true false} true
    ;; Console commands can be saved to a file, so the command history persists after a restart. (default is false)
    ; ConsoleHistoryFileEnabled = true

    ;# {ConsoleHistoryFile} {} {Filename in which to save history} {} OpenSimConsoleHistory.txt
    ;; The history file can be just a filename (relative to OpenSim's bin/ directory
    ;; or it can be a full path to somewhere else. (default is OpenSimConsoleHistory.txt in bin/)
    ; ConsoleHistoryFile = "OpenSimConsoleHistory.txt"

    ;# {ConsoleHistoryFileLines} {} {How many lines of history to save?} {} 100
    ;; How many lines of command history should we keep? (default is 100)
    ; ConsoleHistoryFileLines = 100

    ;# {save_crashes} {} {Save crashes to disk?} {true false} false
    ;; Set this to true if you want to log crashes to disk
    ;; this can be useful when submitting bug reports.
    ;; However, this will only log crashes within OpenSimulator that cause the
    ;; entire program to exit
    ;; It will not log crashes caused by virtual machine failures, which
    ;; includes mono and ODE failures.
    ;; You will need to capture these native stack traces by recording the
    ;; session log itself.
    ; save_crashes = false

    ;# {crash_dir} {save_crashes:true} {Directory to save crashes to?} {} crashes
    ;; Directory to save crashes to if above is enabled
    ;; (default is /opensimdir/crashes/*.txt or C:\opensim\crashes\*.txt)
    ; crash_dir = "crashes"

    ;# {PIDFile} {} {Path to PID file?} {}
    ;; Place to create a PID file
    ; PIDFile = "/tmp/OpenSim.exe.pid"

    ;# {RegistryLocation} {} {Addins Registry Location} {}
    ; Set path to directory for addin registry if you want addins outside of bin.  
    ; Information about the registered repositories and installed plugins will 
    ; be stored here. The OpenSim.exe process must have R/W access to the location.
    ; RegistryLocation = "."

    ;# {ConfigDirectory} {} {Set path to directory for modular ini files} {}
    ; Used by region module addins. You can set this to outside bin, so that addin
    ; configurations will survive updates. The OpenSim.exe process must have R/W access 
    ; to the location.
    ; ConfigDirectory = "."

    ;# {region_info_source} {} {Where to load region from?} {filesystem web} filesystem
    ;; Determine where OpenSimulator looks for the files which tell it
    ;; which regions to server
    ;; Default is "filesystem"
    ; region_info_source = "filesystem"
    ; region_info_source = "web"
    
    ;# {regionload_regionsdir} {region_info_source} {Location of file?} {} Regions
    ;; Determines where the region XML files are stored if you are loading
    ;; these from the filesystem.
    ;; Defaults to bin/Regions in your OpenSimulator installation directory
    ; regionload_regionsdir="C:\somewhere\xmlfiles\"

    ;# {regionload_webserver_url} {region_info_source} {URL to load region from?} {}
    ;; Determines the page from which regions xml is retrieved if you are
    ;; loading these from the web.
    ;; The XML here has the same format as it does on the filesystem
    ;; (including the <Root> tag), except that everything is also enclosed
    ;; in a <Regions> tag.
    ; regionload_webserver_url = "http://example.com/regions.xml";

    ;# {allow_regionless} {} {Allow simulator to start up with no regions configured.} {true false} false
    ;; Allow the simulator to start up if there are no region configuration available
    ;; from the selected region_info_source.
    ; allow_regionless = false

    ;# {NonPhysicalPrimMin} {} {Minimum size of nonphysical prims?} {} 0.001
    ;; Minimum size for non-physical prims.  Affects resizing of existing 
    ;; prims.  This can be overridden in the region config file (as 
    ;; NonPhysicalPrimMin!).
    ; NonPhysicalPrimMin = 0.001

    ;# {NonPhysicalPrimMax} {} {Maximum size of nonphysical prims?} {} 256
    ;; Maximum size for non-physical prims.  Affects resizing of existing
    ;; prims. This can be overridden in the region config file (as 
    ;; NonPhysicalPrimMax!).
    ; NonPhysicalPrimMax = 256

    ;# {PhysicalPrimMin} {} {Minimum size of physical prims?} {} 0.01
    ;; Minimum size where a prim can be physical.  Affects resizing of
    ;; existing prims.  This can be overridden in the region config file.
    ; PhysicalPrimMin = 0.01

    ;# {PhysicalPrimMax} {} {Maximum size of physical prims?} {} 64
    ;; Maximum size where a prim can be physical.  Affects resizing of
    ;; existing prims.  This can be overridden in the region config file.
    ; PhysicalPrimMax = 64

    ;# {ClampPrimSize} {} {Clamp viewer rezzed prims to max sizes?} {true false} false
    ;; If a viewer attempts to rez a prim larger than the non-physical or
    ;; physical prim max, clamp the dimensions to the appropriate maximum
    ;; This can be overridden in the region config file.
    ; ClampPrimSize = false

    ;# {LinksetPrims} {} {Max prims an object will hold?} {} 0
    ;; Maximum number of prims allowable in a linkset. Affects creating new
    ;; linksets. Ignored if less than or equal to zero.
    ;; This can be overridden in the region config file.
    ; LinksetPrims = 0

    ;# {AllowScriptCrossing} {} {Allow scripts to cross into this region} {true false} true
    ;; Allow scripts to keep running when they cross region boundaries, rather
    ;; than being restarted.  State is reloaded on the destination region.
    ;; This only applies when crossing to a region running in a different
    ;; simulator.  
    ;; For crossings where the regions are on the same simulator the script is
    ;; always kept running.
    ; AllowScriptCrossing = true

    ;# {TrustBinaries} {AllowScriptCrossing:true} {Accept compiled binary script code? (DANGEROUS!)} {true false} false
    ;; Allow compiled script binary code to cross region boundaries.
    ;; If you set this to "true", any region that can teleport to you can
    ;; inject ARBITRARY BINARY CODE into your system. Use at your own risk.
    ;; YOU HAVE BEEN WARNED!!!
    ; TrustBinaries = false

    ;# {InworldRestartShutsDown} {} {Shutdown instance on region restart?} {true false} false
    ;; If you have only one region in an instance, or to avoid the many bugs
    ;; that you can trigger in modules by restarting a region, set this to
    ;; true to make the entire instance exit instead of restarting the region.
    ;; This is meant to be used on systems where some external system like
    ;; Monit will restart any instance that exits, thereby making the shutdown
    ;; into a restart.
    ; InworldRestartShutsDown = false

    ;; Persistence of changed objects happens during regular sweeps. The
    ;; following control that behaviour to prevent frequently changing objects
    ;; from heavily loading the region data store.
    ;; If both of these values are set to zero then persistence of all changed
    ;; objects will happen on every sweep.

    ;# {MinimumTimeBeforePersistenceConsidered} {} {Time before un-changed object may be persisted} {} 60
    ;; Objects will be considered for persistance in the next sweep when they
    ;; have not changed for this number of seconds.
    ; MinimumTimeBeforePersistenceConsidered = 60

    ;# {MaximumTimeBeforePersistenceConsidered} {} {Time before changed objects may be persisted?} {} 600
    ;; Objects will always be considered for persistance in the next sweep
    ;; if the first change occurred this number of seconds ago.
    ; MaximumTimeBeforePersistenceConsidered = 600

    ;# {physical_prim} {} {Allow prims to be physical?} {true false} true
    ;; if you would like to allow prims to be physical and move by physics
    ;; with the physical checkbox in the client set this to true.
    ; physical_prim = true

    ;; Select a mesher here.
    ;;
    ;; Meshmerizer properly handles complex prims by using triangle meshes.
    ;; Note that only the ODE physics engine currently deals with meshed
    ;; prims in a satisfactory way.

    ;# {meshing} {} {Select mesher} {Meshmerizer ZeroMesher} Meshmerizer
    ;; ZeroMesher is faster but leaves the physics engine to model the mesh
    ;; using the basic shapes that it supports.
    ;; Usually this is only a box.
    ;; Default is Meshmerizer
    ; meshing = Meshmerizer
    ; meshing = ZeroMesher
	;; select ubODEMeshmerizer only with ubOde physics engine
    ; meshing = ubODEMeshmerizer
	
    ;; Choose one of the physics engines below
    ;# {physics} {} {Select physics engine} {OpenDynamicsEngine BulletSim basicphysics POS} BulletSim
    ;; BulletSim is the default physics engine.  It provides the best performance and most functionality.
    ;; BulletSim supports varregions.
    ;; OpenDynamicsEngine was the previous default physics engine in OpenSimulator 0.7.6.1 and before.  
    ;; It continues to provide a workable physics implementation.  It does not currently support varregions.
    ;; basicphysics effectively does not model physics at all, making all objects phantom.   
    ;; Default is BulletSim
    ; physics = OpenDynamicsEngine
    ; physics = BulletSim
    ; physics = basicphysics
    ; physics = POS
	;; alternative OpenDynamicsEngine engine. ubODEMeshmerizer meshing above MUST be selected also
	; physics = ubODE

    ;# {DefaultScriptEngine} {} {Default script engine} {XEngine} XEngine
    ;; Default script engine to use. Currently, we only have XEngine
    ; DefaultScriptEngine = "XEngine"

    ;# {HttpProxy} {} {Proxy URL for llHTTPRequest and dynamic texture loading} {} http://proxy.com:8080
    ;; Http proxy setting for llHTTPRequest and dynamic texture loading, if
    ;; required
    ; HttpProxy = "http://proxy.com:8080"

    ;# {HttpProxyExceptions} {HttpProxy} {Set of regular expressions defining URL that should not be proxied} {}
    ;; If you're using HttpProxy, then you can set HttpProxyExceptions to a
    ;; list of regular expressions for URLs that you don't want to go through
    ;; the proxy.
    ;; For example, servers inside your firewall.
    ;; Separate patterns with a ';'
    ; HttpProxyExceptions = ".mydomain.com;localhost"

    ;# {emailmodule} {} {Provide llEmail and llGetNextEmail functionality? (requires SMTP server)} {true false} false
    ;; The email module requires some configuration. It needs an SMTP
    ;; server to send mail through.
    ; emailmodule = DefaultEmailModule

    ;# {SpawnPointRouting} {} {Set routing method for Telehub Spawnpoints} {closest random sequence} closest
    ;; SpawnPointRouting adjusts the landing for incoming avatars.
    ;; "closest" will place the avatar at the SpawnPoint located in the closest
    ;; available spot to the destination (typically map click/landmark).
    ;; "random" will place the avatar on a randomly selected spawnpoint;
    ;; "sequence" will place the avatar on the next sequential SpawnPoint
    ; SpawnPointRouting = closest

    ;# {TelehubAllowLandmark} {} {Allow users with landmarks to override telehub routing} {true false} false
    ;; TelehubAllowLandmark allows users with landmarks to override telehub
    ;; routing and land at the landmark coordinates when set to true
    ;; default is false
    ; TelehubAllowLandmark = false

    
    ;; SSL certificate validation options
    ;; you can allow selfsigned certificates or no official CA with next option set to true
    ;# {NoVerifyCertChain} {} {do not verify SSL Cert Chain} {true false} true
    ; NoVerifyCertChain = true

    ;; you can also bypass the hostname or domain verification
    ;# {NoVerifyCertHostname} {} {do not verify SSL Cert name versus peer name} {true false} true
    ; NoVerifyCertHostname = true
    ;; having both options true does provide encryption but with low security
    ;; set both true if you don't care to use SSL, they are needed to contact regions or grids that do use it.
    
[AccessControl]
    ;# {AllowedClients} {} {Bar (|) separated list of allowed clients} {}
    ;; Bar (|) separated list of viewers which may gain access to the regions.
    ;; One can use a substring of the viewer name to enable only certain
    ;; versions
    ;; Example: Agent uses the viewer "Imprudence 1.3.2.0"
    ;; - "Imprudence" has access
    ;; - "Imprudence 1.3" has access
    ;; - "Imprudence 1.3.1" has no access
    ; AllowedClients = ""

    ;# {DeniedClients} {} {Bar (|) separated list of denied clients} {}
    ;; Bar (|) separated list of viewers which may not gain access to the regions.
    ;; One can use a Substring of the viewer name to disable only certain
    ;; versions
    ;; Example: Agent uses the viewer "Imprudence 1.3.2.0"
    ;; - "Imprudence" has no access
    ;; - "Imprudence 1.3" has no access
    ;; - "Imprudence 1.3.1" has access
	;;
    ; DeniedClients = ""


[Map]
    ;# {GenerateMaptiles} {} {Generate map tiles?} {true false} true
    ;; Map tile options.  
    ;; If true, then maptiles are generated using the MapImageModule below.
    ;; If false then the texture referenced by MaptileStaticUUID is used instead, which can also be overridden
    ;; in individual region config file(s).  If you do not want to upload map tiles at all, then you will need 
    ;; both to set this to false and comment out the [Modules] MapImageServiceModule setting in config-include/
    ; GenerateMaptiles = true

    ;# {MapImageModule} {} {The map image module to use} {MapImageModule Warp3DImageModule} MapImageModule
    ;; The module to use in order to generate map images.
    ;; MapImageModule is the default.  Warp3DImageModule is an alternative experimental module that can 
    ;; generate better images.
    ;MapImageModule = "MapImageModule"

    ;# {MaptileRefresh} {GenerateMaptiles} {Maptile refresh period?} {} 0
    ;; If desired, a running region can update the map tiles periodically
    ;; to reflect building activity. This names no sense of you don't have
    ;; prims on maptiles. Value is in seconds.
    ; MaptileRefresh = 0

    ;# {MaptileStaticUUID} {} {Asset ID for static map texture} {} 00000000-0000-0000-0000-000000000000
    ;; If not generating maptiles, use this static texture asset ID
    ;; This may be overridden on a per region basis in Regions.ini
    ; MaptileStaticUUID = "00000000-0000-0000-0000-000000000000"

    ;# {TextureOnMapTile} {} {Use terrain textures for map tiles?} {true false} true
    ;; Use terrain texture for maptiles if true, use shaded green if false
    ; TextureOnMapTile = true

    ;# {DrawPrimOnMapTile} {} {Draw prim shapes on map tiles?} {true false} false
    ;; Draw objects on maptile.  This step might take a long time if you've
    ;; got a large number of objects, so you can turn it off here if you'd like.
    ; DrawPrimOnMapTile = true

    ;# {TexturePrims} {} {Texture prims on map tiles?} {true false} true
    ;; Texture the faces of the prims that are rendered on the map tiles.
    ; TexturePrims = true

    ;# {TexturePrimSize} {} {Size of prims to texture faces?} {} 48
    ;; Only texture prims that have a diagonal size greater than this number
    ; TexturePrimSize = 48

    ;# {RenderMeshes} {} {Render meshes and sculpties on map tiles?} {true false} false
    ;; Attempt to render meshes and sculpties on the map
    ; RenderMeshes = false;


[Permissions]
    ;# {permissionmodules} {} {Permission modules to use (may specify multiple modules, separated by comma} {} DefaultPermissionsModule
    ;; Permission modules to use, separated by comma.
    ;; Possible modules are DefaultPermissionsModule, PrimLimitsModule
    ; permissionmodules = DefaultPermissionsModule

    ;# {serverside_object_permissions} {permissionmodules:DefaultPermissionsModule} {Activate permission handling by the sim?} {true false} true
    ;; These are the parameters for the default permissions module
    ;;
    ;; If set to false, then, in theory, the server never carries out
    ;; permission checks (allowing anybody to copy
    ;; any item, etc.  This may not yet be implemented uniformally.
    ;; If set to true, then all permissions checks are carried out
    ; serverside_object_permissions = true

    ;# {allow_grid_gods} {} {Allow grid gods?} {true false} false
    ;; This allows users with a UserLevel of 200 or more to assume god
    ;; powers in the regions in this simulator.
    ; allow_grid_gods = false

    ;; This allows some control over permissions
    ;; please note that this still doesn't duplicate SL, and is not intended to
    ;# {region_owner_is_god} {} {Allow region owner gods} {true false} true
    ;; Allow region owners to assume god powers in their regions
    ; region_owner_is_god = true

    ;# {region_manager_is_god} {} {Allow region manager gods} {true false} false
    ;; Allow region managers to assume god powers in regions they manage
    ; region_manager_is_god = false

    ;# {simple_build_permissions} {} {Allow building in parcel by access list (no groups)} {true false} false
    ;; More control over permissions
    ;; This is definitely not SL!
    ;; Provides a simple control for land owners to give build rights to
    ;; specific avatars in publicly accessible parcels that disallow object
    ;; creation in general. 
    ;; Owners specific avatars by adding them to the Access List of the parcel
    ;; without having to use the Groups feature
    ; simple_build_permissions = false


[Estates]
    ; If these values are commented out then the user will be asked for estate details when required (this is the normal case).
    ; If these values are uncommented then they will be used to create a default estate as necessary.
    ; New regions will be automatically assigned to that default estate.

    ;# {DefaultEstateName} {} {Default name for estate?} {} My Estate
    ;; Name for the default estate
    ; DefaultEstateName = My Estate

    ;# {DefaultEstateOwnerName} {} {Default estate owner name?} {} FirstName LastName
    ;; Name for default estate owner
    ; DefaultEstateOwnerName = FirstName LastName


    ; ** Standalone Estate Settings **
    ; The following parameters will only be used on a standalone system to 
    ; create an estate owner that does not already exist

    ;# {DefaultEstateOwnerUUID} {} {Default estate owner UUID?} {} 00000000-0000-0000-0000-000000000000
    ;; If DefaultEstateOwnerUUID is left at UUID.Zero (as below) then a random 
    ;; UUID will be assigned. This is normally what you want 
    ; DefaultEstateOwnerUUID = 00000000-0000-0000-0000-000000000000

    ;# {DefaultEstateOwnerEMail} {} {Default estate owner email?} {}
    ;; Email address for the default estate owner
    ; DefaultEstateOwnerEMail = owner@domain.com

    ;# {DefaultEstateOwnerPassword} {} {Default estate owner password} {}
    ;; Password for the default estate owner
    ; DefaultEstateOwnerPassword = password

[SMTP]
    ;; The SMTP server enabled the email module to send email to external
    ;; destinations.

    ;# {enabled} {[Startup]emailmodule:DefaultEmailModule} {Enable SMTP service?} {true false} false
    ;; Enable sending email via SMTP
    ; enabled = false

    ;# {internal_object_host} {[Startup]emailmodule:DefaultEmailModule enabled:true} {Host name to treat as internal (object to object) email?} {} lsl.opensim.local
    ; internal_object_host = lsl.opensim.local

    ;# {host_domain_header_from} {[Startup]emailmodule:DefaultEmailModule enabled:true} {From address to use in the sent email header?} {} 127.0.0.1
    ; host_domain_header_from = "127.0.0.1"

    ;# {email_pause_time} {[Startup]emailmodule:DefaultEmailModule enabled:true} {Period in seconds to delay after an email is sent.} {} 20
    ; email_pause_time = 20

    ;# {email_max_size} {[Startup]emailmodule:DefaultEmailModule enabled:true} {Maximum total size of email in bytes.} {} 4096
    ; email_max_size = 4096

    ;# {SMTP_SERVER_HOSTNAME} {[Startup]emailmodule:DefaultEmailModule enabled:true} {SMTP server name?} {} 127.0.0.1
    ; SMTP_SERVER_HOSTNAME = "127.0.0.1"

    ;# {SMTP_SERVER_PORT} {[Startup]emailmodule:DefaultEmailModule enabled:true} {SMTP server name?} {SMTP server port?} {} 25
    ; SMTP_SERVER_PORT = 25

    ;# {SMTP_SERVER_LOGIN} {[Startup]emailmodule:DefaultEmailModule enabled:true} {SMTP server user name?} {}
    ; SMTP_SERVER_LOGIN = ""

    ;# {SMTP_SERVER_PASSWORD} {[Startup]emailmodule:DefaultEmailModule enabled:true} {SMTP server password} {}
    ; SMTP_SERVER_PASSWORD = ""

[Network]
    ;# {ConsoleUser} {} {User name for console account} {}
    ;; Configure the remote console user here. This will not actually be used
    ;; unless you use -console=rest at startup.
    ; ConsoleUser = "Test"
    ;# {ConsolePass} {} {Password for console account} {}
    ; ConsolePass = "secret"
    ;# {console_port} {} {Port for console connections} {} 0
    ; console_port = 0

    ;# {http_listener_port} {} {TCP Port for this simulator to listen on? (This must be unique to the simulator!)} {} 9000
    ;; Simulator HTTP port. This is not the region port, but the port the
    ;; entire simulator listens on. This port uses the TCP protocol, while
    ;; the region ports use UDP.
    ; http_listener_port = 9000

	; optional main server secure http (ssl)
	; to use ssl you need a ssl certificate in PKCS12 format that validates the ExternalHostnames 
	; or their domains
	; some viewers by default only accept certificates signed by a oficial CA
	; to use others like self signed certificates with those viewers,
	; their debug option NoVerifySSLCert needs to be set true, You need to inform users about this
	; the main unsecure port will still open for some services. this may change in future.
	
	; set http_listener_ssl to enable main server ssl. it will replace unsecure port on most functions
	;# {http_listener_ssl}{} {enable main server ssl port)} {} false
    ;http_listener_ssl = false
	
	; Set port for main SSL connections
	;# {http_listener_sslport}{} {main server ssl port)} {} 9001
    ;http_listener_sslport = 9001 ;
	
	; currently if using ssl, regions ExternalHostName must the the same and equal to http_listener_cn
	; this may be removed in future
	;# {http_listener_cn}{} {main server ssl externalHostName)} {} ""
    ;http_listener_cn = "myRegionsExternalHostName"

	; the path for the certificate path
	;# {http_listener_cert_path}{} {main server ssl certificate file path)} {} ""
    ;http_listener_cert_path = "mycert.p12"
	
	;# {http_listener_cert_pass}{} {main server ssl certificate password)} {} ""
	;http_listener_cert_pass = "mycertpass" ; the cert passwork
	
    ; By default, OpenSimulator does not allow scripts to make HTTP calls to addresses on the simulator's LAN.
    ; See the OutboundDisallowForUserScripts parameter in OpenSimDefaults.ini for more information on this filter.
    ; If you need to allow scripts to make some LAN calls use the OutboundDisallowForUserScriptsExcept parameter below.
    ; We recommend that you do not override OutboundDisallowForUserScripts directly unless you are very sure about what you're doing.
	; this HTTP calls can also use ssl see opensimDefaults.ini
    ;
    ; You can whitelist individual endpoints by IP or FQDN, e.g.
    ;
    ; OutboundDisallowForUserScriptsExcept = 192.168.1.3:8003
    ; 
    ; You can specify multiple addresses by separating them with a bar.  For example,
    ;
    ; OutboundDisallowForUserScriptsExcept = 192.168.1.3:8003|myinternalserver:8000
    ; 
    ; If an address if given without a port number then port 80 is assumed
    ;
    ; You can also specify a network range in CIDR notation to whitelist, e.g.
    ;
    ; OutboundDisallowForUserScriptsExcept = 192.168.1.0/24
    ;
    ; to whitelist all ports on addresses 192.168.1.0 to 192.168.1.255
    ; To specify an individual IP address use the /32 netmask
    ;
    ; OutboundDisallowForUserScriptsExcept = 192.168.1.2/32
    ;
    ; See http://en.wikipedia.org/wiki/Classless_Inter-Domain_Routing#CIDR_notation for more information on CIDR notation

    ;# {HttpBodyMaxLenMAX} {} {Maximum bytes allowed for HTTP_BODY_MAXLENGTH} {} 16384
    ;; By default, llHTTPRequest limits the response body to 2048 bytes.
    ;; This limit can be extended using HTTP_BODY_MAXLENGTH to a maximum
    ;; of HttpBodyMaxLenMAX bytes. 
    ;; Please be aware that the limit can be set to insanely high values,
    ;; effectively removing any limitation. This will expose your sim to a
    ;; known attack. It is not recommended to set this limit higher than
    ;; the highest value that is actually needed by existing applications!
    ;; 16384 is the SL compatible value.
    ; HttpBodyMaxLenMAX=16384

    ;# {ExternalHostNameForLSL} {} {Hostname to use for HTTP-IN URLs. This should be reachable from the internet.} {}
    ;; Hostname to use in llRequestURL/llRequestSecureURL
    ;; if not defined - llRequestURL/llRequestSecureURL are disabled
    ExternalHostNameForLSL = ${Const|BaseHostname}
    
    ;# {shard} {} {Name to use for X-Secondlife-Shard header? (press enter if unsure)} {} OpenSim
    ;; What is reported as the "X-Secondlife-Shard"
    ;; Defaults to the user server url if not set
    ;; The old default is "OpenSim", set here for compatibility
    ;; The below is not commented for compatibility.
    shard = "OpenSim"

    ;# {user_agent} {} {User agent to report to web servers?} {} OpenSim LSL (Mozilla Compatible)
    ;; What is reported as the "User-Agent" when using llHTTPRequest
    ;; Defaults to not sent if not set here. See the notes section in the wiki
    ;; at http://wiki.secondlife.com/wiki/LlHTTPRequest for comments on adding
    ;; " (Mozilla Compatible)" to the text where there are problems with a 
    ;; web server
    ; user_agent = "OpenSim LSL (Mozilla Compatible)"

    ;; The follow 3 variables are for HTTP Basic Authentication for the Robust services.
    ;; Use this if your central services in port 8003 need to be accessible on the Internet
    ;; but you want to protect them from unauthorized access. The username and password
    ;; here need to match the ones in the Robust service configuration.
    ; AuthType = "BasicHttpAuthentication"
    ; HttpAuthUsername = "some_username"
    ; HttpAuthPassword = "some_password"
    ;;
    ;; Any of these 3 variables above can be overriden in any of the service sections.


[XMLRPC]
    ;# {XmlRpcRouterModule} {} {Module used to route incoming llRemoteData calls} {XmlRpcRouterModule XmlRpcGridRouterModule} XmlRpcRouterModule
    ;; If enabled and set to XmlRpcRouterModule, this will post an event, 
    ;; "xmlrpc_uri(string)" to the script concurrently with the first 
    ;; remote_data event. This will contain the fully qualified URI an 
    ;; external site needs to use to send XMLRPC requests to that script
    ;;
    ;; If enabled and set to XmlRpcGridRouterModule, newly created channels
    ;; will be registered with an external service via a configured uri
    ;XmlRpcRouterModule = "XmlRpcRouterModule"

    ;# {XmlRpcPort} {} {Port for incoming llRemoteData xmlrpc calls} {} 20800
    ;XmlRpcPort = 20800

    ;# {XmlRpcHubURI} {XmlRpcRouterModule} {URI for external service used to register xmlrpc channels created in the simulator. This depends on XmlRpcRouterModule being set to XmlRpcGridRouterModule} {} http://example.com
    ;; If XmlRpcRouterModule is set to XmlRpcGridRouterModule, the simulator
    ;; will use this address to register xmlrpc channels on the external
    ;; service 
    ; XmlRpcHubURI = http://example.com


[ClientStack.LindenUDP]
    ;; See OpensSimDefaults.ini for the throttle options. You can copy the
    ;; relevant sections and override them here.
    ;; DO NOT MODIFY OpenSimDefaults.ini, as your changes would be lost
    ;; with the next update!

    ;# {DisableFacelights} {} {Stop facelights from working?} {true false} false
    ;; Quash and remove any light properties from attachments not on the
    ;; hands. This allows flashlights and lanterns to function, but kills
    ;; silly vanity "Facelights" dead. Sorry, head mounted miner's lamps
    ;; will also be affected.
    ;; This is especially important in artistic builds that depend on lights
    ;; on the build for their appearance, since facelights will cause the
    ;; building's lights to possibly not be rendered.
    ; DisableFacelights = "false"


[ClientStack.LindenCaps]
    ;; For the long list of capabilities, see OpenSimDefaults.ini
    ;; Here are the few ones you may want to change. Possible values
    ;; are:
    ;;   "" -- empty, capability disabled
    ;;   "localhost" -- capability enabled and served by the simulator
    ;;   "<url>" -- capability enabled and served by some other server
    ;;
    ; These are enabled by default to localhost. Change if you see fit.
    Cap_GetTexture = "localhost"
    Cap_GetMesh = "localhost"
    Cap_AvatarPickerSearch = "localhost"
    Cap_GetDisplayNames = "localhost"


[SimulatorFeatures]

    ;# {SearchServerURI} {} {URL of the search server} {}
    ;; Optional. If given this serves the same purpose as the grid wide
    ;; [LoginServices] SearchURL setting and will override that where
    ;; supported by viewers.
    ;SearchServerURI = "http://127.0.0.1:9000/"

    ;# {DestinationGuideURI} {} {URL of the destination guide} {}
    ;; Optional. If given this serves the same purpose as the grid wide
    ;; [LoginServices] DestinationGuide setting and will override that where
    ;; supported by viewers.
    ;DestinationGuideURI = "http://127.0.0.1:9000/guide"


[Chat]
    ;# {whisper_distance} {} {Distance at which a whisper is heard, in meters?} {} 10
    ;; Distance in meters that whispers should travel.
    ; whisper_distance = 10

    ;# {say_distance} {} {Distance at which normal chat is heard, in meters?} {} 20
    ;; Distance in meters that ordinary chat should travel.
    ; say_distance = 20

    ;# {shout_distance} {} {Distance at which a shout is heard, in meters?} {} 100
    ;; Distance in meters that shouts should travel.
    ; shout_distance = 100


[EntityTransfer]
    ;# {DisableInterRegionTeleportCancellation} {} {Determine whether the cancel button is shown at all during teleports.} {false true} false
    ;; This option exists because cancelling at certain points can result in an unuseable session (frozen avatar, etc.)
    ;; Disabling cancellation can be okay in small closed grids where all teleports are highly likely to suceed.
    ;DisableInterRegionTeleportCancellation = false

    ;# {LandingPointBehavior} {} {How to honor landing points and telehubs for gods.} {LandingPointBehavior_OS LandingPointBehavior_SL} LandingPointBehavior_OS
	;; This option exists to control the behavior of teleporting gods into places that have landing points
	;; and telehubs. Historically, there has been a difference: OpenSim (OS) has honored landing points and telehubs even for
	;; avatars with god permissions; SL lets gods land wherever they want.
	;LandingPointBehavior = LandingPointBehavior_OS

[Messaging]
    ;# {OfflineMessageModule} {} {Module to use for offline message storage} {OfflineMessageModule "Offline Message Module V2" *}
    ;; Module to handle offline messaging. The core module requires an external
    ;; web service to do this. See OpenSim wiki.
    ; OfflineMessageModule = OfflineMessageModule
    ;; Or, alternatively, use this one, which works for both standalones and grids
    ; OfflineMessageModule = "Offline Message Module V2"

    ;# {OfflineMessageURL} {OfflineMessageModule:OfflineMessageModule Offline Message Module V2:Offline Message Module V2} {URL of offline messaging service} {}
    ;; URL of web service for offline message storage. Leave it commented if your service is local to the sim.
    ; OfflineMessageURL = ${Const|BaseURL}/Offline.php
    ; OfflineMessageURL = ${Const|BaseURL}:${Const|PrivatePort}

    ;# {StorageProvider} {Offline Message Module V2:Offline Message Module V2} {DLL that provides the storage interface} {OpenSim.Data.MySQL.dll}
    ;; For standalones, this is the storage dll.
    ; StorageProvider = OpenSim.Data.MySQL.dll

    ;# {MuteListModule} {OfflineMessageModule:OfflineMessageModule} {} {} MuteListModule
    ;; Mute list handler (not yet implemented). MUST BE SET to allow offline
    ;; messages to work
    ; MuteListModule = MuteListModule

    ;# {MuteListURL} {OfflineMessageModule:OfflineMessageModule} {} {} http://yourserver/Mute.php
    ;; URL of the web service that serves mute lists. Not currently used, but
    ;; must be set to allow offline messaging to work.
    ; MuteListURL = http://yourserver/Mute.php

    ;; Control whether group invites and notices are stored for offline users.
    ;; Default is true.
    ;; This applies to both core groups module.
    ; ForwardOfflineGroupMessages = true


[BulletSim]
    ;# {AvatarToAvatarCollisionsByDefault} {[Startup]physics:BulletSim} {Should avatars collide with each other?} {true false} true
    AvatarToAvatarCollisionsByDefault = true


[ODEPhysicsSettings]
    ;# {mesh_sculpted_prim} {[Startup]physics:OpenDynamicsEngine} {Mesh sculpties so they collide as they look?} {true false} true
    ;; Do we want to mesh sculpted prim to collide like they look?
    ;; If you are seeing sculpt texture decode problems 
    ;; (messages such as "Decoded image with unhandled number of components: 0 shortly followed by a physcs exception")
    ;; then you might want to try setting this to false.
    ; mesh_sculpted_prim = true

[RemoteAdmin]
    ;; This is the remote admin module, which uses XMLRPC requests to
    ;; manage regions from a web interface.

    ;# {enabled} {} {Enable the remote admin interface?} {true false} false
    ; enabled = false

    ;# {port} {enabled:true} {Port to use for the remote admin interface? (0 = default)} {} 0
    ;; Set this to a nonzero value to have remote admin use a different port
    ; port = 0

    ;# {access_password} {enabled:true} {Password for the remote admin interface} {}
    ;; This password is required to make any XMLRPC call (should be set as
    ;; the "password" parameter)
    ; access_password = ""

    ;# {access_ip_addresses} {enabled:true} {List the IP addresses allowed to call RemoteAdmin?} {}
    ;; List the IP addresses allowed to call RemoteAdmin
    ;; If access_ip_addresses isn't set, then all IP addresses can access RemoteAdmin.
    ;; access_ip_addresses = 0.0.0.0, 0.0.0.0 ...
    ; access_ip_addresses =

    ;# {create_region_enable_voice} {enabled:true} {Enable voice for newly created regions?} {true false} false
    ;; set this variable to true if you want the create_region XmlRpc
    ;; call to unconditionally enable voice on all parcels for a newly
    ;; created region
    ; create_region_enable_voice = false

    ;# {create_region_public} {enabled:true} {Make newly created regions public?} {true false} false
    ;; set this variable to false if you want the create_region XmlRpc
    ;; call to create all regions as private per default (can be
    ;; overridden in the XmlRpc call)
    ; create_region_public = false

    ;# {enabled_methods} {enabled:true} {List of methods to allow, separated by |} {} all
    ;; enable only those methods you deem to be appropriate using a | delimited
    ;; whitelist.
    ;; For example:
    ;; enabled_methods = admin_broadcast|admin_save_oar|admin_save_xml
    ;; if this parameter is not specified but enabled = true, all methods
    ;; will be available
    ; enabled_methods = all

    ;; specify the default appearance for an avatar created through the remote
    ;; admin interface
    ;; This will only take effect is the file specified by the
    ;; default_appearance setting below exists
    ; default_male = Default Male
    ; default_female = Default Female

    ;; Update appearance copies inventory items and wearables of default
    ;; avatars. if this value is false, just worn assets are copied to the
    ;; Clothes folder; if true, all Clothes and Bodyparts subfolders are copied.
    ;; The receiver will wear the same items the default avatar did wear.
    ; copy_folders = false

    ;; Path to default appearance XML file that specifies the look of the
    ;; default avatars
    ; default_appearance = default_appearance.xml


[Wind]
    ;# {enabled} {} {Enable wind module?} {true false} true
    ;; Enables the wind module.
    ; enabled = true

    ;# {wind_update_rate} {enabled:true} {Wind update rate in frames?} {} 150
    ;; How often should wind be updated, as a function of world frames.
    ;; Approximately 50 frames a second
    ; wind_update_rate = 150

    ;; The Default Wind Plugin to load
    ; wind_plugin = SimpleRandomWind

    ;; These settings are specific to the ConfigurableWind plugin
    ;; To use ConfigurableWind as the default, simply change wind_plugin
    ;; to ConfigurableWind and uncomment the following.
    ; avg_strength = 5.0
    ; avg_direction = 0.0
    ; var_strength = 5.0
    ; var_direction = 30.0
    ; rate_change = 1.0

    ;# {strength} {enabled:true wind_plugin:SimpleRandomWind} {Wind strength?} {} 1.0
    ;; This setting is specific to the SimpleRandomWind plugin
    ;; Adjusts wind strength. 0.0 = no wind, 1.0 = normal wind.
    ; strength = 1.0


[LightShare]
    ;# {enable_windlight} {} {Enable LightShare technology?} {true false} false
    ;; This enables the transmission of Windlight scenes to supporting clients,
    ;; such as the Meta7 viewer.
    ;; It has no ill effect on viewers which do not support server-side
    ;; windlight settings.
    ; enable_windlight = false


[Materials]
    ;# {enable_materials} {} {Enable Materials support?} {true false} true
    ;; This enables the use of Materials.
    ; enable_materials = true
    ; MaxMaterialsPerTransaction = 50

[DataSnapshot]
    ;# {index_sims} {} {Enable data snapshotting (search)?} {true false} false
    ;; The following set of configs pertains to search.
    ;; Set index_sims to true to enable search engines to index your
    ;; searchable data.
    ;; If false, no data will be exposed, DataSnapshot module will be off,
    ;; and you can ignore the rest of these search-related configs.
    ; index_sims = false

    ;# {data_exposure} {index_sims:true} {How much data should be exposed?} {minimum all} minimum
    ;; The variable data_exposure controls what the regions expose:
    ;;    minimum: exposes only things explicitly marked for search
    ;;    all: exposes everything
    ; data_exposure = minimum

    ;# {gridname} {index_sims:true} {Enter the name fo your grid} {} OSGrid
    ;; If search is on, change this to your grid name; will be ignored for
    ;; standalones
    ; gridname = "OSGrid"

    ;# {default_snapshot_period} {index_sims:true} {Period between data snapshots?} {} 1200
    ;; Period between data snapshots, in seconds. 20 minutes, for starters,
    ;; so that you see the initial changes fast.
    ;; Later, you may want to increase this to 3600 (1 hour) or more
    ; default_snapshot_period = 1200

    ;; This will be created in bin, if it doesn't exist already. It will hold
    ;; the data snapshots.
    ; snapshot_cache_directory = "DataSnapshot"

    ;; [Supported, but obsolete]
    ;# {data_services} {index_sims:true} {Data service URLs to register with?} {} http://metaverseink.com/cgi-bin/register.py
    ; This semicolon-separated string serves to notify specific data services
    ; about the existence of this sim. Uncomment if you want to index your
    ; data with this and/or other search providers.
    ; data_services="http://metaverseink.com/cgi-bin/register.py"

    ;; New way of specifying data services, one per service
    ;DATA_SRV_MISearch = "http://metaverseink.com/cgi-bin/register.py"

[Economy]
    ;# {SellEnabled} {} {Enable selling for 0?} {true false} true
    ; The default economy module only implements just enough to allow free actions (transfer of objects, etc).
    ; There is no intention to implement anything further in core OpenSimulator.
    ; This functionality has to be provided by third party modules.

    ;; Enables selling things for $0.  Default is true.
    ; SellEnabled = true

    ;# {PriceUpload} {} {Price for uploading?} {} 0
    ;; Money Unit fee to upload textures, animations etc.  Default is 0.
    ; PriceUpload = 0

    ;# {PriceGroupCreate} {} {Fee for group creation} {} 0
    ;; Money Unit fee to create groups.  Default is 0.
    ; PriceGroupCreate = 0


[XEngine]
    ;# {Enabled} {} {Enable the XEngine scripting engine?} {true false} true
    ;; Enable this engine in this OpenSim instance
    ; Enabled = true

    ;; How many threads to keep alive even if nothing is happening
    ; MinThreads = 2

    ;; How many threads to start at maximum load
    ; MaxThreads = 100

    ;; Time a thread must be idle (in seconds) before it dies
    ; IdleTimeout = 60

	;; llSetTimerEvent minimum value. Default 0.5s, 0.05s whould be more resonable
	; MinTimerInterval = 0.5
	
    ;# {Priority} {Enabled:true} {Priority for script engine threads?} {Lowest BelowNormal Normal AboveNormal Highest} BelowNormal
    ;; Thread priority ("Lowest", "BelowNormal", "Normal", "AboveNormal",
    ;; "Highest")
    ; Priority = "BelowNormal"

    ;; Maximum number of events to queue for a script (excluding timers)
    ; MaxScriptEventQueue = 300

    ;; Stack size per script engine thread in bytes.
    ;; If you are experiencing StackOverflowExceptions you may want to increase this (e.g. double it).
    ;; The trade-off may be increased memory usage by the script engine.
    ; ThreadStackSize = 262144

    ;; Set this to true to load each script into a separate
    ;; AppDomain. 
    ;;
    ;; Setting this to false will load all script assemblies into the
    ;; current AppDomain, which will significantly improve script loading times.
    ;; It will also reduce initial per-script memory overhead.
    ;;
    ;; However, setting this to false will also prevent script DLLs from being unloaded from memory if the script is deleted.
    ;; This may cause an OutOfMemory problem over time when avatars with scripted attachments move in and out of the region.
    ;; at this time some mono versions seem to have problems with the true option
    ;; so default is now false until a fix is found, to simply life of less technical skilled users.
    ;; this should only be a issue if regions stay alive for a long time with lots of scripts added or edited.
    ; AppDomainLoading = false

    ;; Controls whether scripts are stopped by aborting their threads externally (abort) or by co-operative checks from the compiled script (co-op) 
    ;; co-op will be more stable but this option is currently experimental.
    ;; If moving from co-op to abort, existing script DLLs will need to be recompiled.
    ;; This currently can only be done manually, either by setting DeleteScriptsOnStartup = true for one run  
    ;; or by deleting the script DLL* files in bin/ScriptEngines/<region-id>/
    ;; One can move from co-op back to abort without recompilation, but reverting back to co-op again will need script recompile
    ;; Current valid values are "abort" and "co-op"
    ; ScriptStopStrategy = co-op
    

    ;# {DeleteScriptsOnStartup} {} {Delete previously compiled script DLLs on startup?} {true false} true
    ;; Controls whether previously compiled scripts DLLs are deleted on sim restart. If you set this to false
    ;; then startup will be considerably faster since scripts won't need to be recompiled. However, then it becomes your responsibility to delete the
    ;; compiled scripts if you're recompiling OpenSim from source code and internal interfaces used
    ;; by scripts have changed.
    ; DeleteScriptsOnStartup = true

    ;# {CompactMemOnLoad} {} {compacts memory on each script load at startup?} {true false} false
    ;; forces calls to memory garbage collector before loading each script DLL during region startup.
    ;; Peak memory usage is reduced and region starts with a more compacted memory allocation.
    ;; But this costs a lot of time, so region load will take a lot longer.
    ;; it is more usefull if there are no previously compiled scripts DLLs (as with DeleteScriptsOnStartup = true)
    ;CompactMemOnLoad = false
    
    ;# {DefaultCompileLanguage} {Enabled:true} {Default script language?} {lsl vb cs} lsl
    ;; Default language for scripts
    ; DefaultCompileLanguage = "lsl"

    ;# {AllowedCompilers} {Enabled:true} {Languages to allow (comma separated)?} {} lsl
    ;; List of allowed languages (lsl,vb,cs)
    ;; AllowedCompilers=lsl,cs,vb
    ;; *warning*, non lsl languages have access to static methods such as
    ;; System.IO.File.  Enable at your own risk.
    ; AllowedCompilers = "lsl"

    ;; Compile debug info (line numbers) into the script assemblies
    ; CompileWithDebugInformation = true

    ; ==== Settings for MOD and OSSL functions have been moved to the [OSSL] section

    ;# {EventLimit} {} {Amount of time a script can spend in an event handler} {} 30
    ;; Time a script can spend in an event handler before it is interrupted
    ; EventLimit = 30

    ;# {KillTimedOutScripts} {} {Kill script in case of event time overruns?} {true false} false
    ;; If a script overruns it's event limit, kill the script?
    ; KillTimedOutScripts = false

    ;# {ScriptDelayFactor} {} {Multiplier for scripting delays} {} 1.0
    ;; Sets the multiplier for the scripting delays
    ; ScriptDelayFactor = 1.0

    ;# {ScriptDistanceLimitFactor} {} {Multiplier for 10.0m distance limits?} {}
    ;; The factor the 10 m distances limits are multiplied by
    ; ScriptDistanceLimitFactor = 1.0

    ;# {NotecardLineReadCharsMax} {} {Maximum length of notecard line?} {} 255
    ;; Maximum length of notecard line read
    ;; Increasing this to large values potentially opens
    ;; up the system to malicious scripters
    ; NotecardLineReadCharsMax = 255

    ;# {SensorMaxRange} {} {Sensor range} {} 96.0
    ;; Sensor settings
    ; SensorMaxRange = 96.0
    ;# {SensorMaxResults} {} {Max sensor results returned?} {}
    ; SensorMaxResults = 16

    ;# {DisableUndergroundMovement} {} {Disable underground movement of prims} {true false} true
    ;; Disable underground movement of prims (default true); set to
    ;; false to allow script controlled underground positioning of
    ;; prims
    ; DisableUndergroundMovement = true

    ;# {ScriptEnginesPath} {} {Path to script assemblies} {} ScriptEngines
    ;; Path to script engine assemblies
    ;; Default is ./bin/ScriptEngines
    ; ScriptEnginesPath = "ScriptEngines"

[OSSL]
    ;# {Include-osslEnable} {} {Include file for enabling and permissions for OSSL functions} {}
    ;; Optionally include file to enable OSSL functions and set permissions on who can use which.
    ;; If this INI file is not included, the OSSL functions are disabled.
    Include-osslEnable = "config-include/osslEnable.ini"


[MRM]
    ;; Enables the Mini Region Modules Script Engine.
    ; Enabled = false

    ;; Runs MRM in a Security Sandbox
    ;; WARNING: DISABLING IS A SECURITY RISK.
    ; Sandboxed = true

    ;; The level sandbox to use, adjust at your OWN RISK.
    ;; Valid values are:
    ;; *  FullTrust
    ;; *  SkipVerification
    ;; *  Execution
    ;; *  Nothing
    ;; *  LocalIntranet
    ;; *  Internet
    ;; *  Everything
    ; SandboxLevel = "Internet"

    ;; Only allow Region Owners to run MRMs
    ;; May represent a security risk if you disable this.
    ; OwnerOnly = true


[FreeSwitchVoice]
    ;; In order for this to work you need a functioning FreeSWITCH PBX set up.
    ;; Configuration details at http://opensimulator.org/wiki/Freeswitch_Module
    ; Enabled = false

    ;; You need to load a local service for a standalone, and a remote service
    ;; for a grid region. Use one of the lines below, as appropriate
    ;; If you're using Freeswitch on a standalone then you will also need to configure the [FreeswitchService] section in config-include/StandaloneCommon.ini
    ; LocalServiceModule = OpenSim.Services.FreeswitchService.dll:FreeswitchService
    ; LocalServiceModule = OpenSim.Services.Connectors.dll:RemoteFreeswitchConnector

    ;; If using a remote connector, specify the server URL
    ; FreeswitchServiceURL = http://my.grid.server:8004/fsapi


[Groups]
    ;# {Enabled} {} {Enable groups?} {true false} false
    ;; Enables the groups module
    ; Enabled = false

    ;# {LevelGroupCreate} {Enabled:true} {User level for creating groups} {} 0
    ;; Minimum user level required to create groups
    ; LevelGroupCreate = 0

    ;# {Module} {Enabled:true} {Groups module to use? (Use GroupsModule to use Flotsam/Simian)} {Default "Groups Module V2"} Default
    ;; The default module can use a PHP XmlRpc server from the Flotsam project at
    ;; http://code.google.com/p/flotsam/
    ;; or from the SimianGrid project at http://code.google.com/p/openmetaverse
    ; Module = Default
    ;; or... use Groups Module V2, which works for standalones and robust grids
    ; Module = "Groups Module V2"

    ;# {StorageProvider} {Module:Groups Module V2} {The DLL that provides the storage for V2} {OpenSim.Data.MySQL.dll} 
    ; StorageProvider = OpenSim.Data.MySQL.dll

    ;# {ServicesConnectorModule} {Module:GroupsModule Module:Groups Module V2} {Service connector to use for groups} {XmlRpcGroupsServicesConnector SimianGroupsServicesConnector "Groups Local Service Connector" "Groups Remote Service Connector" "Groups HG Service Connector"} XmlRpcGroupsServicesConnector
    ;; Service connectors to the Groups Service as used in the GroupsModule.  Select one as follows:
    ;; -- for Flotsam Groups use XmlRpcGroupsServicesConnector
    ;; -- for Simian Groups use SimianGroupsServicesConnector
    ;; -- for V2 Groups, standalone, non-HG use "Groups Local Service Connector"
    ;; -- for V2 Groups, grided sim, non-HG use "Groups Remote Service Connector"
    ;; -- for V2 Groups, HG, both standalone and grided sim, use "Groups HG Service Connector"
    ;; Note that the quotes "" around the words are important!
    ; ServicesConnectorModule = XmlRpcGroupsServicesConnector

    ;# {LocalService} {ServicesConnectorModule:Groups HG Service Connector} {Is the group service in this process or elsewhere?} {local remote} local
    ;; Used for V2 in HG only. If standalone, set this to local; if grided sim, set this to remote
    ; LocalService = local

    ;# {SecretKey} {ServicesConnectorModule:Groups Remote Service Connector} {Secret key between sim and remote group service} {} ""
    ;; Used for V2 in Remote only. 
    ; SecretKey = ""

    ;# {GroupsServerURI} {Module:GroupsModule (ServicesConnectorModule:Groups Remote Service Connector or (ServicesConnectorModule:Groups HG Service Connector and LocalService:remote))} {Groups Server URI} {}
    ;; URI for the groups services of this grid
    ;; e.g. http://yourxmlrpcserver.com/xmlrpc.php for Flotsam XmlRpc
    ;; or http://mygridserver.com:82/Grid/ for SimianGrid
    ;; or ${Const|BaseURL}:${Const|PrivatePort} for robust, V2
    ;; Leave it commented for standalones, V2
    ; GroupsServerURI = ""

    ;# {HomeURI} {ServicesConnectorModule:Groups HG Service Connector} {What's the home address of this world?} {} 
    ;; Used for V2 in HG only. For example
    ;; http://mygridserver.com:9000 or http://mygridserver.com:8002
    ;; If you have this set under [Startup], no need to set it here, leave it commented
    ; HomeURI = "" 

    ;# {MessagingEnabled} {Module:GroupsModule Module:Groups Module V2} {Is groups messaging enabled?} {true false} true
    ; MessagingEnabled = true

    ;# {MessagingModule} {MessagingEnabled:true} {Module to use for groups messaging} {GroupsMessagingModule "Groups Messaging Module V2"} GroupsMessagingModule
    ; MessagingModule = GroupsMessagingModule
    ; or use "Groups Messaging Module V2" for Groups V2
    ; MessagingModule = "Groups Messaging Module V2"

    ;# {NoticesEnabled} {Module:GroupsModule Module:Groups Module V2} {Enable group notices?} {true false} true
    ;; Enable Group Notices
    ; NoticesEnabled = true

    ;# {MessageOnlineUsersOnly} {Module:GroupsModule Module} {Message online users only?} {true false} false
    ; Experimental option to only message online users rather than all users
    ; Should make large groups with few online members messaging faster, as the expense of more calls to presence service
    ; Applies Flotsam Group only. V2 has this always on, no other option
    ; MessageOnlineUsersOnly = false

    ;; This makes the Group module very chatty on the console.
    ; DebugEnabled = false

    ; This makes the Group Messaging module very chatty on the console.
    ; DebugMessagingEnabled = false

    ;; XmlRpc Security settings.  These must match those set on your backend
    ;; groups service if the service is using these keys
    ; XmlRpcServiceReadKey    = 1234
    ; XmlRpcServiceWriteKey   = 1234


[InterestManagement]
     ;# {UpdatePrioritizationScheme} {} {Update prioritization scheme?} {BestAvatarResponsiveness Time Distance SimpleAngularDistance FrontBack} BestAvatarResponsiveness
     ;; This section controls how state updates are prioritized for each client
     ;; Valid values are BestAvatarResponsiveness, Time, Distance,
     ;; SimpleAngularDistance, FrontBack
     ; UpdatePrioritizationScheme = BestAvatarResponsiveness

	; TEST OPTION KEEP AS FALSE
	; if true, don't send object updates if outside view range
	; ObjectsCullingByDistance = false	 

[MediaOnAPrim]
    ;# {Enabled} {} {Enable Media-on-a-Prim (MOAP)} {true false} true
    ;; Enable media on a prim facilities
    ; Enabled = true;


[NPC]
    ;# {Enabled} {} {Enable Non Player Character (NPC) facilities} {true false} false
    ; Enabled = false
	
	;; several options to control NPCs creation
	
    ;# {AllowNotOwned} {} {allow NPCs to be created not Owned} {true false} true
	;; allow NPCs to be created not Owned {true false} default: true
    ; AllowNotOwned = true
	
    ;# {AllowSenseAsAvatar} {} {allow NPCs to set to be sensed as Avatars} {true false} true
	;; allow NPCs to set to be sensed as Avatars {true false} default: true
    ; AllowSenseAsAvatar = true
	
    ;# {AllowCloneOtherAvatars} {} {allow NPCs to created cloning any avatar in region} {true false} true
	;; allow NPCs to created cloning any avatar in region {true false} default: true
    ; AllowCloneOtherAvatars = true
	
    ;# {NoNPCGroup} {} {if true NPCs will have no group title, if false display "- NPC -"} {true false} true
	;; if true NPCs will have no group title, if false display "- NPC -" for easy identification {true false} default: true
    ; NoNPCGroup = true 


[Terrain]
    ;# {InitialTerrain} {} {Initial terrain type} {pinhead-island flat} pinhead-island
    ; InitialTerrain = "pinhead-island"

[LandManagement]
	;; set this to false to not display parcel ban lines
	;ShowParcelBansLines = true
	
[UserProfiles]
  ;# {ProfileServiceURL} {} {Set url to UserProfilesService} {}
  ;; Set the value of the url to your UserProfilesService
  ;; If un-set / "" the module is disabled
  ;; ProfileServiceURL = ${Const|BaseURL}:${Const|PublicPort}
  
  ;# {AllowUserProfileWebURLs} {} {allow user profiles web urls} {true false} true
  ;; set this to false to prevent your users to be sent to unknown
  ;; web sites by other users on their profiles
  ; AllowUserProfileWebURLs = true

[XBakes]
  ;# {URL} {} {Set URL for Baked texture service} {}
  ;; Sets the URL for the baked texture ROBUST service.
  ;; Disabled when unset.
  ;; URL = ${Const|BaseURL}:${Const|PrivatePort}

;;
;; Optional module to highlight God names in the viewer.
;; Uncomment and customize appropriately if you want this behavior.
;;
;[GodNames]
;	Enabled = false
;	FullNames = "Test User, Foo Bar"
;	Surnames = "Kryztlsk"

[Architecture]
    ;# {Include-Architecture} {} {Choose one of the following architectures} {config-include/Standalone.ini config-include/StandaloneHypergrid.ini config-include/Grid.ini config-include/GridHypergrid.ini config-include/SimianGrid.ini config-include/HyperSimianGrid.ini} config-include/Standalone.ini
    ;; Uncomment one of the following includes as required.  For instance, to create a standalone OpenSim,
    ;; uncomment Include-Architecture = "config-include/Standalone.ini"
    ;; 
    ;; Then you will need to copy and edit the corresponding *Common.example file in config-include/
    ;; that the referenced .ini file goes on to include.
    ;;
    ;; For instance, if you chose "config-include/Standalone.ini" then you will need to copy 
    ;; "config-include/StandaloneCommon.ini.example" to "config-include/StandaloneCommon.ini" before
    ;; editing it to set the database and backend services that OpenSim will use.
    ;;
    ; Include-Architecture = "config-include/Standalone.ini"
    ; Include-Architecture = "config-include/StandaloneHypergrid.ini"
    ; Include-Architecture = "config-include/Grid.ini"
    ; Include-Architecture = "config-include/GridHypergrid.ini"
    ; Include-Architecture = "config-include/SimianGrid.ini"
    ; Include-Architecture = "config-include/HyperSimianGrid.ini"<|MERGE_RESOLUTION|>--- conflicted
+++ resolved
@@ -46,36 +46,16 @@
 
 
 [Const]
-<<<<<<< HEAD
 	; this section defines constants for grid services
 	; to simplify other configuration files default settings
-
-	; BaseURL
-    ; should be the externally accessible IP/DNS name of grid or standalone
-    ; http://externalHostName or https://externalHostName if using ssl 
-	; examples: http://mymachine.example.com, https://mymachine.example.com, https://127.0.0.1
-	; default: http://127.0.0.1
-    ;# {BaseURL} {} {BaseURL} {"http://example.com" "http://127.0.0.1"} ""
-    BaseURL = http://127.0.0.1
-=======
-    ; For a grid these will usually be the externally accessible IP/DNS
-    ; name and use default public port 8002 and default private port 8003
-    ; For a standalone this will usually be the externally accessible IP/DNS
-    ; name and use default public port 9000. The private port is not used
-    ; in the configuration for a standalone.
 
     ;# {BaseHostname} {} {BaseHostname} {"example.com" "127.0.0.1"} "127.0.0.1"
     BaseHostname = "127.0.0.1"
     
     ;# {BaseURL} {} {BaseURL} {"http://${Const|BaseHostname}} "http://${Const|BaseHostname}"
     BaseURL = http://${Const|BaseHostname}
->>>>>>> 02b43f06
     
-	; default public port
-	; usually 8002 for grids.
-	; on standalones it needs to match http_listener_port or http_listener_sslport if using ssl
-	; in [Network] section below (defaults 9000 or 9001 if using ssl)
-    ;# {PublicPort} {} {PublicPort} {8002 9000 9001} "8002"
+    ;# {PublicPort} {} {PublicPort} {8002 9000} "8002"
     PublicPort = "8002"
 
 	;grid default private port 8003, not used in standalone
