[Startup]
    ; Set this to true if you want to log crashes to disk
    ; this can be useful when submitting bug reports.
    save_crashes = false

    ; Directory to save crashes to if above is enabled
    ; (default is /opensimdir/crashes/*.txt or C:\opensim\crashes\*.txt)
    crash_dir = "crashes"

    ; Place to create a PID file
    ; PIDFile = "/tmp/my.pid"

    ; Http proxy support for llHTTPRequest and dynamic texture loading
    ; Set HttpProxy to the URL for your proxy server if you would like
    ; to proxy llHTTPRequests through a firewall
    ; HttpProxy = "http://proxy.com"
    ; Set HttpProxyExceptions to a list of regular expressions for
    ; URLs that you don't want going through the proxy such as servers
    ; inside your firewall, separate patterns with a ';'
    ; HttpProxyExceptions = ".mydomain.com;localhost"

    startup_console_commands_file = "startup_commands.txt"
    shutdown_console_commands_file = "shutdown_commands.txt"

    ; To run a script every few minutes, set the script filename here
    ; timer_Script = "filename"

    ; ##
    ; ## SYSTEM
    ; ##

    ; Sets the method that OpenSim will use to fire asynchronous
    ; events. Valid values are UnsafeQueueUserWorkItem,
    ; QueueUserWorkItem, BeginInvoke, SmartThreadPool, and Thread.
    ; SmartThreadPool is reported to work well on Mono/Linux, but
    ; UnsafeQueueUserWorkItem has been benchmarked with better
    ; performance on .NET/Windows
    async_call_method = SmartThreadPool

    ; Max threads to allocate on the FireAndForget thread pool
    ; when running with the SmartThreadPool option above
    MaxPoolThreads = 15

    ; ##
    ; ## CLIENTS
    ; ##

    ; Enables EventQueueGet Service.
    EventQueue = true

    ; Set this to the DLL containing the client stack to use.
    clientstack_plugin="OpenSim.Region.ClientStack.LindenUDP.dll"

    ; ##
    ; ## REGIONS
    ; ##

    ; Determine where OpenSimulator looks for the files which tell it which regions to server
    ; Defaults to "filesystem" if this setting isn't present
    region_info_source = "filesystem"
    ; region_info_source = "web"

    ; Determines where the region XML files are stored if you are loading these from the filesystem.
    ; Defaults to bin/Regions in your OpenSimulator installation directory
    ; regionload_regionsdir="C:\somewhere\xmlfiles\"

    ; Determines the page from which regions xml is retrieved if you are loading these from the web
    ; The XML here has the same format as it does on the filesystem (including the <Root> tag),
    ; except that everything is also enclosed in a <Regions> tag.
    ; regionload_webserver_url = "http://example.com/regions.xml";

    ; Draw objects on maptile.  This step might take a long time if you've got a large number of
    ; objects, so you can turn it off here if you'd like.
    DrawPrimOnMapTile = true
    ; Use terrain texture for maptiles if true, use shaded green if false
    TextureOnMapTile = false

    ; Maximum total size, and maximum size where a prim can be physical
    NonPhysicalPrimMax = 256
    PhysicalPrimMax = 10 ; (I think this was moved to the Regions.ini!)
    ClampPrimSize = false

    ; Region crossing
    AllowScriptCrossing = false
    ; If you set this to "true", any region that can teleport to you can
    ; inject ARBITRARY BINARY CODE into your system. Use at your own risk.
    ; YOU HAVE BEEN WARNED!!!
    TrustBinaries = false

    ; Combine all contiguous regions into one large region
    ; Order your regions from South to North, West to East in your regions.ini and then set this to true
    ; Warning!  Don't use this with regions that have existing content!, This will likely break them
    CombineContiguousRegions = false

    ; If you have only one region in an instance, or to avoid the many bugs
    ; that you can trigger in modules by restarting a region, set this to
    ; true to make the entire instance exit instead of restarting the region.
    ; This is meant to be used on systems where some external system like
    ; Monit will restart any instance that exits, thereby making the shutdown
    ; into a restart.
    ;InworldRestartShutsDown = false

    ; ##
    ; ## PRIM STORAGE
    ; ##

    ; *** Prim Storage - only leave one storage_plugin uncommented ***
    ; --- Null stores nothing - effectively disabling persistence:
    ;storage_plugin = "OpenSim.Data.Null.dll"

    ; --- To use sqlite as region storage:
    ;
    ; PLEASE NOTE: Unfortunately, the current SQLite database plugin (necessary to use SQLite with Mono on Linux) is 
    ; not compatible with the sqlite3 library installed on Mac OSX.  If you're using Mono 2.4 you can still use the old sqlite
    ; library by uncommenting the SQLiteLegacy.dll storage plugin (and commenting out SQLite.dll).  Unfortunately, the older library
    ; will not work with Mono 2.6 on Mac OSX so you will either need to replace the OSX sqlite3 system library or use MySQL instead
    ;
    ; You will also need to do the same thing in config-include/StandaloneCommon.ini if you are running in standalone mode
    storage_plugin = "OpenSim.Data.SQLite.dll"
    ;storage_plugin = "OpenSim.Data.SQLiteLegacy.dll"
    storage_connection_string="URI=file:OpenSim.db,version=3";

    ; --- To use MySQL storage, supply your own connection string (this is only an example):
    ;     note that the supplied account needs create privilegies if you want it to auto-create needed tables.
    ;
    ; -->>> There are multiple connection strings defined in several places. Check it carefully!
    ;
    ; storage_plugin="OpenSim.Data.MySQL.dll"
    ; storage_connection_string="Data Source=localhost;Database=opensim;User ID=opensim;Password=*****;";
    ; If you want to use a different database/server for estate data, then
    ; uncomment and change this connect string. Defaults to the above if not set
    ; estate_connection_string="Data Source=localhost;Database=opensim;User ID=opensim;Password=*****;";

    ; Persistence of changed objects happens during regular sweeps. The following control that behaviour to
    ; prevent frequently changing objects from heavily loading the region data store.
    ; If both of these values are set to zero then persistence of all changed objects will happen on every sweep.
    ;
    ; Objects will be considered for persistance in the next sweep when they have not changed for this number of seconds
    MinimumTimeBeforePersistenceConsidered = 60
    ; Objects will always be considered for persistance in the next sweep if the first change occurred this number of seconds ago
    MaximumTimeBeforePersistenceConsidered = 600

    ; Should avatars in neighbor sims see objects in this sim?
    see_into_this_sim_from_neighbor = true

    ; ##
    ; ## PHYSICS
    ; ##

    ; if you would like to allow prims to be physical and move by physics with the physical checkbox in the client set this to true.
    physical_prim = true

    ; Select a mesher here.
    ;
    ; Meshmerizer properly handles complex prims by using triangle meshes.
    ; Note that only the ODE physics engine currently deals with meshed prims in a satisfactory way
    ;
    ; ZeroMesher is faster but leaves the physics engine to model the mesh using the basic shapes that it supports
    ; Usually this is only a box

    meshing = Meshmerizer
    ;meshing = ZeroMesher

    ; Choose one of the physics engines below
    ; OpenDynamicsEngine is by some distance the most developed physics engine
    ; basicphysics effectively does not model physics at all, making all objects phantom

    physics = OpenDynamicsEngine
    ;physics = basicphysics
    ;physics = POS
    ;physics = modified_BulletX

    ; ##
    ; ## PERMISSIONS
    ; ##

    ;permissionmodules = "DefaultPermissionsModule"

    ; If set to false, then, in theory, the server never carries out permission checks (allowing anybody to copy
    ; any item, etc.  This may not yet be implemented uniformally.
    ; If set to true, then all permissions checks are carried out
    ; Default is false
    serverside_object_permissions = false

    allow_grid_gods = false

    ; This allows somne control over permissions
    ; please note that this still doesn't duplicate SL, and is not intended to
    ;region_owner_is_god = true
    ;region_manager_is_god = false
    ;parcel_owner_is_god = true

    ; Control user types that are allowed to create new scripts
    ; Only enforced if serviceside_object_permissions is true
    ;
    ; Current possible values are
    ;     all - anyone can create scripts (subject to normal permissions)
    ;     gods - only administrators can create scripts (as long as allow_grid_gods is true)
    ; Default value is all
    ; allowed_script_creators = all

    ; Control user types that are allowed to edit (save) scripts
    ; Only enforced if serviceside_object_permissions is true
    ;
    ; Current possible values are
    ;     all - anyone can edit scripts (subject to normal permissions)
    ;     gods - only administrators can edit scripts (as long as allow_grid_gods is true)
    ; Default value is all
    ; allowed_script_editors = all

    ; ##
    ; ## SCRIPT ENGINE
    ; ##

    DefaultScriptEngine = "XEngine"

    ; ##
    ; ## WORLD MAP
    ; ##

    ;WorldMapModule = "WorldMap"
    ;MapImageModule = "MapImageModule"

    ; ##
    ; ## EMAIL MODULE
    ; ##

    ;emailmodule = DefaultEmailModule

    ; ##
    ; ## ANIMATIONS
    ; ##

    ; If enabled, enableFlySlow will change the primary fly state to
    ; FLYSLOW, and the "always run" state will be the regular fly.

    enableflyslow = false

    ; PreJump is an additional animation state, but it probably
    ; won't look right until the physics engine supports it
    ; (i.e delays takeoff for a moment)

    ; This is commented so it will come on automatically once it's
    ; supported.

    ; enableprejump = true

    ; Simulator Stats URI
    ; Enable JSON simulator data by setting a URI name (case sensitive)
    ; Stats_URI = "jsonSimStats"

    ; Make OpenSim start all regions woth logins disabled. They will need
    ; to be enabled from the console if this is set
    ; StartDisabled = false

    ; Image decoding. Use CSJ2K for layer boundary decoding if true,
    ; OpenJPEG if false
    ; UseCSJ2K = true

[SMTP]
    enabled=false

    ;enabled=true
    ;internal_object_host=lsl.opensim.local
    ;host_domain_header_from=127.0.0.1
    ;SMTP_SERVER_HOSTNAME=127.0.0.1
    ;SMTP_SERVER_PORT=25
    ;SMTP_SERVER_LOGIN=foo
    ;SMTP_SERVER_PASSWORD=bar

[Network]
    ConsoleUser = "Test"
    ConsolePass = "secret"
    http_listener_port = 9000
    console_port = 0

    ; ssl config: Experimental!  The auto https config only really works definately on windows XP now
    ; you need a Cert Request/Signed pair installed in the MY store with the CN specified below
    ; you can use https on other platforms, but you'll need to configure the httpapi yourself for now
    http_listener_ssl = false ; Also create a SSL server
    http_listener_cn = "localhost" ; Use the cert with the common name
    http_listener_sslport = 9001 ; Use this port for SSL connections
    http_listener_ssl_cert = "" ; Currently unused, but will be used for OSHttpServer

    ; Hostname to use in llRequestURL/llRequestSecureURL
    ; if not defined - default machine name is being used
    ; (on Windows this mean NETBIOS name - useably only inside local network)
    ; ExternalHostNameForLSL=127.0.0.1
    ; Uncomment below to enable llRemoteData/remote channels
    ; remoteDataPort = 20800


    ; What is reported as the "X-Secondlife-Shard"
    ; Defaults to the user server url if not set
    ; The old default is "OpenSim", set here fro compatibility
    shard = "OpenSim"

    ; What is reported as the "User-Agent" when using llHTTPRequest
    ; Defaults to not sent if not set here. See the notes section in the wiki at
    ; http://wiki.secondlife.com/wiki/LlHTTPRequest for comments on adding
    ; " (Mozilla Compatible)" to the text where there are problems with a web server
    ;user_agent = "OpenSim LSL (Mozilla Compatible)"


[ClientStack.LindenUDP]
    ; Set this to true to process incoming packets asynchronously. Networking is
    ; already separated from packet handling with a queue, so this will only
    ; affect whether networking internals such as packet decoding and
    ; acknowledgement accounting are done synchronously or asynchronously
    ;
    ;async_packet_handling = false

    ; The client socket receive buffer size determines how many
    ; incoming requests we can process; the default on .NET is 8192
    ; which is about 2 4k-sized UDP datagrams. On mono this is
    ; whatever the underlying operating system has as default; for
    ; example, ubuntu 8.04 or SLES11 have about 111k, which is about
    ; 27 4k-sized UDP datagrams (on linux platforms you can [as root]
    ; do "sysctl net.core.rmem_default" to find out what your system
    ; uses a default socket receive buffer size.
    ;
    ; client_socket_rcvbuf_size allows you to specify the receive
    ; buffer size LLUDPServer should use. NOTE: this will be limited
    ; by the system's settings for the maximum client receive buffer
    ; size (on linux systems you can set that with "sysctl -w
    ; net.core.rmem_max=X")
    ;
    ;client_socket_rcvbuf_size = 8388608

    ; Maximum outbound bytes per second for a single scene. This can be used to
    ; throttle total outbound UDP traffic for a simulator. The default value is
    ; 0, meaning no throttling at the scene level. The example given here is
    ; 20 megabits
    ;
    ;scene_throttle_max_bps = 2621440

    ; Maximum bits per second to send to any single client. This will override
    ; the user's viewer preference settings. The default value is 0, meaning no
    ; aggregate throttling on clients (only per-category throttling). The
    ; example given here is 1.5 megabits
    ;
    ;client_throttle_max_bps = 196608

    ; Per-client bytes per second rates for the various throttle categories.
    ; These are default values that will be overriden by clients
    ;
    ;resend_default = 12500
    ;land_default = 1000
    ;wind_default = 1000
    ;cloud_default = 1000
    ;task_default = 1000
    ;texture_default = 1000
    ;asset_default = 1000
    ;state_default = 1000

    ; Per-client maximum burst rates in bytes per second for the various
    ; throttle categories. These are default values that will be overriden by
    ; clients
    ;
    ;resend_limit = 18750
    ;land_limit = 29750
    ;wind_limit = 18750
    ;cloud_limit = 18750
    ;task_limit = 18750
    ;texture_limit = 55750
    ;asset_limit = 27500
    ;state_limit = 37000

    ; Configures how ObjectUpdates are aggregated. These numbers
    ; do not literally mean how many updates will be put in each
    ; packet that goes over the wire, as packets are
    ; automatically split on a 1400 byte boundary. These control
    ; the balance between responsiveness of interest list updates
    ; and total throughput. Higher numbers will ensure more full-
    ; sized packets and faster sending of data, but more delay in
    ; updating interest lists
    ;
    ;PrimTerseUpdatesPerPacket = 25
    ;AvatarTerseUpdatesPerPacket = 10
    ;PrimFullUpdatesPerPacket = 100

    ; TextureSendLimit determines how many packets will be put on
    ; the outgoing queue each cycle. Like the settings above, this
    ; is a balance between responsiveness to priority updates and
    ; total throughput. Higher numbers will give a better
    ; throughput at the cost of reduced responsiveness to client
    ; priority changes or transfer aborts
    ;
    ;TextureSendLimit = 20

[Chat]
    ; Controls whether the chat module is enabled.  Default is true.
    enabled = true;

    ; Distance in meters that whispers should travel.  Default is 10m
    whisper_distance = 10

    ; Distance in meters that ordinary chat should travel.  Default is 30m
    say_distance = 30

    ; Distance in meters that shouts should travel.  Default is 100m
    shout_distance = 100
    
    ; Append a prefix to the god avatar names appearing in chat whilst in god mode
    ; admin_prefix = "@"


[Messaging]
    ; Control which region module is used for instant messaging.
    ; Default is InstantMessageModule (this is the name of the core IM module as well as the setting)
    InstantMessageModule = InstantMessageModule
    ; MessageTransferModule = MessageTransferModule
    ; OfflineMessageModule = OfflineMessageModule
    ; OfflineMessageURL = http://yourserver/Offline.php
    ; MuteListModule = MuteListModule
    ; MuteListURL = http://yourserver/Mute.php

    ; Control whether group messages are forwarded to offline users.  Default is true.
    ; ForwardOfflineGroupMessages = true


[ODEPhysicsSettings]
    ;##
    ;## World Settings
    ;##

    ;Gravity.  Feel like falling up?  change world_gravityz to 9.8 instead of -9.8.  m/s
    world_gravityx = 0
    world_gravityy = 0
    world_gravityz = -9.8

    ; World Step size. (warning these are dangerous.  Changing these will probably cause your scene to explode dramatically)
    ; reference: fps = (0.09375/ODE_STEPSIZE) * 1000;
    world_stepsize = 0.020
    world_internal_steps_without_collisions = 10

    ;World Space settings. Affects memory consumption vs Collider CPU time for avatar and physical prim
    world_hashspace_size_low = -4
    world_hashSpace_size_high = 128

    ;Dynamic space settings Affects memory consumption vs Collider CPU time for static prim
    meters_in_small_space = 29.9
    small_hashspace_size_low = -4
    small_hashspace_size_high = 66

    ; ##
    ; ## Contact properties. (the stuff that happens when things come in contact with each other)
    ; ##

    ; surface layer around geometries other geometries can sink into before generating a contact
    world_contact_surface_layer = 0.001

    ; Filtering collisions helps keep things stable physics wise, but sometimes
    ; it can be overzealous.  If you notice bouncing, chances are it's that.
    filter_collisions = false

    ; Non Moving Terrain Contact (avatar isn't moving)
    nm_terraincontact_friction = 255.0
    nm_terraincontact_bounce = 0.1
    nm_terraincontact_erp = 0.1025

    ; Moving Terrain Contact (avatar is moving)
    m_terraincontact_friction = 75.0
    m_terraincontact_bounce = 0.05
    m_terrainContact_erp = 0.05025

    ; Moving Avatar to object Contact
    m_avatarobjectcontact_friction = 75.0
    m_avatarobjectcontact_bounce = 0.1

    ; Object to Object Contact and Non-Moving Avatar to object
    objectcontact_friction = 250.0
    objectcontact_bounce = 0.2

    ; ##
    ; ## Avatar Control
    ; ##

    ; PID Controller Settings. These affect the math that causes the avatar to reach the
    ; desired velocity
    ; See http://en.wikipedia.org/wiki/PID_controller

    av_pid_derivative_linux = 2200.0
    av_pid_proportional_linux = 900.0;

    av_pid_derivative_win = 2200.0
    av_pid_proportional_win = 900.0;

    ;girth of the avatar.  Adds radius to the height also
    av_capsule_radius = 0.37

    ; Max force permissible to use to keep the avatar standing up straight
    av_capsule_standup_tensor_win = 550000
    av_capsule_standup_tensor_linux = 550000

    ; specifies if the capsule should be tilted (=true; old compatibility mode)
    ; or straight up-and-down (=false; better and more consistent physics behavior)
    av_capsule_tilted = false

    ; used to calculate mass of avatar.
    ; float AVvolume = (float) (Math.PI*Math.Pow(CAPSULE_RADIUS, 2)*CAPSULE_LENGTH);
    ; av_density * AVvolume;
    av_density = 80

    ; use this value to cut 52% of the height the sim gives us
    av_height_fudge_factor = 0.52

    ; Movement.  Smaller is faster.

    ; speed of movement with Always Run off
    av_movement_divisor_walk = 1.3

    ; speed of movement with Always Run on
    av_movement_divisor_run = 0.8

    ; When the avatar flies, it will be moved up by this amount off the ground (in meters)
    minimum_ground_flight_offset = 3.0

    ; ##
    ; ## Object options
    ; ##

    ; used in the mass calculation.
    geometry_default_density = 10.000006836

    ; amount of ODE steps where object is non moving for ODE to automatically put it to sleep
    body_frames_auto_disable = 20

    ; used to control llMove2Target
    body_pid_derivative = 35
    body_pid_gain = 25

    ; maximum number of contact points to generate per collision
    contacts_per_collision = 80

    ; amount of time a geom/body will try to cross a region border before it gets disabled
    geom_crossing_failures_before_outofbounds = 5

    ; start throttling the object updates if object comes in contact with 3 or more other objects
    geom_contactpoints_start_throttling = 3

    ; send 1 update for every x updates below when throttled
    geom_updates_before_throttled_update = 15

    ; Used for llSetStatus.  How rigid the object rotation is held on the axis specified
    body_motor_joint_maxforce_tensor_linux = 5
    body_motor_joint_maxforce_tensor_win = 5

    ; Maximum mass an object can be before it is clamped
    maximum_mass_object = 10000.01

    ; ##
    ; ## Sculpted Prim settings
    ; ##

    ; Do we want to mesh sculpted prim to collide like they look?
    mesh_sculpted_prim = true

    ; number^2 non-physical level of detail of the sculpt texture.  32x32 - 1024 verticies
    mesh_lod = 32

    ; number^2 physical level of detail of the sculpt texture.  16x16 - 256 verticies
    mesh_physical_lod = 16

    ; ##
    ; ## Physics logging settings - logfiles are saved to *.DIF files
    ; ##

    ; default is false
    ;physics_logging = true
    ;; every n simulation iterations, the physics snapshot file is updated
    ;physics_logging_interval = 50
    ;; append to existing physics logfile, or overwrite existing logfiles?
    ;physics_logging_append_existing_logfile = true

    ; ##
    ; ## Joint support
    ; ##

    ; if you would like physics joints to be enabled through a special naming convention in the client, set this to true.
    ; (see NINJA Physics documentation, http://opensimulator.org/wiki/NINJA_Physics)
    ; default is false
    ;use_NINJA_physics_joints = true

    ; ##
    ; ## additional meshing options
    ; ##

    ; physical collision mesh proxies are normally created for complex prim shapes, and collisions for simple boxes and
    ; spheres are computed algorithmically. If you would rather have mesh proxies for simple prims, you can set this to
    ; true. Note that this will increase memory usage and region startup time. Default is false.
    ;force_simple_prim_meshing = true


[RemoteAdmin]
    enabled = false

    ; Set this to a nonzero value to have remote admin use a different port
    port = 0

    access_password = unknown

    ; set this variable to true if you want the create_region XmlRpc
    ; call to unconditionally enable voice on all parcels for a newly
    ; created region [default: false]

    create_region_enable_voice = false

    ; set this variable to false if you want the create_region XmlRpc
    ; call to create all regions as private per default (can be
    ; overridden in the XmlRpc call) [default: true]

    create_region_public = false


    ; the create_region XmlRpc call uses region_file_template to generate
    ; the file name of newly create regions (if they are created
    ; persistent). the parameter available are:
    ;     {0} - X location
    ;     {1} - Y location
    ;     {2} - region UUID
    ;     {3} - region port
    ;     {4} - region name with " ", ":", "/" mapped to  "_"

    region_file_template = "{0}x{1}-{2}.xml"

    ; we can limit the number of regions that XmlRpcCreateRegion will
    ; allow by setting this to a positive, non-0 number: as long as the
    ; number of regions is below region_limits, XmlRpcCreateRegion will
    ; succeed. setting region_limit to 0 disables the check.
    ; default is 0
    ;region_limit = 0

    ; enable only those methods you deem to be appropriate using a | delimited whitelist
    ; for example, enabled_methods = admin_broadcast|admin_region_query|admin_save_oar|admin_save_xml
    ; if this parameter is not specified but enabled = true, all methods will be available
    enabled_methods = all


[RestPlugins]
    ; Change this to true to enable REST Plugins. This must be true if you wish to use
    ; REST Region or REST Asset and Inventory Plugins
    enabled = false
    god_key = SECRET
    prefix = /admin


[RestRegionPlugin]
    ; Change this to true to enable the REST Region Plugin
    enabled = false


[RestHandler]
    ; Change this to true to enable the REST Asset and Inventory Plugin
    enabled = false
    authenticate = true
    secured = true
    extended-escape = true
    realm = OpenSim REST
    dump-asset = false
    path-fill = true
    dump-line-size = 32
    flush-on-error = true


; Uncomment the following for IRC bridge
; experimental, so if it breaks... keep both parts... yada yada
; also, not good error detection when it fails
;[IRC]
    ;enabled = true ; you need to set this otherwise it won't connect
    ;server  = name.of.irc.server.on.the.net
    ;; user password - only use this if the server requires one
    ;password = mypass
    ;nick    = OpenSimBotNameProbablyMakeThisShorter
    ;channel = #the_irc_channel_you_want_to_connect_to
    ;user    = "USER OpenSimBot 8 * :I'm an OpenSim to IRC bot"
    ;port = 6667
    ;; channel to listen for configuration commands
    ;commands_enabled = false
    ;command_channel = 2777
    ;report_clients = true
    ;; relay private chat connections
    ;; relay_private_channels = true: will relay IRC chat from/to private in-world channels
    ;; relay_private_channel_out -- channel to send messages out to the IRC bridge
    ;; relay_private_channel_in -- channel to receive message from the IRC bridge
    ;; relay_chat = false: IRC bridge will not relay normal chat
    ;; access_password -- simple security device
    ;;
    ;; so, to just relay chat from an IRC channel to in-world region and vice versa:
    ;;
    ;;     relay_private_channels = false
    ;;     relay_chat = true
    ;;
    ;; to relay chat only to/from private in-world channels:
    ;;
    ;;     relay_chat = false
    ;;     relay_private_channels = true
    ;;     relay_private_channel_in = 2226
    ;;     relay_private_channel_out = 2225
    ;;
    ;; in this example, all chat coming in from IRC will be send out via
    ;; in-world channel 2226, and all chat from in-world channel 2225 will
    ;; be relayed to the IRC channel.
    ;;
    ;relay_private_channels = false
    ;relay_private_channel_in = 2226
    ;relay_private_channel_out = 2225
    ;relay_chat = true
    ;access_password = foobar

    ;;fallback_region = name of "default" region
    ;;MSGformat fields : 0=botnick, 1=user, 2=region, 3=message
    ;; must start with "PRIVMSG {0} : " or irc server will get upset
    ;;for <bot>:<user in region> :<message>
    ;;msgformat = "PRIVMSG {0} :<{1} in {2}>: {3}"
    ;;for <bot>:<message> - <user of region> :
    ;msgformat = "PRIVMSG {0} : {3} - {1} of {2}"
    ;;for <bot>:<message> - from <user> :
    ;;msgformat = "PRIVMSG {0} : {3} - from {1}"

    ;; exclude_list allows you to stop the IRC connector from announcing the
    ;;arrival and departure of certain users. For example: admins, bots.

    ;exclude_list=User 1,User 2,User 3


;[CMS]
    ;enabled = true
    ;channel = 345


; Uncomment the following to control the progression of daytime
; in the Sim.  The defaults are what is shown below
;[Sun]
    ; number of wall clock hours for an opensim day.  24.0 would mean realtime
    ;day_length = 4
    ; Year length in days
    ;year_length = 60
    ; Day to Night Ratio
    ;day_night_offset = 0.45
    ; send a Sun update every update_interval # of frames.  A lower number will
    ; make for smoother sun transition at the cost of network
    ;update_interval = 100


[Wind]
    ; Enables the wind module.  Default is true
    enabled = true

    ; How often should wind be updated, as a function of world frames.  Approximately 50 frames a second
    wind_update_rate = 150

    ; The Default Wind Plugin to load
    wind_plugin = SimpleRandomWind

    ; These settings are specific to the ConfigurableWind plugin
    ; To use ConfigurableWind as the default, simply change wind_plugin to ConfigurableWind and uncomment the following.
    ; avg_strength  = 5.0
    ; avg_direction = 0.0
    ; var_strength  = 0.0
    ; var_direction = 0.0
    ; rate_change   = 1.0

    ; This setting is specific to the SimpleRandomWind plugin
    ; Adjusts wind strength. 0.0 = no wind, 1.0 = normal wind.  Default is 1.0
    strength = 1.0


[Cloud]
    ; Enable this to generate classic particle clouds above the sim.
    ; default is disabled - turn it on here
    enabled = false

    ; Density of cloud cover 0.0 to 1.0 Defult 0.5
    density = 0.5

    ; update interval for the cloud cover data returned by llCloud().
    ; default is 1000
    cloud_update_rate = 1000

[LightShare]

    ; This enables the transmission of Windlight scenes to supporting clients, such as the Meta7 viewer.
    ; It has no ill effect on viewers which do not support server-side windlight settings.
    ; Currently we only have support for MySQL databases.
    enable_windlight = false;

[Trees]
    ; Enable this to allow the tree module to manage your sim trees, including growing, reproducing and dying
    ; default is false
    active_trees = false

    ; Density of tree population
    tree_density = 1000.0


[VectorRender]

    ; the font to use for rendering text (default: Arial)
    ; font_name = "Arial"


[LL-Functions]
    ; Set the following to true to allow administrator owned scripts to execute console commands
    ; currently unused
    ; AllowosConsoleCommand=false

    AllowGodFunctions = false

    ; Maximum number of llListen events we allow per script
    ; Set this to 0 to have no limit imposed.
    max_listens_per_script = 64


[DataSnapshot]
    ; The following set of configs pertains to search.
    ; Set index_sims to true to enable search engines to index your searchable data
    ; If false, no data will be exposed, DataSnapshot module will be off, and you can ignore the rest of these search-related configs
    ; default is false
    index_sims = false

    ; The variable data_exposure controls what the regions expose:
    ;    minimum: exposes only things explicitly marked for search
    ;    all: exposes everything
    data_exposure = minimum

    ; If search is on, change this to your grid name; will be ignored for standalones
    gridname = "OSGrid"

    ; Period between data snapshots, in seconds. 20 minutes, for starters, so that you see the initial changes fast.
    ; Later, you may want to increase this to 3600 (1 hour) or more
    default_snapshot_period = 1200

    ; This will be created in bin, if it doesn't exist already. It will hold the data snapshots.
    snapshot_cache_directory = "DataSnapshot"

    ; This semicolon-separated string serves to notify specific data services about the existence
    ; of this sim. Uncomment if you want to index your data with this and/or other search providers.
    ;data_services="http://metaverseink.com/cgi-bin/register.py"


[Economy]
    ; These economy values get used in the BetaGridLikeMoneyModule.  - This module is for demonstration only -

    ; Enables selling things for $0
    SellEnabled = "false"

    ; 45000 is the highest value that the sim could possibly report because of protocol constraints
    ObjectCapacity = 45000

    ; Money Unit fee to upload textures, animations etc
    PriceUpload = 0

    ; Money Unit fee to create groups
    PriceGroupCreate = 0

    ; We don't really know what the rest of these values do.  These get sent to the client
    ; These taken from Agni at a Public Telehub.  Change at your own risk.
    ObjectCount = 0
    PriceEnergyUnit = 100
    PriceObjectClaim = 10
    PricePublicObjectDecay = 4
    PricePublicObjectDelete = 4
    PriceParcelClaim = 1
    PriceParcelClaimFactor = 1

    PriceRentLight = 5
    TeleportMinPrice = 2
    TeleportPriceExponent = 2
    EnergyEfficiency = 1
    PriceObjectRent = 1
    PriceObjectScaleFactor = 10
    PriceParcelRent = 1


[SVN]
    Enabled = false
    Directory = SVNmodule\repo
    URL = "svn://your.repo.here/"
    Username = "user"
    Password = "password"
    ImportOnStartup = false
    Autosave = false
    AutoSavePeriod = 15 ; Number of minutes between autosave backups


[XEngine]
    ; Enable this engine in this OpenSim instance
    Enabled = true

    ; How many threads to keep alive even if nothing is happening
    MinThreads = 2

    ; How many threads to start at maximum load
    MaxThreads = 100

    ; Time a thread must be idle (in seconds) before it dies
    IdleTimeout = 60

    ; Thread priority ("Lowest", "BelowNormal", "Normal", "AboveNormal", "Highest")
    Priority = "BelowNormal"

    ; Maximum number of events to queue for a script (excluding timers)
    MaxScriptEventQueue = 300

    ; Stack size per thread created
    ThreadStackSize = 262144

    ; Set this to true (the default) to load each script into a separate
    ; AppDomain. Setting this to false will load all script assemblies into the
    ; current AppDomain, which will reduce the per-script overhead at the
    ; expense of reduced security and the inability to garbage collect the
    ; script assemblies
    AppDomainLoading = true

    ; Rate to poll for asynchronous command replies (ms)
    ; currently unused
    ;AsyncLLCommandLoopms = 50

    ; Save the source of all compiled scripts
    WriteScriptSourceToDebugFile = false

    ; Default language for scripts
    DefaultCompileLanguage = lsl

    ; List of allowed languages (lsl,vb,js,cs)
    ; AllowedCompilers=lsl,cs,js,vb.
    ; *warning*, non lsl languages have access to static methods such as System.IO.File.  Enable at your own risk.
    AllowedCompilers=lsl

    ; Compile debug info (line numbers) into the script assemblies
    CompileWithDebugInformation = true

    ; Allow the user of mod* functions.  This allows a script to pass messages
    ; to a region module via the modSendCommand() function
    ; Default is false
    AllowMODFunctions = false

    ; Allow the use of os* functions (some are dangerous)
    AllowOSFunctions = false
    
    ; Allow the user of Careminster functions
    AllowCareminsterFunctions = false

    ; Threat level to allow, one of None, VeryLow, Low, Moderate, High, VeryHigh, Severe
    OSFunctionThreatLevel = VeryLow

    ; Interval (s) between background save of script states
    SaveInterval = 120

    ; Interval (s) between maintenance runs (0 = disable)
    MaintenanceInterval = 10

    ; Time a script can spend in an event handler before it is interrupted
    EventLimit = 30

    ; If a script overruns it's event limit, kill the script?
    KillTimedOutScripts = false

    ; Sets the multiplier for the scripting delays
    ScriptDelayFactor = 1.0

    ; The factor the 10 m distances llimits are multiplied by
    ScriptDistanceLimitFactor = 1.0

    ; Maximum length of notecard line read
    ; Increasing this to large values potentially opens
    ; up the system to malicious scripters
    ; NotecardLineReadCharsMax = 255

    ; Sensor settings
    SensorMaxRange = 96.0
    SensorMaxResults = 16

    ; OS Functions enable/disable
    ; For each function, you can add one line, as shown
    ; The default for all functions allows them if below threat level

    ; true allows the use of the function unconditionally
    ; Allow_osSetRegionWaterHeight = true

    ; false disables the function completely
    ; Allow_osSetRegionWaterHeight = false

    ; Comma separated list of UUIDS allows the function for that list of UUIDS
    ; Allow_osSetRegionWaterHeight = 888760cb-a3cf-43ac-8ea4-8732fd3ee2bb

    ; Allow for llCreateLink and llBreakLink to work without asking for permission
    ; only enable this in a trusted environment otherwise you may be subject to hijacking
    ; AutomaticLinkPermission = false

    ; Disable underground movement of prims (default true); set to
    ; false to allow script controlled underground positioning of
    ; prims
    ; DisableUndergroundMovement = true


[OpenGridProtocol]
    ;These are the settings for the Open Grid Protocol..  the Agent Domain, Region Domain,   you know..
    ;On/true or Off/false
    ogp_enabled=false

    ;Name Prefix/suffix when using OGP
    ogp_firstname_prefix=""
    ogp_lastname_suffix="_EXTERNAL"


[Concierge]
    ; Enable concierge module
    ; Default is false
    enabled = false

    ; name of the concierge
    whoami = "jeeves"

    ; password for updating the welcome message templates via XmlRpc
    password = SECRET

    ; regex specifying for which regions concierge service is desired; if
    ; empty, then for all
    regions = "^MeetingSpace-"

    ; for each region that matches the regions regexp you can provide
    ; (optionally) a welcome template using format substitution:
    ; {0} is replaced with the name of the avatar entering the region
    ; {1} is replaced with the name of the region
    ; {2} is replaced with the name of the concierge (whoami variable above)

    welcomes = /path/to/welcome/template/directory

    ; Concierge can send attendee lists to an event broker whenever an
    ; avatar enters or leaves a concierged region. the URL is subject
    ; to format substitution:
    ; {0} is replaced with the region's name
    ; {1} is replaced with the region's UUID
    broker = "http://broker.place.com/{1}"


[RegionReady]
    ; Enable this module to get notified once all items and scripts in the region have been completely loaded and compiled
    ; default is false
    enabled = false

    ; Channel on which to signal region readiness through a message
    ; formatted as follows: "{server_startup|oar_file_load},{0|1},n,[oar error]"
    ; - the first field indicating whether this is an initial server startup
    ; - the second field is a number indicating whether the OAR file loaded ok (1 == ok, 0 == error)
    ; - the third field is a number indicating how many scripts failed to compile
    ; - "oar error" if supplied, provides the error message from the OAR load
    channel_notify = -800


[MRM]
    ; Enables the Mini Region Modules Script Engine.
    ; default is false
    Enabled = false

    ; Runs MRM in a Security Sandbox
    ; WARNING: DISABLING IS A SECURITY RISK.
    Sandboxed = true

    ; The level sandbox to use, adjust at your OWN RISK.
    ; Valid values are:
    ; *  FullTrust
    ; *  SkipVerification
    ; *  Execution
    ; *  Nothing
    ; *  LocalIntranet
    ; *  Internet
    ; *  Everything
    SandboxLevel = "Internet"

    ; Only allow Region Owners to run MRMs
    ; May represent a security risk if you disable this.
    OwnerOnly = true

[Hypergrid]
    ; Keep it false for now. Making it true requires the use of a special client in order to access inventory
    safemode = false

[VivoxVoice]
    ; The VivoxVoice module will allow you to provide voice on your
    ; region(s). It uses the same voice technology as the LL grid and
    ; works with recent LL clients (we have tested 1.22.9.110075, so
    ; anything later ought to be fine as well).
    ;
    ; For this to work you need to obtain an admin account from Vivox
    ; that allows you to create voice accounts and region channels.

    enabled = false

    ; vivox voice server
    vivox_server = www.foobar.vivox.com

    ; vivox SIP URI
    vivox_sip_uri = foobar.vivox.com

    ; vivox admin user name
    vivox_admin_user = DeepThroat

    ; vivox admin password
    vivox_admin_password = VoiceG4te

    ; channel type: "channel" or "positional"
    ; - positional: spatial sound (default)
    ; - channel: normal "conference call", no spatial sound
    ;vivox_channel_type = positional

    ; channel characteristics (unless you know what you are doing, i'd
    ; leave them as they are --- now you WILL muck around with them,
    ; huh? sigh)

    ; channel distance model:
    ; 0 - no attenuation
    ; 1 - inverse distance attenuation
    ; 2 - linear attenuation (default)
    ; 3 - exponential attenuation
    ;vivox_channel_distance_model = 2

    ; channel mode:
    ; - "open" (default)
    ; - "lecture"
    ; - "presentation"
    ; - "auditorium"
    ;vivox_channel_mode = "open"

    ; channel roll off: rate of attenuation
    ; - a value between 1.0 and 4.0, default is 2.0
    ;vivox_channel_roll_off = 2.0

    ; channel max range: distance at which channel is silent
    ; - a value between 0 and 160, default is 80
    ;vivox_channel_max_range = 80

    ; channel clamping distance: distance before attenuation applies
    ; - a value between 0 and 160, default is 10
    ;vivox_channel_clamping_distance = 10

[FreeSwitchVoice]
    ; In order for this to work you need a functioning freeswitch pbx set
    ; up.  Configuration for that will be posted in the wiki soon.
    enabled = false
    ;FreeSwitch server is going to contact us and ask us all
    ;sorts of things.
    freeswitch_server_user = freeswitch
    freeswitch_server_pass = password
    freeswitch_api_prefix = /api
    ; this is the IP of your sim
    freeswitch_service_server = ip.address.of.your.sim
    ;freeswitch_service_port = 80
    ; this should be the same port the region listens on
    freeswitch_service_port = 9000
    freeswitch_realm = ip.address.of.freeswitch.server
    freeswitch_sip_proxy = ip.address.of.freeswitch.server:5060
    freeswitch_attempt_stun = false
    freeswitch_stun_server = ip.address.of.freeswitch.server
    freeswitch_echo_server = ip.address.of.freeswitch.server
    freeswitch_echo_port = 50505
    freeswitch_well_known_ip = ip.address.of.freeswitch.server

    ;Type the address of your http server here, hostname is allowed.  This is provided so you can specify a hostname
    ;This is used by client for account verification.  By default, it's the same as the freeswitch service server.

    ;opensim_well_known_http_address = Address_Of_your_SIM_HTTP_Server_Hostname_Allowed

    freeswitch_default_timeout = 5000
    freeswitch_subscribe_retry = 120
    ; freeswitch_password_reset_url =


[Groups]
    Enabled = false

    ; This is the current groups stub in Region.CoreModules.Avatar.Groups
    Module  = Default

    ; The PHP code for the server is available from the Flotsam project for you to deploy
    ; to your own server.  The Flotsam project is located at http://code.google.com/p/flotsam/
    ;
    ;Module  = GroupsModule

    ; Enable Group Notices
    ;NoticesEnabled   = true

    ; This makes the Groups modules very chatty on the console.
    DebugEnabled     = false

    ; Specify which messaging module to use for groups messaging and if it's enabled
    ;MessagingModule = GroupsMessagingModule
    ;MessagingEnabled = true

    ; Service connector to Groups Service [Select One] ServicesConnectorModule

<<<<<<< HEAD
	
    ; Simian Grid Service for Groups
    ;ServicesConnectorModule = SimianGroupsServicesConnector
    ;GroupsServerURI = http://mygridserver.com:82/Grid/

=======
>>>>>>> ddd072b3
    ; XmlRpc Service Connector to the Flotsam XmlRpc Groups Service settings
    ;ServicesConnectorModule = XmlRpcGroupsServicesConnector
    ;GroupsServerURI        = http://yourxmlrpcserver.com/xmlrpc.php

    ; XmlRpc Service Settings
    ;XmlRpcServiceReadKey    = 1234
    ;XmlRpcServiceWriteKey   = 1234

    ; Disables HTTP Keep-Alive for XmlRpcGroupsServicesConnector HTTP Requests,
    ; this is a work around fora problem discovered on some Windows based region servers.
    ; Only disable keep alive if you see a large number (dozens) of the following Exceptions:
    ; System.Net.WebException: The request was aborted: The request was canceled.
    ;
    ; XmlRpcDisableKeepAlive = false


[PacketPool]
    ; Enables the experimental packet pool. Yes, we've been here before.
    ;RecyclePackets = true;
    ;RecycleDataBlocks = true;


[InterestManagement]
     ; This section controls how state updates are prioritized for each client
     ; Valid values are Time, Distance, SimpleAngularDistance, and FrontBack
     UpdatePrioritizationScheme = FrontBack
     ReprioritizationEnabled = true
     ReprioritizationInterval = 2000.0
     RootReprioritizationDistance = 10.0
     ChildReprioritizationDistance = 20.0


[WebStats]
; View region statistics via a web page
; See http://opensimulator.org/wiki/FAQ#Region_Statistics_on_a_Web_Page
; Use a web browser and type in the "Login URI" + "/SStats/"
; For example- http://127.0.0.1:9000/SStats/
; enabled=false

[LandManagement]
; DefaultAdministratorGroupUUID = "";
; DefaultAdministratorParcelName = "";

;;
;; These are defaults that are overwritten below in [Architecture].
;; These defaults allow OpenSim to work out of the box with
;; zero configuration
;;
[AssetService]
    DefaultAssetLoader = "OpenSim.Framework.AssetLoader.Filesystem.dll"
    AssetLoaderArgs = "assets/AssetSets.xml"

    ; Disable this to prevent the default asset set from being inserted into the
    ; asset store each time the region starts
    AssetLoaderEnabled = true

[GridService]
    ;; default standalone, overridable in StandaloneCommon.ini
    StorageProvider = "OpenSim.Data.Null.dll:NullRegionData"

    ;;;;;;;;;;;;;;;;;;;;;;;;;;;;;;;;;;;;;;;;;;;;;;;;;;;;;;;;;;;;;;;;;;;;;;;;;;;;
    ;; The following is the configuration section for the new style services
    ;;;;;;;;;;;;;;;;;;;;;;;;;;;;;;;;;;;;;;;;;;;;;;;;;;;;;;;;;;;;;;;;;;;;;;;;;;;;
[Architecture]
    ; Choose exactly one and only one of the architectures below.

    Include-Standalone    = "config-include/Standalone.ini"
    ;Include-HGStandalone = "config-include/StandaloneHypergrid.ini"
    ;Include-Grid         = "config-include/Grid.ini"
    ;Include-HGGrid       = "config-include/GridHypergrid.ini"
    ;Include-SimianGrid   = "config-include/SimianGrid.ini"

    ; Then choose
    ; config-include/StandaloneCommon.ini.example (if you're in standlone) OR
    ; config-include/GridCommon.ini.example (if you're connected to a grid)
    ; Copy to your own .ini there (without .example extension) and edit it
    ; to customize your data


    ;;;;;;;;;;;;;;;;;;;;;;;;;;;;;;;;;;;;;;;;;;;;;;;;;;;;;;;;;;;;;;;;;;;;;;;;;;;;
    ;; The below pulls in optional module config files
    ;;;;;;;;;;;;;;;;;;;;;;;;;;;;;;;;;;;;;;;;;;;;;;;;;;;;;;;;;;;;;;;;;;;;;;;;;;;;
[Modules]
    Include-modules = "addon-modules/*/config/*.ini"

[XMLRPC]
    ; ##
    ; ## Scripting XMLRPC mapper
    ; ##

    ; If enabled, this will post an event, "xmlrpc_uri(string)" to the
    ; script concurrently with the first remote_data event.
    ; This will contain the fully qualified URI an external site needs
    ; to use to send XMLRPC requests to that script

    ;XmlRpcRouterModule = "XmlRpcRouterModule"
    ;XmlRpcPort = 20800

[Friends]
    ; The port the friendslist interregion comms will listen on
    ; Defaults to the simulator's TCP port
    ;Port = 0

    ; Uncomment one of the lines below. Use FriendsService for local
    ; operation, Connectors for remote operation
    ;Connector = "OpenSim.Services.FriendsService.dll"
    Connector = "OpenSim.Services.Connectors.dll"<|MERGE_RESOLUTION|>--- conflicted
+++ resolved
@@ -1191,14 +1191,10 @@
 
     ; Service connector to Groups Service [Select One] ServicesConnectorModule
 
-<<<<<<< HEAD
-	
     ; Simian Grid Service for Groups
     ;ServicesConnectorModule = SimianGroupsServicesConnector
     ;GroupsServerURI = http://mygridserver.com:82/Grid/
 
-=======
->>>>>>> ddd072b3
     ; XmlRpc Service Connector to the Flotsam XmlRpc Groups Service settings
     ;ServicesConnectorModule = XmlRpcGroupsServicesConnector
     ;GroupsServerURI        = http://yourxmlrpcserver.com/xmlrpc.php
