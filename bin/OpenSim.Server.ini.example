; * The startup section lists all the connectors to start up in this server
; * instance. This may be only one, or it may be the entire server suite.
; * Multiple connectors should be seaprated by commas.
; * The startup section lists all the connectors to start up in this server
; * instance. This may be only one, or it may be the entire server suite.
; * Multiple connectors should be seaprated by commas.
; *
; * These are the IN connectors the server uses, the in connectors
; * read this config file and load the needed service and database connectors
; *
; *
[Startup]

ServiceConnectors = "8003/OpenSim.Server.Handlers.dll:AssetServiceConnector,8003/OpenSim.Server.Handlers.dll:InventoryServiceInConnector,8002/OpenSim.Server.Handlers.dll:FreeswitchServerConnector,8003/OpenSim.Server.Handlers.dll:GridServiceConnector,8002/OpenSim.Server.Handlers.dll:GridInfoServerInConnector,8003/OpenSim.Server.Handlers.dll:AuthenticationServiceConnector,8002/OpenSim.Server.Handlers.dll:OpenIdServerConnector,8003/OpenSim.Server.Handlers.dll:AvatarServiceConnector,8002/OpenSim.Server.Handlers.dll:LLLoginServiceInConnector,8003/OpenSim.Server.Handlers.dll:PresenceServiceConnector,8003/OpenSim.Server.Handlers.dll:UserAccountServiceConnector"

; * This is common for all services, it's the network setup for the entire
; * server instance, if none if specified above
; *
[Network]
    port = 8003

; * The following are for the remote console
; * They have no effect for the local or basic console types
; * Leave commented to diable logins to the console
;ConsoleUser = Test
;ConsolePass = secret
;ConsolePort = 0

[DatabaseService]
    StorageProvider = "OpenSim.Data.MySQL.dll"
    ConnectionString = "Data Source=localhost;Database=opensim;User ID=opensim;Password=opensim123;"


; * As an example, the below configuration precisely mimicks the legacy
; * asset server. It is read by the asset IN connector (defined above)
; * and it then loads the OUT connector (a local database module). That,
; * in turn, reads the asset loader and database connection information
; *
[AssetService]
    LocalServiceModule = "OpenSim.Services.AssetService.dll:AssetService"
    DefaultAssetLoader = "OpenSim.Framework.AssetLoader.Filesystem.dll"
    AssetLoaderArgs = "assets/AssetSets.xml"

; * This configuration loads the inventory server modules. It duplicates
; * the function of the legacy inventory server
; *
[InventoryService]
    LocalServiceModule = "OpenSim.Services.InventoryService.dll:InventoryService"
    SessionAuthentication = "false"

; * This is the new style grid service.
; * "Realm" is the table that is used for user lookup.
; * It defaults to "regions", which uses the legacy tables
; *
[GridService]
    LocalServiceModule = "OpenSim.Services.GridService.dll:GridService"
    Realm = "regions"
    ; AllowDuplicateNames = "True"
    ;; Next, we can specify properties of regions, including default and fallback regions
    ;; The syntax is: Region_<RegionName> = "<flags>"
    ;; or:            Region_<RegionID> = "<flags>"
    ;; where <flags> can be DefaultRegion, FallbackRegion, NoDirectLogin, Persistent, LockedOut,Reservation,NoMove,Authenticate
    ;; For example: 
    ; Region_Welcome_Area = "DefaultRegion, FallbackRegion"
    ; (replace spaces with underscore)

; * This is the configuration for the freeswitch server in grid mode
[FreeswitchService]
    LocalServiceModule = "OpenSim.Services.FreeswitchService.dll:FreeswitchService"

; * This is the new style authentication service. Currently, only MySQL
; * is implemented. "Realm" is the table that is used for user lookup.
; * By setting it to "users", you can use the old style users table
; * as an authentication source.
; *
[AuthenticationService]
    ; for the server connector
    LocalServiceModule = "OpenSim.Services.AuthenticationService.dll:PasswordAuthenticationService"

[OpenIdService]
    ; for the server connector
    AuthenticationServiceModule = "OpenSim.Services.AuthenticationService.dll:PasswordAuthenticationService"
    UserAccountServiceModule = "OpenSim.Services.UserAccountService.dll:UserAccountService"
	
; * This is the new style user service.
; * "Realm" is the table that is used for user lookup.
; * It defaults to "users", which uses the legacy tables
; *
[UserAccountService]
    ; for the server connector
    LocalServiceModule = "OpenSim.Services.UserAccountService.dll:UserAccountService"
    ; Realm = "useraccounts"
    ;; These are for creating new accounts by the service
    AuthenticationService = "OpenSim.Services.AuthenticationService.dll:PasswordAuthenticationService"
    PresenceService = "OpenSim.Services.PresenceService.dll:PresenceService"
    GridService = "OpenSim.Services.GridService.dll:GridService"
    InventoryService = "OpenSim.Services.InventoryService.dll:InventoryService"

<<<<<<< HEAD
[PresenceService]
    ; for the server connector
    LocalServiceModule = "OpenSim.Services.PresenceService.dll:PresenceService"

[AvatarService]
    ; for the server connector
    LocalServiceModule = "OpenSim.Services.AvatarService.dll:AvatarService"

[LibraryService]
    LibraryName = "OpenSim Library"
    DefaultLibrary = "./inventory/Libraries.xml"

[LoginService]
    ; for the server connector
    LocalServiceModule = "OpenSim.Services.LLLoginService.dll:LLLoginService"
    ; for the service
    UserAccountService = "OpenSim.Services.UserAccountService.dll:UserAccountService"
    AuthenticationService = "OpenSim.Services.AuthenticationService.dll:PasswordAuthenticationService"
    InventoryService = "OpenSim.Services.InventoryService.dll:InventoryService"
    AvatarService = "OpenSim.Services.AvatarService.dll:AvatarService"
    PresenceService = "OpenSim.Services.PresenceService.dll:PresenceService"
    GridService = "OpenSim.Services.GridService.dll:GridService"
    SimulationService ="OpenSim.Services.Connectors.dll:SimulationServiceConnector"
    LibraryService = "OpenSim.Services.InventoryService.dll:LibraryService"

    WelcomeMessage = "Welcome, Avatar!"
=======
; * This is the new style grid service.
; * "Realm" is the table that is used for user lookup.
; * It defaults to "regions", which uses the legacy tables
; *
[GridService]
LocalServiceModule = "OpenSim.Services.GridService.dll:GridService"
StorageProvider = "OpenSim.Data.MySQL.dll:MySqlRegionData"
ConnectionString = "Data Source=localhost;Database=opensim;User ID=opensim;Password=grid;"
Realm = "regions"

; If true, duplicate region names are allowed on the grid.  If false, no duplicate names are allowed
; Default is false
; AllowDuplicateNames = "True"
>>>>>>> 70a0d7aa
<|MERGE_RESOLUTION|>--- conflicted
+++ resolved
@@ -96,7 +96,6 @@
     GridService = "OpenSim.Services.GridService.dll:GridService"
     InventoryService = "OpenSim.Services.InventoryService.dll:InventoryService"
 
-<<<<<<< HEAD
 [PresenceService]
     ; for the server connector
     LocalServiceModule = "OpenSim.Services.PresenceService.dll:PresenceService"
@@ -123,7 +122,7 @@
     LibraryService = "OpenSim.Services.InventoryService.dll:LibraryService"
 
     WelcomeMessage = "Welcome, Avatar!"
-=======
+
 ; * This is the new style grid service.
 ; * "Realm" is the table that is used for user lookup.
 ; * It defaults to "regions", which uses the legacy tables
@@ -136,5 +135,4 @@
 
 ; If true, duplicate region names are allowed on the grid.  If false, no duplicate names are allowed
 ; Default is false
-; AllowDuplicateNames = "True"
->>>>>>> 70a0d7aa
+; AllowDuplicateNames = "True"