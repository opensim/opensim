--- conflicted
+++ resolved
@@ -1,98 +1,9 @@
 <?xml version="1.0"?>
 <doc>
     <assembly>
-        <name>/home/root/libomv-0.9.1-source/bin/OpenMetaverseTypes</name>
+        <name>OpenMetaverseTypes</name>
     </assembly>
     <members>
-<<<<<<< HEAD
-        <member name="T:OpenMetaverse.BlockingQueue`1">
-            <summary>
-            Same as Queue except Dequeue function blocks until there is an object to return.
-            Note: This class does not need to be synchronized
-            </summary>
-        </member>
-        <member name="M:OpenMetaverse.BlockingQueue`1.#ctor(System.Collections.Generic.IEnumerable{`0})">
-            <summary>
-            Create new BlockingQueue.
-            </summary>
-            <param name="col">The System.Collections.ICollection to copy elements from</param>
-        </member>
-        <member name="M:OpenMetaverse.BlockingQueue`1.#ctor(System.Int32)">
-            <summary>
-            Create new BlockingQueue.
-            </summary>
-            <param name="capacity">The initial number of elements that the queue can contain</param>
-        </member>
-        <member name="M:OpenMetaverse.BlockingQueue`1.#ctor">
-            <summary>
-            Create new BlockingQueue.
-            </summary>
-        </member>
-        <member name="P:OpenMetaverse.BlockingQueue`1.Closed">
-            <summary>
-            Gets flag indicating if queue has been closed.
-            </summary>
-        </member>
-        <member name="M:OpenMetaverse.BlockingQueue`1.Finalize">
-            <summary>
-            BlockingQueue Destructor (Close queue, resume any waiting thread).
-            </summary>
-        </member>
-        <member name="M:OpenMetaverse.BlockingQueue`1.Clear">
-            <summary>
-            Remove all objects from the Queue.
-            </summary>
-        </member>
-        <member name="M:OpenMetaverse.BlockingQueue`1.Close">
-            <summary>
-            Remove all objects from the Queue, resume all dequeue threads.
-            </summary>
-        </member>
-        <member name="M:OpenMetaverse.BlockingQueue`1.Dequeue">
-            <summary>
-            Removes and returns the object at the beginning of the Queue.
-            </summary>
-            <returns>Object in queue.</returns>
-        </member>
-        <member name="M:OpenMetaverse.BlockingQueue`1.Dequeue(System.TimeSpan)">
-            <summary>
-            Removes and returns the object at the beginning of the Queue.
-            </summary>
-            <param name="timeout">time to wait before returning</param>
-            <returns>Object in queue.</returns>
-        </member>
-        <member name="M:OpenMetaverse.BlockingQueue`1.Dequeue(System.Int32)">
-            <summary>
-            Removes and returns the object at the beginning of the Queue.
-            </summary>
-            <param name="timeout">time to wait before returning (in milliseconds)</param>
-            <returns>Object in queue.</returns>
-        </member>
-        <member name="M:OpenMetaverse.BlockingQueue`1.Enqueue(`0)">
-            <summary>
-            Adds an object to the end of the Queue
-            </summary>
-            <param name="obj">Object to put in queue</param>
-        </member>
-        <member name="M:OpenMetaverse.BlockingQueue`1.Open">
-            <summary>
-            Open Queue.
-            </summary>
-        </member>
-        <member name="M:OpenMetaverse.CircularQueue`1.#ctor(OpenMetaverse.CircularQueue{`0})">
-            <summary>
-            Copy constructor
-            </summary>
-            <param name="queue">Circular queue to copy</param>
-        </member>
-        <member name="T:OpenMetaverse.Color4">
-            <summary>
-            An 8-bit color structure including an alpha channel
-            </summary>
-        </member>
-        <member name="M:OpenMetaverse.Color4.#ctor(System.Byte,System.Byte,System.Byte,System.Byte)">
-            <summary>
-=======
         <member name="T:OpenMetaverse.LocklessQueue`1">
             <summary>
             A thread-safe lockless queue that supports multiple readers and 
@@ -150,18 +61,292 @@
         <member name="M:OpenMetaverse.LocklessQueue`1.SingleLinkNode.#ctor(`0)">
             <summary>
             Constructor
->>>>>>> 46e4ecad
-            </summary>
-            <param name="r">
-            </param>
-            <param name="g">
-            </param>
-            <param name="b">
-            </param>
-            <param name="a">
-            </param>
-        </member>
-<<<<<<< HEAD
+            </summary>
+        </member>
+        <member name="T:OpenMetaverse.EnumInfoAttribute">
+            <summary>
+            Attribute class that allows extra attributes to be attached to ENUMs
+            </summary>
+        </member>
+        <member name="F:OpenMetaverse.EnumInfoAttribute.Text">
+            <summary>Text used when presenting ENUM to user</summary>
+        </member>
+        <member name="M:OpenMetaverse.EnumInfoAttribute.#ctor">
+            <summary>Default initializer</summary>
+        </member>
+        <member name="M:OpenMetaverse.EnumInfoAttribute.#ctor(System.String)">
+            <summary>Text used when presenting ENUM to user</summary>
+        </member>
+        <member name="T:OpenMetaverse.AssetType">
+            <summary>
+            The different types of grid assets
+            </summary>
+        </member>
+        <member name="F:OpenMetaverse.AssetType.Unknown">
+            <summary>Unknown asset type</summary>
+        </member>
+        <member name="F:OpenMetaverse.AssetType.Texture">
+            <summary>Texture asset, stores in JPEG2000 J2C stream format</summary>
+        </member>
+        <member name="F:OpenMetaverse.AssetType.Sound">
+            <summary>Sound asset</summary>
+        </member>
+        <member name="F:OpenMetaverse.AssetType.CallingCard">
+            <summary>Calling card for another avatar</summary>
+        </member>
+        <member name="F:OpenMetaverse.AssetType.Landmark">
+            <summary>Link to a location in world</summary>
+        </member>
+        <member name="F:OpenMetaverse.AssetType.Clothing">
+            <summary>Collection of textures and parameters that can be 
+            worn by an avatar</summary>
+        </member>
+        <member name="F:OpenMetaverse.AssetType.Object">
+            <summary>Primitive that can contain textures, sounds, 
+            scripts and more</summary>
+        </member>
+        <member name="F:OpenMetaverse.AssetType.Notecard">
+            <summary>Notecard asset</summary>
+        </member>
+        <member name="F:OpenMetaverse.AssetType.Folder">
+            <summary>Holds a collection of inventory items</summary>
+        </member>
+        <member name="F:OpenMetaverse.AssetType.RootFolder">
+            <summary>Root inventory folder</summary>
+        </member>
+        <member name="F:OpenMetaverse.AssetType.LSLText">
+            <summary>Linden scripting language script</summary>
+        </member>
+        <member name="F:OpenMetaverse.AssetType.LSLBytecode">
+            <summary>LSO bytecode for a script</summary>
+        </member>
+        <member name="F:OpenMetaverse.AssetType.TextureTGA">
+            <summary>Uncompressed TGA texture</summary>
+        </member>
+        <member name="F:OpenMetaverse.AssetType.Bodypart">
+            <summary>Collection of textures and shape parameters that can
+            be worn</summary>
+        </member>
+        <member name="F:OpenMetaverse.AssetType.TrashFolder">
+            <summary>Trash folder</summary>
+        </member>
+        <member name="F:OpenMetaverse.AssetType.SnapshotFolder">
+            <summary>Snapshot folder</summary>
+        </member>
+        <member name="F:OpenMetaverse.AssetType.LostAndFoundFolder">
+            <summary>Lost and found folder</summary>
+        </member>
+        <member name="F:OpenMetaverse.AssetType.SoundWAV">
+            <summary>Uncompressed sound</summary>
+        </member>
+        <member name="F:OpenMetaverse.AssetType.ImageTGA">
+            <summary>Uncompressed TGA non-square image, not to be used as a
+            texture</summary>
+        </member>
+        <member name="F:OpenMetaverse.AssetType.ImageJPEG">
+            <summary>Compressed JPEG non-square image, not to be used as a
+            texture</summary>
+        </member>
+        <member name="F:OpenMetaverse.AssetType.Animation">
+            <summary>Animation</summary>
+        </member>
+        <member name="F:OpenMetaverse.AssetType.Gesture">
+            <summary>Sequence of animations, sounds, chat, and pauses</summary>
+        </member>
+        <member name="F:OpenMetaverse.AssetType.Simstate">
+            <summary>Simstate file</summary>
+        </member>
+        <member name="F:OpenMetaverse.AssetType.FavoriteFolder">
+            <summary>Contains landmarks for favorites</summary>
+        </member>
+        <member name="F:OpenMetaverse.AssetType.Link">
+            <summary>Asset is a link to another inventory item</summary>
+        </member>
+        <member name="F:OpenMetaverse.AssetType.LinkFolder">
+            <summary>Asset is a link to another inventory folder</summary>
+        </member>
+        <member name="F:OpenMetaverse.AssetType.EnsembleStart">
+            <summary>Beginning of the range reserved for ensembles</summary>
+        </member>
+        <member name="F:OpenMetaverse.AssetType.EnsembleEnd">
+            <summary>End of the range reserved for ensembles</summary>
+        </member>
+        <member name="F:OpenMetaverse.AssetType.CurrentOutfitFolder">
+            <summary>Folder containing inventory links to wearables and attachments
+            that are part of the current outfit</summary>
+        </member>
+        <member name="F:OpenMetaverse.AssetType.OutfitFolder">
+            <summary>Folder containing inventory items or links to
+            inventory items of wearables and attachments
+            together make a full outfit</summary>
+        </member>
+        <member name="F:OpenMetaverse.AssetType.MyOutfitsFolder">
+            <summary>Root folder for the folders of type OutfitFolder</summary>
+        </member>
+        <member name="F:OpenMetaverse.AssetType.Mesh">
+            <summary>Linden mesh format</summary>
+        </member>
+        <member name="F:OpenMetaverse.AssetType.Inbox">
+            <summary>Marketplace direct delivery inbox ("Received Items")</summary>
+        </member>
+        <member name="F:OpenMetaverse.AssetType.Outbox">
+            <summary>Marketplace direct delivery outbox</summary>
+        </member>
+        <member name="F:OpenMetaverse.AssetType.BasicRoot">
+            <summary></summary>
+        </member>
+        <member name="T:OpenMetaverse.InventoryType">
+            <summary>
+            Inventory Item Types, eg Script, Notecard, Folder, etc
+            </summary>
+        </member>
+        <member name="F:OpenMetaverse.InventoryType.Unknown">
+            <summary>Unknown</summary>
+        </member>
+        <member name="F:OpenMetaverse.InventoryType.Texture">
+            <summary>Texture</summary>
+        </member>
+        <member name="F:OpenMetaverse.InventoryType.Sound">
+            <summary>Sound</summary>
+        </member>
+        <member name="F:OpenMetaverse.InventoryType.CallingCard">
+            <summary>Calling Card</summary>
+        </member>
+        <member name="F:OpenMetaverse.InventoryType.Landmark">
+            <summary>Landmark</summary>
+        </member>
+        <member name="F:OpenMetaverse.InventoryType.Notecard">
+            <summary>Notecard</summary>
+        </member>
+        <member name="F:OpenMetaverse.InventoryType.Category">
+            <summary></summary>
+        </member>
+        <member name="F:OpenMetaverse.InventoryType.Folder">
+            <summary>Folder</summary>
+        </member>
+        <member name="F:OpenMetaverse.InventoryType.RootCategory">
+            <summary></summary>
+        </member>
+        <member name="F:OpenMetaverse.InventoryType.LSL">
+            <summary>an LSL Script</summary>
+        </member>
+        <member name="F:OpenMetaverse.InventoryType.Snapshot">
+            <summary></summary>
+        </member>
+        <member name="F:OpenMetaverse.InventoryType.Attachment">
+            <summary></summary>
+        </member>
+        <member name="F:OpenMetaverse.InventoryType.Wearable">
+            <summary></summary>
+        </member>
+        <member name="F:OpenMetaverse.InventoryType.Animation">
+            <summary></summary>
+        </member>
+        <member name="F:OpenMetaverse.InventoryType.Gesture">
+            <summary></summary>
+        </member>
+        <member name="F:OpenMetaverse.InventoryType.Mesh">
+            <summary></summary>
+        </member>
+        <member name="T:OpenMetaverse.SaleType">
+            <summary>
+            Item Sale Status
+            </summary>
+        </member>
+        <member name="F:OpenMetaverse.SaleType.Not">
+            <summary>Not for sale</summary>
+        </member>
+        <member name="F:OpenMetaverse.SaleType.Original">
+            <summary>The original is for sale</summary>
+        </member>
+        <member name="F:OpenMetaverse.SaleType.Copy">
+            <summary>Copies are for sale</summary>
+        </member>
+        <member name="F:OpenMetaverse.SaleType.Contents">
+            <summary>The contents of the object are for sale</summary>
+        </member>
+        <member name="T:OpenMetaverse.WearableType">
+            <summary>
+            Types of wearable assets
+            </summary>
+        </member>
+        <member name="F:OpenMetaverse.WearableType.Shape">
+            <summary>Body shape</summary>
+        </member>
+        <member name="F:OpenMetaverse.WearableType.Skin">
+            <summary>Skin textures and attributes</summary>
+        </member>
+        <member name="F:OpenMetaverse.WearableType.Hair">
+            <summary>Hair</summary>
+        </member>
+        <member name="F:OpenMetaverse.WearableType.Eyes">
+            <summary>Eyes</summary>
+        </member>
+        <member name="F:OpenMetaverse.WearableType.Shirt">
+            <summary>Shirt</summary>
+        </member>
+        <member name="F:OpenMetaverse.WearableType.Pants">
+            <summary>Pants</summary>
+        </member>
+        <member name="F:OpenMetaverse.WearableType.Shoes">
+            <summary>Shoes</summary>
+        </member>
+        <member name="F:OpenMetaverse.WearableType.Socks">
+            <summary>Socks</summary>
+        </member>
+        <member name="F:OpenMetaverse.WearableType.Jacket">
+            <summary>Jacket</summary>
+        </member>
+        <member name="F:OpenMetaverse.WearableType.Gloves">
+            <summary>Gloves</summary>
+        </member>
+        <member name="F:OpenMetaverse.WearableType.Undershirt">
+            <summary>Undershirt</summary>
+        </member>
+        <member name="F:OpenMetaverse.WearableType.Underpants">
+            <summary>Underpants</summary>
+        </member>
+        <member name="F:OpenMetaverse.WearableType.Skirt">
+            <summary>Skirt</summary>
+        </member>
+        <member name="F:OpenMetaverse.WearableType.Alpha">
+            <summary>Alpha mask to hide parts of the avatar</summary>
+        </member>
+        <member name="F:OpenMetaverse.WearableType.Tattoo">
+            <summary>Tattoo</summary>
+        </member>
+        <member name="F:OpenMetaverse.WearableType.Physics">
+            <summary>Physics</summary>
+        </member>
+        <member name="F:OpenMetaverse.WearableType.Invalid">
+            <summary>Invalid wearable asset</summary>
+        </member>
+        <member name="T:OpenMetaverse.Color4">
+            <summary>
+            An 8-bit color structure including an alpha channel
+            </summary>
+        </member>
+        <member name="F:OpenMetaverse.Color4.R">
+            <summary>Red</summary>
+        </member>
+        <member name="F:OpenMetaverse.Color4.G">
+            <summary>Green</summary>
+        </member>
+        <member name="F:OpenMetaverse.Color4.B">
+            <summary>Blue</summary>
+        </member>
+        <member name="F:OpenMetaverse.Color4.A">
+            <summary>Alpha</summary>
+        </member>
+        <member name="M:OpenMetaverse.Color4.#ctor(System.Byte,System.Byte,System.Byte,System.Byte)">
+            <summary>
+            
+            </summary>
+            <param name="r"></param>
+            <param name="g"></param>
+            <param name="b"></param>
+            <param name="a"></param>
+        </member>
         <member name="M:OpenMetaverse.Color4.#ctor(System.Byte[],System.Int32,System.Boolean)">
             <summary>
             Builds a color from a byte array
@@ -193,24 +378,6 @@
             </summary>
             <param name="color">Color to copy</param>
         </member>
-        <member name="F:OpenMetaverse.Color4.R">
-            <summary>Red</summary>
-        </member>
-        <member name="F:OpenMetaverse.Color4.G">
-            <summary>Green</summary>
-        </member>
-        <member name="F:OpenMetaverse.Color4.B">
-            <summary>Blue</summary>
-        </member>
-        <member name="F:OpenMetaverse.Color4.A">
-            <summary>Alpha</summary>
-        </member>
-        <member name="F:OpenMetaverse.Color4.Black">
-            <summary>A Color4 with zero RGB values and fully opaque (alpha 1.0)</summary>
-        </member>
-        <member name="F:OpenMetaverse.Color4.White">
-            <summary>A Color4 with full RGB values (1.0) and fully opaque (alpha 1.0)</summary>
-        </member>
         <member name="M:OpenMetaverse.Color4.CompareTo(OpenMetaverse.Color4)">
             <summary>
             IComparable.CompareTo implementation
@@ -281,517 +448,6 @@
             <param name="amount">Amount to interpolate</param>
             <returns>The interpolated color</returns>
         </member>
-=======
->>>>>>> 46e4ecad
-        <member name="T:OpenMetaverse.EnumInfoAttribute">
-            <summary>
-            Attribute class that allows extra attributes to be attached to ENUMs
-            </summary>
-        </member>
-        <member name="M:OpenMetaverse.EnumInfoAttribute.#ctor">
-            <summary>Default initializer</summary>
-        </member>
-        <member name="M:OpenMetaverse.EnumInfoAttribute.#ctor(System.String)">
-            <summary>Text used when presenting ENUM to user</summary>
-        </member>
-        <member name="F:OpenMetaverse.EnumInfoAttribute.Text">
-            <summary>Text used when presenting ENUM to user</summary>
-        </member>
-        <member name="T:OpenMetaverse.AssetType">
-            <summary>
-            The different types of grid assets
-            </summary>
-        </member>
-        <member name="F:OpenMetaverse.AssetType.Unknown">
-            <summary>Unknown asset type</summary>
-        </member>
-        <member name="F:OpenMetaverse.AssetType.Texture">
-            <summary>Texture asset, stores in JPEG2000 J2C stream format</summary>
-        </member>
-        <member name="F:OpenMetaverse.AssetType.Sound">
-            <summary>Sound asset</summary>
-        </member>
-        <member name="F:OpenMetaverse.AssetType.CallingCard">
-            <summary>Calling card for another avatar</summary>
-        </member>
-        <member name="F:OpenMetaverse.AssetType.Landmark">
-            <summary>Link to a location in world</summary>
-        </member>
-        <member name="F:OpenMetaverse.AssetType.Clothing">
-            <summary>Collection of textures and parameters that can be
-            worn by an avatar</summary>
-        </member>
-        <member name="F:OpenMetaverse.AssetType.Object">
-            <summary>Primitive that can contain textures, sounds,
-            scripts and more</summary>
-        </member>
-        <member name="F:OpenMetaverse.AssetType.Notecard">
-            <summary>Notecard asset</summary>
-        </member>
-        <member name="F:OpenMetaverse.AssetType.Folder">
-            <summary>Holds a collection of inventory items</summary>
-        </member>
-        <member name="F:OpenMetaverse.AssetType.RootFolder">
-            <summary>Root inventory folder</summary>
-        </member>
-        <member name="F:OpenMetaverse.AssetType.LSLText">
-            <summary>Linden scripting language script</summary>
-        </member>
-        <member name="F:OpenMetaverse.AssetType.LSLBytecode">
-            <summary>LSO bytecode for a script</summary>
-        </member>
-        <member name="F:OpenMetaverse.AssetType.TextureTGA">
-            <summary>Uncompressed TGA texture</summary>
-        </member>
-        <member name="F:OpenMetaverse.AssetType.Bodypart">
-            <summary>Collection of textures and shape parameters that can
-            be worn</summary>
-        </member>
-        <member name="F:OpenMetaverse.AssetType.TrashFolder">
-            <summary>Trash folder</summary>
-        </member>
-        <member name="F:OpenMetaverse.AssetType.SnapshotFolder">
-            <summary>Snapshot folder</summary>
-        </member>
-        <member name="F:OpenMetaverse.AssetType.LostAndFoundFolder">
-            <summary>Lost and found folder</summary>
-        </member>
-        <member name="F:OpenMetaverse.AssetType.SoundWAV">
-            <summary>Uncompressed sound</summary>
-        </member>
-        <member name="F:OpenMetaverse.AssetType.ImageTGA">
-            <summary>Uncompressed TGA non-square image, not to be used as a
-            texture</summary>
-        </member>
-        <member name="F:OpenMetaverse.AssetType.ImageJPEG">
-            <summary>Compressed JPEG non-square image, not to be used as a
-            texture</summary>
-        </member>
-        <member name="F:OpenMetaverse.AssetType.Animation">
-            <summary>Animation</summary>
-        </member>
-        <member name="F:OpenMetaverse.AssetType.Gesture">
-            <summary>Sequence of animations, sounds, chat, and pauses</summary>
-        </member>
-        <member name="F:OpenMetaverse.AssetType.Simstate">
-            <summary>Simstate file</summary>
-        </member>
-        <member name="F:OpenMetaverse.AssetType.FavoriteFolder">
-            <summary>Contains landmarks for favorites</summary>
-        </member>
-        <member name="F:OpenMetaverse.AssetType.Link">
-            <summary>Asset is a link to another inventory item</summary>
-        </member>
-        <member name="F:OpenMetaverse.AssetType.LinkFolder">
-            <summary>Asset is a link to another inventory folder</summary>
-        </member>
-        <member name="F:OpenMetaverse.AssetType.EnsembleStart">
-            <summary>Beginning of the range reserved for ensembles</summary>
-        </member>
-        <member name="F:OpenMetaverse.AssetType.EnsembleEnd">
-            <summary>End of the range reserved for ensembles</summary>
-        </member>
-        <member name="F:OpenMetaverse.AssetType.CurrentOutfitFolder">
-            <summary>Folder containing inventory links to wearables and attachments
-            that are part of the current outfit</summary>
-        </member>
-        <member name="F:OpenMetaverse.AssetType.OutfitFolder">
-            <summary>Folder containing inventory items or links to
-            inventory items of wearables and attachments
-            together make a full outfit</summary>
-        </member>
-        <member name="F:OpenMetaverse.AssetType.MyOutfitsFolder">
-            <summary>Root folder for the folders of type OutfitFolder</summary>
-        </member>
-        <member name="F:OpenMetaverse.AssetType.Mesh">
-            <summary>Linden mesh format</summary>
-        </member>
-        <member name="F:OpenMetaverse.AssetType.Inbox">
-            <summary>Marketplace direct delivery inbox ("Received Items")</summary>
-        </member>
-        <member name="F:OpenMetaverse.AssetType.Outbox">
-            <summary>Marketplace direct delivery outbox</summary>
-        </member>
-        <member name="F:OpenMetaverse.AssetType.BasicRoot">
-            <summary></summary>
-        </member>
-        <member name="T:OpenMetaverse.InventoryType">
-            <summary>
-            Inventory Item Types, eg Script, Notecard, Folder, etc
-            </summary>
-        </member>
-        <member name="F:OpenMetaverse.InventoryType.Unknown">
-            <summary>Unknown</summary>
-        </member>
-        <member name="F:OpenMetaverse.InventoryType.Texture">
-            <summary>Texture</summary>
-        </member>
-        <member name="F:OpenMetaverse.InventoryType.Sound">
-            <summary>Sound</summary>
-        </member>
-        <member name="F:OpenMetaverse.InventoryType.CallingCard">
-            <summary>Calling Card</summary>
-        </member>
-        <member name="F:OpenMetaverse.InventoryType.Landmark">
-            <summary>Landmark</summary>
-        </member>
-        <member name="F:OpenMetaverse.InventoryType.Notecard">
-            <summary>Notecard</summary>
-        </member>
-        <member name="F:OpenMetaverse.InventoryType.Category">
-            <summary>
-            </summary>
-        </member>
-        <member name="F:OpenMetaverse.InventoryType.Folder">
-            <summary>Folder</summary>
-        </member>
-        <member name="F:OpenMetaverse.InventoryType.RootCategory">
-            <summary>
-            </summary>
-        </member>
-        <member name="F:OpenMetaverse.InventoryType.LSL">
-            <summary>an LSL Script</summary>
-        </member>
-        <member name="F:OpenMetaverse.InventoryType.Snapshot">
-            <summary>
-            </summary>
-        </member>
-        <member name="F:OpenMetaverse.InventoryType.Attachment">
-            <summary>
-            </summary>
-        </member>
-        <member name="F:OpenMetaverse.InventoryType.Wearable">
-            <summary>
-            </summary>
-        </member>
-        <member name="F:OpenMetaverse.InventoryType.Animation">
-            <summary>
-            </summary>
-        </member>
-        <member name="F:OpenMetaverse.InventoryType.Gesture">
-            <summary>
-            </summary>
-        </member>
-        <member name="F:OpenMetaverse.InventoryType.Mesh">
-            <summary>
-            </summary>
-        </member>
-        <member name="T:OpenMetaverse.SaleType">
-            <summary>
-            Item Sale Status
-            </summary>
-        </member>
-        <member name="F:OpenMetaverse.SaleType.Not">
-            <summary>Not for sale</summary>
-        </member>
-        <member name="F:OpenMetaverse.SaleType.Original">
-            <summary>The original is for sale</summary>
-        </member>
-        <member name="F:OpenMetaverse.SaleType.Copy">
-            <summary>Copies are for sale</summary>
-        </member>
-        <member name="F:OpenMetaverse.SaleType.Contents">
-            <summary>The contents of the object are for sale</summary>
-        </member>
-        <member name="T:OpenMetaverse.WearableType">
-            <summary>
-            Types of wearable assets
-            </summary>
-        </member>
-        <member name="F:OpenMetaverse.WearableType.Shape">
-            <summary>Body shape</summary>
-        </member>
-        <member name="F:OpenMetaverse.WearableType.Skin">
-            <summary>Skin textures and attributes</summary>
-        </member>
-        <member name="F:OpenMetaverse.WearableType.Hair">
-            <summary>Hair</summary>
-        </member>
-        <member name="F:OpenMetaverse.WearableType.Eyes">
-            <summary>Eyes</summary>
-        </member>
-        <member name="F:OpenMetaverse.WearableType.Shirt">
-            <summary>Shirt</summary>
-        </member>
-        <member name="F:OpenMetaverse.WearableType.Pants">
-            <summary>Pants</summary>
-        </member>
-        <member name="F:OpenMetaverse.WearableType.Shoes">
-            <summary>Shoes</summary>
-        </member>
-        <member name="F:OpenMetaverse.WearableType.Socks">
-            <summary>Socks</summary>
-        </member>
-        <member name="F:OpenMetaverse.WearableType.Jacket">
-            <summary>Jacket</summary>
-        </member>
-        <member name="F:OpenMetaverse.WearableType.Gloves">
-            <summary>Gloves</summary>
-        </member>
-        <member name="F:OpenMetaverse.WearableType.Undershirt">
-            <summary>Undershirt</summary>
-        </member>
-        <member name="F:OpenMetaverse.WearableType.Underpants">
-            <summary>Underpants</summary>
-        </member>
-        <member name="F:OpenMetaverse.WearableType.Skirt">
-            <summary>Skirt</summary>
-        </member>
-        <member name="F:OpenMetaverse.WearableType.Alpha">
-            <summary>Alpha mask to hide parts of the avatar</summary>
-        </member>
-        <member name="F:OpenMetaverse.WearableType.Tattoo">
-            <summary>Tattoo</summary>
-        </member>
-        <member name="F:OpenMetaverse.WearableType.Physics">
-            <summary>Physics</summary>
-        </member>
-        <member name="F:OpenMetaverse.WearableType.Invalid">
-            <summary>Invalid wearable asset</summary>
-        </member>
-<<<<<<< HEAD
-        <member name="T:OpenMetaverse.PCode">
-            <summary>
-            Identifier code for primitive types
-            </summary>
-        </member>
-        <member name="F:OpenMetaverse.PCode.None">
-            <summary>None</summary>
-        </member>
-        <member name="F:OpenMetaverse.PCode.Prim">
-            <summary>A Primitive</summary>
-        </member>
-        <member name="F:OpenMetaverse.PCode.Avatar">
-            <summary>A Avatar</summary>
-        </member>
-        <member name="F:OpenMetaverse.PCode.Grass">
-            <summary>Linden grass</summary>
-        </member>
-        <member name="F:OpenMetaverse.PCode.NewTree">
-            <summary>Linden tree</summary>
-        </member>
-        <member name="F:OpenMetaverse.PCode.ParticleSystem">
-            <summary>A primitive that acts as the source for a particle stream</summary>
-        </member>
-        <member name="F:OpenMetaverse.PCode.Tree">
-            <summary>A Linden tree</summary>
-        </member>
-        <member name="T:OpenMetaverse.PrimFlags">
-            <summary>
-            Primary parameters for primitives such as Physics Enabled or Phantom
-            </summary>
-        </member>
-        <member name="F:OpenMetaverse.PrimFlags.None">
-            <summary>Deprecated</summary>
-        </member>
-        <member name="F:OpenMetaverse.PrimFlags.Physics">
-            <summary>Whether physics are enabled for this object</summary>
-        </member>
-        <member name="F:OpenMetaverse.PrimFlags.CreateSelected">
-            <summary>
-            </summary>
-        </member>
-        <member name="F:OpenMetaverse.PrimFlags.ObjectModify">
-            <summary>
-            </summary>
-        </member>
-        <member name="F:OpenMetaverse.PrimFlags.ObjectCopy">
-            <summary>
-=======
-        <member name="T:OpenMetaverse.Color4">
-            <summary>
-            An 8-bit color structure including an alpha channel
-            </summary>
-        </member>
-        <member name="F:OpenMetaverse.Color4.R">
-            <summary>Red</summary>
-        </member>
-        <member name="F:OpenMetaverse.Color4.G">
-            <summary>Green</summary>
-        </member>
-        <member name="F:OpenMetaverse.Color4.B">
-            <summary>Blue</summary>
-        </member>
-        <member name="F:OpenMetaverse.Color4.A">
-            <summary>Alpha</summary>
-        </member>
-        <member name="M:OpenMetaverse.Color4.#ctor(System.Byte,System.Byte,System.Byte,System.Byte)">
-            <summary>
-            
-            </summary>
-            <param name="r"></param>
-            <param name="g"></param>
-            <param name="b"></param>
-            <param name="a"></param>
-        </member>
-        <member name="M:OpenMetaverse.Color4.#ctor(System.Byte[],System.Int32,System.Boolean)">
-            <summary>
-            Builds a color from a byte array
-            </summary>
-            <param name="byteArray">Byte array containing a 16 byte color</param>
-            <param name="pos">Beginning position in the byte array</param>
-            <param name="inverted">True if the byte array stores inverted values,
-            otherwise false. For example the color black (fully opaque) inverted
-            would be 0xFF 0xFF 0xFF 0x00</param>
-        </member>
-        <member name="M:OpenMetaverse.Color4.#ctor(System.Byte[],System.Int32,System.Boolean,System.Boolean)">
-            <summary>
-            Returns the raw bytes for this vector
-            </summary>
-            <param name="byteArray">Byte array containing a 16 byte color</param>
-            <param name="pos">Beginning position in the byte array</param>
-            <param name="inverted">True if the byte array stores inverted values,
-            otherwise false. For example the color black (fully opaque) inverted
-            would be 0xFF 0xFF 0xFF 0x00</param>
-            <param name="alphaInverted">True if the alpha value is inverted in
-            addition to whatever the inverted parameter is. Setting inverted true
-            and alphaInverted true will flip the alpha value back to non-inverted,
-            but keep the other color bytes inverted</param>
-            <returns>A 16 byte array containing R, G, B, and A</returns>
-        </member>
-        <member name="M:OpenMetaverse.Color4.#ctor(OpenMetaverse.Color4)">
-            <summary>
-            Copy constructor
-            </summary>
-            <param name="color">Color to copy</param>
-        </member>
-        <member name="M:OpenMetaverse.Color4.CompareTo(OpenMetaverse.Color4)">
-            <summary>
-            IComparable.CompareTo implementation
-            </summary>
-            <remarks>Sorting ends up like this: |--Grayscale--||--Color--|.
-            Alpha is only used when the colors are otherwise equivalent</remarks>
-        </member>
-        <member name="M:OpenMetaverse.Color4.FromBytes(System.Byte[],System.Int32,System.Boolean,System.Boolean)">
-            <summary>
-            Builds a color from a byte array
->>>>>>> 46e4ecad
-            </summary>
-            <param name="byteArray">Byte array containing a 16 byte color</param>
-            <param name="pos">Beginning position in the byte array</param>
-            <param name="inverted">True if the byte array stores inverted values,
-            otherwise false. For example the color black (fully opaque) inverted
-            would be 0xFF 0xFF 0xFF 0x00</param>
-            <param name="alphaInverted">True if the alpha value is inverted in
-            addition to whatever the inverted parameter is. Setting inverted true
-            and alphaInverted true will flip the alpha value back to non-inverted,
-            but keep the other color bytes inverted</param>
-        </member>
-<<<<<<< HEAD
-        <member name="F:OpenMetaverse.PrimFlags.ObjectAnyOwner">
-            <summary>
-=======
-        <member name="M:OpenMetaverse.Color4.ToBytes(System.Byte[],System.Int32)">
-            <summary>
-            Writes the raw bytes for this color to a byte array
->>>>>>> 46e4ecad
-            </summary>
-            <param name="dest">Destination byte array</param>
-            <param name="pos">Position in the destination array to start
-            writing. Must be at least 16 bytes before the end of the array</param>
-        </member>
-<<<<<<< HEAD
-        <member name="F:OpenMetaverse.PrimFlags.ObjectYouOwner">
-            <summary>
-            </summary>
-        </member>
-        <member name="F:OpenMetaverse.PrimFlags.Scripted">
-            <summary>
-=======
-        <member name="M:OpenMetaverse.Color4.ToBytes(System.Byte[],System.Int32,System.Boolean)">
-            <summary>
-            Serializes this color into four bytes in a byte array
-            </summary>
-            <param name="dest">Destination byte array</param>
-            <param name="pos">Position in the destination array to start
-            writing. Must be at least 4 bytes before the end of the array</param>
-            <param name="inverted">True to invert the output (1.0 becomes 0
-            instead of 255)</param>
-        </member>
-        <member name="M:OpenMetaverse.Color4.ToFloatBytes(System.Byte[],System.Int32)">
-            <summary>
-            Writes the raw bytes for this color to a byte array
->>>>>>> 46e4ecad
-            </summary>
-            <param name="dest">Destination byte array</param>
-            <param name="pos">Position in the destination array to start
-            writing. Must be at least 16 bytes before the end of the array</param>
-        </member>
-<<<<<<< HEAD
-        <member name="F:OpenMetaverse.PrimFlags.Touch">
-            <summary>Whether this object contains an active touch script</summary>
-        </member>
-        <member name="F:OpenMetaverse.PrimFlags.ObjectMove">
-            <summary>
-            </summary>
-        </member>
-        <member name="F:OpenMetaverse.PrimFlags.Money">
-            <summary>Whether this object can receive payments</summary>
-        </member>
-        <member name="F:OpenMetaverse.PrimFlags.Phantom">
-            <summary>Whether this object is phantom (no collisions)</summary>
-        </member>
-        <member name="F:OpenMetaverse.PrimFlags.InventoryEmpty">
-            <summary>
-            </summary>
-        </member>
-        <member name="F:OpenMetaverse.PrimFlags.JointHinge">
-            <summary>
-=======
-        <member name="M:OpenMetaverse.Color4.ClampValues">
-            <summary>
-            Ensures that values are in range 0-1
-            </summary>
-        </member>
-        <member name="M:OpenMetaverse.Color4.FromHSV(System.Double,System.Double,System.Double)">
-            <summary>
-            Create an RGB color from a hue, saturation, value combination
->>>>>>> 46e4ecad
-            </summary>
-            <param name="hue">Hue</param>
-            <param name="saturation">Saturation</param>
-            <param name="value">Value</param>
-            <returns>An fully opaque RGB color (alpha is 1.0)</returns>
-        </member>
-<<<<<<< HEAD
-        <member name="F:OpenMetaverse.PrimFlags.JointP2P">
-            <summary>
-            </summary>
-        </member>
-        <member name="F:OpenMetaverse.PrimFlags.JointLP2P">
-            <summary>
-            </summary>
-        </member>
-        <member name="F:OpenMetaverse.PrimFlags.JointWheel">
-            <summary>Deprecated</summary>
-        </member>
-        <member name="F:OpenMetaverse.PrimFlags.AllowInventoryDrop">
-            <summary>
-            </summary>
-        </member>
-        <member name="F:OpenMetaverse.PrimFlags.ObjectTransfer">
-            <summary>
-            </summary>
-        </member>
-        <member name="F:OpenMetaverse.PrimFlags.ObjectGroupOwned">
-            <summary>
-            </summary>
-        </member>
-        <member name="F:OpenMetaverse.PrimFlags.ObjectYouOfficer">
-            <summary>Deprecated</summary>
-        </member>
-        <member name="F:OpenMetaverse.PrimFlags.CameraDecoupled">
-            <summary>
-=======
-        <member name="M:OpenMetaverse.Color4.Lerp(OpenMetaverse.Color4,OpenMetaverse.Color4,System.Single)">
-            <summary>
-            Performs linear interpolation between two colors
-            </summary>
-            <param name="value1">Color to start at</param>
-            <param name="value2">Color to end at</param>
-            <param name="amount">Amount to interpolate</param>
-            <returns>The interpolated color</returns>
-        </member>
         <member name="F:OpenMetaverse.Color4.Black">
             <summary>A Color4 with zero RGB values and fully opaque (alpha 1.0)</summary>
         </member>
@@ -815,20 +471,14 @@
         <member name="M:OpenMetaverse.Vector3d.#ctor(System.Byte[],System.Int32)">
             <summary>
             Constructor, builds a vector from a byte array
->>>>>>> 46e4ecad
             </summary>
             <param name="byteArray">Byte array containing three eight-byte doubles</param>
             <param name="pos">Beginning position in the byte array</param>
         </member>
-<<<<<<< HEAD
-        <member name="F:OpenMetaverse.PrimFlags.AnimSource">
-            <summary>
-=======
         <member name="M:OpenMetaverse.Vector3d.ApproxEquals(OpenMetaverse.Vector3d,System.Double)">
             <summary>
             Test if this vector is equal to another vector, within a given
             tolerance range
->>>>>>> 46e4ecad
             </summary>
             <param name="vec">Vector to test against</param>
             <param name="tolerance">The acceptable magnitude of difference
@@ -836,41 +486,6 @@
             <returns>True if the magnitude of difference between the two vectors
             is less than the given tolerance, otherwise false</returns>
         </member>
-<<<<<<< HEAD
-        <member name="F:OpenMetaverse.PrimFlags.CameraSource">
-            <summary>
-            </summary>
-        </member>
-        <member name="F:OpenMetaverse.PrimFlags.CastShadows">
-            <summary>
-            </summary>
-        </member>
-        <member name="F:OpenMetaverse.PrimFlags.DieAtEdge">
-            <summary>Server flag, will not be sent to clients. Specifies that
-            the object is destroyed when it touches a simulator edge</summary>
-        </member>
-        <member name="F:OpenMetaverse.PrimFlags.ReturnAtEdge">
-            <summary>Server flag, will not be sent to clients. Specifies that
-            the object will be returned to the owner's inventory when it
-            touches a simulator edge</summary>
-        </member>
-        <member name="F:OpenMetaverse.PrimFlags.Sandbox">
-            <summary>Server flag, will not be sent to clients.</summary>
-        </member>
-        <member name="F:OpenMetaverse.PrimFlags.Flying">
-            <summary>Server flag, will not be sent to client. Specifies that
-            the object is hovering/flying</summary>
-        </member>
-        <member name="F:OpenMetaverse.PrimFlags.ObjectOwnerModify">
-            <summary>
-            </summary>
-        </member>
-        <member name="F:OpenMetaverse.PrimFlags.TemporaryOnRez">
-            <summary>
-            </summary>
-        </member>
-        <member name="F:OpenMetaverse.PrimFlags.Temporary">
-=======
         <member name="M:OpenMetaverse.Vector3d.CompareTo(OpenMetaverse.Vector3d)">
             <summary>
             IComparable.CompareTo implementation
@@ -889,39 +504,9 @@
             <param name="pos">Beginning position in the byte array</param>
         </member>
         <member name="M:OpenMetaverse.Vector3d.GetBytes">
->>>>>>> 46e4ecad
-            <summary>
-            </summary>
-<<<<<<< HEAD
-        </member>
-        <member name="F:OpenMetaverse.PrimFlags.ZlibCompressed">
-            <summary>
-            </summary>
-        </member>
-        <member name="T:OpenMetaverse.SoundFlags">
-            <summary>
-            Sound flags for sounds attached to primitives
-            </summary>
-        </member>
-        <member name="F:OpenMetaverse.SoundFlags.None">
-            <summary>
-            </summary>
-        </member>
-        <member name="F:OpenMetaverse.SoundFlags.Loop">
-            <summary>
-            </summary>
-        </member>
-        <member name="F:OpenMetaverse.SoundFlags.SyncMaster">
-            <summary>
-            </summary>
-        </member>
-        <member name="F:OpenMetaverse.SoundFlags.SyncSlave">
-            <summary>
-            </summary>
-        </member>
-        <member name="F:OpenMetaverse.SoundFlags.SyncPending">
-            <summary>
-=======
+            <summary>
+            Returns the raw bytes for this vector
+            </summary>
             <returns>A 24 byte array containing X, Y, and Z</returns>
         </member>
         <member name="M:OpenMetaverse.Vector3d.ToBytes(System.Byte[],System.Int32)">
@@ -965,25 +550,10 @@
         <member name="M:OpenMetaverse.Vector3d.op_Implicit(OpenMetaverse.Vector3)~OpenMetaverse.Vector3d">
             <summary>
             Implicit casting for Vector3 > Vector3d
->>>>>>> 46e4ecad
             </summary>
             <param name="value"></param>
             <returns></returns>
         </member>
-<<<<<<< HEAD
-        <member name="F:OpenMetaverse.SoundFlags.Queue">
-            <summary>
-            </summary>
-        </member>
-        <member name="F:OpenMetaverse.SoundFlags.Stop">
-            <summary>
-            </summary>
-        </member>
-        <member name="T:OpenMetaverse.Material">
-            <summary>
-            Material type for a primitive
-            </summary>
-=======
         <member name="F:OpenMetaverse.Vector3d.Zero">
             <summary>A vector with a value of 0,0,0</summary>
         </member>
@@ -998,28 +568,26 @@
         </member>
         <member name="F:OpenMetaverse.Vector3d.UnitZ">
             <summary>A unit vector facing up (Z axis), value of 0,0,1</summary>
->>>>>>> 46e4ecad
-        </member>
-        <member name="F:OpenMetaverse.Material.Stone">
-            <summary>
-            </summary>
-        </member>
-        <member name="F:OpenMetaverse.Material.Metal">
-            <summary>
-            </summary>
-        </member>
-        <member name="F:OpenMetaverse.Material.Glass">
-            <summary>
-            </summary>
-        </member>
-<<<<<<< HEAD
-        <member name="F:OpenMetaverse.Material.Wood">
-            <summary>
-            </summary>
-        </member>
-        <member name="F:OpenMetaverse.Material.Flesh">
-            <summary>
-=======
+        </member>
+        <member name="M:OpenMetaverse.ReaderWriterLockSlim.ExitAndWakeUpAppropriateWaiters">
+            <summary>
+            Determines the appropriate events to set, leaves the locks, and sets the events. 
+            </summary>
+        </member>
+        <member name="M:OpenMetaverse.ReaderWriterLockSlim.LazyCreateEvent(System.Threading.EventWaitHandle@,System.Boolean)">
+            <summary>
+            A routine for lazily creating a event outside the lock (so if errors
+            happen they are outside the lock and that we don't do much work
+            while holding a spin lock).  If all goes well, reenter the lock and
+            set 'waitEvent' 
+            </summary>
+        </member>
+        <member name="M:OpenMetaverse.ReaderWriterLockSlim.WaitOnEvent(System.Threading.EventWaitHandle,System.UInt32@,System.Int32)">
+            <summary>
+            Waits on 'waitEvent' with a timeout of 'millisceondsTimeout.  
+            Before the wait 'numWaiters' is incremented and is restored before leaving this routine.
+            </summary>
+        </member>
         <member name="F:OpenMetaverse.Quaternion.X">
             <summary>X value</summary>
         </member>
@@ -1043,7 +611,6 @@
         <member name="M:OpenMetaverse.Quaternion.#ctor(System.Byte[],System.Int32,System.Boolean)">
             <summary>
             Constructor, builds a quaternion object from a byte array
->>>>>>> 46e4ecad
             </summary>
             <param name="byteArray">Byte array containing four four-byte floats</param>
             <param name="pos">Offset in the byte array to start reading at</param>
@@ -1051,107 +618,6 @@
             not. If this is true 12 bytes will be read, otherwise 16 bytes will
             be read.</param>
         </member>
-<<<<<<< HEAD
-        <member name="F:OpenMetaverse.Material.Plastic">
-            <summary>
-            </summary>
-        </member>
-        <member name="F:OpenMetaverse.Material.Rubber">
-            <summary>
-            </summary>
-        </member>
-        <member name="F:OpenMetaverse.Material.Light">
-            <summary>
-            </summary>
-        </member>
-        <member name="T:OpenMetaverse.PrimType">
-            <summary>
-            Used in a helper function to roughly determine prim shape
-            </summary>
-        </member>
-        <member name="T:OpenMetaverse.ExtraParamType">
-            <summary>
-            Extra parameters for primitives, these flags are for features that have
-            been added after the original ObjectFlags that has all eight bits
-            reserved already
-            </summary>
-        </member>
-        <member name="F:OpenMetaverse.ExtraParamType.Flexible">
-            <summary>Whether this object has flexible parameters</summary>
-        </member>
-        <member name="F:OpenMetaverse.ExtraParamType.Light">
-            <summary>Whether this object has light parameters</summary>
-        </member>
-        <member name="F:OpenMetaverse.ExtraParamType.Sculpt">
-            <summary>Whether this object is a sculpted prim</summary>
-        </member>
-        <member name="F:OpenMetaverse.ExtraParamType.Mesh">
-            <summary>Whether this object is a mesh</summary>
-        </member>
-        <member name="T:OpenMetaverse.JointType">
-            <summary>
-            </summary>
-        </member>
-        <member name="F:OpenMetaverse.JointType.Invalid">
-            <summary>
-            </summary>
-        </member>
-        <member name="F:OpenMetaverse.JointType.Hinge">
-            <summary>
-            </summary>
-        </member>
-        <member name="F:OpenMetaverse.JointType.Point">
-            <summary>
-            </summary>
-        </member>
-        <member name="T:OpenMetaverse.SculptType">
-            <summary>
-            </summary>
-        </member>
-        <member name="F:OpenMetaverse.SculptType.None">
-            <summary>
-            </summary>
-        </member>
-        <member name="F:OpenMetaverse.SculptType.Sphere">
-            <summary>
-            </summary>
-        </member>
-        <member name="F:OpenMetaverse.SculptType.Torus">
-            <summary>
-            </summary>
-        </member>
-        <member name="F:OpenMetaverse.SculptType.Plane">
-            <summary>
-            </summary>
-        </member>
-        <member name="F:OpenMetaverse.SculptType.Cylinder">
-            <summary>
-            </summary>
-        </member>
-        <member name="F:OpenMetaverse.SculptType.Mesh">
-            <summary>
-            </summary>
-        </member>
-        <member name="F:OpenMetaverse.SculptType.Invert">
-            <summary>
-            </summary>
-        </member>
-        <member name="F:OpenMetaverse.SculptType.Mirror">
-            <summary>
-            </summary>
-        </member>
-        <member name="T:OpenMetaverse.FaceType">
-            <summary>
-            </summary>
-        </member>
-        <member name="F:OpenMetaverse.FaceType.PathBegin">
-            <summary>
-            </summary>
-        </member>
-        <member name="F:OpenMetaverse.FaceType.PathEnd">
-            <summary>
-            </summary>
-=======
         <member name="M:OpenMetaverse.Quaternion.Normalize">
             <summary>
             Normalizes the quaternion
@@ -1360,329 +826,581 @@
         <member name="F:OpenMetaverse.Utils.RNG">
             <summary>Provide a single instance of a random number generator
             to avoid making duplicate copies and handle thread safety</summary>
->>>>>>> 46e4ecad
-        </member>
-        <member name="F:OpenMetaverse.FaceType.InnerSide">
-            <summary>
-            </summary>
-        </member>
-        <member name="F:OpenMetaverse.FaceType.ProfileBegin">
-            <summary>
-            </summary>
-        </member>
-        <member name="F:OpenMetaverse.FaceType.ProfileEnd">
-            <summary>
-            </summary>
-        </member>
-        <member name="F:OpenMetaverse.FaceType.OuterSide0">
-            <summary>
-            </summary>
-        </member>
-        <member name="F:OpenMetaverse.FaceType.OuterSide1">
-            <summary>
-            </summary>
-        </member>
-        <member name="F:OpenMetaverse.FaceType.OuterSide2">
-            <summary>
-            </summary>
-        </member>
-        <member name="F:OpenMetaverse.FaceType.OuterSide3">
-            <summary>
-            </summary>
-        </member>
-        <member name="T:OpenMetaverse.ObjectCategory">
-            <summary>
-            </summary>
-        </member>
-        <member name="F:OpenMetaverse.ObjectCategory.Invalid">
-            <summary>
-            </summary>
-        </member>
-        <member name="F:OpenMetaverse.ObjectCategory.None">
-            <summary>
-            </summary>
-        </member>
-        <member name="F:OpenMetaverse.ObjectCategory.Owner">
-            <summary>
-            </summary>
-        </member>
-        <member name="F:OpenMetaverse.ObjectCategory.Group">
-            <summary>
-            </summary>
-        </member>
-        <member name="F:OpenMetaverse.ObjectCategory.Other">
-            <summary>
-            </summary>
-        </member>
-        <member name="F:OpenMetaverse.ObjectCategory.Selected">
-            <summary>
-            </summary>
-        </member>
-        <member name="F:OpenMetaverse.ObjectCategory.Temporary">
-            <summary>
-            </summary>
-        </member>
-        <member name="T:OpenMetaverse.AttachmentPoint">
-            <summary>
-            Attachment points for objects on avatar bodies
-            </summary>
-            <remarks>
-            Both InventoryObject and InventoryAttachment types can be attached
-            </remarks>
-        </member>
-        <member name="F:OpenMetaverse.AttachmentPoint.Default">
-            <summary>Right hand if object was not previously attached</summary>
-        </member>
-        <member name="F:OpenMetaverse.AttachmentPoint.Chest">
-            <summary>Chest</summary>
-        </member>
-        <member name="F:OpenMetaverse.AttachmentPoint.Skull">
-            <summary>Skull</summary>
-        </member>
-        <member name="F:OpenMetaverse.AttachmentPoint.LeftShoulder">
-            <summary>Left shoulder</summary>
-        </member>
-        <member name="F:OpenMetaverse.AttachmentPoint.RightShoulder">
-            <summary>Right shoulder</summary>
-        </member>
-        <member name="F:OpenMetaverse.AttachmentPoint.LeftHand">
-            <summary>Left hand</summary>
-        </member>
-        <member name="F:OpenMetaverse.AttachmentPoint.RightHand">
-            <summary>Right hand</summary>
-        </member>
-        <member name="F:OpenMetaverse.AttachmentPoint.LeftFoot">
-            <summary>Left foot</summary>
-        </member>
-        <member name="F:OpenMetaverse.AttachmentPoint.RightFoot">
-            <summary>Right foot</summary>
-        </member>
-        <member name="F:OpenMetaverse.AttachmentPoint.Spine">
-            <summary>Spine</summary>
-        </member>
-        <member name="F:OpenMetaverse.AttachmentPoint.Pelvis">
-            <summary>Pelvis</summary>
-        </member>
-        <member name="F:OpenMetaverse.AttachmentPoint.Mouth">
-            <summary>Mouth</summary>
-        </member>
-        <member name="F:OpenMetaverse.AttachmentPoint.Chin">
-            <summary>Chin</summary>
-        </member>
-        <member name="F:OpenMetaverse.AttachmentPoint.LeftEar">
-            <summary>Left ear</summary>
-        </member>
-        <member name="F:OpenMetaverse.AttachmentPoint.RightEar">
-            <summary>Right ear</summary>
-        </member>
-        <member name="F:OpenMetaverse.AttachmentPoint.LeftEyeball">
-            <summary>Left eyeball</summary>
-        </member>
-        <member name="F:OpenMetaverse.AttachmentPoint.RightEyeball">
-            <summary>Right eyeball</summary>
-        </member>
-        <member name="F:OpenMetaverse.AttachmentPoint.Nose">
-            <summary>Nose</summary>
-        </member>
-        <member name="F:OpenMetaverse.AttachmentPoint.RightUpperArm">
-            <summary>Right upper arm</summary>
-        </member>
-        <member name="F:OpenMetaverse.AttachmentPoint.RightForearm">
-            <summary>Right forearm</summary>
-        </member>
-        <member name="F:OpenMetaverse.AttachmentPoint.LeftUpperArm">
-            <summary>Left upper arm</summary>
-        </member>
-        <member name="F:OpenMetaverse.AttachmentPoint.LeftForearm">
-            <summary>Left forearm</summary>
-        </member>
-        <member name="F:OpenMetaverse.AttachmentPoint.RightHip">
-            <summary>Right hip</summary>
-        </member>
-        <member name="F:OpenMetaverse.AttachmentPoint.RightUpperLeg">
-            <summary>Right upper leg</summary>
-        </member>
-        <member name="F:OpenMetaverse.AttachmentPoint.RightLowerLeg">
-            <summary>Right lower leg</summary>
-        </member>
-        <member name="F:OpenMetaverse.AttachmentPoint.LeftHip">
-            <summary>Left hip</summary>
-        </member>
-        <member name="F:OpenMetaverse.AttachmentPoint.LeftUpperLeg">
-            <summary>Left upper leg</summary>
-        </member>
-        <member name="F:OpenMetaverse.AttachmentPoint.LeftLowerLeg">
-            <summary>Left lower leg</summary>
-        </member>
-        <member name="F:OpenMetaverse.AttachmentPoint.Stomach">
-            <summary>Stomach</summary>
-        </member>
-        <member name="F:OpenMetaverse.AttachmentPoint.LeftPec">
-            <summary>Left pectoral</summary>
-        </member>
-        <member name="F:OpenMetaverse.AttachmentPoint.RightPec">
-            <summary>Right pectoral</summary>
-        </member>
-        <member name="F:OpenMetaverse.AttachmentPoint.HUDCenter2">
-            <summary>HUD Center position 2</summary>
-        </member>
-        <member name="F:OpenMetaverse.AttachmentPoint.HUDTopRight">
-            <summary>HUD Top-right</summary>
-        </member>
-        <member name="F:OpenMetaverse.AttachmentPoint.HUDTop">
-            <summary>HUD Top</summary>
-        </member>
-        <member name="F:OpenMetaverse.AttachmentPoint.HUDTopLeft">
-            <summary>HUD Top-left</summary>
-        </member>
-        <member name="F:OpenMetaverse.AttachmentPoint.HUDCenter">
-            <summary>HUD Center</summary>
-        </member>
-        <member name="F:OpenMetaverse.AttachmentPoint.HUDBottomLeft">
-            <summary>HUD Bottom-left</summary>
-        </member>
-        <member name="F:OpenMetaverse.AttachmentPoint.HUDBottom">
-            <summary>HUD Bottom</summary>
-        </member>
-        <member name="F:OpenMetaverse.AttachmentPoint.HUDBottomRight">
-            <summary>HUD Bottom-right</summary>
-        </member>
-        <member name="T:OpenMetaverse.Tree">
-            <summary>
-            Tree foliage types
-            </summary>
-        </member>
-        <member name="F:OpenMetaverse.Tree.Pine1">
-            <summary>Pine1 tree</summary>
-        </member>
-        <member name="F:OpenMetaverse.Tree.Oak">
-            <summary>Oak tree</summary>
-        </member>
-        <member name="F:OpenMetaverse.Tree.TropicalBush1">
-            <summary>Tropical Bush1</summary>
-        </member>
-        <member name="F:OpenMetaverse.Tree.Palm1">
-            <summary>Palm1 tree</summary>
-        </member>
-        <member name="F:OpenMetaverse.Tree.Dogwood">
-            <summary>Dogwood tree</summary>
-        </member>
-        <member name="F:OpenMetaverse.Tree.TropicalBush2">
-            <summary>Tropical Bush2</summary>
-        </member>
-        <member name="F:OpenMetaverse.Tree.Palm2">
-            <summary>Palm2 tree</summary>
-        </member>
-        <member name="F:OpenMetaverse.Tree.Cypress1">
-            <summary>Cypress1 tree</summary>
-        </member>
-        <member name="F:OpenMetaverse.Tree.Cypress2">
-            <summary>Cypress2 tree</summary>
-        </member>
-        <member name="F:OpenMetaverse.Tree.Pine2">
-            <summary>Pine2 tree</summary>
-        </member>
-        <member name="F:OpenMetaverse.Tree.Plumeria">
-            <summary>Plumeria</summary>
-        </member>
-        <member name="F:OpenMetaverse.Tree.WinterPine1">
-            <summary>Winter pinetree1</summary>
-        </member>
-        <member name="F:OpenMetaverse.Tree.WinterAspen">
-            <summary>Winter Aspen tree</summary>
-        </member>
-        <member name="F:OpenMetaverse.Tree.WinterPine2">
-            <summary>Winter pinetree2</summary>
-        </member>
-        <member name="F:OpenMetaverse.Tree.Eucalyptus">
-            <summary>Eucalyptus tree</summary>
-        </member>
-        <member name="F:OpenMetaverse.Tree.Fern">
-            <summary>Fern</summary>
-        </member>
-        <member name="F:OpenMetaverse.Tree.Eelgrass">
-            <summary>Eelgrass</summary>
-        </member>
-        <member name="F:OpenMetaverse.Tree.SeaSword">
-            <summary>Sea Sword</summary>
-        </member>
-        <member name="F:OpenMetaverse.Tree.Kelp1">
-            <summary>Kelp1 plant</summary>
-        </member>
-        <member name="F:OpenMetaverse.Tree.BeachGrass1">
-            <summary>Beach grass</summary>
-        </member>
-        <member name="F:OpenMetaverse.Tree.Kelp2">
-            <summary>Kelp2 plant</summary>
-        </member>
-        <member name="T:OpenMetaverse.Grass">
-            <summary>
-            Grass foliage types
-            </summary>
-        </member>
-        <member name="F:OpenMetaverse.Grass.Grass0">
-            <summary>
-            </summary>
-        </member>
-        <member name="F:OpenMetaverse.Grass.Grass1">
-            <summary>
-            </summary>
-        </member>
-        <member name="F:OpenMetaverse.Grass.Grass2">
-            <summary>
-            </summary>
-        </member>
-        <member name="F:OpenMetaverse.Grass.Grass3">
-            <summary>
-            </summary>
-        </member>
-        <member name="F:OpenMetaverse.Grass.Grass4">
-            <summary>
-            </summary>
-        </member>
-        <member name="F:OpenMetaverse.Grass.Undergrowth1">
-            <summary>
-            </summary>
-        </member>
-        <member name="T:OpenMetaverse.ClickAction">
-            <summary>
-            Action associated with clicking on an object
-            </summary>
-        </member>
-        <member name="F:OpenMetaverse.ClickAction.Touch">
-            <summary>Touch object</summary>
-        </member>
-        <member name="F:OpenMetaverse.ClickAction.Sit">
-            <summary>Sit on object</summary>
-        </member>
-        <member name="F:OpenMetaverse.ClickAction.Buy">
-            <summary>Purchase object or contents</summary>
-        </member>
-        <member name="F:OpenMetaverse.ClickAction.Pay">
-            <summary>Pay the object</summary>
-        </member>
-        <member name="F:OpenMetaverse.ClickAction.OpenTask">
-            <summary>Open task inventory</summary>
-        </member>
-        <member name="F:OpenMetaverse.ClickAction.PlayMedia">
-            <summary>Play parcel media</summary>
-        </member>
-        <member name="F:OpenMetaverse.ClickAction.OpenMedia">
-            <summary>Open parcel media</summary>
-        </member>
-        <member name="T:OpenMetaverse.PhysicsShapeType">
-            <summary>
-            Type of physics representation used for this prim in the simulator
-            </summary>
-        </member>
-        <member name="F:OpenMetaverse.PhysicsShapeType.Prim">
-            <summary>Use prim physics form this object</summary>
-        </member>
-        <member name="F:OpenMetaverse.PhysicsShapeType.None">
-            <summary>No physics, prim doesn't collide</summary>
-        </member>
-        <member name="F:OpenMetaverse.PhysicsShapeType.ConvexHull">
-            <summary>Use convex hull represantion of this prim</summary>
+        </member>
+        <member name="M:OpenMetaverse.Utils.Clamp(System.Single,System.Single,System.Single)">
+            <summary>
+            Clamp a given value between a range
+            </summary>
+            <param name="value">Value to clamp</param>
+            <param name="min">Minimum allowable value</param>
+            <param name="max">Maximum allowable value</param>
+            <returns>A value inclusively between lower and upper</returns>
+        </member>
+        <member name="M:OpenMetaverse.Utils.Clamp(System.Double,System.Double,System.Double)">
+            <summary>
+            Clamp a given value between a range
+            </summary>
+            <param name="value">Value to clamp</param>
+            <param name="min">Minimum allowable value</param>
+            <param name="max">Maximum allowable value</param>
+            <returns>A value inclusively between lower and upper</returns>
+        </member>
+        <member name="M:OpenMetaverse.Utils.Clamp(System.Int32,System.Int32,System.Int32)">
+            <summary>
+            Clamp a given value between a range
+            </summary>
+            <param name="value">Value to clamp</param>
+            <param name="min">Minimum allowable value</param>
+            <param name="max">Maximum allowable value</param>
+            <returns>A value inclusively between lower and upper</returns>
+        </member>
+        <member name="M:OpenMetaverse.Utils.Round(System.Single)">
+            <summary>
+            Round a floating-point value to the nearest integer
+            </summary>
+            <param name="val">Floating point number to round</param>
+            <returns>Integer</returns>
+        </member>
+        <member name="M:OpenMetaverse.Utils.IsFinite(System.Single)">
+            <summary>
+            Test if a single precision float is a finite number
+            </summary>
+        </member>
+        <member name="M:OpenMetaverse.Utils.IsFinite(System.Double)">
+            <summary>
+            Test if a double precision float is a finite number
+            </summary>
+        </member>
+        <member name="M:OpenMetaverse.Utils.Distance(System.Single,System.Single)">
+            <summary>
+            Get the distance between two floating-point values
+            </summary>
+            <param name="value1">First value</param>
+            <param name="value2">Second value</param>
+            <returns>The distance between the two values</returns>
+        </member>
+        <member name="M:OpenMetaverse.Utils.MD5(System.Byte[])">
+            <summary>
+            Compute the MD5 hash for a byte array
+            </summary>
+            <param name="data">Byte array to compute the hash for</param>
+            <returns>MD5 hash of the input data</returns>
+        </member>
+        <member name="M:OpenMetaverse.Utils.SHA1(System.Byte[])">
+            <summary>
+            Compute the SHA1 hash for a byte array
+            </summary>
+            <param name="data">Byte array to compute the hash for</param>
+            <returns>SHA1 hash of the input data</returns>
+        </member>
+        <member name="M:OpenMetaverse.Utils.SHA1String(System.String)">
+            <summary>
+            Calculate the SHA1 hash of a given string
+            </summary>
+            <param name="value">The string to hash</param>
+            <returns>The SHA1 hash as a string</returns>
+        </member>
+        <member name="M:OpenMetaverse.Utils.SHA256(System.Byte[])">
+            <summary>
+            Compute the SHA256 hash for a byte array
+            </summary>
+            <param name="data">Byte array to compute the hash for</param>
+            <returns>SHA256 hash of the input data</returns>
+        </member>
+        <member name="M:OpenMetaverse.Utils.SHA256String(System.String)">
+            <summary>
+            Calculate the SHA256 hash of a given string
+            </summary>
+            <param name="value">The string to hash</param>
+            <returns>The SHA256 hash as a string</returns>
+        </member>
+        <member name="M:OpenMetaverse.Utils.MD5(System.String)">
+            <summary>
+            Calculate the MD5 hash of a given string
+            </summary>
+            <param name="password">The password to hash</param>
+            <returns>An MD5 hash in string format, with $1$ prepended</returns>
+        </member>
+        <member name="M:OpenMetaverse.Utils.MD5String(System.String)">
+            <summary>
+            Calculate the MD5 hash of a given string
+            </summary>
+            <param name="value">The string to hash</param>
+            <returns>The MD5 hash as a string</returns>
+        </member>
+        <member name="M:OpenMetaverse.Utils.RandomDouble">
+            <summary>
+            Generate a random double precision floating point value
+            </summary>
+            <returns>Random value of type double</returns>
+        </member>
+        <member name="M:OpenMetaverse.Utils.GetRunningPlatform">
+            <summary>
+            Get the current running platform
+            </summary>
+            <returns>Enumeration of the current platform we are running on</returns>
+        </member>
+        <member name="M:OpenMetaverse.Utils.GetRunningRuntime">
+            <summary>
+            Get the current running runtime
+            </summary>
+            <returns>Enumeration of the current runtime we are running on</returns>
+        </member>
+        <member name="M:OpenMetaverse.Utils.BytesToInt16(System.Byte[])">
+            <summary>
+            Convert the first two bytes starting in the byte array in
+            little endian ordering to a signed short integer
+            </summary>
+            <param name="bytes">An array two bytes or longer</param>
+            <returns>A signed short integer, will be zero if a short can't be
+            read at the given position</returns>
+        </member>
+        <member name="M:OpenMetaverse.Utils.BytesToInt16(System.Byte[],System.Int32)">
+            <summary>
+            Convert the first two bytes starting at the given position in
+            little endian ordering to a signed short integer
+            </summary>
+            <param name="bytes">An array two bytes or longer</param>
+            <param name="pos">Position in the array to start reading</param>
+            <returns>A signed short integer, will be zero if a short can't be
+            read at the given position</returns>
+        </member>
+        <member name="M:OpenMetaverse.Utils.BytesToInt(System.Byte[],System.Int32)">
+            <summary>
+            Convert the first four bytes starting at the given position in
+            little endian ordering to a signed integer
+            </summary>
+            <param name="bytes">An array four bytes or longer</param>
+            <param name="pos">Position to start reading the int from</param>
+            <returns>A signed integer, will be zero if an int can't be read
+            at the given position</returns>
+        </member>
+        <member name="M:OpenMetaverse.Utils.BytesToInt(System.Byte[])">
+            <summary>
+            Convert the first four bytes of the given array in little endian
+            ordering to a signed integer
+            </summary>
+            <param name="bytes">An array four bytes or longer</param>
+            <returns>A signed integer, will be zero if the array contains
+            less than four bytes</returns>
+        </member>
+        <member name="M:OpenMetaverse.Utils.BytesToInt64(System.Byte[])">
+            <summary>
+            Convert the first eight bytes of the given array in little endian
+            ordering to a signed long integer
+            </summary>
+            <param name="bytes">An array eight bytes or longer</param>
+            <returns>A signed long integer, will be zero if the array contains
+            less than eight bytes</returns>
+        </member>
+        <member name="M:OpenMetaverse.Utils.BytesToInt64(System.Byte[],System.Int32)">
+            <summary>
+            Convert the first eight bytes starting at the given position in
+            little endian ordering to a signed long integer
+            </summary>
+            <param name="bytes">An array eight bytes or longer</param>
+            <param name="pos">Position to start reading the long from</param>
+            <returns>A signed long integer, will be zero if a long can't be read
+            at the given position</returns>
+        </member>
+        <member name="M:OpenMetaverse.Utils.BytesToUInt16(System.Byte[],System.Int32)">
+            <summary>
+            Convert the first two bytes starting at the given position in
+            little endian ordering to an unsigned short
+            </summary>
+            <param name="bytes">Byte array containing the ushort</param>
+            <param name="pos">Position to start reading the ushort from</param>
+            <returns>An unsigned short, will be zero if a ushort can't be read
+            at the given position</returns>
+        </member>
+        <member name="M:OpenMetaverse.Utils.BytesToUInt16(System.Byte[])">
+            <summary>
+            Convert two bytes in little endian ordering to an unsigned short
+            </summary>
+            <param name="bytes">Byte array containing the ushort</param>
+            <returns>An unsigned short, will be zero if a ushort can't be
+            read</returns>
+        </member>
+        <member name="M:OpenMetaverse.Utils.BytesToUInt(System.Byte[],System.Int32)">
+            <summary>
+            Convert the first four bytes starting at the given position in
+            little endian ordering to an unsigned integer
+            </summary>
+            <param name="bytes">Byte array containing the uint</param>
+            <param name="pos">Position to start reading the uint from</param>
+            <returns>An unsigned integer, will be zero if a uint can't be read
+            at the given position</returns>
+        </member>
+        <member name="M:OpenMetaverse.Utils.BytesToUInt(System.Byte[])">
+            <summary>
+            Convert the first four bytes of the given array in little endian
+            ordering to an unsigned integer
+            </summary>
+            <param name="bytes">An array four bytes or longer</param>
+            <returns>An unsigned integer, will be zero if the array contains
+            less than four bytes</returns>
+        </member>
+        <member name="M:OpenMetaverse.Utils.BytesToUInt64(System.Byte[])">
+            <summary>
+            Convert the first eight bytes of the given array in little endian
+            ordering to an unsigned 64-bit integer
+            </summary>
+            <param name="bytes">An array eight bytes or longer</param>
+            <returns>An unsigned 64-bit integer, will be zero if the array
+            contains less than eight bytes</returns>
+        </member>
+        <member name="M:OpenMetaverse.Utils.BytesToFloat(System.Byte[],System.Int32)">
+            <summary>
+            Convert four bytes in little endian ordering to a floating point
+            value
+            </summary>
+            <param name="bytes">Byte array containing a little ending floating
+            point value</param>
+            <param name="pos">Starting position of the floating point value in
+            the byte array</param>
+            <returns>Single precision value</returns>
+        </member>
+        <member name="M:OpenMetaverse.Utils.IntToBytes(System.Int32)">
+            <summary>
+            Convert an integer to a byte array in little endian format
+            </summary>
+            <param name="value">The integer to convert</param>
+            <returns>A four byte little endian array</returns>
+        </member>
+        <member name="M:OpenMetaverse.Utils.IntToBytesBig(System.Int32)">
+            <summary>
+            Convert an integer to a byte array in big endian format
+            </summary>
+            <param name="value">The integer to convert</param>
+            <returns>A four byte big endian array</returns>
+        </member>
+        <member name="M:OpenMetaverse.Utils.Int64ToBytes(System.Int64)">
+            <summary>
+            Convert a 64-bit integer to a byte array in little endian format
+            </summary>
+            <param name="value">The value to convert</param>
+            <returns>An 8 byte little endian array</returns>
+        </member>
+        <member name="M:OpenMetaverse.Utils.UInt64ToBytes(System.UInt64)">
+            <summary>
+            Convert a 64-bit unsigned integer to a byte array in little endian
+            format
+            </summary>
+            <param name="value">The value to convert</param>
+            <returns>An 8 byte little endian array</returns>
+        </member>
+        <member name="M:OpenMetaverse.Utils.FloatToBytes(System.Single)">
+            <summary>
+            Convert a floating point value to four bytes in little endian
+            ordering
+            </summary>
+            <param name="value">A floating point value</param>
+            <returns>A four byte array containing the value in little endian
+            ordering</returns>
+        </member>
+        <member name="M:OpenMetaverse.Utils.UIntToHexString(System.UInt32)">
+            <summary>
+            Converts an unsigned integer to a hexadecimal string
+            </summary>
+            <param name="i">An unsigned integer to convert to a string</param>
+            <returns>A hexadecimal string 10 characters long</returns>
+            <example>0x7fffffff</example>
+        </member>
+        <member name="M:OpenMetaverse.Utils.BytesToString(System.Byte[])">
+            <summary>
+            Convert a variable length UTF8 byte array to a string
+            </summary>
+            <param name="bytes">The UTF8 encoded byte array to convert</param>
+            <returns>The decoded string</returns>
+        </member>
+        <member name="M:OpenMetaverse.Utils.BytesToHexString(System.Byte[],System.String)">
+            <summary>
+            Converts a byte array to a string containing hexadecimal characters
+            </summary>
+            <param name="bytes">The byte array to convert to a string</param>
+            <param name="fieldName">The name of the field to prepend to each
+            line of the string</param>
+            <returns>A string containing hexadecimal characters on multiple
+            lines. Each line is prepended with the field name</returns>
+        </member>
+        <member name="M:OpenMetaverse.Utils.BytesToHexString(System.Byte[],System.Int32,System.String)">
+            <summary>
+            Converts a byte array to a string containing hexadecimal characters
+            </summary>
+            <param name="bytes">The byte array to convert to a string</param>
+            <param name="length">Number of bytes in the array to parse</param>
+            <param name="fieldName">A string to prepend to each line of the hex
+            dump</param>
+            <returns>A string containing hexadecimal characters on multiple
+            lines. Each line is prepended with the field name</returns>
+        </member>
+        <member name="M:OpenMetaverse.Utils.StringToBytes(System.String)">
+            <summary>
+            Convert a string to a UTF8 encoded byte array
+            </summary>
+            <param name="str">The string to convert</param>
+            <returns>A null-terminated UTF8 byte array</returns>
+        </member>
+        <member name="M:OpenMetaverse.Utils.HexStringToBytes(System.String,System.Boolean)">
+            <summary>
+            Converts a string containing hexadecimal characters to a byte array
+            </summary>
+            <param name="hexString">String containing hexadecimal characters</param>
+            <param name="handleDirty">If true, gracefully handles null, empty and
+            uneven strings as well as stripping unconvertable characters</param>
+            <returns>The converted byte array</returns>
+        </member>
+        <member name="M:OpenMetaverse.Utils.IsHexDigit(System.Char)">
+            <summary>
+            Returns true is c is a hexadecimal digit (A-F, a-f, 0-9)
+            </summary>
+            <param name="c">Character to test</param>
+            <returns>true if hex digit, false if not</returns>
+        </member>
+        <member name="M:OpenMetaverse.Utils.HexToByte(System.String)">
+            <summary>
+            Converts 1 or 2 character string into equivalant byte value
+            </summary>
+            <param name="hex">1 or 2 character string</param>
+            <returns>byte</returns>
+        </member>
+        <member name="M:OpenMetaverse.Utils.FloatToByte(System.Single,System.Single,System.Single)">
+            <summary>
+            Convert a float value to a byte given a minimum and maximum range
+            </summary>
+            <param name="val">Value to convert to a byte</param>
+            <param name="lower">Minimum value range</param>
+            <param name="upper">Maximum value range</param>
+            <returns>A single byte representing the original float value</returns>
+        </member>
+        <member name="M:OpenMetaverse.Utils.ByteToFloat(System.Byte[],System.Int32,System.Single,System.Single)">
+            <summary>
+            Convert a byte to a float value given a minimum and maximum range
+            </summary>
+            <param name="bytes">Byte array to get the byte from</param>
+            <param name="pos">Position in the byte array the desired byte is at</param>
+            <param name="lower">Minimum value range</param>
+            <param name="upper">Maximum value range</param>
+            <returns>A float value inclusively between lower and upper</returns>
+        </member>
+        <member name="M:OpenMetaverse.Utils.ByteToFloat(System.Byte,System.Single,System.Single)">
+            <summary>
+            Convert a byte to a float value given a minimum and maximum range
+            </summary>
+            <param name="val">Byte to convert to a float value</param>
+            <param name="lower">Minimum value range</param>
+            <param name="upper">Maximum value range</param>
+            <returns>A float value inclusively between lower and upper</returns>
+        </member>
+        <member name="M:OpenMetaverse.Utils.TryParseSingle(System.String,System.Single@)">
+            <summary>
+            Attempts to parse a floating point value from a string, using an
+            EN-US number format
+            </summary>
+            <param name="s">String to parse</param>
+            <param name="result">Resulting floating point number</param>
+            <returns>True if the parse was successful, otherwise false</returns>
+        </member>
+        <member name="M:OpenMetaverse.Utils.TryParseDouble(System.String,System.Double@)">
+            <summary>
+            Attempts to parse a floating point value from a string, using an
+            EN-US number format
+            </summary>
+            <param name="s">String to parse</param>
+            <param name="result">Resulting floating point number</param>
+            <returns>True if the parse was successful, otherwise false</returns>
+        </member>
+        <member name="M:OpenMetaverse.Utils.TryParseHex(System.String,System.UInt32@)">
+            <summary>
+            Tries to parse an unsigned 32-bit integer from a hexadecimal string
+            </summary>
+            <param name="s">String to parse</param>
+            <param name="result">Resulting integer</param>
+            <returns>True if the parse was successful, otherwise false</returns>
+        </member>
+        <member name="M:OpenMetaverse.Utils.EnumToText(System.Enum)">
+            <summary>
+            Returns text specified in EnumInfo attribute of the enumerator
+            To add the text use [EnumInfo(Text = "Some nice text here")] before declaration
+            of enum values
+            </summary>
+            <param name="value">Enum value</param>
+            <returns>Text representation of the enum</returns>
+        </member>
+        <member name="M:OpenMetaverse.Utils.AssetTypeToString(OpenMetaverse.AssetType)">
+            <summary>
+            Takes an AssetType and returns the string representation
+            </summary>
+            <param name="type">The source <seealso cref="T:OpenMetaverse.AssetType"/></param>
+            <returns>The string version of the AssetType</returns>
+        </member>
+        <member name="M:OpenMetaverse.Utils.StringToAssetType(System.String)">
+            <summary>
+            Translate a string name of an AssetType into the proper Type
+            </summary>
+            <param name="type">A string containing the AssetType name</param>
+            <returns>The AssetType which matches the string name, or AssetType.Unknown if no match was found</returns>
+        </member>
+        <member name="M:OpenMetaverse.Utils.InventoryTypeToString(OpenMetaverse.InventoryType)">
+            <summary>
+            Convert an InventoryType to a string
+            </summary>
+            <param name="type">The <seealso cref="T:InventoryType"/> to convert</param>
+            <returns>A string representation of the source</returns>
+        </member>
+        <member name="M:OpenMetaverse.Utils.StringToInventoryType(System.String)">
+            <summary>
+            Convert a string into a valid InventoryType
+            </summary>
+            <param name="type">A string representation of the InventoryType to convert</param>
+            <returns>A InventoryType object which matched the type</returns>
+        </member>
+        <member name="M:OpenMetaverse.Utils.SaleTypeToString(OpenMetaverse.SaleType)">
+            <summary>
+            Convert a SaleType to a string
+            </summary>
+            <param name="type">The <seealso cref="T:SaleType"/> to convert</param>
+            <returns>A string representation of the source</returns>
+        </member>
+        <member name="M:OpenMetaverse.Utils.StringToSaleType(System.String)">
+            <summary>
+            Convert a string into a valid SaleType
+            </summary>
+            <param name="value">A string representation of the SaleType to convert</param>
+            <returns>A SaleType object which matched the type</returns>
+        </member>
+        <member name="M:OpenMetaverse.Utils.StringToAttachmentPoint(System.String)">
+            <summary>
+            Converts a string used in LLSD to AttachmentPoint type
+            </summary>
+            <param name="value">String representation of AttachmentPoint to convert</param>
+            <returns>AttachmentPoint enum</returns>
+        </member>
+        <member name="M:OpenMetaverse.Utils.CopyBytes(System.Byte[])">
+            <summary>
+            Copy a byte array
+            </summary>
+            <param name="bytes">Byte array to copy</param>
+            <returns>A copy of the given byte array</returns>
+        </member>
+        <member name="M:OpenMetaverse.Utils.UIntsToLong(System.UInt32,System.UInt32)">
+            <summary>
+            Packs to 32-bit unsigned integers in to a 64-bit unsigned integer
+            </summary>
+            <param name="a">The left-hand (or X) value</param>
+            <param name="b">The right-hand (or Y) value</param>
+            <returns>A 64-bit integer containing the two 32-bit input values</returns>
+        </member>
+        <member name="M:OpenMetaverse.Utils.LongToUInts(System.UInt64,System.UInt32@,System.UInt32@)">
+            <summary>
+            Unpacks two 32-bit unsigned integers from a 64-bit unsigned integer
+            </summary>
+            <param name="a">The 64-bit input integer</param>
+            <param name="b">The left-hand (or X) output value</param>
+            <param name="c">The right-hand (or Y) output value</param>
+        </member>
+        <member name="M:OpenMetaverse.Utils.IPToUInt(System.Net.IPAddress)">
+            <summary>
+            Convert an IP address object to an unsigned 32-bit integer
+            </summary>
+            <param name="address">IP address to convert</param>
+            <returns>32-bit unsigned integer holding the IP address bits</returns>
+        </member>
+        <member name="M:OpenMetaverse.Utils.GetUnixTime">
+            <summary>
+            Gets a unix timestamp for the current time
+            </summary>
+            <returns>An unsigned integer representing a unix timestamp for now</returns>
+        </member>
+        <member name="M:OpenMetaverse.Utils.UnixTimeToDateTime(System.UInt32)">
+            <summary>
+            Convert a UNIX timestamp to a native DateTime object
+            </summary>
+            <param name="timestamp">An unsigned integer representing a UNIX
+            timestamp</param>
+            <returns>A DateTime object containing the same time specified in
+            the given timestamp</returns>
+        </member>
+        <member name="M:OpenMetaverse.Utils.UnixTimeToDateTime(System.Int32)">
+            <summary>
+            Convert a UNIX timestamp to a native DateTime object
+            </summary>
+            <param name="timestamp">A signed integer representing a UNIX
+            timestamp</param>
+            <returns>A DateTime object containing the same time specified in
+            the given timestamp</returns>
+        </member>
+        <member name="M:OpenMetaverse.Utils.DateTimeToUnixTime(System.DateTime)">
+            <summary>
+            Convert a native DateTime object to a UNIX timestamp
+            </summary>
+            <param name="time">A DateTime object you want to convert to a 
+            timestamp</param>
+            <returns>An unsigned integer representing a UNIX timestamp</returns>
+        </member>
+        <member name="M:OpenMetaverse.Utils.Swap``1(``0@,``0@)">
+            <summary>
+            Swap two values
+            </summary>
+            <typeparam name="T">Type of the values to swap</typeparam>
+            <param name="lhs">First value</param>
+            <param name="rhs">Second value</param>
+        </member>
+        <member name="M:OpenMetaverse.Utils.EnumTryParse``1(System.String,``0@)">
+            <summary>
+            Try to parse an enumeration value from a string
+            </summary>
+            <typeparam name="T">Enumeration type</typeparam>
+            <param name="strType">String value to parse</param>
+            <param name="result">Enumeration value on success</param>
+            <returns>True if the parsing succeeded, otherwise false</returns>
+        </member>
+        <member name="M:OpenMetaverse.Utils.SwapWords(System.Byte)">
+            <summary>
+            Swaps the high and low words in a byte. Converts aaaabbbb to bbbbaaaa
+            </summary>
+            <param name="value">Byte to swap the words in</param>
+            <returns>Byte value with the words swapped</returns>
+        </member>
+        <member name="M:OpenMetaverse.Utils.HostnameToIPv4(System.String)">
+            <summary>
+            Attempts to convert a string representation of a hostname or IP
+            address to a <seealso cref="T:System.Net.IPAddress"/>
+            </summary>
+            <param name="hostname">Hostname to convert to an IPAddress</param>
+            <returns>Converted IP address object, or null if the conversion
+            failed</returns>
+        </member>
+        <member name="T:OpenMetaverse.Utils.Platform">
+            <summary>
+            Operating system
+            </summary>
+        </member>
+        <member name="F:OpenMetaverse.Utils.Platform.Unknown">
+            <summary>Unknown</summary>
+        </member>
+        <member name="F:OpenMetaverse.Utils.Platform.Windows">
+            <summary>Microsoft Windows</summary>
+        </member>
+        <member name="F:OpenMetaverse.Utils.Platform.WindowsCE">
+            <summary>Microsoft Windows CE</summary>
+        </member>
+        <member name="F:OpenMetaverse.Utils.Platform.Linux">
+            <summary>Linux</summary>
+        </member>
+        <member name="F:OpenMetaverse.Utils.Platform.OSX">
+            <summary>Apple OSX</summary>
+        </member>
+        <member name="T:OpenMetaverse.Utils.Runtime">
+            <summary>
+            Runtime platform
+            </summary>
+        </member>
+        <member name="F:OpenMetaverse.Utils.Runtime.Windows">
+            <summary>.NET runtime</summary>
+        </member>
+        <member name="F:OpenMetaverse.Utils.Runtime.Mono">
+            <summary>Mono runtime: http://www.mono-project.com/</summary>
         </member>
         <member name="F:OpenMetaverse.ExpiringCache`2.syncRoot">
             <summary>For thread safety</summary>
@@ -1694,71 +1412,6 @@
             <summary>
             Purges expired objects from the cache. Called automatically by the purge timer.
             </summary>
-        </member>
-        <member name="T:OpenMetaverse.LocklessQueue`1">
-            <summary>
-            A thread-safe lockless queue that supports multiple readers and
-            multiple writers
-            </summary>
-        </member>
-        <member name="M:OpenMetaverse.LocklessQueue`1.#ctor">
-            <summary>
-            Constructor
-            </summary>
-        </member>
-        <member name="T:OpenMetaverse.LocklessQueue`1.SingleLinkNode">
-            <summary>
-            Provides a node container for data in a singly linked list
-            </summary>
-        </member>
-        <member name="M:OpenMetaverse.LocklessQueue`1.SingleLinkNode.#ctor">
-            <summary>
-            Constructor
-            </summary>
-        </member>
-        <member name="M:OpenMetaverse.LocklessQueue`1.SingleLinkNode.#ctor(`0)">
-            <summary>
-            Constructor
-            </summary>
-        </member>
-        <member name="F:OpenMetaverse.LocklessQueue`1.SingleLinkNode.Next">
-            <summary>Pointer to the next node in list</summary>
-        </member>
-        <member name="F:OpenMetaverse.LocklessQueue`1.SingleLinkNode.Item">
-            <summary>The data contained by the node</summary>
-        </member>
-        <member name="F:OpenMetaverse.LocklessQueue`1.head">
-            <summary>Queue head</summary>
-        </member>
-        <member name="F:OpenMetaverse.LocklessQueue`1.tail">
-            <summary>Queue tail</summary>
-        </member>
-        <member name="F:OpenMetaverse.LocklessQueue`1.count">
-            <summary>Queue item count</summary>
-        </member>
-        <member name="P:OpenMetaverse.LocklessQueue`1.Count">
-            <summary>Gets the current number of items in the queue. Since this
-            is a lockless collection this value should be treated as a close
-            estimate</summary>
-        </member>
-        <member name="M:OpenMetaverse.LocklessQueue`1.Enqueue(`0)">
-            <summary>
-            Enqueue an item
-            </summary>
-            <param name="item">Item to enqeue</param>
-        </member>
-        <member name="M:OpenMetaverse.LocklessQueue`1.TryDequeue(`0@)">
-            <summary>
-            Try to dequeue an item
-            </summary>
-            <param name="item">Dequeued item if the dequeue was successful</param>
-            <returns>True if an item was successfully deqeued, otherwise false</returns>
-        </member>
-        <member name="F:OpenMetaverse.Matrix4.Zero">
-            <summary>A 4x4 matrix containing all zeroes</summary>
-        </member>
-        <member name="F:OpenMetaverse.Matrix4.Identity">
-            <summary>A 4x4 identity matrix</summary>
         </member>
         <member name="M:OpenMetaverse.Matrix4.GetEulerAngles(System.Single@,System.Single@,System.Single@)">
             <summary>
@@ -1787,6 +1440,12 @@
             Get a formatted string representation of the vector
             </summary>
             <returns>A string representation of the vector</returns>
+        </member>
+        <member name="F:OpenMetaverse.Matrix4.Zero">
+            <summary>A 4x4 matrix containing all zeroes</summary>
+        </member>
+        <member name="F:OpenMetaverse.Matrix4.Identity">
+            <summary>A 4x4 identity matrix</summary>
         </member>
         <member name="T:OpenMetaverse.Parallel">
             <summary>
@@ -1840,164 +1499,419 @@
             <param name="threadCount">The number of concurrent execution threads to run</param>
             <param name="actions">A series of method bodies to execute</param>
         </member>
-        <member name="M:OpenMetaverse.Quaternion.#ctor(System.Single,System.Single,System.Single)">
-            <summary>
-            Build a quaternion from normalized float values
-            </summary>
-            <param name="x">X value from -1.0 to 1.0</param>
-            <param name="y">Y value from -1.0 to 1.0</param>
-            <param name="z">Z value from -1.0 to 1.0</param>
-        </member>
-        <member name="M:OpenMetaverse.Quaternion.#ctor(System.Byte[],System.Int32,System.Boolean)">
-            <summary>
-            Constructor, builds a quaternion object from a byte array
+        <member name="F:OpenMetaverse.Vector4.X">
+            <summary>X value</summary>
+        </member>
+        <member name="F:OpenMetaverse.Vector4.Y">
+            <summary>Y value</summary>
+        </member>
+        <member name="F:OpenMetaverse.Vector4.Z">
+            <summary>Z value</summary>
+        </member>
+        <member name="F:OpenMetaverse.Vector4.W">
+            <summary>W value</summary>
+        </member>
+        <member name="M:OpenMetaverse.Vector4.#ctor(System.Byte[],System.Int32)">
+            <summary>
+            Constructor, builds a vector from a byte array
             </summary>
             <param name="byteArray">Byte array containing four four-byte floats</param>
-            <param name="pos">Offset in the byte array to start reading at</param>
-            <param name="normalized">Whether the source data is normalized or
-            not. If this is true 12 bytes will be read, otherwise 16 bytes will
-            be read.</param>
-        </member>
-        <member name="F:OpenMetaverse.Quaternion.X">
+            <param name="pos">Beginning position in the byte array</param>
+        </member>
+        <member name="M:OpenMetaverse.Vector4.ApproxEquals(OpenMetaverse.Vector4,System.Single)">
+            <summary>
+            Test if this vector is equal to another vector, within a given
+            tolerance range
+            </summary>
+            <param name="vec">Vector to test against</param>
+            <param name="tolerance">The acceptable magnitude of difference
+            between the two vectors</param>
+            <returns>True if the magnitude of difference between the two vectors
+            is less than the given tolerance, otherwise false</returns>
+        </member>
+        <member name="M:OpenMetaverse.Vector4.CompareTo(OpenMetaverse.Vector4)">
+            <summary>
+            IComparable.CompareTo implementation
+            </summary>
+        </member>
+        <member name="M:OpenMetaverse.Vector4.IsFinite">
+            <summary>
+            Test if this vector is composed of all finite numbers
+            </summary>
+        </member>
+        <member name="M:OpenMetaverse.Vector4.FromBytes(System.Byte[],System.Int32)">
+            <summary>
+            Builds a vector from a byte array
+            </summary>
+            <param name="byteArray">Byte array containing a 16 byte vector</param>
+            <param name="pos">Beginning position in the byte array</param>
+        </member>
+        <member name="M:OpenMetaverse.Vector4.GetBytes">
+            <summary>
+            Returns the raw bytes for this vector
+            </summary>
+            <returns>A 16 byte array containing X, Y, Z, and W</returns>
+        </member>
+        <member name="M:OpenMetaverse.Vector4.ToBytes(System.Byte[],System.Int32)">
+            <summary>
+            Writes the raw bytes for this vector to a byte array
+            </summary>
+            <param name="dest">Destination byte array</param>
+            <param name="pos">Position in the destination array to start
+            writing. Must be at least 16 bytes before the end of the array</param>
+        </member>
+        <member name="M:OpenMetaverse.Vector4.ToRawString">
+            <summary>
+            Get a string representation of the vector elements with up to three
+            decimal digits and separated by spaces only
+            </summary>
+            <returns>Raw string representation of the vector</returns>
+        </member>
+        <member name="F:OpenMetaverse.Vector4.Zero">
+            <summary>A vector with a value of 0,0,0,0</summary>
+        </member>
+        <member name="F:OpenMetaverse.Vector4.One">
+            <summary>A vector with a value of 1,1,1,1</summary>
+        </member>
+        <member name="F:OpenMetaverse.Vector4.UnitX">
+            <summary>A vector with a value of 1,0,0,0</summary>
+        </member>
+        <member name="F:OpenMetaverse.Vector4.UnitY">
+            <summary>A vector with a value of 0,1,0,0</summary>
+        </member>
+        <member name="F:OpenMetaverse.Vector4.UnitZ">
+            <summary>A vector with a value of 0,0,1,0</summary>
+        </member>
+        <member name="F:OpenMetaverse.Vector4.UnitW">
+            <summary>A vector with a value of 0,0,0,1</summary>
+        </member>
+        <member name="T:OpenMetaverse.UUID">
+            <summary>
+            A 128-bit Universally Unique Identifier, used throughout the Second
+            Life networking protocol
+            </summary>
+        </member>
+        <member name="F:OpenMetaverse.UUID.Guid">
+            <summary>The System.Guid object this struct wraps around</summary>
+        </member>
+        <member name="M:OpenMetaverse.UUID.#ctor(System.String)">
+            <summary>
+            Constructor that takes a string UUID representation
+            </summary>
+            <param name="val">A string representation of a UUID, case 
+            insensitive and can either be hyphenated or non-hyphenated</param>
+            <example>UUID("11f8aa9c-b071-4242-836b-13b7abe0d489")</example>
+        </member>
+        <member name="M:OpenMetaverse.UUID.#ctor(System.Guid)">
+            <summary>
+            Constructor that takes a System.Guid object
+            </summary>
+            <param name="val">A Guid object that contains the unique identifier
+            to be represented by this UUID</param>
+        </member>
+        <member name="M:OpenMetaverse.UUID.#ctor(System.Byte[],System.Int32)">
+            <summary>
+            Constructor that takes a byte array containing a UUID
+            </summary>
+            <param name="source">Byte array containing a 16 byte UUID</param>
+            <param name="pos">Beginning offset in the array</param>
+        </member>
+        <member name="M:OpenMetaverse.UUID.#ctor(System.UInt64)">
+            <summary>
+            Constructor that takes an unsigned 64-bit unsigned integer to 
+            convert to a UUID
+            </summary>
+            <param name="val">64-bit unsigned integer to convert to a UUID</param>
+        </member>
+        <member name="M:OpenMetaverse.UUID.#ctor(OpenMetaverse.UUID)">
+            <summary>
+            Copy constructor
+            </summary>
+            <param name="val">UUID to copy</param>
+        </member>
+        <member name="M:OpenMetaverse.UUID.CompareTo(OpenMetaverse.UUID)">
+            <summary>
+            IComparable.CompareTo implementation
+            </summary>
+        </member>
+        <member name="M:OpenMetaverse.UUID.FromBytes(System.Byte[],System.Int32)">
+            <summary>
+            Assigns this UUID from 16 bytes out of a byte array
+            </summary>
+            <param name="source">Byte array containing the UUID to assign this UUID to</param>
+            <param name="pos">Starting position of the UUID in the byte array</param>
+        </member>
+        <member name="M:OpenMetaverse.UUID.GetBytes">
+            <summary>
+            Returns a copy of the raw bytes for this UUID
+            </summary>
+            <returns>A 16 byte array containing this UUID</returns>
+        </member>
+        <member name="M:OpenMetaverse.UUID.ToBytes(System.Byte[],System.Int32)">
+            <summary>
+            Writes the raw bytes for this UUID to a byte array
+            </summary>
+            <param name="dest">Destination byte array</param>
+            <param name="pos">Position in the destination array to start
+            writing. Must be at least 16 bytes before the end of the array</param>
+        </member>
+        <member name="M:OpenMetaverse.UUID.CRC">
+            <summary>
+            Calculate an LLCRC (cyclic redundancy check) for this UUID
+            </summary>
+            <returns>The CRC checksum for this UUID</returns>
+        </member>
+        <member name="M:OpenMetaverse.UUID.GetULong">
+            <summary>
+            Create a 64-bit integer representation from the second half of this UUID
+            </summary>
+            <returns>An integer created from the last eight bytes of this UUID</returns>
+        </member>
+        <member name="M:OpenMetaverse.UUID.Parse(System.String)">
+            <summary>
+            Generate a UUID from a string
+            </summary>
+            <param name="val">A string representation of a UUID, case 
+            insensitive and can either be hyphenated or non-hyphenated</param>
+            <example>UUID.Parse("11f8aa9c-b071-4242-836b-13b7abe0d489")</example>
+        </member>
+        <member name="M:OpenMetaverse.UUID.TryParse(System.String,OpenMetaverse.UUID@)">
+            <summary>
+            Generate a UUID from a string
+            </summary>
+            <param name="val">A string representation of a UUID, case 
+            insensitive and can either be hyphenated or non-hyphenated</param>
+            <param name="result">Will contain the parsed UUID if successful,
+            otherwise null</param>
+            <returns>True if the string was successfully parse, otherwise false</returns>
+            <example>UUID.TryParse("11f8aa9c-b071-4242-836b-13b7abe0d489", result)</example>
+        </member>
+        <member name="M:OpenMetaverse.UUID.Combine(OpenMetaverse.UUID,OpenMetaverse.UUID)">
+            <summary>
+            Combine two UUIDs together by taking the MD5 hash of a byte array
+            containing both UUIDs
+            </summary>
+            <param name="first">First UUID to combine</param>
+            <param name="second">Second UUID to combine</param>
+            <returns>The UUID product of the combination</returns>
+        </member>
+        <member name="M:OpenMetaverse.UUID.Random">
+            <summary>
+            
+            </summary>
+            <returns></returns>
+        </member>
+        <member name="M:OpenMetaverse.UUID.GetHashCode">
+            <summary>
+            Return a hash code for this UUID, used by .NET for hash tables
+            </summary>
+            <returns>An integer composed of all the UUID bytes XORed together</returns>
+        </member>
+        <member name="M:OpenMetaverse.UUID.Equals(System.Object)">
+            <summary>
+            Comparison function
+            </summary>
+            <param name="o">An object to compare to this UUID</param>
+            <returns>True if the object is a UUID and both UUIDs are equal</returns>
+        </member>
+        <member name="M:OpenMetaverse.UUID.Equals(OpenMetaverse.UUID)">
+            <summary>
+            Comparison function
+            </summary>
+            <param name="uuid">UUID to compare to</param>
+            <returns>True if the UUIDs are equal, otherwise false</returns>
+        </member>
+        <member name="M:OpenMetaverse.UUID.ToString">
+            <summary>
+            Get a hyphenated string representation of this UUID
+            </summary>
+            <returns>A string representation of this UUID, lowercase and 
+            with hyphens</returns>
+            <example>11f8aa9c-b071-4242-836b-13b7abe0d489</example>
+        </member>
+        <member name="M:OpenMetaverse.UUID.op_Equality(OpenMetaverse.UUID,OpenMetaverse.UUID)">
+            <summary>
+            Equals operator
+            </summary>
+            <param name="lhs">First UUID for comparison</param>
+            <param name="rhs">Second UUID for comparison</param>
+            <returns>True if the UUIDs are byte for byte equal, otherwise false</returns>
+        </member>
+        <member name="M:OpenMetaverse.UUID.op_Inequality(OpenMetaverse.UUID,OpenMetaverse.UUID)">
+            <summary>
+            Not equals operator
+            </summary>
+            <param name="lhs">First UUID for comparison</param>
+            <param name="rhs">Second UUID for comparison</param>
+            <returns>True if the UUIDs are not equal, otherwise true</returns>
+        </member>
+        <member name="M:OpenMetaverse.UUID.op_ExclusiveOr(OpenMetaverse.UUID,OpenMetaverse.UUID)">
+            <summary>
+            XOR operator
+            </summary>
+            <param name="lhs">First UUID</param>
+            <param name="rhs">Second UUID</param>
+            <returns>A UUID that is a XOR combination of the two input UUIDs</returns>
+        </member>
+        <member name="M:OpenMetaverse.UUID.op_Explicit(System.String)~OpenMetaverse.UUID">
+            <summary>
+            String typecasting operator
+            </summary>
+            <param name="val">A UUID in string form. Case insensitive, 
+            hyphenated or non-hyphenated</param>
+            <returns>A UUID built from the string representation</returns>
+        </member>
+        <member name="F:OpenMetaverse.UUID.Zero">
+            <summary>An UUID with a value of all zeroes</summary>
+        </member>
+        <member name="F:OpenMetaverse.UUID.ZeroString">
+            <summary>A cache of UUID.Zero as a string to optimize a common path</summary>
+        </member>
+        <member name="T:OpenMetaverse.Vector3">
+            <summary>
+            A three-dimensional vector with floating-point values
+            </summary>
+        </member>
+        <member name="F:OpenMetaverse.Vector3.X">
             <summary>X value</summary>
         </member>
-        <member name="F:OpenMetaverse.Quaternion.Y">
+        <member name="F:OpenMetaverse.Vector3.Y">
             <summary>Y value</summary>
         </member>
-        <member name="F:OpenMetaverse.Quaternion.Z">
+        <member name="F:OpenMetaverse.Vector3.Z">
             <summary>Z value</summary>
         </member>
-        <member name="F:OpenMetaverse.Quaternion.W">
-            <summary>W value</summary>
-        </member>
-        <member name="F:OpenMetaverse.Quaternion.Identity">
-            <summary>A quaternion with a value of 0,0,0,1</summary>
-        </member>
-        <member name="M:OpenMetaverse.Quaternion.Normalize">
-            <summary>
-            Normalizes the quaternion
-            </summary>
-        </member>
-        <member name="M:OpenMetaverse.Quaternion.FromBytes(System.Byte[],System.Int32,System.Boolean)">
-            <summary>
-            Builds a quaternion object from a byte array
-            </summary>
-            <param name="byteArray">The source byte array</param>
-            <param name="pos">Offset in the byte array to start reading at</param>
-            <param name="normalized">Whether the source data is normalized or
-            not. If this is true 12 bytes will be read, otherwise 16 bytes will
-            be read.</param>
-        </member>
-        <member name="M:OpenMetaverse.Quaternion.GetBytes">
-            <summary>
-            Normalize this quaternion and serialize it to a byte array
-            </summary>
-            <returns>A 12 byte array containing normalized X, Y, and Z floating
-            point values in order using little endian byte ordering</returns>
-        </member>
-        <member name="M:OpenMetaverse.Quaternion.ToBytes(System.Byte[],System.Int32)">
-            <summary>
-            Writes the raw bytes for this quaternion to a byte array
+        <member name="M:OpenMetaverse.Vector3.#ctor(System.Byte[],System.Int32)">
+            <summary>
+            Constructor, builds a vector from a byte array
+            </summary>
+            <param name="byteArray">Byte array containing three four-byte floats</param>
+            <param name="pos">Beginning position in the byte array</param>
+        </member>
+        <member name="M:OpenMetaverse.Vector3.ApproxEquals(OpenMetaverse.Vector3,System.Single)">
+            <summary>
+            Test if this vector is equal to another vector, within a given
+            tolerance range
+            </summary>
+            <param name="vec">Vector to test against</param>
+            <param name="tolerance">The acceptable magnitude of difference
+            between the two vectors</param>
+            <returns>True if the magnitude of difference between the two vectors
+            is less than the given tolerance, otherwise false</returns>
+        </member>
+        <member name="M:OpenMetaverse.Vector3.CompareTo(OpenMetaverse.Vector3)">
+            <summary>
+            IComparable.CompareTo implementation
+            </summary>
+        </member>
+        <member name="M:OpenMetaverse.Vector3.IsFinite">
+            <summary>
+            Test if this vector is composed of all finite numbers
+            </summary>
+        </member>
+        <member name="M:OpenMetaverse.Vector3.FromBytes(System.Byte[],System.Int32)">
+            <summary>
+            Builds a vector from a byte array
+            </summary>
+            <param name="byteArray">Byte array containing a 12 byte vector</param>
+            <param name="pos">Beginning position in the byte array</param>
+        </member>
+        <member name="M:OpenMetaverse.Vector3.GetBytes">
+            <summary>
+            Returns the raw bytes for this vector
+            </summary>
+            <returns>A 12 byte array containing X, Y, and Z</returns>
+        </member>
+        <member name="M:OpenMetaverse.Vector3.ToBytes(System.Byte[],System.Int32)">
+            <summary>
+            Writes the raw bytes for this vector to a byte array
             </summary>
             <param name="dest">Destination byte array</param>
             <param name="pos">Position in the destination array to start
             writing. Must be at least 12 bytes before the end of the array</param>
         </member>
-        <member name="M:OpenMetaverse.Quaternion.GetEulerAngles(System.Single@,System.Single@,System.Single@)">
-            <summary>
-            Convert this quaternion to euler angles
-            </summary>
-            <param name="roll">X euler angle</param>
-            <param name="pitch">Y euler angle</param>
-            <param name="yaw">Z euler angle</param>
-        </member>
-        <member name="M:OpenMetaverse.Quaternion.GetAxisAngle(OpenMetaverse.Vector3@,System.Single@)">
-            <summary>
-            Convert this quaternion to an angle around an axis
-            </summary>
-            <param name="axis">Unit vector describing the axis</param>
-            <param name="angle">Angle around the axis, in radians</param>
-        </member>
-        <member name="M:OpenMetaverse.Quaternion.Conjugate(OpenMetaverse.Quaternion)">
-            <summary>
-            Returns the conjugate (spatial inverse) of a quaternion
-            </summary>
-        </member>
-        <member name="M:OpenMetaverse.Quaternion.CreateFromAxisAngle(System.Single,System.Single,System.Single,System.Single)">
-            <summary>
-            Build a quaternion from an axis and an angle of rotation around
-            that axis
-            </summary>
-        </member>
-        <member name="M:OpenMetaverse.Quaternion.CreateFromAxisAngle(OpenMetaverse.Vector3,System.Single)">
-            <summary>
-            Build a quaternion from an axis and an angle of rotation around
-            that axis
-            </summary>
-            <param name="axis">Axis of rotation</param>
-            <param name="angle">Angle of rotation</param>
-        </member>
-        <member name="M:OpenMetaverse.Quaternion.CreateFromEulers(OpenMetaverse.Vector3)">
-            <summary>
-            Creates a quaternion from a vector containing roll, pitch, and yaw
-            in radians
-            </summary>
-            <param name="eulers">Vector representation of the euler angles in
-            radians</param>
-            <returns>Quaternion representation of the euler angles</returns>
-        </member>
-        <member name="M:OpenMetaverse.Quaternion.CreateFromEulers(System.Single,System.Single,System.Single)">
-            <summary>
-            Creates a quaternion from roll, pitch, and yaw euler angles in
-            radians
-            </summary>
-            <param name="roll">X angle in radians</param>
-            <param name="pitch">Y angle in radians</param>
-            <param name="yaw">Z angle in radians</param>
-            <returns>Quaternion representation of the euler angles</returns>
-        </member>
-        <member name="M:OpenMetaverse.Quaternion.Inverse(OpenMetaverse.Quaternion)">
-            <summary>
-            Conjugates and renormalizes a vector
-            </summary>
-        </member>
-        <member name="M:OpenMetaverse.Quaternion.Slerp(OpenMetaverse.Quaternion,OpenMetaverse.Quaternion,System.Single)">
-            <summary>
-            Spherical linear interpolation between two quaternions
-            </summary>
-        </member>
-<<<<<<< HEAD
-        <member name="M:OpenMetaverse.Quaternion.ToRawString">
-            <summary>
-            Get a string representation of the quaternion elements with up to three
+        <member name="M:OpenMetaverse.Vector3.Parse(System.String)">
+            <summary>
+            Parse a vector from a string
+            </summary>
+            <param name="val">A string representation of a 3D vector, enclosed 
+            in arrow brackets and separated by commas</param>
+        </member>
+        <member name="M:OpenMetaverse.Vector3.RotationBetween(OpenMetaverse.Vector3,OpenMetaverse.Vector3)">
+            <summary>
+            Calculate the rotation between two vectors
+            </summary>
+            <param name="a">Normalized directional vector (such as 1,0,0 for forward facing)</param>
+            <param name="b">Normalized target vector</param>
+        </member>
+        <member name="M:OpenMetaverse.Vector3.SmoothStep(OpenMetaverse.Vector3,OpenMetaverse.Vector3,System.Single)">
+            <summary>
+            Interpolates between two vectors using a cubic equation
+            </summary>
+        </member>
+        <member name="M:OpenMetaverse.Vector3.ToString">
+            <summary>
+            Get a formatted string representation of the vector
+            </summary>
+            <returns>A string representation of the vector</returns>
+        </member>
+        <member name="M:OpenMetaverse.Vector3.ToRawString">
+            <summary>
+            Get a string representation of the vector elements with up to three
             decimal digits and separated by spaces only
             </summary>
-            <returns>Raw string representation of the quaternion</returns>
-        </member>
-        <member name="M:OpenMetaverse.ReaderWriterLockSlim.ExitAndWakeUpAppropriateWaiters">
-            <summary>
-            Determines the appropriate events to set, leaves the locks, and sets the events.
-            </summary>
-        </member>
-        <member name="M:OpenMetaverse.ReaderWriterLockSlim.LazyCreateEvent(System.Threading.EventWaitHandle@,System.Boolean)">
-            <summary>
-            A routine for lazily creating a event outside the lock (so if errors
-            happen they are outside the lock and that we don't do much work
-            while holding a spin lock).  If all goes well, reenter the lock and
-            set 'waitEvent'
-            </summary>
-        </member>
-        <member name="M:OpenMetaverse.ReaderWriterLockSlim.WaitOnEvent(System.Threading.EventWaitHandle,System.UInt32@,System.Int32)">
-            <summary>
-            Waits on 'waitEvent' with a timeout of 'millisceondsTimeout.
-            Before the wait 'numWaiters' is incremented and is restored before leaving this routine.
-            </summary>
+            <returns>Raw string representation of the vector</returns>
+        </member>
+        <member name="M:OpenMetaverse.Vector3.op_Modulus(OpenMetaverse.Vector3,OpenMetaverse.Vector3)">
+            <summary>
+            Cross product between two vectors
+            </summary>
+        </member>
+        <member name="M:OpenMetaverse.Vector3.op_Explicit(OpenMetaverse.Vector3d)~OpenMetaverse.Vector3">
+            <summary>
+            Explicit casting for Vector3d > Vector3
+            </summary>
+            <param name="value"></param>
+            <returns></returns>
+        </member>
+        <member name="F:OpenMetaverse.Vector3.Zero">
+            <summary>A vector with a value of 0,0,0</summary>
+        </member>
+        <member name="F:OpenMetaverse.Vector3.One">
+            <summary>A vector with a value of 1,1,1</summary>
+        </member>
+        <member name="F:OpenMetaverse.Vector3.UnitX">
+            <summary>A unit vector facing forward (X axis), value 1,0,0</summary>
+        </member>
+        <member name="F:OpenMetaverse.Vector3.UnitY">
+            <summary>A unit vector facing left (Y axis), value 0,1,0</summary>
+        </member>
+        <member name="F:OpenMetaverse.Vector3.UnitZ">
+            <summary>A unit vector facing up (Z axis), value 0,0,1</summary>
         </member>
         <member name="T:OpenMetaverse.TokenBucket">
             <summary>
             A hierarchical token bucket for bandwidth throttling. See
             http://en.wikipedia.org/wiki/Token_bucket for more information
             </summary>
+        </member>
+        <member name="F:OpenMetaverse.TokenBucket.parent">
+            <summary>Parent bucket to this bucket, or null if this is a root
+            bucket</summary>
+        </member>
+        <member name="F:OpenMetaverse.TokenBucket.maxBurst">
+            <summary>Size of the bucket in bytes. If zero, the bucket has 
+            infinite capacity</summary>
+        </member>
+        <member name="F:OpenMetaverse.TokenBucket.tokensPerMS">
+            <summary>Rate that the bucket fills, in bytes per millisecond. If
+            zero, the bucket always remains full</summary>
+        </member>
+        <member name="F:OpenMetaverse.TokenBucket.content">
+            <summary>Number of tokens currently in the bucket</summary>
+        </member>
+        <member name="F:OpenMetaverse.TokenBucket.lastDrip">
+            <summary>Time of the last drip, in system ticks</summary>
         </member>
         <member name="M:OpenMetaverse.TokenBucket.#ctor(OpenMetaverse.TokenBucket,System.Int32,System.Int32)">
             <summary>
@@ -2010,54 +1924,6 @@
             <param name="dripRate">Rate that the bucket fills, in bytes per
             second. If zero, the bucket always remains full</param>
         </member>
-        <member name="F:OpenMetaverse.TokenBucket.parent">
-            <summary>Parent bucket to this bucket, or null if this is a root
-            bucket</summary>
-        </member>
-        <member name="F:OpenMetaverse.TokenBucket.maxBurst">
-            <summary>Size of the bucket in bytes. If zero, the bucket has
-            infinite capacity</summary>
-        </member>
-        <member name="F:OpenMetaverse.TokenBucket.tokensPerMS">
-            <summary>Rate that the bucket fills, in bytes per millisecond. If
-            zero, the bucket always remains full</summary>
-        </member>
-        <member name="F:OpenMetaverse.TokenBucket.content">
-            <summary>Number of tokens currently in the bucket</summary>
-        </member>
-        <member name="F:OpenMetaverse.TokenBucket.lastDrip">
-            <summary>Time of the last drip, in system ticks</summary>
-        </member>
-        <member name="P:OpenMetaverse.TokenBucket.Parent">
-            <summary>
-            The parent bucket of this bucket, or null if this bucket has no
-            parent. The parent bucket will limit the aggregate bandwidth of all
-            of its children buckets
-            </summary>
-        </member>
-        <member name="P:OpenMetaverse.TokenBucket.MaxBurst">
-            <summary>
-            Maximum burst rate in bytes per second. This is the maximum number
-            of tokens that can accumulate in the bucket at any one time
-            </summary>
-        </member>
-        <member name="P:OpenMetaverse.TokenBucket.DripRate">
-            <summary>
-            The speed limit of this bucket in bytes per second. This is the
-            number of tokens that are added to the bucket per second
-            </summary>
-            <remarks>Tokens are added to the bucket any time
-            <seealso cref="M:OpenMetaverse.TokenBucket.RemoveTokens(System.Int32,System.Boolean)" /> is called, at the granularity of
-            the system tick interval (typically around 15-22ms)</remarks>
-        </member>
-        <member name="P:OpenMetaverse.TokenBucket.Content">
-            <summary>
-            The number of bytes that can be sent at this moment. This is the
-            current number of tokens in the bucket
-            <remarks>If this bucket has a parent bucket that does not have
-            enough tokens for a request, <seealso cref="M:OpenMetaverse.TokenBucket.RemoveTokens(System.Int32,System.Boolean)" /> will
-            return false regardless of the content of this bucket</remarks></summary>
-        </member>
         <member name="M:OpenMetaverse.TokenBucket.RemoveTokens(System.Int32)">
             <summary>
             Remove a given number of tokens from the bucket
@@ -2079,497 +1945,633 @@
         <member name="M:OpenMetaverse.TokenBucket.Drip">
             <summary>
             Add tokens to the bucket over time. The number of tokens added each
-            call depends on the length of time that has passed since the last
+            call depends on the length of time that has passed since the last 
             call to Drip
             </summary>
             <returns>True if tokens were added to the bucket, otherwise false</returns>
         </member>
-        <member name="T:OpenMetaverse.UUID">
-            <summary>
-            A 128-bit Universally Unique Identifier, used throughout the Second
-            Life networking protocol
-            </summary>
-        </member>
-        <member name="M:OpenMetaverse.UUID.#ctor(System.String)">
-            <summary>
-            Constructor that takes a string UUID representation
-            </summary>
-            <param name="val">A string representation of a UUID, case
-            insensitive and can either be hyphenated or non-hyphenated</param>
-            <example>UUID("11f8aa9c-b071-4242-836b-13b7abe0d489")</example>
-        </member>
-        <member name="M:OpenMetaverse.UUID.#ctor(System.Guid)">
-            <summary>
-            Constructor that takes a System.Guid object
-            </summary>
-            <param name="val">A Guid object that contains the unique identifier
-            to be represented by this UUID</param>
-        </member>
-        <member name="M:OpenMetaverse.UUID.#ctor(System.Byte[],System.Int32)">
-            <summary>
-            Constructor that takes a byte array containing a UUID
-            </summary>
-            <param name="source">Byte array containing a 16 byte UUID</param>
-            <param name="pos">Beginning offset in the array</param>
-        </member>
-        <member name="M:OpenMetaverse.UUID.#ctor(System.UInt64)">
-            <summary>
-            Constructor that takes an unsigned 64-bit unsigned integer to
-            convert to a UUID
-            </summary>
-            <param name="val">64-bit unsigned integer to convert to a UUID</param>
-        </member>
-        <member name="M:OpenMetaverse.UUID.#ctor(OpenMetaverse.UUID)">
-            <summary>
-            Copy constructor
-            </summary>
-            <param name="val">UUID to copy</param>
-        </member>
-        <member name="F:OpenMetaverse.UUID.Guid">
-            <summary>The System.Guid object this struct wraps around</summary>
-        </member>
-        <member name="F:OpenMetaverse.UUID.Zero">
-            <summary>An UUID with a value of all zeroes</summary>
-        </member>
-        <member name="F:OpenMetaverse.UUID.ZeroString">
-            <summary>A cache of UUID.Zero as a string to optimize a common path</summary>
-        </member>
-        <member name="M:OpenMetaverse.UUID.CompareTo(OpenMetaverse.UUID)">
-            <summary>
-            IComparable.CompareTo implementation
-            </summary>
-        </member>
-        <member name="M:OpenMetaverse.UUID.FromBytes(System.Byte[],System.Int32)">
-            <summary>
-            Assigns this UUID from 16 bytes out of a byte array
-            </summary>
-            <param name="source">Byte array containing the UUID to assign this UUID to</param>
-            <param name="pos">Starting position of the UUID in the byte array</param>
-        </member>
-        <member name="M:OpenMetaverse.UUID.GetBytes">
-            <summary>
-            Returns a copy of the raw bytes for this UUID
-            </summary>
-            <returns>A 16 byte array containing this UUID</returns>
-        </member>
-        <member name="M:OpenMetaverse.UUID.ToBytes(System.Byte[],System.Int32)">
-            <summary>
-            Writes the raw bytes for this UUID to a byte array
-            </summary>
-            <param name="dest">Destination byte array</param>
-            <param name="pos">Position in the destination array to start
-            writing. Must be at least 16 bytes before the end of the array</param>
-        </member>
-        <member name="M:OpenMetaverse.UUID.CRC">
-            <summary>
-            Calculate an LLCRC (cyclic redundancy check) for this UUID
-            </summary>
-            <returns>The CRC checksum for this UUID</returns>
-        </member>
-        <member name="M:OpenMetaverse.UUID.GetULong">
-            <summary>
-            Create a 64-bit integer representation from the second half of this UUID
-            </summary>
-            <returns>An integer created from the last eight bytes of this UUID</returns>
-        </member>
-        <member name="M:OpenMetaverse.UUID.Parse(System.String)">
-            <summary>
-            Generate a UUID from a string
-            </summary>
-            <param name="val">A string representation of a UUID, case
-            insensitive and can either be hyphenated or non-hyphenated</param>
-            <example>UUID.Parse("11f8aa9c-b071-4242-836b-13b7abe0d489")</example>
-        </member>
-        <member name="M:OpenMetaverse.UUID.TryParse(System.String,OpenMetaverse.UUID@)">
-            <summary>
-            Generate a UUID from a string
-            </summary>
-            <param name="val">A string representation of a UUID, case
-            insensitive and can either be hyphenated or non-hyphenated</param>
-            <param name="result">Will contain the parsed UUID if successful,
-            otherwise null</param>
-            <returns>True if the string was successfully parse, otherwise false</returns>
-            <example>UUID.TryParse("11f8aa9c-b071-4242-836b-13b7abe0d489", result)</example>
-        </member>
-        <member name="M:OpenMetaverse.UUID.Combine(OpenMetaverse.UUID,OpenMetaverse.UUID)">
-            <summary>
-            Combine two UUIDs together by taking the MD5 hash of a byte array
-            containing both UUIDs
-            </summary>
-            <param name="first">First UUID to combine</param>
-            <param name="second">Second UUID to combine</param>
-            <returns>The UUID product of the combination</returns>
-        </member>
-        <member name="M:OpenMetaverse.UUID.Random">
-            <summary>
-            </summary>
-            <returns>
-            </returns>
-        </member>
-        <member name="M:OpenMetaverse.UUID.GetHashCode">
-            <summary>
-            Return a hash code for this UUID, used by .NET for hash tables
-            </summary>
-            <returns>An integer composed of all the UUID bytes XORed together</returns>
-        </member>
-        <member name="M:OpenMetaverse.UUID.Equals(System.Object)">
-            <summary>
-            Comparison function
-=======
-        <member name="M:OpenMetaverse.Utils.DateTimeToUnixTime(System.DateTime)">
-            <summary>
-            Convert a native DateTime object to a UNIX timestamp
-            </summary>
-            <param name="time">A DateTime object you want to convert to a 
-            timestamp</param>
-            <returns>An unsigned integer representing a UNIX timestamp</returns>
-        </member>
-        <member name="M:OpenMetaverse.Utils.Swap``1(``0@,``0@)">
-            <summary>
-            Swap two values
-            </summary>
-            <typeparam name="T">Type of the values to swap</typeparam>
-            <param name="lhs">First value</param>
-            <param name="rhs">Second value</param>
-        </member>
-        <member name="M:OpenMetaverse.Utils.EnumTryParse``1(System.String,``0@)">
-            <summary>
-            Try to parse an enumeration value from a string
-            </summary>
-            <typeparam name="T">Enumeration type</typeparam>
-            <param name="strType">String value to parse</param>
-            <param name="result">Enumeration value on success</param>
-            <returns>True if the parsing succeeded, otherwise false</returns>
-        </member>
-        <member name="M:OpenMetaverse.Utils.SwapWords(System.Byte)">
-            <summary>
-            Swaps the high and low words in a byte. Converts aaaabbbb to bbbbaaaa
-            </summary>
-            <param name="value">Byte to swap the words in</param>
-            <returns>Byte value with the words swapped</returns>
-        </member>
-        <member name="M:OpenMetaverse.Utils.HostnameToIPv4(System.String)">
-            <summary>
-            Attempts to convert a string representation of a hostname or IP
-            address to a <seealso cref="T:System.Net.IPAddress"/>
-            </summary>
-            <param name="hostname">Hostname to convert to an IPAddress</param>
-            <returns>Converted IP address object, or null if the conversion
-            failed</returns>
-        </member>
-        <member name="T:OpenMetaverse.Utils.Platform">
-            <summary>
-            Operating system
->>>>>>> 46e4ecad
-            </summary>
-            <param name="o">An object to compare to this UUID</param>
-            <returns>True if the object is a UUID and both UUIDs are equal</returns>
-        </member>
-<<<<<<< HEAD
-        <member name="M:OpenMetaverse.UUID.Equals(OpenMetaverse.UUID)">
-            <summary>
-            Comparison function
-            </summary>
-            <param name="uuid">UUID to compare to</param>
-            <returns>True if the UUIDs are equal, otherwise false</returns>
-        </member>
-        <member name="M:OpenMetaverse.UUID.ToString">
-            <summary>
-            Get a hyphenated string representation of this UUID
-            </summary>
-            <returns>A string representation of this UUID, lowercase and
-            with hyphens</returns>
-            <example>11f8aa9c-b071-4242-836b-13b7abe0d489</example>
-        </member>
-        <member name="M:OpenMetaverse.UUID.op_Equality(OpenMetaverse.UUID,OpenMetaverse.UUID)">
-            <summary>
-            Equals operator
-            </summary>
-            <param name="lhs">First UUID for comparison</param>
-            <param name="rhs">Second UUID for comparison</param>
-            <returns>True if the UUIDs are byte for byte equal, otherwise false</returns>
-        </member>
-        <member name="M:OpenMetaverse.UUID.op_Inequality(OpenMetaverse.UUID,OpenMetaverse.UUID)">
-            <summary>
-            Not equals operator
-            </summary>
-            <param name="lhs">First UUID for comparison</param>
-            <param name="rhs">Second UUID for comparison</param>
-            <returns>True if the UUIDs are not equal, otherwise true</returns>
-        </member>
-        <member name="M:OpenMetaverse.UUID.op_ExclusiveOr(OpenMetaverse.UUID,OpenMetaverse.UUID)">
-            <summary>
-            XOR operator
-            </summary>
-            <param name="lhs">First UUID</param>
-            <param name="rhs">Second UUID</param>
-            <returns>A UUID that is a XOR combination of the two input UUIDs</returns>
-        </member>
-        <member name="M:OpenMetaverse.UUID.op_Explicit(System.String)~OpenMetaverse.UUID">
-            <summary>
-            String typecasting operator
-            </summary>
-            <param name="val">A UUID in string form. Case insensitive,
-            hyphenated or non-hyphenated</param>
-            <returns>A UUID built from the string representation</returns>
-=======
-        <member name="F:OpenMetaverse.Utils.Platform.Unknown">
-            <summary>Unknown</summary>
-        </member>
-        <member name="F:OpenMetaverse.Utils.Platform.Windows">
-            <summary>Microsoft Windows</summary>
-        </member>
-        <member name="F:OpenMetaverse.Utils.Platform.WindowsCE">
-            <summary>Microsoft Windows CE</summary>
-        </member>
-        <member name="F:OpenMetaverse.Utils.Platform.Linux">
-            <summary>Linux</summary>
-        </member>
-        <member name="F:OpenMetaverse.Utils.Platform.OSX">
-            <summary>Apple OSX</summary>
-        </member>
-        <member name="T:OpenMetaverse.Utils.Runtime">
-            <summary>
-            Runtime platform
-            </summary>
-        </member>
-        <member name="F:OpenMetaverse.Utils.Runtime.Windows">
-            <summary>.NET runtime</summary>
-        </member>
-        <member name="F:OpenMetaverse.Utils.Runtime.Mono">
-            <summary>Mono runtime: http://www.mono-project.com/</summary>
-        </member>
-        <member name="F:OpenMetaverse.ExpiringCache`2.syncRoot">
-            <summary>For thread safety</summary>
-        </member>
-        <member name="F:OpenMetaverse.ExpiringCache`2.isPurging">
-            <summary>For thread safety</summary>
-        </member>
-        <member name="M:OpenMetaverse.ExpiringCache`2.PurgeCache(System.Object,System.Timers.ElapsedEventArgs)">
-            <summary>
-            Purges expired objects from the cache. Called automatically by the purge timer.
-            </summary>
-        </member>
-        <member name="M:OpenMetaverse.Matrix4.GetEulerAngles(System.Single@,System.Single@,System.Single@)">
-            <summary>
-            Convert this matrix to euler rotations
-            </summary>
-            <param name="roll">X euler angle</param>
-            <param name="pitch">Y euler angle</param>
-            <param name="yaw">Z euler angle</param>
-        </member>
-        <member name="M:OpenMetaverse.Matrix4.GetQuaternion">
-            <summary>
-            Convert this matrix to a quaternion rotation
-            </summary>
-            <returns>A quaternion representation of this rotation matrix</returns>
-        </member>
-        <member name="M:OpenMetaverse.Matrix4.CreateFromEulers(System.Single,System.Single,System.Single)">
-            <summary>
-            Construct a matrix from euler rotation values in radians
-            </summary>
-            <param name="roll">X euler angle in radians</param>
-            <param name="pitch">Y euler angle in radians</param>
-            <param name="yaw">Z euler angle in radians</param>
-        </member>
-        <member name="M:OpenMetaverse.Matrix4.ToString">
-            <summary>
-            Get a formatted string representation of the vector
-            </summary>
-            <returns>A string representation of the vector</returns>
-        </member>
-        <member name="F:OpenMetaverse.Matrix4.Zero">
-            <summary>A 4x4 matrix containing all zeroes</summary>
-        </member>
-        <member name="F:OpenMetaverse.Matrix4.Identity">
-            <summary>A 4x4 identity matrix</summary>
->>>>>>> 46e4ecad
-        </member>
-        <member name="T:OpenMetaverse.Utils.Platform">
-            <summary>
-            Operating system
-            </summary>
-        </member>
-        <member name="F:OpenMetaverse.Utils.Platform.Unknown">
-            <summary>Unknown</summary>
-        </member>
-        <member name="F:OpenMetaverse.Utils.Platform.Windows">
-            <summary>Microsoft Windows</summary>
-        </member>
-        <member name="F:OpenMetaverse.Utils.Platform.WindowsCE">
-            <summary>Microsoft Windows CE</summary>
-        </member>
-        <member name="F:OpenMetaverse.Utils.Platform.Linux">
-            <summary>Linux</summary>
-        </member>
-        <member name="F:OpenMetaverse.Utils.Platform.OSX">
-            <summary>Apple OSX</summary>
-        </member>
-        <member name="T:OpenMetaverse.Utils.Runtime">
-            <summary>
-            Runtime platform
-            </summary>
-        </member>
-        <member name="F:OpenMetaverse.Utils.Runtime.Windows">
-            <summary>.NET runtime</summary>
-        </member>
-        <member name="F:OpenMetaverse.Utils.Runtime.Mono">
-            <summary>Mono runtime: http://www.mono-project.com/</summary>
-        </member>
-        <member name="F:OpenMetaverse.Utils.DEG_TO_RAD">
-            <summary>Used for converting degrees to radians</summary>
-        </member>
-        <member name="F:OpenMetaverse.Utils.RAD_TO_DEG">
-            <summary>Used for converting radians to degrees</summary>
-        </member>
-        <member name="F:OpenMetaverse.Utils.EnUsCulture">
-            <summary>Provide a single instance of the CultureInfo class to
-            help parsing in situations where the grid assumes an en-us
-            culture</summary>
-        </member>
-        <member name="F:OpenMetaverse.Utils.Epoch">
-            <summary>UNIX epoch in DateTime format</summary>
-        </member>
-        <member name="F:OpenMetaverse.Utils.MD5Builder">
-            <summary>Provide a single instance of the MD5 class to avoid making
-            duplicate copies and handle thread safety</summary>
-        </member>
-        <member name="F:OpenMetaverse.Utils.SHA1Builder">
-            <summary>Provide a single instance of the SHA-1 class to avoid
-            making duplicate copies and handle thread safety</summary>
-        </member>
-        <member name="F:OpenMetaverse.Utils.RNG">
-            <summary>Provide a single instance of a random number generator
-            to avoid making duplicate copies and handle thread safety</summary>
-        </member>
-        <member name="M:OpenMetaverse.Utils.Clamp(System.Single,System.Single,System.Single)">
-            <summary>
-            Clamp a given value between a range
-            </summary>
-            <param name="value">Value to clamp</param>
-            <param name="min">Minimum allowable value</param>
-            <param name="max">Maximum allowable value</param>
-            <returns>A value inclusively between lower and upper</returns>
-        </member>
-        <member name="M:OpenMetaverse.Utils.Clamp(System.Double,System.Double,System.Double)">
-            <summary>
-            Clamp a given value between a range
-            </summary>
-            <param name="value">Value to clamp</param>
-            <param name="min">Minimum allowable value</param>
-            <param name="max">Maximum allowable value</param>
-            <returns>A value inclusively between lower and upper</returns>
-        </member>
-<<<<<<< HEAD
-        <member name="M:OpenMetaverse.Utils.Clamp(System.Int32,System.Int32,System.Int32)">
-            <summary>
-            Clamp a given value between a range
-            </summary>
-            <param name="value">Value to clamp</param>
-            <param name="min">Minimum allowable value</param>
-            <param name="max">Maximum allowable value</param>
-            <returns>A value inclusively between lower and upper</returns>
-        </member>
-        <member name="M:OpenMetaverse.Utils.Round(System.Single)">
-            <summary>
-            Round a floating-point value to the nearest integer
-            </summary>
-            <param name="val">Floating point number to round</param>
-            <returns>Integer</returns>
-        </member>
-        <member name="M:OpenMetaverse.Utils.IsFinite(System.Single)">
-            <summary>
-            Test if a single precision float is a finite number
-            </summary>
-        </member>
-        <member name="M:OpenMetaverse.Utils.IsFinite(System.Double)">
-            <summary>
-            Test if a double precision float is a finite number
-            </summary>
-        </member>
-        <member name="M:OpenMetaverse.Utils.Distance(System.Single,System.Single)">
-            <summary>
-            Get the distance between two floating-point values
-            </summary>
-            <param name="value1">First value</param>
-            <param name="value2">Second value</param>
-            <returns>The distance between the two values</returns>
-        </member>
-        <member name="M:OpenMetaverse.Utils.MD5(System.Byte[])">
-            <summary>
-            Compute the MD5 hash for a byte array
-            </summary>
-            <param name="data">Byte array to compute the hash for</param>
-            <returns>MD5 hash of the input data</returns>
-        </member>
-        <member name="M:OpenMetaverse.Utils.SHA1(System.Byte[])">
-            <summary>
-            Compute the SHA1 hash for a byte array
-            </summary>
-            <param name="data">Byte array to compute the hash for</param>
-            <returns>SHA1 hash of the input data</returns>
-        </member>
-        <member name="M:OpenMetaverse.Utils.SHA1String(System.String)">
-            <summary>
-            Calculate the SHA1 hash of a given string
-            </summary>
-            <param name="value">The string to hash</param>
-            <returns>The SHA1 hash as a string</returns>
-        </member>
-        <member name="M:OpenMetaverse.Utils.SHA256(System.Byte[])">
-            <summary>
-            Compute the SHA256 hash for a byte array
-            </summary>
-            <param name="data">Byte array to compute the hash for</param>
-            <returns>SHA256 hash of the input data</returns>
-        </member>
-        <member name="M:OpenMetaverse.Utils.SHA256String(System.String)">
-            <summary>
-            Calculate the SHA256 hash of a given string
-            </summary>
-            <param name="value">The string to hash</param>
-            <returns>The SHA256 hash as a string</returns>
-        </member>
-        <member name="M:OpenMetaverse.Utils.MD5(System.String)">
-            <summary>
-            Calculate the MD5 hash of a given string
-            </summary>
-            <param name="password">The password to hash</param>
-            <returns>An MD5 hash in string format, with $1$ prepended</returns>
-        </member>
-        <member name="M:OpenMetaverse.Utils.MD5String(System.String)">
-            <summary>
-            Calculate the MD5 hash of a given string
-            </summary>
-            <param name="value">The string to hash</param>
-            <returns>The MD5 hash as a string</returns>
-        </member>
-        <member name="M:OpenMetaverse.Utils.RandomDouble">
-            <summary>
-            Generate a random double precision floating point value
-            </summary>
-            <returns>Random value of type double</returns>
-=======
-        <member name="F:OpenMetaverse.Vector4.X">
+        <member name="P:OpenMetaverse.TokenBucket.Parent">
+            <summary>
+            The parent bucket of this bucket, or null if this bucket has no
+            parent. The parent bucket will limit the aggregate bandwidth of all
+            of its children buckets
+            </summary>
+        </member>
+        <member name="P:OpenMetaverse.TokenBucket.MaxBurst">
+            <summary>
+            Maximum burst rate in bytes per second. This is the maximum number
+            of tokens that can accumulate in the bucket at any one time
+            </summary>
+        </member>
+        <member name="P:OpenMetaverse.TokenBucket.DripRate">
+            <summary>
+            The speed limit of this bucket in bytes per second. This is the
+            number of tokens that are added to the bucket per second
+            </summary>
+            <remarks>Tokens are added to the bucket any time 
+            <seealso cref="M:OpenMetaverse.TokenBucket.RemoveTokens(System.Int32)"/> is called, at the granularity of
+            the system tick interval (typically around 15-22ms)</remarks>
+        </member>
+        <member name="P:OpenMetaverse.TokenBucket.Content">
+            <summary>
+            The number of bytes that can be sent at this moment. This is the
+            current number of tokens in the bucket
+            <remarks>If this bucket has a parent bucket that does not have
+            enough tokens for a request, <seealso cref="M:OpenMetaverse.TokenBucket.RemoveTokens(System.Int32)"/> will 
+            return false regardless of the content of this bucket</remarks>
+            </summary>
+        </member>
+        <member name="T:OpenMetaverse.PCode">
+            <summary>
+            Identifier code for primitive types
+            </summary>
+        </member>
+        <member name="F:OpenMetaverse.PCode.None">
+            <summary>None</summary>
+        </member>
+        <member name="F:OpenMetaverse.PCode.Prim">
+            <summary>A Primitive</summary>
+        </member>
+        <member name="F:OpenMetaverse.PCode.Avatar">
+            <summary>A Avatar</summary>
+        </member>
+        <member name="F:OpenMetaverse.PCode.Grass">
+            <summary>Linden grass</summary>
+        </member>
+        <member name="F:OpenMetaverse.PCode.NewTree">
+            <summary>Linden tree</summary>
+        </member>
+        <member name="F:OpenMetaverse.PCode.ParticleSystem">
+            <summary>A primitive that acts as the source for a particle stream</summary>
+        </member>
+        <member name="F:OpenMetaverse.PCode.Tree">
+            <summary>A Linden tree</summary>
+        </member>
+        <member name="T:OpenMetaverse.PrimFlags">
+            <summary>
+            Primary parameters for primitives such as Physics Enabled or Phantom
+            </summary>
+        </member>
+        <member name="F:OpenMetaverse.PrimFlags.None">
+            <summary>Deprecated</summary>
+        </member>
+        <member name="F:OpenMetaverse.PrimFlags.Physics">
+            <summary>Whether physics are enabled for this object</summary>
+        </member>
+        <member name="F:OpenMetaverse.PrimFlags.CreateSelected">
+            <summary></summary>
+        </member>
+        <member name="F:OpenMetaverse.PrimFlags.ObjectModify">
+            <summary></summary>
+        </member>
+        <member name="F:OpenMetaverse.PrimFlags.ObjectCopy">
+            <summary></summary>
+        </member>
+        <member name="F:OpenMetaverse.PrimFlags.ObjectAnyOwner">
+            <summary></summary>
+        </member>
+        <member name="F:OpenMetaverse.PrimFlags.ObjectYouOwner">
+            <summary></summary>
+        </member>
+        <member name="F:OpenMetaverse.PrimFlags.Scripted">
+            <summary></summary>
+        </member>
+        <member name="F:OpenMetaverse.PrimFlags.Touch">
+            <summary>Whether this object contains an active touch script</summary>
+        </member>
+        <member name="F:OpenMetaverse.PrimFlags.ObjectMove">
+            <summary></summary>
+        </member>
+        <member name="F:OpenMetaverse.PrimFlags.Money">
+            <summary>Whether this object can receive payments</summary>
+        </member>
+        <member name="F:OpenMetaverse.PrimFlags.Phantom">
+            <summary>Whether this object is phantom (no collisions)</summary>
+        </member>
+        <member name="F:OpenMetaverse.PrimFlags.InventoryEmpty">
+            <summary></summary>
+        </member>
+        <member name="F:OpenMetaverse.PrimFlags.JointHinge">
+            <summary></summary>
+        </member>
+        <member name="F:OpenMetaverse.PrimFlags.JointP2P">
+            <summary></summary>
+        </member>
+        <member name="F:OpenMetaverse.PrimFlags.JointLP2P">
+            <summary></summary>
+        </member>
+        <member name="F:OpenMetaverse.PrimFlags.JointWheel">
+            <summary>Deprecated</summary>
+        </member>
+        <member name="F:OpenMetaverse.PrimFlags.AllowInventoryDrop">
+            <summary></summary>
+        </member>
+        <member name="F:OpenMetaverse.PrimFlags.ObjectTransfer">
+            <summary></summary>
+        </member>
+        <member name="F:OpenMetaverse.PrimFlags.ObjectGroupOwned">
+            <summary></summary>
+        </member>
+        <member name="F:OpenMetaverse.PrimFlags.ObjectYouOfficer">
+            <summary>Deprecated</summary>
+        </member>
+        <member name="F:OpenMetaverse.PrimFlags.CameraDecoupled">
+            <summary></summary>
+        </member>
+        <member name="F:OpenMetaverse.PrimFlags.AnimSource">
+            <summary></summary>
+        </member>
+        <member name="F:OpenMetaverse.PrimFlags.CameraSource">
+            <summary></summary>
+        </member>
+        <member name="F:OpenMetaverse.PrimFlags.CastShadows">
+            <summary></summary>
+        </member>
+        <member name="F:OpenMetaverse.PrimFlags.DieAtEdge">
+            <summary>Server flag, will not be sent to clients. Specifies that
+            the object is destroyed when it touches a simulator edge</summary>
+        </member>
+        <member name="F:OpenMetaverse.PrimFlags.ReturnAtEdge">
+            <summary>Server flag, will not be sent to clients. Specifies that
+            the object will be returned to the owner's inventory when it
+            touches a simulator edge</summary>
+        </member>
+        <member name="F:OpenMetaverse.PrimFlags.Sandbox">
+            <summary>Server flag, will not be sent to clients.</summary>
+        </member>
+        <member name="F:OpenMetaverse.PrimFlags.Flying">
+            <summary>Server flag, will not be sent to client. Specifies that
+            the object is hovering/flying</summary>
+        </member>
+        <member name="F:OpenMetaverse.PrimFlags.ObjectOwnerModify">
+            <summary></summary>
+        </member>
+        <member name="F:OpenMetaverse.PrimFlags.TemporaryOnRez">
+            <summary></summary>
+        </member>
+        <member name="F:OpenMetaverse.PrimFlags.Temporary">
+            <summary></summary>
+        </member>
+        <member name="F:OpenMetaverse.PrimFlags.ZlibCompressed">
+            <summary></summary>
+        </member>
+        <member name="T:OpenMetaverse.SoundFlags">
+            <summary>
+            Sound flags for sounds attached to primitives
+            </summary>
+        </member>
+        <member name="F:OpenMetaverse.SoundFlags.None">
+            <summary></summary>
+        </member>
+        <member name="F:OpenMetaverse.SoundFlags.Loop">
+            <summary></summary>
+        </member>
+        <member name="F:OpenMetaverse.SoundFlags.SyncMaster">
+            <summary></summary>
+        </member>
+        <member name="F:OpenMetaverse.SoundFlags.SyncSlave">
+            <summary></summary>
+        </member>
+        <member name="F:OpenMetaverse.SoundFlags.SyncPending">
+            <summary></summary>
+        </member>
+        <member name="F:OpenMetaverse.SoundFlags.Queue">
+            <summary></summary>
+        </member>
+        <member name="F:OpenMetaverse.SoundFlags.Stop">
+            <summary></summary>
+        </member>
+        <member name="T:OpenMetaverse.Material">
+            <summary>
+            Material type for a primitive
+            </summary>
+        </member>
+        <member name="F:OpenMetaverse.Material.Stone">
+            <summary></summary>
+        </member>
+        <member name="F:OpenMetaverse.Material.Metal">
+            <summary></summary>
+        </member>
+        <member name="F:OpenMetaverse.Material.Glass">
+            <summary></summary>
+        </member>
+        <member name="F:OpenMetaverse.Material.Wood">
+            <summary></summary>
+        </member>
+        <member name="F:OpenMetaverse.Material.Flesh">
+            <summary></summary>
+        </member>
+        <member name="F:OpenMetaverse.Material.Plastic">
+            <summary></summary>
+        </member>
+        <member name="F:OpenMetaverse.Material.Rubber">
+            <summary></summary>
+        </member>
+        <member name="F:OpenMetaverse.Material.Light">
+            <summary></summary>
+        </member>
+        <member name="T:OpenMetaverse.PrimType">
+            <summary>
+            Used in a helper function to roughly determine prim shape
+            </summary>
+        </member>
+        <member name="T:OpenMetaverse.ExtraParamType">
+            <summary>
+            Extra parameters for primitives, these flags are for features that have
+            been added after the original ObjectFlags that has all eight bits 
+            reserved already
+            </summary>
+        </member>
+        <member name="F:OpenMetaverse.ExtraParamType.Flexible">
+            <summary>Whether this object has flexible parameters</summary>
+        </member>
+        <member name="F:OpenMetaverse.ExtraParamType.Light">
+            <summary>Whether this object has light parameters</summary>
+        </member>
+        <member name="F:OpenMetaverse.ExtraParamType.Sculpt">
+            <summary>Whether this object is a sculpted prim</summary>
+        </member>
+        <member name="F:OpenMetaverse.ExtraParamType.LightImage">
+            <summary>Whether this object is a light image map</summary>
+        </member>
+        <member name="F:OpenMetaverse.ExtraParamType.Mesh">
+            <summary>Whether this object is a mesh</summary>
+        </member>
+        <member name="T:OpenMetaverse.JointType">
+            <summary>
+            
+            </summary>
+        </member>
+        <member name="F:OpenMetaverse.JointType.Invalid">
+            <summary></summary>
+        </member>
+        <member name="F:OpenMetaverse.JointType.Hinge">
+            <summary></summary>
+        </member>
+        <member name="F:OpenMetaverse.JointType.Point">
+            <summary></summary>
+        </member>
+        <member name="T:OpenMetaverse.SculptType">
+            <summary>
+            
+            </summary>
+        </member>
+        <member name="F:OpenMetaverse.SculptType.None">
+            <summary></summary>
+        </member>
+        <member name="F:OpenMetaverse.SculptType.Sphere">
+            <summary></summary>
+        </member>
+        <member name="F:OpenMetaverse.SculptType.Torus">
+            <summary></summary>
+        </member>
+        <member name="F:OpenMetaverse.SculptType.Plane">
+            <summary></summary>
+        </member>
+        <member name="F:OpenMetaverse.SculptType.Cylinder">
+            <summary></summary>
+        </member>
+        <member name="F:OpenMetaverse.SculptType.Mesh">
+            <summary></summary>
+        </member>
+        <member name="F:OpenMetaverse.SculptType.Invert">
+            <summary></summary>
+        </member>
+        <member name="F:OpenMetaverse.SculptType.Mirror">
+            <summary></summary>
+        </member>
+        <member name="T:OpenMetaverse.FaceType">
+            <summary>
+            
+            </summary>
+        </member>
+        <member name="F:OpenMetaverse.FaceType.PathBegin">
+            <summary></summary>
+        </member>
+        <member name="F:OpenMetaverse.FaceType.PathEnd">
+            <summary></summary>
+        </member>
+        <member name="F:OpenMetaverse.FaceType.InnerSide">
+            <summary></summary>
+        </member>
+        <member name="F:OpenMetaverse.FaceType.ProfileBegin">
+            <summary></summary>
+        </member>
+        <member name="F:OpenMetaverse.FaceType.ProfileEnd">
+            <summary></summary>
+        </member>
+        <member name="F:OpenMetaverse.FaceType.OuterSide0">
+            <summary></summary>
+        </member>
+        <member name="F:OpenMetaverse.FaceType.OuterSide1">
+            <summary></summary>
+        </member>
+        <member name="F:OpenMetaverse.FaceType.OuterSide2">
+            <summary></summary>
+        </member>
+        <member name="F:OpenMetaverse.FaceType.OuterSide3">
+            <summary></summary>
+        </member>
+        <member name="T:OpenMetaverse.ObjectCategory">
+            <summary>
+            
+            </summary>
+        </member>
+        <member name="F:OpenMetaverse.ObjectCategory.Invalid">
+            <summary></summary>
+        </member>
+        <member name="F:OpenMetaverse.ObjectCategory.None">
+            <summary></summary>
+        </member>
+        <member name="F:OpenMetaverse.ObjectCategory.Owner">
+            <summary></summary>
+        </member>
+        <member name="F:OpenMetaverse.ObjectCategory.Group">
+            <summary></summary>
+        </member>
+        <member name="F:OpenMetaverse.ObjectCategory.Other">
+            <summary></summary>
+        </member>
+        <member name="F:OpenMetaverse.ObjectCategory.Selected">
+            <summary></summary>
+        </member>
+        <member name="F:OpenMetaverse.ObjectCategory.Temporary">
+            <summary></summary>
+        </member>
+        <member name="T:OpenMetaverse.AttachmentPoint">
+             <summary>
+             Attachment points for objects on avatar bodies
+             </summary>
+             <remarks>
+             Both InventoryObject and InventoryAttachment types can be attached
+            </remarks>
+        </member>
+        <member name="F:OpenMetaverse.AttachmentPoint.Default">
+            <summary>Right hand if object was not previously attached</summary>
+        </member>
+        <member name="F:OpenMetaverse.AttachmentPoint.Chest">
+            <summary>Chest</summary>
+        </member>
+        <member name="F:OpenMetaverse.AttachmentPoint.Skull">
+            <summary>Skull</summary>
+        </member>
+        <member name="F:OpenMetaverse.AttachmentPoint.LeftShoulder">
+            <summary>Left shoulder</summary>
+        </member>
+        <member name="F:OpenMetaverse.AttachmentPoint.RightShoulder">
+            <summary>Right shoulder</summary>
+        </member>
+        <member name="F:OpenMetaverse.AttachmentPoint.LeftHand">
+            <summary>Left hand</summary>
+        </member>
+        <member name="F:OpenMetaverse.AttachmentPoint.RightHand">
+            <summary>Right hand</summary>
+        </member>
+        <member name="F:OpenMetaverse.AttachmentPoint.LeftFoot">
+            <summary>Left foot</summary>
+        </member>
+        <member name="F:OpenMetaverse.AttachmentPoint.RightFoot">
+            <summary>Right foot</summary>
+        </member>
+        <member name="F:OpenMetaverse.AttachmentPoint.Spine">
+            <summary>Spine</summary>
+        </member>
+        <member name="F:OpenMetaverse.AttachmentPoint.Pelvis">
+            <summary>Pelvis</summary>
+        </member>
+        <member name="F:OpenMetaverse.AttachmentPoint.Mouth">
+            <summary>Mouth</summary>
+        </member>
+        <member name="F:OpenMetaverse.AttachmentPoint.Chin">
+            <summary>Chin</summary>
+        </member>
+        <member name="F:OpenMetaverse.AttachmentPoint.LeftEar">
+            <summary>Left ear</summary>
+        </member>
+        <member name="F:OpenMetaverse.AttachmentPoint.RightEar">
+            <summary>Right ear</summary>
+        </member>
+        <member name="F:OpenMetaverse.AttachmentPoint.LeftEyeball">
+            <summary>Left eyeball</summary>
+        </member>
+        <member name="F:OpenMetaverse.AttachmentPoint.RightEyeball">
+            <summary>Right eyeball</summary>
+        </member>
+        <member name="F:OpenMetaverse.AttachmentPoint.Nose">
+            <summary>Nose</summary>
+        </member>
+        <member name="F:OpenMetaverse.AttachmentPoint.RightUpperArm">
+            <summary>Right upper arm</summary>
+        </member>
+        <member name="F:OpenMetaverse.AttachmentPoint.RightForearm">
+            <summary>Right forearm</summary>
+        </member>
+        <member name="F:OpenMetaverse.AttachmentPoint.LeftUpperArm">
+            <summary>Left upper arm</summary>
+        </member>
+        <member name="F:OpenMetaverse.AttachmentPoint.LeftForearm">
+            <summary>Left forearm</summary>
+        </member>
+        <member name="F:OpenMetaverse.AttachmentPoint.RightHip">
+            <summary>Right hip</summary>
+        </member>
+        <member name="F:OpenMetaverse.AttachmentPoint.RightUpperLeg">
+            <summary>Right upper leg</summary>
+        </member>
+        <member name="F:OpenMetaverse.AttachmentPoint.RightLowerLeg">
+            <summary>Right lower leg</summary>
+        </member>
+        <member name="F:OpenMetaverse.AttachmentPoint.LeftHip">
+            <summary>Left hip</summary>
+        </member>
+        <member name="F:OpenMetaverse.AttachmentPoint.LeftUpperLeg">
+            <summary>Left upper leg</summary>
+        </member>
+        <member name="F:OpenMetaverse.AttachmentPoint.LeftLowerLeg">
+            <summary>Left lower leg</summary>
+        </member>
+        <member name="F:OpenMetaverse.AttachmentPoint.Stomach">
+            <summary>Stomach</summary>
+        </member>
+        <member name="F:OpenMetaverse.AttachmentPoint.LeftPec">
+            <summary>Left pectoral</summary>
+        </member>
+        <member name="F:OpenMetaverse.AttachmentPoint.RightPec">
+            <summary>Right pectoral</summary>
+        </member>
+        <member name="F:OpenMetaverse.AttachmentPoint.HUDCenter2">
+            <summary>HUD Center position 2</summary>
+        </member>
+        <member name="F:OpenMetaverse.AttachmentPoint.HUDTopRight">
+            <summary>HUD Top-right</summary>
+        </member>
+        <member name="F:OpenMetaverse.AttachmentPoint.HUDTop">
+            <summary>HUD Top</summary>
+        </member>
+        <member name="F:OpenMetaverse.AttachmentPoint.HUDTopLeft">
+            <summary>HUD Top-left</summary>
+        </member>
+        <member name="F:OpenMetaverse.AttachmentPoint.HUDCenter">
+            <summary>HUD Center</summary>
+        </member>
+        <member name="F:OpenMetaverse.AttachmentPoint.HUDBottomLeft">
+            <summary>HUD Bottom-left</summary>
+        </member>
+        <member name="F:OpenMetaverse.AttachmentPoint.HUDBottom">
+            <summary>HUD Bottom</summary>
+        </member>
+        <member name="F:OpenMetaverse.AttachmentPoint.HUDBottomRight">
+            <summary>HUD Bottom-right</summary>
+        </member>
+        <member name="F:OpenMetaverse.AttachmentPoint.Neck">
+            <summary>Neck</summary>
+        </member>
+        <member name="F:OpenMetaverse.AttachmentPoint.Root">
+            <summary>Avatar Center</summary>
+        </member>
+        <member name="T:OpenMetaverse.Tree">
+            <summary>
+            Tree foliage types
+            </summary>
+        </member>
+        <member name="F:OpenMetaverse.Tree.Pine1">
+            <summary>Pine1 tree</summary>
+        </member>
+        <member name="F:OpenMetaverse.Tree.Oak">
+            <summary>Oak tree</summary>
+        </member>
+        <member name="F:OpenMetaverse.Tree.TropicalBush1">
+            <summary>Tropical Bush1</summary>
+        </member>
+        <member name="F:OpenMetaverse.Tree.Palm1">
+            <summary>Palm1 tree</summary>
+        </member>
+        <member name="F:OpenMetaverse.Tree.Dogwood">
+            <summary>Dogwood tree</summary>
+        </member>
+        <member name="F:OpenMetaverse.Tree.TropicalBush2">
+            <summary>Tropical Bush2</summary>
+        </member>
+        <member name="F:OpenMetaverse.Tree.Palm2">
+            <summary>Palm2 tree</summary>
+        </member>
+        <member name="F:OpenMetaverse.Tree.Cypress1">
+            <summary>Cypress1 tree</summary>
+        </member>
+        <member name="F:OpenMetaverse.Tree.Cypress2">
+            <summary>Cypress2 tree</summary>
+        </member>
+        <member name="F:OpenMetaverse.Tree.Pine2">
+            <summary>Pine2 tree</summary>
+        </member>
+        <member name="F:OpenMetaverse.Tree.Plumeria">
+            <summary>Plumeria</summary>
+        </member>
+        <member name="F:OpenMetaverse.Tree.WinterPine1">
+            <summary>Winter pinetree1</summary>
+        </member>
+        <member name="F:OpenMetaverse.Tree.WinterAspen">
+            <summary>Winter Aspen tree</summary>
+        </member>
+        <member name="F:OpenMetaverse.Tree.WinterPine2">
+            <summary>Winter pinetree2</summary>
+        </member>
+        <member name="F:OpenMetaverse.Tree.Eucalyptus">
+            <summary>Eucalyptus tree</summary>
+        </member>
+        <member name="F:OpenMetaverse.Tree.Fern">
+            <summary>Fern</summary>
+        </member>
+        <member name="F:OpenMetaverse.Tree.Eelgrass">
+            <summary>Eelgrass</summary>
+        </member>
+        <member name="F:OpenMetaverse.Tree.SeaSword">
+            <summary>Sea Sword</summary>
+        </member>
+        <member name="F:OpenMetaverse.Tree.Kelp1">
+            <summary>Kelp1 plant</summary>
+        </member>
+        <member name="F:OpenMetaverse.Tree.BeachGrass1">
+            <summary>Beach grass</summary>
+        </member>
+        <member name="F:OpenMetaverse.Tree.Kelp2">
+            <summary>Kelp2 plant</summary>
+        </member>
+        <member name="T:OpenMetaverse.Grass">
+            <summary>
+            Grass foliage types
+            </summary>
+        </member>
+        <member name="F:OpenMetaverse.Grass.Grass0">
+            <summary></summary>
+        </member>
+        <member name="F:OpenMetaverse.Grass.Grass1">
+            <summary></summary>
+        </member>
+        <member name="F:OpenMetaverse.Grass.Grass2">
+            <summary></summary>
+        </member>
+        <member name="F:OpenMetaverse.Grass.Grass3">
+            <summary></summary>
+        </member>
+        <member name="F:OpenMetaverse.Grass.Grass4">
+            <summary></summary>
+        </member>
+        <member name="F:OpenMetaverse.Grass.Undergrowth1">
+            <summary></summary>
+        </member>
+        <member name="T:OpenMetaverse.ClickAction">
+            <summary>
+            Action associated with clicking on an object
+            </summary>
+        </member>
+        <member name="F:OpenMetaverse.ClickAction.Touch">
+            <summary>Touch object</summary>
+        </member>
+        <member name="F:OpenMetaverse.ClickAction.Sit">
+            <summary>Sit on object</summary>
+        </member>
+        <member name="F:OpenMetaverse.ClickAction.Buy">
+            <summary>Purchase object or contents</summary>
+        </member>
+        <member name="F:OpenMetaverse.ClickAction.Pay">
+            <summary>Pay the object</summary>
+        </member>
+        <member name="F:OpenMetaverse.ClickAction.OpenTask">
+            <summary>Open task inventory</summary>
+        </member>
+        <member name="F:OpenMetaverse.ClickAction.PlayMedia">
+            <summary>Play parcel media</summary>
+        </member>
+        <member name="F:OpenMetaverse.ClickAction.OpenMedia">
+            <summary>Open parcel media</summary>
+        </member>
+        <member name="T:OpenMetaverse.PhysicsShapeType">
+            <summary>
+            Type of physics representation used for this prim in the simulator
+            </summary>
+        </member>
+        <member name="F:OpenMetaverse.PhysicsShapeType.Prim">
+            <summary>Use prim physics form this object</summary>
+        </member>
+        <member name="F:OpenMetaverse.PhysicsShapeType.None">
+            <summary>No physics, prim doesn't collide</summary>
+        </member>
+        <member name="F:OpenMetaverse.PhysicsShapeType.ConvexHull">
+            <summary>Use convex hull represantion of this prim</summary>
+        </member>
+        <member name="T:OpenMetaverse.Vector2">
+            <summary>
+            A two-dimensional vector with floating-point values
+            </summary>
+        </member>
+        <member name="F:OpenMetaverse.Vector2.X">
             <summary>X value</summary>
         </member>
-        <member name="F:OpenMetaverse.Vector4.Y">
+        <member name="F:OpenMetaverse.Vector2.Y">
             <summary>Y value</summary>
         </member>
-        <member name="F:OpenMetaverse.Vector4.Z">
-            <summary>Z value</summary>
-        </member>
-        <member name="F:OpenMetaverse.Vector4.W">
-            <summary>W value</summary>
-        </member>
-        <member name="M:OpenMetaverse.Vector4.#ctor(System.Byte[],System.Int32)">
-            <summary>
-            Constructor, builds a vector from a byte array
-            </summary>
-            <param name="byteArray">Byte array containing four four-byte floats</param>
-            <param name="pos">Beginning position in the byte array</param>
-        </member>
-        <member name="M:OpenMetaverse.Vector4.ApproxEquals(OpenMetaverse.Vector4,System.Single)">
+        <member name="M:OpenMetaverse.Vector2.ApproxEquals(OpenMetaverse.Vector2,System.Single)">
             <summary>
             Test if this vector is equal to another vector, within a given
             tolerance range
@@ -2580,862 +2582,6 @@
             <returns>True if the magnitude of difference between the two vectors
             is less than the given tolerance, otherwise false</returns>
         </member>
-        <member name="M:OpenMetaverse.Vector4.CompareTo(OpenMetaverse.Vector4)">
-            <summary>
-            IComparable.CompareTo implementation
-            </summary>
-        </member>
-        <member name="M:OpenMetaverse.Vector4.IsFinite">
-            <summary>
-            Test if this vector is composed of all finite numbers
-            </summary>
-        </member>
-        <member name="M:OpenMetaverse.Vector4.FromBytes(System.Byte[],System.Int32)">
-            <summary>
-            Builds a vector from a byte array
-            </summary>
-            <param name="byteArray">Byte array containing a 16 byte vector</param>
-            <param name="pos">Beginning position in the byte array</param>
-        </member>
-        <member name="M:OpenMetaverse.Vector4.GetBytes">
-            <summary>
-            Returns the raw bytes for this vector
-            </summary>
-            <returns>A 16 byte array containing X, Y, Z, and W</returns>
-        </member>
-        <member name="M:OpenMetaverse.Vector4.ToBytes(System.Byte[],System.Int32)">
-            <summary>
-            Writes the raw bytes for this vector to a byte array
-            </summary>
-            <param name="dest">Destination byte array</param>
-            <param name="pos">Position in the destination array to start
-            writing. Must be at least 16 bytes before the end of the array</param>
-        </member>
-        <member name="M:OpenMetaverse.Vector4.ToRawString">
-            <summary>
-            Get a string representation of the vector elements with up to three
-            decimal digits and separated by spaces only
-            </summary>
-            <returns>Raw string representation of the vector</returns>
-        </member>
-        <member name="F:OpenMetaverse.Vector4.Zero">
-            <summary>A vector with a value of 0,0,0,0</summary>
-        </member>
-        <member name="F:OpenMetaverse.Vector4.One">
-            <summary>A vector with a value of 1,1,1,1</summary>
-        </member>
-        <member name="F:OpenMetaverse.Vector4.UnitX">
-            <summary>A vector with a value of 1,0,0,0</summary>
-        </member>
-        <member name="F:OpenMetaverse.Vector4.UnitY">
-            <summary>A vector with a value of 0,1,0,0</summary>
-        </member>
-        <member name="F:OpenMetaverse.Vector4.UnitZ">
-            <summary>A vector with a value of 0,0,1,0</summary>
-        </member>
-        <member name="F:OpenMetaverse.Vector4.UnitW">
-            <summary>A vector with a value of 0,0,0,1</summary>
-        </member>
-        <member name="T:OpenMetaverse.UUID">
-            <summary>
-            A 128-bit Universally Unique Identifier, used throughout the Second
-            Life networking protocol
-            </summary>
-        </member>
-        <member name="F:OpenMetaverse.UUID.Guid">
-            <summary>The System.Guid object this struct wraps around</summary>
-        </member>
-        <member name="M:OpenMetaverse.UUID.#ctor(System.String)">
-            <summary>
-            Constructor that takes a string UUID representation
-            </summary>
-            <param name="val">A string representation of a UUID, case 
-            insensitive and can either be hyphenated or non-hyphenated</param>
-            <example>UUID("11f8aa9c-b071-4242-836b-13b7abe0d489")</example>
-        </member>
-        <member name="M:OpenMetaverse.UUID.#ctor(System.Guid)">
-            <summary>
-            Constructor that takes a System.Guid object
-            </summary>
-            <param name="val">A Guid object that contains the unique identifier
-            to be represented by this UUID</param>
-        </member>
-        <member name="M:OpenMetaverse.UUID.#ctor(System.Byte[],System.Int32)">
-            <summary>
-            Constructor that takes a byte array containing a UUID
-            </summary>
-            <param name="source">Byte array containing a 16 byte UUID</param>
-            <param name="pos">Beginning offset in the array</param>
-        </member>
-        <member name="M:OpenMetaverse.UUID.#ctor(System.UInt64)">
-            <summary>
-            Constructor that takes an unsigned 64-bit unsigned integer to 
-            convert to a UUID
-            </summary>
-            <param name="val">64-bit unsigned integer to convert to a UUID</param>
-        </member>
-        <member name="M:OpenMetaverse.UUID.#ctor(OpenMetaverse.UUID)">
-            <summary>
-            Copy constructor
-            </summary>
-            <param name="val">UUID to copy</param>
-        </member>
-        <member name="M:OpenMetaverse.UUID.CompareTo(OpenMetaverse.UUID)">
-            <summary>
-            IComparable.CompareTo implementation
-            </summary>
-        </member>
-        <member name="M:OpenMetaverse.UUID.FromBytes(System.Byte[],System.Int32)">
-            <summary>
-            Assigns this UUID from 16 bytes out of a byte array
-            </summary>
-            <param name="source">Byte array containing the UUID to assign this UUID to</param>
-            <param name="pos">Starting position of the UUID in the byte array</param>
-        </member>
-        <member name="M:OpenMetaverse.UUID.GetBytes">
-            <summary>
-            Returns a copy of the raw bytes for this UUID
-            </summary>
-            <returns>A 16 byte array containing this UUID</returns>
-        </member>
-        <member name="M:OpenMetaverse.UUID.ToBytes(System.Byte[],System.Int32)">
-            <summary>
-            Writes the raw bytes for this UUID to a byte array
-            </summary>
-            <param name="dest">Destination byte array</param>
-            <param name="pos">Position in the destination array to start
-            writing. Must be at least 16 bytes before the end of the array</param>
-        </member>
-        <member name="M:OpenMetaverse.UUID.CRC">
-            <summary>
-            Calculate an LLCRC (cyclic redundancy check) for this UUID
-            </summary>
-            <returns>The CRC checksum for this UUID</returns>
-        </member>
-        <member name="M:OpenMetaverse.UUID.GetULong">
-            <summary>
-            Create a 64-bit integer representation from the second half of this UUID
-            </summary>
-            <returns>An integer created from the last eight bytes of this UUID</returns>
-        </member>
-        <member name="M:OpenMetaverse.UUID.Parse(System.String)">
-            <summary>
-            Generate a UUID from a string
-            </summary>
-            <param name="val">A string representation of a UUID, case 
-            insensitive and can either be hyphenated or non-hyphenated</param>
-            <example>UUID.Parse("11f8aa9c-b071-4242-836b-13b7abe0d489")</example>
-        </member>
-        <member name="M:OpenMetaverse.UUID.TryParse(System.String,OpenMetaverse.UUID@)">
-            <summary>
-            Generate a UUID from a string
-            </summary>
-            <param name="val">A string representation of a UUID, case 
-            insensitive and can either be hyphenated or non-hyphenated</param>
-            <param name="result">Will contain the parsed UUID if successful,
-            otherwise null</param>
-            <returns>True if the string was successfully parse, otherwise false</returns>
-            <example>UUID.TryParse("11f8aa9c-b071-4242-836b-13b7abe0d489", result)</example>
-        </member>
-        <member name="M:OpenMetaverse.UUID.Combine(OpenMetaverse.UUID,OpenMetaverse.UUID)">
-            <summary>
-            Combine two UUIDs together by taking the MD5 hash of a byte array
-            containing both UUIDs
-            </summary>
-            <param name="first">First UUID to combine</param>
-            <param name="second">Second UUID to combine</param>
-            <returns>The UUID product of the combination</returns>
-        </member>
-        <member name="M:OpenMetaverse.UUID.Random">
-            <summary>
-            
-            </summary>
-            <returns></returns>
-        </member>
-        <member name="M:OpenMetaverse.UUID.GetHashCode">
-            <summary>
-            Return a hash code for this UUID, used by .NET for hash tables
-            </summary>
-            <returns>An integer composed of all the UUID bytes XORed together</returns>
-        </member>
-        <member name="M:OpenMetaverse.UUID.Equals(System.Object)">
-            <summary>
-            Comparison function
-            </summary>
-            <param name="o">An object to compare to this UUID</param>
-            <returns>True if the object is a UUID and both UUIDs are equal</returns>
-        </member>
-        <member name="M:OpenMetaverse.UUID.Equals(OpenMetaverse.UUID)">
-            <summary>
-            Comparison function
-            </summary>
-            <param name="uuid">UUID to compare to</param>
-            <returns>True if the UUIDs are equal, otherwise false</returns>
-        </member>
-        <member name="M:OpenMetaverse.UUID.ToString">
-            <summary>
-            Get a hyphenated string representation of this UUID
-            </summary>
-            <returns>A string representation of this UUID, lowercase and 
-            with hyphens</returns>
-            <example>11f8aa9c-b071-4242-836b-13b7abe0d489</example>
-        </member>
-        <member name="M:OpenMetaverse.UUID.op_Equality(OpenMetaverse.UUID,OpenMetaverse.UUID)">
-            <summary>
-            Equals operator
-            </summary>
-            <param name="lhs">First UUID for comparison</param>
-            <param name="rhs">Second UUID for comparison</param>
-            <returns>True if the UUIDs are byte for byte equal, otherwise false</returns>
-        </member>
-        <member name="M:OpenMetaverse.UUID.op_Inequality(OpenMetaverse.UUID,OpenMetaverse.UUID)">
-            <summary>
-            Not equals operator
-            </summary>
-            <param name="lhs">First UUID for comparison</param>
-            <param name="rhs">Second UUID for comparison</param>
-            <returns>True if the UUIDs are not equal, otherwise true</returns>
-        </member>
-        <member name="M:OpenMetaverse.UUID.op_ExclusiveOr(OpenMetaverse.UUID,OpenMetaverse.UUID)">
-            <summary>
-            XOR operator
-            </summary>
-            <param name="lhs">First UUID</param>
-            <param name="rhs">Second UUID</param>
-            <returns>A UUID that is a XOR combination of the two input UUIDs</returns>
-        </member>
-        <member name="M:OpenMetaverse.UUID.op_Explicit(System.String)~OpenMetaverse.UUID">
-            <summary>
-            String typecasting operator
-            </summary>
-            <param name="val">A UUID in string form. Case insensitive, 
-            hyphenated or non-hyphenated</param>
-            <returns>A UUID built from the string representation</returns>
-        </member>
-        <member name="F:OpenMetaverse.UUID.Zero">
-            <summary>An UUID with a value of all zeroes</summary>
-        </member>
-        <member name="F:OpenMetaverse.UUID.ZeroString">
-            <summary>A cache of UUID.Zero as a string to optimize a common path</summary>
->>>>>>> 46e4ecad
-        </member>
-        <member name="M:OpenMetaverse.Utils.GetRunningPlatform">
-            <summary>
-            Get the current running platform
-            </summary>
-            <returns>Enumeration of the current platform we are running on</returns>
-        </member>
-        <member name="M:OpenMetaverse.Utils.GetRunningRuntime">
-            <summary>
-            Get the current running runtime
-            </summary>
-            <returns>Enumeration of the current runtime we are running on</returns>
-        </member>
-        <member name="M:OpenMetaverse.Utils.BytesToInt16(System.Byte[])">
-            <summary>
-            Convert the first two bytes starting in the byte array in
-            little endian ordering to a signed short integer
-            </summary>
-            <param name="bytes">An array two bytes or longer</param>
-            <returns>A signed short integer, will be zero if a short can't be
-            read at the given position</returns>
-        </member>
-        <member name="M:OpenMetaverse.Utils.BytesToInt16(System.Byte[],System.Int32)">
-            <summary>
-            Convert the first two bytes starting at the given position in
-            little endian ordering to a signed short integer
-            </summary>
-            <param name="bytes">An array two bytes or longer</param>
-            <param name="pos">Position in the array to start reading</param>
-            <returns>A signed short integer, will be zero if a short can't be
-            read at the given position</returns>
-        </member>
-        <member name="M:OpenMetaverse.Utils.BytesToInt(System.Byte[],System.Int32)">
-            <summary>
-            Convert the first four bytes starting at the given position in
-            little endian ordering to a signed integer
-            </summary>
-            <param name="bytes">An array four bytes or longer</param>
-            <param name="pos">Position to start reading the int from</param>
-            <returns>A signed integer, will be zero if an int can't be read
-            at the given position</returns>
-        </member>
-        <member name="M:OpenMetaverse.Utils.BytesToInt(System.Byte[])">
-            <summary>
-            Convert the first four bytes of the given array in little endian
-            ordering to a signed integer
-            </summary>
-            <param name="bytes">An array four bytes or longer</param>
-            <returns>A signed integer, will be zero if the array contains
-            less than four bytes</returns>
-        </member>
-        <member name="M:OpenMetaverse.Utils.BytesToInt64(System.Byte[])">
-            <summary>
-            Convert the first eight bytes of the given array in little endian
-            ordering to a signed long integer
-            </summary>
-            <param name="bytes">An array eight bytes or longer</param>
-            <returns>A signed long integer, will be zero if the array contains
-            less than eight bytes</returns>
-        </member>
-        <member name="M:OpenMetaverse.Utils.BytesToInt64(System.Byte[],System.Int32)">
-            <summary>
-            Convert the first eight bytes starting at the given position in
-            little endian ordering to a signed long integer
-            </summary>
-            <param name="bytes">An array eight bytes or longer</param>
-            <param name="pos">Position to start reading the long from</param>
-            <returns>A signed long integer, will be zero if a long can't be read
-            at the given position</returns>
-        </member>
-        <member name="M:OpenMetaverse.Utils.BytesToUInt16(System.Byte[],System.Int32)">
-            <summary>
-            Convert the first two bytes starting at the given position in
-            little endian ordering to an unsigned short
-            </summary>
-            <param name="bytes">Byte array containing the ushort</param>
-            <param name="pos">Position to start reading the ushort from</param>
-            <returns>An unsigned short, will be zero if a ushort can't be read
-            at the given position</returns>
-        </member>
-        <member name="M:OpenMetaverse.Utils.BytesToUInt16(System.Byte[])">
-            <summary>
-            Convert two bytes in little endian ordering to an unsigned short
-            </summary>
-            <param name="bytes">Byte array containing the ushort</param>
-            <returns>An unsigned short, will be zero if a ushort can't be
-            read</returns>
-        </member>
-        <member name="M:OpenMetaverse.Utils.BytesToUInt(System.Byte[],System.Int32)">
-            <summary>
-            Convert the first four bytes starting at the given position in
-            little endian ordering to an unsigned integer
-            </summary>
-            <param name="bytes">Byte array containing the uint</param>
-            <param name="pos">Position to start reading the uint from</param>
-            <returns>An unsigned integer, will be zero if a uint can't be read
-            at the given position</returns>
-        </member>
-        <member name="M:OpenMetaverse.Utils.BytesToUInt(System.Byte[])">
-            <summary>
-            Convert the first four bytes of the given array in little endian
-            ordering to an unsigned integer
-            </summary>
-            <param name="bytes">An array four bytes or longer</param>
-            <returns>An unsigned integer, will be zero if the array contains
-            less than four bytes</returns>
-        </member>
-        <member name="M:OpenMetaverse.Utils.BytesToUInt64(System.Byte[])">
-            <summary>
-            Convert the first eight bytes of the given array in little endian
-            ordering to an unsigned 64-bit integer
-            </summary>
-            <param name="bytes">An array eight bytes or longer</param>
-            <returns>An unsigned 64-bit integer, will be zero if the array
-            contains less than eight bytes</returns>
-        </member>
-        <member name="M:OpenMetaverse.Utils.BytesToFloat(System.Byte[],System.Int32)">
-            <summary>
-            Convert four bytes in little endian ordering to a floating point
-            value
-            </summary>
-            <param name="bytes">Byte array containing a little ending floating
-            point value</param>
-            <param name="pos">Starting position of the floating point value in
-            the byte array</param>
-            <returns>Single precision value</returns>
-        </member>
-<<<<<<< HEAD
-        <member name="M:OpenMetaverse.Utils.IntToBytes(System.Int32)">
-=======
-        <member name="M:OpenMetaverse.Vector3.op_Explicit(OpenMetaverse.Vector3d)~OpenMetaverse.Vector3">
-            <summary>
-            Explicit casting for Vector3d > Vector3
-            </summary>
-            <param name="value"></param>
-            <returns></returns>
-        </member>
-        <member name="F:OpenMetaverse.Vector3.Zero">
-            <summary>A vector with a value of 0,0,0</summary>
-        </member>
-        <member name="F:OpenMetaverse.Vector3.One">
-            <summary>A vector with a value of 1,1,1</summary>
-        </member>
-        <member name="F:OpenMetaverse.Vector3.UnitX">
-            <summary>A unit vector facing forward (X axis), value 1,0,0</summary>
-        </member>
-        <member name="F:OpenMetaverse.Vector3.UnitY">
-            <summary>A unit vector facing left (Y axis), value 0,1,0</summary>
-        </member>
-        <member name="F:OpenMetaverse.Vector3.UnitZ">
-            <summary>A unit vector facing up (Z axis), value 0,0,1</summary>
-        </member>
-        <member name="T:OpenMetaverse.TokenBucket">
-            <summary>
-            A hierarchical token bucket for bandwidth throttling. See
-            http://en.wikipedia.org/wiki/Token_bucket for more information
-            </summary>
-        </member>
-        <member name="F:OpenMetaverse.TokenBucket.parent">
-            <summary>Parent bucket to this bucket, or null if this is a root
-            bucket</summary>
-        </member>
-        <member name="F:OpenMetaverse.TokenBucket.maxBurst">
-            <summary>Size of the bucket in bytes. If zero, the bucket has 
-            infinite capacity</summary>
-        </member>
-        <member name="F:OpenMetaverse.TokenBucket.tokensPerMS">
-            <summary>Rate that the bucket fills, in bytes per millisecond. If
-            zero, the bucket always remains full</summary>
-        </member>
-        <member name="F:OpenMetaverse.TokenBucket.content">
-            <summary>Number of tokens currently in the bucket</summary>
-        </member>
-        <member name="F:OpenMetaverse.TokenBucket.lastDrip">
-            <summary>Time of the last drip, in system ticks</summary>
-        </member>
-        <member name="M:OpenMetaverse.TokenBucket.#ctor(OpenMetaverse.TokenBucket,System.Int32,System.Int32)">
-            <summary>
-            Default constructor
-            </summary>
-            <param name="parent">Parent bucket if this is a child bucket, or
-            null if this is a root bucket</param>
-            <param name="maxBurst">Maximum size of the bucket in bytes, or
-            zero if this bucket has no maximum capacity</param>
-            <param name="dripRate">Rate that the bucket fills, in bytes per
-            second. If zero, the bucket always remains full</param>
-        </member>
-        <member name="M:OpenMetaverse.TokenBucket.RemoveTokens(System.Int32)">
-            <summary>
-            Remove a given number of tokens from the bucket
-            </summary>
-            <param name="amount">Number of tokens to remove from the bucket</param>
-            <returns>True if the requested number of tokens were removed from
-            the bucket, otherwise false</returns>
-        </member>
-        <member name="M:OpenMetaverse.TokenBucket.RemoveTokens(System.Int32,System.Boolean@)">
-            <summary>
-            Remove a given number of tokens from the bucket
-            </summary>
-            <param name="amount">Number of tokens to remove from the bucket</param>
-            <param name="dripSucceeded">True if tokens were added to the bucket
-            during this call, otherwise false</param>
-            <returns>True if the requested number of tokens were removed from
-            the bucket, otherwise false</returns>
-        </member>
-        <member name="M:OpenMetaverse.TokenBucket.Drip">
-            <summary>
-            Add tokens to the bucket over time. The number of tokens added each
-            call depends on the length of time that has passed since the last 
-            call to Drip
-            </summary>
-            <returns>True if tokens were added to the bucket, otherwise false</returns>
-        </member>
-        <member name="P:OpenMetaverse.TokenBucket.Parent">
-            <summary>
-            The parent bucket of this bucket, or null if this bucket has no
-            parent. The parent bucket will limit the aggregate bandwidth of all
-            of its children buckets
-            </summary>
-        </member>
-        <member name="P:OpenMetaverse.TokenBucket.MaxBurst">
-            <summary>
-            Maximum burst rate in bytes per second. This is the maximum number
-            of tokens that can accumulate in the bucket at any one time
-            </summary>
-        </member>
-        <member name="P:OpenMetaverse.TokenBucket.DripRate">
-            <summary>
-            The speed limit of this bucket in bytes per second. This is the
-            number of tokens that are added to the bucket per second
-            </summary>
-            <remarks>Tokens are added to the bucket any time 
-            <seealso cref="M:OpenMetaverse.TokenBucket.RemoveTokens(System.Int32)"/> is called, at the granularity of
-            the system tick interval (typically around 15-22ms)</remarks>
-        </member>
-        <member name="P:OpenMetaverse.TokenBucket.Content">
-            <summary>
-            The number of bytes that can be sent at this moment. This is the
-            current number of tokens in the bucket
-            <remarks>If this bucket has a parent bucket that does not have
-            enough tokens for a request, <seealso cref="M:OpenMetaverse.TokenBucket.RemoveTokens(System.Int32)"/> will 
-            return false regardless of the content of this bucket</remarks>
-            </summary>
-        </member>
-        <member name="T:OpenMetaverse.PCode">
->>>>>>> 46e4ecad
-            <summary>
-            Convert an integer to a byte array in little endian format
-            </summary>
-            <param name="value">The integer to convert</param>
-            <returns>A four byte little endian array</returns>
-        </member>
-        <member name="M:OpenMetaverse.Utils.IntToBytesBig(System.Int32)">
-            <summary>
-            Convert an integer to a byte array in big endian format
-            </summary>
-            <param name="value">The integer to convert</param>
-            <returns>A four byte big endian array</returns>
-        </member>
-        <member name="M:OpenMetaverse.Utils.Int64ToBytes(System.Int64)">
-            <summary>
-            Convert a 64-bit integer to a byte array in little endian format
-            </summary>
-            <param name="value">The value to convert</param>
-            <returns>An 8 byte little endian array</returns>
-        </member>
-        <member name="M:OpenMetaverse.Utils.UInt64ToBytes(System.UInt64)">
-            <summary>
-            Convert a 64-bit unsigned integer to a byte array in little endian
-            format
-            </summary>
-            <param name="value">The value to convert</param>
-            <returns>An 8 byte little endian array</returns>
-        </member>
-        <member name="M:OpenMetaverse.Utils.FloatToBytes(System.Single)">
-            <summary>
-            Convert a floating point value to four bytes in little endian
-            ordering
-            </summary>
-            <param name="value">A floating point value</param>
-            <returns>A four byte array containing the value in little endian
-            ordering</returns>
-        </member>
-        <member name="M:OpenMetaverse.Utils.UIntToHexString(System.UInt32)">
-            <summary>
-            Converts an unsigned integer to a hexadecimal string
-            </summary>
-            <param name="i">An unsigned integer to convert to a string</param>
-            <returns>A hexadecimal string 10 characters long</returns>
-            <example>0x7fffffff</example>
-        </member>
-        <member name="M:OpenMetaverse.Utils.BytesToString(System.Byte[])">
-            <summary>
-            Convert a variable length UTF8 byte array to a string
-            </summary>
-            <param name="bytes">The UTF8 encoded byte array to convert</param>
-            <returns>The decoded string</returns>
-        </member>
-<<<<<<< HEAD
-        <member name="M:OpenMetaverse.Utils.BytesToHexString(System.Byte[],System.String)">
-=======
-        <member name="F:OpenMetaverse.ExtraParamType.Flexible">
-            <summary>Whether this object has flexible parameters</summary>
-        </member>
-        <member name="F:OpenMetaverse.ExtraParamType.Light">
-            <summary>Whether this object has light parameters</summary>
-        </member>
-        <member name="F:OpenMetaverse.ExtraParamType.Sculpt">
-            <summary>Whether this object is a sculpted prim</summary>
-        </member>
-        <member name="F:OpenMetaverse.ExtraParamType.LightImage">
-            <summary>Whether this object is a light image map</summary>
-        </member>
-        <member name="F:OpenMetaverse.ExtraParamType.Mesh">
-            <summary>Whether this object is a mesh</summary>
-        </member>
-        <member name="T:OpenMetaverse.JointType">
->>>>>>> 46e4ecad
-            <summary>
-            Converts a byte array to a string containing hexadecimal characters
-            </summary>
-            <param name="bytes">The byte array to convert to a string</param>
-            <param name="fieldName">The name of the field to prepend to each
-            line of the string</param>
-            <returns>A string containing hexadecimal characters on multiple
-            lines. Each line is prepended with the field name</returns>
-        </member>
-        <member name="M:OpenMetaverse.Utils.BytesToHexString(System.Byte[],System.Int32,System.String)">
-            <summary>
-            Converts a byte array to a string containing hexadecimal characters
-            </summary>
-            <param name="bytes">The byte array to convert to a string</param>
-            <param name="length">Number of bytes in the array to parse</param>
-            <param name="fieldName">A string to prepend to each line of the hex
-            dump</param>
-            <returns>A string containing hexadecimal characters on multiple
-            lines. Each line is prepended with the field name</returns>
-        </member>
-        <member name="M:OpenMetaverse.Utils.StringToBytes(System.String)">
-            <summary>
-            Convert a string to a UTF8 encoded byte array
-            </summary>
-            <param name="str">The string to convert</param>
-            <returns>A null-terminated UTF8 byte array</returns>
-        </member>
-        <member name="M:OpenMetaverse.Utils.HexStringToBytes(System.String,System.Boolean)">
-            <summary>
-            Converts a string containing hexadecimal characters to a byte array
-            </summary>
-            <param name="hexString">String containing hexadecimal characters</param>
-            <param name="handleDirty">If true, gracefully handles null, empty and
-            uneven strings as well as stripping unconvertable characters</param>
-            <returns>The converted byte array</returns>
-        </member>
-        <member name="M:OpenMetaverse.Utils.IsHexDigit(System.Char)">
-            <summary>
-            Returns true is c is a hexadecimal digit (A-F, a-f, 0-9)
-            </summary>
-            <param name="c">Character to test</param>
-            <returns>true if hex digit, false if not</returns>
-        </member>
-        <member name="M:OpenMetaverse.Utils.HexToByte(System.String)">
-            <summary>
-            Converts 1 or 2 character string into equivalant byte value
-            </summary>
-            <param name="hex">1 or 2 character string</param>
-            <returns>byte</returns>
-        </member>
-        <member name="M:OpenMetaverse.Utils.FloatToByte(System.Single,System.Single,System.Single)">
-            <summary>
-            Convert a float value to a byte given a minimum and maximum range
-            </summary>
-            <param name="val">Value to convert to a byte</param>
-            <param name="lower">Minimum value range</param>
-            <param name="upper">Maximum value range</param>
-            <returns>A single byte representing the original float value</returns>
-        </member>
-        <member name="M:OpenMetaverse.Utils.ByteToFloat(System.Byte[],System.Int32,System.Single,System.Single)">
-            <summary>
-            Convert a byte to a float value given a minimum and maximum range
-            </summary>
-            <param name="bytes">Byte array to get the byte from</param>
-            <param name="pos">Position in the byte array the desired byte is at</param>
-            <param name="lower">Minimum value range</param>
-            <param name="upper">Maximum value range</param>
-            <returns>A float value inclusively between lower and upper</returns>
-        </member>
-        <member name="M:OpenMetaverse.Utils.ByteToFloat(System.Byte,System.Single,System.Single)">
-            <summary>
-            Convert a byte to a float value given a minimum and maximum range
-            </summary>
-            <param name="val">Byte to convert to a float value</param>
-            <param name="lower">Minimum value range</param>
-            <param name="upper">Maximum value range</param>
-            <returns>A float value inclusively between lower and upper</returns>
-        </member>
-        <member name="M:OpenMetaverse.Utils.TryParseSingle(System.String,System.Single@)">
-            <summary>
-            Attempts to parse a floating point value from a string, using an
-            EN-US number format
-            </summary>
-            <param name="s">String to parse</param>
-            <param name="result">Resulting floating point number</param>
-            <returns>True if the parse was successful, otherwise false</returns>
-        </member>
-        <member name="M:OpenMetaverse.Utils.TryParseDouble(System.String,System.Double@)">
-            <summary>
-            Attempts to parse a floating point value from a string, using an
-            EN-US number format
-            </summary>
-            <param name="s">String to parse</param>
-            <param name="result">Resulting floating point number</param>
-            <returns>True if the parse was successful, otherwise false</returns>
-        </member>
-        <member name="M:OpenMetaverse.Utils.TryParseHex(System.String,System.UInt32@)">
-            <summary>
-            Tries to parse an unsigned 32-bit integer from a hexadecimal string
-            </summary>
-            <param name="s">String to parse</param>
-            <param name="result">Resulting integer</param>
-            <returns>True if the parse was successful, otherwise false</returns>
-        </member>
-        <member name="M:OpenMetaverse.Utils.EnumToText(System.Enum)">
-            <summary>
-            Returns text specified in EnumInfo attribute of the enumerator
-            To add the text use [EnumInfo(Text = "Some nice text here")] before declaration
-            of enum values
-            </summary>
-            <param name="value">Enum value</param>
-            <returns>Text representation of the enum</returns>
-        </member>
-        <member name="M:OpenMetaverse.Utils.AssetTypeToString(OpenMetaverse.AssetType)">
-            <summary>
-            Takes an AssetType and returns the string representation
-            </summary>
-            <param name="type">The source <seealso cref="T:OpenMetaverse.AssetType" /></param>
-            <returns>The string version of the AssetType</returns>
-        </member>
-        <member name="M:OpenMetaverse.Utils.StringToAssetType(System.String)">
-            <summary>
-            Translate a string name of an AssetType into the proper Type
-            </summary>
-            <param name="type">A string containing the AssetType name</param>
-            <returns>The AssetType which matches the string name, or AssetType.Unknown if no match was found</returns>
-        </member>
-        <member name="M:OpenMetaverse.Utils.InventoryTypeToString(OpenMetaverse.InventoryType)">
-            <summary>
-            Convert an InventoryType to a string
-            </summary>
-            <param name="type">The <seealso cref="T:InventoryType" /> to convert</param>
-            <returns>A string representation of the source</returns>
-        </member>
-        <member name="M:OpenMetaverse.Utils.StringToInventoryType(System.String)">
-            <summary>
-            Convert a string into a valid InventoryType
-            </summary>
-            <param name="type">A string representation of the InventoryType to convert</param>
-            <returns>A InventoryType object which matched the type</returns>
-        </member>
-        <member name="M:OpenMetaverse.Utils.SaleTypeToString(OpenMetaverse.SaleType)">
-            <summary>
-            Convert a SaleType to a string
-            </summary>
-            <param name="type">The <seealso cref="T:SaleType" /> to convert</param>
-            <returns>A string representation of the source</returns>
-        </member>
-        <member name="M:OpenMetaverse.Utils.StringToSaleType(System.String)">
-            <summary>
-            Convert a string into a valid SaleType
-            </summary>
-            <param name="value">A string representation of the SaleType to convert</param>
-            <returns>A SaleType object which matched the type</returns>
-        </member>
-        <member name="M:OpenMetaverse.Utils.StringToAttachmentPoint(System.String)">
-            <summary>
-            Converts a string used in LLSD to AttachmentPoint type
-            </summary>
-            <param name="value">String representation of AttachmentPoint to convert</param>
-            <returns>AttachmentPoint enum</returns>
-        </member>
-        <member name="M:OpenMetaverse.Utils.CopyBytes(System.Byte[])">
-            <summary>
-            Copy a byte array
-            </summary>
-            <param name="bytes">Byte array to copy</param>
-            <returns>A copy of the given byte array</returns>
-        </member>
-        <member name="M:OpenMetaverse.Utils.UIntsToLong(System.UInt32,System.UInt32)">
-            <summary>
-            Packs to 32-bit unsigned integers in to a 64-bit unsigned integer
-            </summary>
-            <param name="a">The left-hand (or X) value</param>
-            <param name="b">The right-hand (or Y) value</param>
-            <returns>A 64-bit integer containing the two 32-bit input values</returns>
-        </member>
-        <member name="M:OpenMetaverse.Utils.LongToUInts(System.UInt64,System.UInt32@,System.UInt32@)">
-            <summary>
-            Unpacks two 32-bit unsigned integers from a 64-bit unsigned integer
-            </summary>
-            <param name="a">The 64-bit input integer</param>
-            <param name="b">The left-hand (or X) output value</param>
-            <param name="c">The right-hand (or Y) output value</param>
-        </member>
-        <member name="M:OpenMetaverse.Utils.IPToUInt(System.Net.IPAddress)">
-            <summary>
-            Convert an IP address object to an unsigned 32-bit integer
-            </summary>
-            <param name="address">IP address to convert</param>
-            <returns>32-bit unsigned integer holding the IP address bits</returns>
-        </member>
-        <member name="M:OpenMetaverse.Utils.GetUnixTime">
-            <summary>
-            Gets a unix timestamp for the current time
-            </summary>
-            <returns>An unsigned integer representing a unix timestamp for now</returns>
-        </member>
-        <member name="M:OpenMetaverse.Utils.UnixTimeToDateTime(System.UInt32)">
-            <summary>
-            Convert a UNIX timestamp to a native DateTime object
-            </summary>
-            <param name="timestamp">An unsigned integer representing a UNIX
-            timestamp</param>
-            <returns>A DateTime object containing the same time specified in
-            the given timestamp</returns>
-        </member>
-        <member name="M:OpenMetaverse.Utils.UnixTimeToDateTime(System.Int32)">
-            <summary>
-            Convert a UNIX timestamp to a native DateTime object
-            </summary>
-            <param name="timestamp">A signed integer representing a UNIX
-            timestamp</param>
-            <returns>A DateTime object containing the same time specified in
-            the given timestamp</returns>
-        </member>
-        <member name="M:OpenMetaverse.Utils.DateTimeToUnixTime(System.DateTime)">
-            <summary>
-            Convert a native DateTime object to a UNIX timestamp
-            </summary>
-            <param name="time">A DateTime object you want to convert to a
-            timestamp</param>
-            <returns>An unsigned integer representing a UNIX timestamp</returns>
-        </member>
-        <member name="M:OpenMetaverse.Utils.Swap``1(``0@,``0@)">
-            <summary>
-            Swap two values
-            </summary>
-            <typeparam name="T">Type of the values to swap</typeparam>
-            <param name="lhs">First value</param>
-            <param name="rhs">Second value</param>
-        </member>
-        <member name="M:OpenMetaverse.Utils.EnumTryParse``1(System.String,``0@)">
-            <summary>
-            Try to parse an enumeration value from a string
-            </summary>
-            <typeparam name="T">Enumeration type</typeparam>
-            <param name="strType">String value to parse</param>
-            <param name="result">Enumeration value on success</param>
-            <returns>True if the parsing succeeded, otherwise false</returns>
-        </member>
-        <member name="M:OpenMetaverse.Utils.SwapWords(System.Byte)">
-            <summary>
-            Swaps the high and low words in a byte. Converts aaaabbbb to bbbbaaaa
-            </summary>
-            <param name="value">Byte to swap the words in</param>
-            <returns>Byte value with the words swapped</returns>
-        </member>
-        <member name="M:OpenMetaverse.Utils.HostnameToIPv4(System.String)">
-            <summary>
-            Attempts to convert a string representation of a hostname or IP
-            address to a <seealso cref="T:System.Net.IPAddress" /></summary>
-            <param name="hostname">Hostname to convert to an IPAddress</param>
-            <returns>Converted IP address object, or null if the conversion
-            failed</returns>
-        </member>
-        <member name="T:OpenMetaverse.Vector2">
-            <summary>
-            A two-dimensional vector with floating-point values
-            </summary>
-        </member>
-        <member name="F:OpenMetaverse.Vector2.X">
-            <summary>X value</summary>
-        </member>
-        <member name="F:OpenMetaverse.Vector2.Y">
-            <summary>Y value</summary>
-        </member>
-        <member name="F:OpenMetaverse.Vector2.Zero">
-            <summary>A vector with a value of 0,0</summary>
-        </member>
-        <member name="F:OpenMetaverse.Vector2.One">
-            <summary>A vector with a value of 1,1</summary>
-        </member>
-        <member name="F:OpenMetaverse.Vector2.UnitX">
-            <summary>A vector with a value of 1,0</summary>
-        </member>
-        <member name="F:OpenMetaverse.Vector2.UnitY">
-            <summary>A vector with a value of 0,1</summary>
-        </member>
-<<<<<<< HEAD
-        <member name="M:OpenMetaverse.Vector2.ApproxEquals(OpenMetaverse.Vector2,System.Single)">
-=======
-        <member name="F:OpenMetaverse.AttachmentPoint.Neck">
-            <summary>Neck</summary>
-        </member>
-        <member name="F:OpenMetaverse.AttachmentPoint.Root">
-            <summary>Avatar Center</summary>
-        </member>
-        <member name="T:OpenMetaverse.Tree">
->>>>>>> 46e4ecad
-            <summary>
-            Test if this vector is equal to another vector, within a given
-            tolerance range
-            </summary>
-            <param name="vec">Vector to test against</param>
-            <param name="tolerance">The acceptable magnitude of difference
-            between the two vectors</param>
-            <returns>True if the magnitude of difference between the two vectors
-            is less than the given tolerance, otherwise false</returns>
-        </member>
         <member name="M:OpenMetaverse.Vector2.IsFinite">
             <summary>
             Test if this vector is composed of all finite numbers
@@ -3471,7 +2617,7 @@
             <summary>
             Parse a vector from a string
             </summary>
-            <param name="val">A string representation of a 2D vector, enclosed
+            <param name="val">A string representation of a 2D vector, enclosed 
             in arrow brackets and separated by commas</param>
         </member>
         <member name="M:OpenMetaverse.Vector2.SmoothStep(OpenMetaverse.Vector2,OpenMetaverse.Vector2,System.Single)">
@@ -3492,332 +2638,17 @@
             </summary>
             <returns>Raw string representation of the vector</returns>
         </member>
-        <member name="T:OpenMetaverse.Vector3">
-            <summary>
-            A three-dimensional vector with floating-point values
-            </summary>
-        </member>
-        <member name="M:OpenMetaverse.Vector3.#ctor(System.Byte[],System.Int32)">
-            <summary>
-            Constructor, builds a vector from a byte array
-            </summary>
-            <param name="byteArray">Byte array containing three four-byte floats</param>
-            <param name="pos">Beginning position in the byte array</param>
-        </member>
-        <member name="F:OpenMetaverse.Vector3.X">
-            <summary>X value</summary>
-        </member>
-        <member name="F:OpenMetaverse.Vector3.Y">
-            <summary>Y value</summary>
-        </member>
-        <member name="F:OpenMetaverse.Vector3.Z">
-            <summary>Z value</summary>
-        </member>
-        <member name="F:OpenMetaverse.Vector3.Zero">
-            <summary>A vector with a value of 0,0,0</summary>
-        </member>
-        <member name="F:OpenMetaverse.Vector3.One">
-            <summary>A vector with a value of 1,1,1</summary>
-        </member>
-        <member name="F:OpenMetaverse.Vector3.UnitX">
-            <summary>A unit vector facing forward (X axis), value 1,0,0</summary>
-        </member>
-        <member name="F:OpenMetaverse.Vector3.UnitY">
-            <summary>A unit vector facing left (Y axis), value 0,1,0</summary>
-        </member>
-        <member name="F:OpenMetaverse.Vector3.UnitZ">
-            <summary>A unit vector facing up (Z axis), value 0,0,1</summary>
-        </member>
-        <member name="M:OpenMetaverse.Vector3.ApproxEquals(OpenMetaverse.Vector3,System.Single)">
-            <summary>
-            Test if this vector is equal to another vector, within a given
-            tolerance range
-            </summary>
-            <param name="vec">Vector to test against</param>
-            <param name="tolerance">The acceptable magnitude of difference
-            between the two vectors</param>
-            <returns>True if the magnitude of difference between the two vectors
-            is less than the given tolerance, otherwise false</returns>
-        </member>
-        <member name="M:OpenMetaverse.Vector3.CompareTo(OpenMetaverse.Vector3)">
-            <summary>
-            IComparable.CompareTo implementation
-            </summary>
-        </member>
-        <member name="M:OpenMetaverse.Vector3.IsFinite">
-            <summary>
-            Test if this vector is composed of all finite numbers
-            </summary>
-        </member>
-        <member name="M:OpenMetaverse.Vector3.FromBytes(System.Byte[],System.Int32)">
-            <summary>
-            Builds a vector from a byte array
-            </summary>
-            <param name="byteArray">Byte array containing a 12 byte vector</param>
-            <param name="pos">Beginning position in the byte array</param>
-        </member>
-        <member name="M:OpenMetaverse.Vector3.GetBytes">
-            <summary>
-            Returns the raw bytes for this vector
-            </summary>
-            <returns>A 12 byte array containing X, Y, and Z</returns>
-        </member>
-        <member name="M:OpenMetaverse.Vector3.ToBytes(System.Byte[],System.Int32)">
-            <summary>
-            Writes the raw bytes for this vector to a byte array
-            </summary>
-            <param name="dest">Destination byte array</param>
-            <param name="pos">Position in the destination array to start
-            writing. Must be at least 12 bytes before the end of the array</param>
-        </member>
-        <member name="M:OpenMetaverse.Vector3.Parse(System.String)">
-            <summary>
-            Parse a vector from a string
-            </summary>
-            <param name="val">A string representation of a 3D vector, enclosed
-            in arrow brackets and separated by commas</param>
-        </member>
-        <member name="M:OpenMetaverse.Vector3.RotationBetween(OpenMetaverse.Vector3,OpenMetaverse.Vector3)">
-            <summary>
-            Calculate the rotation between two vectors
-            </summary>
-            <param name="a">Normalized directional vector (such as 1,0,0 for forward facing)</param>
-            <param name="b">Normalized target vector</param>
-        </member>
-        <member name="M:OpenMetaverse.Vector3.SmoothStep(OpenMetaverse.Vector3,OpenMetaverse.Vector3,System.Single)">
-            <summary>
-            Interpolates between two vectors using a cubic equation
-            </summary>
-        </member>
-        <member name="M:OpenMetaverse.Vector3.ToString">
-            <summary>
-            Get a formatted string representation of the vector
-            </summary>
-            <returns>A string representation of the vector</returns>
-        </member>
-        <member name="M:OpenMetaverse.Vector3.ToRawString">
-            <summary>
-            Get a string representation of the vector elements with up to three
-            decimal digits and separated by spaces only
-            </summary>
-            <returns>Raw string representation of the vector</returns>
-        </member>
-        <member name="M:OpenMetaverse.Vector3.op_Modulus(OpenMetaverse.Vector3,OpenMetaverse.Vector3)">
-            <summary>
-            Cross product between two vectors
-            </summary>
-        </member>
-        <member name="T:OpenMetaverse.Vector3d">
-            <summary>
-            A three-dimensional vector with doubleing-point values
-            </summary>
-        </member>
-<<<<<<< HEAD
-        <member name="M:OpenMetaverse.Vector3d.#ctor(System.Byte[],System.Int32)">
-=======
-        <member name="T:OpenMetaverse.PhysicsShapeType">
-            <summary>
-            Type of physics representation used for this prim in the simulator
-            </summary>
-        </member>
-        <member name="F:OpenMetaverse.PhysicsShapeType.Prim">
-            <summary>Use prim physics form this object</summary>
-        </member>
-        <member name="F:OpenMetaverse.PhysicsShapeType.None">
-            <summary>No physics, prim doesn't collide</summary>
-        </member>
-        <member name="F:OpenMetaverse.PhysicsShapeType.ConvexHull">
-            <summary>Use convex hull represantion of this prim</summary>
-        </member>
-        <member name="T:OpenMetaverse.Vector2">
->>>>>>> 46e4ecad
-            <summary>
-            Constructor, builds a vector from a byte array
-            </summary>
-            <param name="byteArray">Byte array containing three eight-byte doubles</param>
-            <param name="pos">Beginning position in the byte array</param>
-        </member>
-        <member name="F:OpenMetaverse.Vector3d.X">
-            <summary>X value</summary>
-        </member>
-        <member name="F:OpenMetaverse.Vector3d.Y">
-            <summary>Y value</summary>
-        </member>
-        <member name="F:OpenMetaverse.Vector3d.Z">
-            <summary>Z value</summary>
-        </member>
-        <member name="F:OpenMetaverse.Vector3d.Zero">
-            <summary>A vector with a value of 0,0,0</summary>
-        </member>
-        <member name="F:OpenMetaverse.Vector3d.One">
-            <summary>A vector with a value of 1,1,1</summary>
-        </member>
-        <member name="F:OpenMetaverse.Vector3d.UnitX">
-            <summary>A unit vector facing forward (X axis), value of 1,0,0</summary>
-        </member>
-        <member name="F:OpenMetaverse.Vector3d.UnitY">
-            <summary>A unit vector facing left (Y axis), value of 0,1,0</summary>
-        </member>
-        <member name="F:OpenMetaverse.Vector3d.UnitZ">
-            <summary>A unit vector facing up (Z axis), value of 0,0,1</summary>
-        </member>
-        <member name="M:OpenMetaverse.Vector3d.ApproxEquals(OpenMetaverse.Vector3d,System.Double)">
-            <summary>
-            Test if this vector is equal to another vector, within a given
-            tolerance range
-            </summary>
-            <param name="vec">Vector to test against</param>
-            <param name="tolerance">The acceptable magnitude of difference
-            between the two vectors</param>
-            <returns>True if the magnitude of difference between the two vectors
-            is less than the given tolerance, otherwise false</returns>
-        </member>
-        <member name="M:OpenMetaverse.Vector3d.CompareTo(OpenMetaverse.Vector3d)">
-            <summary>
-            IComparable.CompareTo implementation
-            </summary>
-        </member>
-        <member name="M:OpenMetaverse.Vector3d.IsFinite">
-            <summary>
-            Test if this vector is composed of all finite numbers
-            </summary>
-        </member>
-        <member name="M:OpenMetaverse.Vector3d.FromBytes(System.Byte[],System.Int32)">
-            <summary>
-            Builds a vector from a byte array
-            </summary>
-            <param name="byteArray">Byte array containing a 24 byte vector</param>
-            <param name="pos">Beginning position in the byte array</param>
-        </member>
-        <member name="M:OpenMetaverse.Vector3d.GetBytes">
-            <summary>
-            Returns the raw bytes for this vector
-            </summary>
-            <returns>A 24 byte array containing X, Y, and Z</returns>
-        </member>
-        <member name="M:OpenMetaverse.Vector3d.ToBytes(System.Byte[],System.Int32)">
-            <summary>
-            Writes the raw bytes for this vector to a byte array
-            </summary>
-            <param name="dest">Destination byte array</param>
-            <param name="pos">Position in the destination array to start
-            writing. Must be at least 24 bytes before the end of the array</param>
-        </member>
-        <member name="M:OpenMetaverse.Vector3d.Parse(System.String)">
-            <summary>
-            Parse a vector from a string
-            </summary>
-            <param name="val">A string representation of a 3D vector, enclosed
-            in arrow brackets and separated by commas</param>
-        </member>
-        <member name="M:OpenMetaverse.Vector3d.SmoothStep(OpenMetaverse.Vector3d,OpenMetaverse.Vector3d,System.Double)">
-            <summary>
-            Interpolates between two vectors using a cubic equation
-            </summary>
-        </member>
-        <member name="M:OpenMetaverse.Vector3d.ToString">
-            <summary>
-            Get a formatted string representation of the vector
-            </summary>
-            <returns>A string representation of the vector</returns>
-        </member>
-        <member name="M:OpenMetaverse.Vector3d.ToRawString">
-            <summary>
-            Get a string representation of the vector elements with up to three
-            decimal digits and separated by spaces only
-            </summary>
-            <returns>Raw string representation of the vector</returns>
-        </member>
-        <member name="M:OpenMetaverse.Vector3d.op_Modulus(OpenMetaverse.Vector3d,OpenMetaverse.Vector3d)">
-            <summary>
-            Cross product between two vectors
-            </summary>
-        </member>
-        <member name="M:OpenMetaverse.Vector4.#ctor(System.Byte[],System.Int32)">
-            <summary>
-            Constructor, builds a vector from a byte array
-            </summary>
-            <param name="byteArray">Byte array containing four four-byte floats</param>
-            <param name="pos">Beginning position in the byte array</param>
-        </member>
-        <member name="F:OpenMetaverse.Vector4.X">
-            <summary>X value</summary>
-        </member>
-        <member name="F:OpenMetaverse.Vector4.Y">
-            <summary>Y value</summary>
-        </member>
-        <member name="F:OpenMetaverse.Vector4.Z">
-            <summary>Z value</summary>
-        </member>
-        <member name="F:OpenMetaverse.Vector4.W">
-            <summary>W value</summary>
-        </member>
-        <member name="F:OpenMetaverse.Vector4.Zero">
-            <summary>A vector with a value of 0,0,0,0</summary>
-        </member>
-        <member name="F:OpenMetaverse.Vector4.One">
-            <summary>A vector with a value of 1,1,1,1</summary>
-        </member>
-        <member name="F:OpenMetaverse.Vector4.UnitX">
-            <summary>A vector with a value of 1,0,0,0</summary>
-        </member>
-        <member name="F:OpenMetaverse.Vector4.UnitY">
-            <summary>A vector with a value of 0,1,0,0</summary>
-        </member>
-        <member name="F:OpenMetaverse.Vector4.UnitZ">
-            <summary>A vector with a value of 0,0,1,0</summary>
-        </member>
-        <member name="F:OpenMetaverse.Vector4.UnitW">
-            <summary>A vector with a value of 0,0,0,1</summary>
-        </member>
-        <member name="M:OpenMetaverse.Vector4.ApproxEquals(OpenMetaverse.Vector4,System.Single)">
-            <summary>
-            Test if this vector is equal to another vector, within a given
-            tolerance range
-            </summary>
-            <param name="vec">Vector to test against</param>
-            <param name="tolerance">The acceptable magnitude of difference
-            between the two vectors</param>
-            <returns>True if the magnitude of difference between the two vectors
-            is less than the given tolerance, otherwise false</returns>
-        </member>
-        <member name="M:OpenMetaverse.Vector4.CompareTo(OpenMetaverse.Vector4)">
-            <summary>
-            IComparable.CompareTo implementation
-            </summary>
-        </member>
-        <member name="M:OpenMetaverse.Vector4.IsFinite">
-            <summary>
-            Test if this vector is composed of all finite numbers
-            </summary>
-        </member>
-        <member name="M:OpenMetaverse.Vector4.FromBytes(System.Byte[],System.Int32)">
-            <summary>
-            Builds a vector from a byte array
-            </summary>
-            <param name="byteArray">Byte array containing a 16 byte vector</param>
-            <param name="pos">Beginning position in the byte array</param>
-        </member>
-        <member name="M:OpenMetaverse.Vector4.GetBytes">
-            <summary>
-            Returns the raw bytes for this vector
-            </summary>
-            <returns>A 16 byte array containing X, Y, Z, and W</returns>
-        </member>
-        <member name="M:OpenMetaverse.Vector4.ToBytes(System.Byte[],System.Int32)">
-            <summary>
-            Writes the raw bytes for this vector to a byte array
-            </summary>
-            <param name="dest">Destination byte array</param>
-            <param name="pos">Position in the destination array to start
-            writing. Must be at least 16 bytes before the end of the array</param>
-        </member>
-        <member name="M:OpenMetaverse.Vector4.ToRawString">
-            <summary>
-            Get a string representation of the vector elements with up to three
-            decimal digits and separated by spaces only
-            </summary>
-            <returns>Raw string representation of the vector</returns>
+        <member name="F:OpenMetaverse.Vector2.Zero">
+            <summary>A vector with a value of 0,0</summary>
+        </member>
+        <member name="F:OpenMetaverse.Vector2.One">
+            <summary>A vector with a value of 1,1</summary>
+        </member>
+        <member name="F:OpenMetaverse.Vector2.UnitX">
+            <summary>A vector with a value of 1,0</summary>
+        </member>
+        <member name="F:OpenMetaverse.Vector2.UnitY">
+            <summary>A vector with a value of 0,1</summary>
         </member>
     </members>
 </doc>