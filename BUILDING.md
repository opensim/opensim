# git clone

get or update source from git

 `git clone git://opensimulator.org/git/opensim`
	


# Building on Windows

## Requirements
<<<<<<< HEAD
  For building under Windows, the following is required:
  * [Microsoft DotNet 6.0](https://dotnet.microsoft.com/en-us/download), version 6.0 or later. 

  dotnet 6.0 is the LTS version and is recommended.
=======
  To building under Windows, the following is required:

  * [dotnet 6.0 SDK, Runtime and Desktop Runtime](https://dotnet.microsoft.com/en-us/download/dotnet/6.0)

optionally also

  * [Visual Studio .NET](https://visualstudio.microsoft.com/vs/features/net-development/), version 2022 or later
  
>>>>>>> 50212c24

### Building
 Prebuild is no longer used.  There is a top level Solution (sln) and csproj files for each
 of the projects in the solution.  To run a build use either Visual Studio Community (recommended on Windows)
 or from a CLI run:`
 
 dotnet build --configuration Debug
 dotnet build --configuration Release

<<<<<<< HEAD
Either command will do a NuGet restore (dotnet restore) to restore any required NuGet package references prior to
kicking off a build using a current version of msbuild.  The Csproj and SLN files are all designed to use the new
format for Msbuild which is simplified and really directly replaces what prebuild provided.
=======
  `runprebuild.bat`

run 
  `compile.bat`
>>>>>>> 50212c24

Or load the generated OpenSim.sln into Visual Studio and build the solution.

Configure, see below

The resulting build will be generated to ./build/{Debug|Release}/

# Building on Linux / Mac

## Requirements

<<<<<<< HEAD
 *	[Mono > 5.0](https://www.mono-project.com/download/stable/#download-lin)
 *	On some Linux distributions you may need to install additional packages.
 * [Microsoft DotNet 6.0](https://dotnet.microsoft.com/en-us/download), version 6.0 or later. 
  dotnet 6.0 is the LTS version and is recommended.

### Building
 Prebuild is no longer used.  There is a top level Solution (sln) and csproj files for each
 of the projects in the solution.  To run a build from a CLI run:
 
 dotnet build --configuration Debug
 dotnet build --configuration Release

Either command will do a NuGet restore (dotnet restore) to restore any required NuGet package references prior to
kicking off a build using a current version of msbuild.  The Csproj and SLN files are all designed to use the new
format for Msbuild which is simplified and really directly replaces what prebuild provided.

Configure. See below

The resulting build will be generated to ./build/{Debug|Release}/
=======
 * [dotnet 6.0 SDK and Runtime](https://dotnet.microsoft.com/en-us/download/dotnet/6.0)
 * libgdiplus 
 
 if you have mono 6.x complete, you already have libgdiplus, otherwise you need to install it
 using a package manager for your operating system, like apt, brew, macports, etc
 for example on debian:
 
 `apt-get update && apt-get install -y apt-utils libgdiplus libc6-dev`

### Building
  To create the project files, run:

  `./runprebuild.sh`

  then run

 `dotnet build --configuration Release OpenSim.sln`
  

Configure. See below

run `./opensim.sh` from the `bin` folder, and set up the region

>>>>>>> 50212c24

For rebuilding and debugging use the dotnet command options
  *  clean:  `dotnet clean
  *  restore: dotnet restore
  *  debug:   dotnet build --configuration Debug
  *  release: dotnet build --configuration Release

# Configure #
## Standalone mode ##
Copy `OpenSim.ini.example` to `OpenSim.ini` in the `bin/` directory, and verify the `[Const]` section, correcting for your case.

On `[Architecture]` section uncomment only the line with Standalone.ini if you do now want HG, or the line with StandaloneHypergrid.ini if you do

copy the `StandaloneCommon.ini.example` to `StandaloneCommon.ini` in the `bin/config-include` directory.

The StandaloneCommon.ini file describes the database and backend services that OpenSim will use, and is set to use sqlite by default, which requires no setup.


## Grid mode ##
Each grid may have its own requirements, so FOLLOW your Grid instructions!
in general:
Copy `OpenSim.ini.example` to `OpenSim.ini` in the `bin/` directory, and verify the `[Const]` section, correcting for your case
 
On `[Architecture]` section uncomment only the line with Grid.ini if you do now want HG, or the line with GridHypergrid.ini if you do

and copy the `GridCommon.ini.example` file to `GridCommon.ini` inside the `bin/config-include` directory and edit as necessary



# References

* http://opensimulator.org/wiki/Configuration<|MERGE_RESOLUTION|>--- conflicted
+++ resolved
@@ -9,12 +9,10 @@
 # Building on Windows
 
 ## Requirements
-<<<<<<< HEAD
   For building under Windows, the following is required:
   * [Microsoft DotNet 6.0](https://dotnet.microsoft.com/en-us/download), version 6.0 or later. 
 
-  dotnet 6.0 is the LTS version and is recommended.
-=======
+  dotnet 8.0 is the LTS version and is recommended.
   To building under Windows, the following is required:
 
   * [dotnet 6.0 SDK, Runtime and Desktop Runtime](https://dotnet.microsoft.com/en-us/download/dotnet/6.0)
@@ -23,7 +21,6 @@
 
   * [Visual Studio .NET](https://visualstudio.microsoft.com/vs/features/net-development/), version 2022 or later
   
->>>>>>> 50212c24
 
 ### Building
  Prebuild is no longer used.  There is a top level Solution (sln) and csproj files for each
@@ -33,18 +30,14 @@
  dotnet build --configuration Debug
  dotnet build --configuration Release
 
-<<<<<<< HEAD
 Either command will do a NuGet restore (dotnet restore) to restore any required NuGet package references prior to
 kicking off a build using a current version of msbuild.  The Csproj and SLN files are all designed to use the new
 format for Msbuild which is simplified and really directly replaces what prebuild provided.
-=======
-  `runprebuild.bat`
 
 run 
   `compile.bat`
->>>>>>> 50212c24
 
-Or load the generated OpenSim.sln into Visual Studio and build the solution.
+Or load the generated OpenSim.sln into Visual Studio or Visual Studio Code and build the solution.
 
 Configure, see below
 
@@ -54,11 +47,16 @@
 
 ## Requirements
 
-<<<<<<< HEAD
- *	[Mono > 5.0](https://www.mono-project.com/download/stable/#download-lin)
- *	On some Linux distributions you may need to install additional packages.
- * [Microsoft DotNet 6.0](https://dotnet.microsoft.com/en-us/download), version 6.0 or later. 
-  dotnet 6.0 is the LTS version and is recommended.
+ * [Microsoft DotNet 6.0 or later](https://dotnet.microsoft.com/en-us/download). 
+    dotnet 8.0 is the LTS version and is recommended.
+ * [dotnet 6.0 SDK and Runtime](https://dotnet.microsoft.com/en-us/download/dotnet/6.0)
+ * libgdiplus 
+ 
+ if you have mono 6.x complete, you already have libgdiplus, otherwise you need to install it
+ using a package manager for your operating system, like apt, brew, macports, etc
+ for example on debian:
+ 
+ `apt-get update && apt-get install -y apt-utils libgdiplus libc6-dev`
 
 ### Building
  Prebuild is no longer used.  There is a top level Solution (sln) and csproj files for each
@@ -74,31 +72,6 @@
 Configure. See below
 
 The resulting build will be generated to ./build/{Debug|Release}/
-=======
- * [dotnet 6.0 SDK and Runtime](https://dotnet.microsoft.com/en-us/download/dotnet/6.0)
- * libgdiplus 
- 
- if you have mono 6.x complete, you already have libgdiplus, otherwise you need to install it
- using a package manager for your operating system, like apt, brew, macports, etc
- for example on debian:
- 
- `apt-get update && apt-get install -y apt-utils libgdiplus libc6-dev`
-
-### Building
-  To create the project files, run:
-
-  `./runprebuild.sh`
-
-  then run
-
- `dotnet build --configuration Release OpenSim.sln`
-  
-
-Configure. See below
-
-run `./opensim.sh` from the `bin` folder, and set up the region
-
->>>>>>> 50212c24
 
 For rebuilding and debugging use the dotnet command options
   *  clean:  `dotnet clean
