--- conflicted
+++ resolved
@@ -134,11 +134,7 @@
 
                 prompt = startupConfig.GetString("Prompt", prompt);
 
-<<<<<<< HEAD
-                if(startupConfig.GetBoolean("EnableRobustSelfsignedCertSupport"))
-=======
                 if(startupConfig.GetBoolean("EnableRobustSelfsignedCertSupport", false))
->>>>>>> 4a72e92a
                 {
                     if(!File.Exists("SSL\\ssl\\"+ startupConfig.GetString("RobustCertFileName") +".p12") || startupConfig.GetBoolean("RobustCertRenewOnStartup"))
                     {               
