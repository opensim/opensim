/*
 * Copyright (c) Contributors, http://opensimulator.org/
 * See CONTRIBUTORS.TXT for a full list of copyright holders.
 *
 * Redistribution and use in source and binary forms, with or without
 * modification, are permitted provided that the following conditions are met:
 *     * Redistributions of source code must retain the above copyright
 *       notice, this list of conditions and the following disclaimer.
 *     * Redistributions in binary form must reproduce the above copyright
 *       notice, this list of conditions and the following disclaimer in the
 *       documentation and/or other materials provided with the distribution.
 *     * Neither the name of the OpenSimulator Project nor the
 *       names of its contributors may be used to endorse or promote products
 *       derived from this software without specific prior written permission.
 *
 * THIS SOFTWARE IS PROVIDED BY THE DEVELOPERS ``AS IS'' AND ANY
 * EXPRESS OR IMPLIED WARRANTIES, INCLUDING, BUT NOT LIMITED TO, THE IMPLIED
 * WARRANTIES OF MERCHANTABILITY AND FITNESS FOR A PARTICULAR PURPOSE ARE
 * DISCLAIMED. IN NO EVENT SHALL THE CONTRIBUTORS BE LIABLE FOR ANY
 * DIRECT, INDIRECT, INCIDENTAL, SPECIAL, EXEMPLARY, OR CONSEQUENTIAL DAMAGES
 * (INCLUDING, BUT NOT LIMITED TO, PROCUREMENT OF SUBSTITUTE GOODS OR SERVICES;
 * LOSS OF USE, DATA, OR PROFITS; OR BUSINESS INTERRUPTION) HOWEVER CAUSED AND
 * ON ANY THEORY OF LIABILITY, WHETHER IN CONTRACT, STRICT LIABILITY, OR TORT
 * (INCLUDING NEGLIGENCE OR OTHERWISE) ARISING IN ANY WAY OUT OF THE USE OF THIS
 * SOFTWARE, EVEN IF ADVISED OF THE POSSIBILITY OF SUCH DAMAGE.
 */

using System;
using System.Collections.Generic;
using System.IO;
using System.Reflection;
using System.Threading;
using System.Text;
using System.Xml;
using OpenSim.Framework;
using OpenSim.Framework.Console;
using OpenSim.Framework.Servers;
using log4net;
using log4net.Config;
using log4net.Appender;
using log4net.Core;
using log4net.Repository;
using Nini.Config;

namespace OpenSim.Server.Base
{
    public class ServicesServerBase : ServerBase
    {
        // Logger
        //
        private static readonly ILog m_log =
                LogManager.GetLogger(
                MethodBase.GetCurrentMethod().DeclaringType);

        // Command line args
        //
        protected string[] m_Arguments;

<<<<<<< HEAD
        // Configuration
        //
        protected IConfigSource m_Config = null;

        public IConfigSource Config
        {
            get { return m_Config; }
        }

        public string ConfigDirectory
        {
            get;
            private set;
        }

=======
>>>>>>> 02db8b9a
        // Run flag
        //
        private bool m_Running = true;

        // Handle all the automagical stuff
        //
        public ServicesServerBase(string prompt, string[] args) : base()
        {
            // Save raw arguments
            //
            m_Arguments = args;

            // Read command line
            //
            ArgvConfigSource argvConfig = new ArgvConfigSource(args);

            argvConfig.AddSwitch("Startup", "console", "c");
            argvConfig.AddSwitch("Startup", "logfile", "l");
            argvConfig.AddSwitch("Startup", "inifile", "i");
            argvConfig.AddSwitch("Startup", "prompt",  "p");
            argvConfig.AddSwitch("Startup", "logconfig", "g");

            // Automagically create the ini file name
            //
            string fileName = Path.GetFileNameWithoutExtension(Assembly.GetEntryAssembly().Location);
            string iniFile = fileName + ".ini";
            string logConfig = null;

            IConfig startupConfig = argvConfig.Configs["Startup"];
            if (startupConfig != null)
            {
                // Check if a file name was given on the command line
                //
                iniFile = startupConfig.GetString("inifile", iniFile);
                //
                // Check if a prompt was given on the command line
                prompt = startupConfig.GetString("prompt", prompt);
                //
                // Check for a Log4Net config file on the command line
                logConfig =startupConfig.GetString("logconfig",logConfig);
            }

            // Find out of the file name is a URI and remote load it
            // if it's possible. Load it as a local file otherwise.
            //
            Uri configUri;

            try
            {
                if (Uri.TryCreate(iniFile, UriKind.Absolute, out configUri) &&
                    configUri.Scheme == Uri.UriSchemeHttp)
                {
                    XmlReader r = XmlReader.Create(iniFile);
                    Config = new XmlConfigSource(r);
                }
                else
                {
                    Config = new IniConfigSource(iniFile);
                }
            }
            catch (Exception e)
            {
                System.Console.WriteLine("Error reading from config source.  {0}", e.Message);
                Environment.Exit(1);
            }

            // Merge the configuration from the command line into the
            // loaded file
            //
            Config.Merge(argvConfig);

            // Refresh the startupConfig post merge
            //
            if (Config.Configs["Startup"] != null)
            {
                startupConfig = Config.Configs["Startup"];
            }

            ConfigDirectory = startupConfig.GetString("ConfigDirectory", ".");

            prompt = startupConfig.GetString("Prompt", prompt);

            // Allow derived classes to load config before the console is
            // opened.
            //
            ReadConfig();

            // Create main console
            //
            string consoleType = "local";
            if (startupConfig != null)
                consoleType = startupConfig.GetString("console", consoleType);

            if (consoleType == "basic")
            {
                MainConsole.Instance = new CommandConsole(prompt);
            }
            else if (consoleType == "rest")
            {
                MainConsole.Instance = new RemoteConsole(prompt);
                ((RemoteConsole)MainConsole.Instance).ReadConfig(Config);
            }
            else
            {
                MainConsole.Instance = new LocalConsole(prompt);
            }

            m_console = MainConsole.Instance;

            // Configure the appenders for log4net
            //
            OpenSimAppender consoleAppender = null;
            FileAppender fileAppender = null;

            if (logConfig != null)
            {
                FileInfo cfg = new FileInfo(logConfig);
                XmlConfigurator.Configure(cfg);
            }
            else
            {
                XmlConfigurator.Configure();
            }

            RegisterCommonAppenders(startupConfig);

            if (startupConfig.GetString("PIDFile", String.Empty) != String.Empty)
            {
                CreatePIDFile(startupConfig.GetString("PIDFile"));
            }

            RegisterCommonCommands();

            // Register the quit command
            //
            MainConsole.Instance.Commands.AddCommand("General", false, "quit",
                    "quit",
                    "Quit the application", HandleQuit);

            MainConsole.Instance.Commands.AddCommand("General", false, "shutdown",
                    "shutdown",
                    "Quit the application", HandleQuit);

            // Allow derived classes to perform initialization that
            // needs to be done after the console has opened
            //
            Initialise();
        }

        public bool Running
        {
            get { return m_Running; }
        }

        public virtual int Run()
        {
            while (m_Running)
            {
                try
                {
                    MainConsole.Instance.Prompt();
                }
                catch (Exception e)
                {
                    m_log.ErrorFormat("Command error: {0}", e);
                }
            }

            RemovePIDFile();

            return 0;
        }

        protected virtual void HandleQuit(string module, string[] args)
        {
            m_Running = false;
            m_log.Info("[CONSOLE] Quitting");

        }

        protected virtual void ReadConfig()
        {
        }

        protected virtual void Initialise()
        {
        }
    }
}<|MERGE_RESOLUTION|>--- conflicted
+++ resolved
@@ -56,24 +56,12 @@
         //
         protected string[] m_Arguments;
 
-<<<<<<< HEAD
-        // Configuration
-        //
-        protected IConfigSource m_Config = null;
-
-        public IConfigSource Config
-        {
-            get { return m_Config; }
-        }
-
         public string ConfigDirectory
         {
             get;
             private set;
         }
 
-=======
->>>>>>> 02db8b9a
         // Run flag
         //
         private bool m_Running = true;
