--- conflicted
+++ resolved
@@ -11,13 +11,6 @@
       <HintPath>..\..\..\bin\DotNetOpenId.dll</HintPath>
       <Private>False</Private>
     </Reference>
-<<<<<<< HEAD
-    <Reference Include="log4net">
-      <HintPath>..\..\..\bin\log4net.dll</HintPath>
-      <Private>False</Private>
-    </Reference>
-=======
->>>>>>> 8dcba4ae
     <Reference Include="Nini">
       <HintPath>..\..\..\bin\Nini.dll</HintPath>
       <Private>False</Private>
