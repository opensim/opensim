﻿/*
 * Copyright (c) Contributors, http://opensimulator.org/
 * See CONTRIBUTORS.TXT for a full list of copyright holders.
 *
 * Redistribution and use in source and binary forms, with or without
 * modification, are permitted provided that the following conditions are met:
 *     * Redistributions of source code must retain the above copyright
 *       notice, this list of conditions and the following disclaimer.
 *     * Redistributions in binary form must reproduce the above copyright
 *       notice, this list of conditions and the following disclaimer in the
 *       documentation and/or other materials provided with the distribution.
 *     * Neither the name of the OpenSimulator Project nor the
 *       names of its contributors may be used to endorse or promote products
 *       derived from this software without specific prior written permission.
 *
 * THIS SOFTWARE IS PROVIDED BY THE DEVELOPERS ``AS IS'' AND ANY
 * EXPRESS OR IMPLIED WARRANTIES, INCLUDING, BUT NOT LIMITED TO, THE IMPLIED
 * WARRANTIES OF MERCHANTABILITY AND FITNESS FOR A PARTICULAR PURPOSE ARE
 * DISCLAIMED. IN NO EVENT SHALL THE CONTRIBUTORS BE LIABLE FOR ANY
 * DIRECT, INDIRECT, INCIDENTAL, SPECIAL, EXEMPLARY, OR CONSEQUENTIAL DAMAGES
 * (INCLUDING, BUT NOT LIMITED TO, PROCUREMENT OF SUBSTITUTE GOODS OR SERVICES;
 * LOSS OF USE, DATA, OR PROFITS; OR BUSINESS INTERRUPTION) HOWEVER CAUSED AND
 * ON ANY THEORY OF LIABILITY, WHETHER IN CONTRACT, STRICT LIABILITY, OR TORT
 * (INCLUDING NEGLIGENCE OR OTHERWISE) ARISING IN ANY WAY OUT OF THE USE OF THIS
 * SOFTWARE, EVEN IF ADVISED OF THE POSSIBILITY OF SUCH DAMAGE.
 */
using System;
using System.Collections.Generic;
using System.Net;
using System.Reflection;

using log4net;

using OpenMetaverse;
using Nini.Config;

using OpenSim.Framework;
using OpenSim.Services.Interfaces;
using OpenSim.Server.Base;
using System.Net.Http;

namespace OpenSim.Services.Connectors
{
    public class EstateDataRemoteConnector : BaseServiceConnector, IEstateDataService
    {
        private static readonly ILog m_log = LogManager.GetLogger(MethodBase.GetCurrentMethod().DeclaringType);

        private string m_ServerURI = String.Empty;
        private ExpiringCache<string, List<EstateSettings>> m_EstateCache = new ExpiringCache<string, List<EstateSettings>>();
        private const int EXPIRATION = 5 * 60; // 5 minutes in secs

        public EstateDataRemoteConnector(IConfigSource source)
        {
            Initialise(source);
        }

        public virtual void Initialise(IConfigSource source)
        {
            IConfig gridConfig = source.Configs["EstateService"];
            if (gridConfig is null)
            {
                m_log.Error("[ESTATE CONNECTOR]: EstateService missing from OpenSim.ini");
                throw new Exception("Estate connector init error");
            }

            string serviceURI = gridConfig.GetString("EstateServerURI", string.Empty);
            if (serviceURI.Length == 0)
            {
                m_log.Error("[ESTATE CONNECTOR]: No Server URI named in section EstateService");
                throw new Exception("Estate connector init error");
            }
            m_ServerURI = serviceURI;

            base.Initialise(source, "EstateService");
        }

        #region IEstateDataService

        public List<EstateSettings> LoadEstateSettingsAll()
        {
            string uri = m_ServerURI + "/estates";
            string reply = MakeRequest("GET", uri, string.Empty);
            if (String.IsNullOrEmpty(reply))
                return [];

            Dictionary<string, object> replyData = ServerUtils.ParseXmlResponse(reply);
            if (replyData != null && replyData.Count > 0)
            {
                m_log.Debug($"[ESTATE CONNECTOR]: LoadEstateSettingsAll returned {replyData.Count} elements");
                Dictionary<string, object>.ValueCollection estateData = replyData.Values;
                List<EstateSettings> estates = [];
                foreach (object r in estateData)
                {
                    if (r is Dictionary<string, object> dr )
                    {
                        EstateSettings es = new EstateSettings(dr);
                        estates.Add(es);
                    }
                }
                m_EstateCache.AddOrUpdate("estates", estates, EXPIRATION);
                return estates;
            }
            else
                m_log.Debug($"[ESTATE CONNECTOR]: LoadEstateSettingsAll from {uri} received empty response");

            return [];
        }

        public List<int> GetEstatesAll()
        {
            // If we don't have them, load them from the server
            if (!m_EstateCache.TryGetValue("estates", out List<EstateSettings> estates))
                estates = LoadEstateSettingsAll();

            List<int> eids = [];
            foreach (EstateSettings es in estates)
                eids.Add((int)es.EstateID);

            return eids;
        }

        public List<int> GetEstates(string search)
        {
            // If we don't have them, load them from the server
            if (!m_EstateCache.TryGetValue("estates", out List<EstateSettings> estates))
                estates = LoadEstateSettingsAll();

            List<int> eids = [];
            foreach (EstateSettings es in estates)
                if (es.EstateName == search)
                    eids.Add((int)es.EstateID);

            return eids;
        }

        public List<int> GetEstatesByOwner(UUID ownerID)
        {
            // If we don't have them, load them from the server
            if (!m_EstateCache.TryGetValue("estates", out List<EstateSettings> estates))
                estates = LoadEstateSettingsAll();

            List<int> eids = [];
            foreach (EstateSettings es in estates)
                if (es.EstateOwner.Equals(ownerID))
                    eids.Add((int)es.EstateID);

            return eids;
        }

        public List<UUID> GetRegions(int estateID)
        {
            // /estates/regions/?eid=int
            string uri = m_ServerURI + "/estates/regions/?eid=" + estateID.ToString();

            string reply = MakeRequest("GET", uri, string.Empty);
            if (String.IsNullOrEmpty(reply))
                return [];

            Dictionary<string, object> replyData = ServerUtils.ParseXmlResponse(reply);
            if (replyData != null && replyData.Count > 0)
            {
                m_log.Debug($"[ESTATE CONNECTOR]: GetRegions for estate {estateID} returned {replyData.Count} elements");
                List<UUID> regions = [];
                Dictionary<string, object>.ValueCollection data = replyData.Values;
                foreach (object r in data)
                {
                    if (UUID.TryParse(r.ToString(), out UUID uuid))
                        regions.Add(uuid);
                }
                return regions;
            }
            else
                m_log.Debug($"[ESTATE CONNECTOR]: GetRegions from {uri} received null or zero response");
            return [];
        }

        public EstateSettings LoadEstateSettings(UUID regionID, bool create)
        {
            // /estates/estate/?region=uuid&create=[t|f]
<<<<<<< HEAD
            string uri = m_ServerURI + string.Format("/estates/estate/?region={0}&create={1}", regionID, create);

            //MakeRequest is bugged as its using the older deprecated WebRequest.  A call to the estate
            // service here will return a 404 if the estate doesnt exist which is correct but the code
            // assumes thats a fatal error.  BTW We should never ever call Enviroinment.Exit from a supporting
            // module or a library like this.  So its gonna go.
            reply = MakeRequest("GET", uri, string.Empty);

            if (reply is null)
            {
                m_log.DebugFormat("[ESTATE CONNECTOR] connection to remote estates service failed");
                //m_log.DebugFormat("[ESTATE CONNECTOR] simulator needs to terminate");
                //Environment.Exit(-1);
                return null;
            }

=======
            string uri = m_ServerURI + $"/estates/estate/?region={regionID}&create={create}";
            string reply = MakeRequest("GET", uri, string.Empty);
>>>>>>> 26a8c5e7
            if (String.IsNullOrEmpty(reply))
            {
                return null;
            }

            Dictionary<string, object> replyData = ServerUtils.ParseXmlResponse(reply);

            if (replyData != null && replyData.Count > 0)
            {
                m_log.DebugFormat("[ESTATE CONNECTOR]: LoadEstateSettings({0}) returned {1} elements", regionID, replyData.Count);
                EstateSettings es = new EstateSettings(replyData);
                return es;
            }
            else
            {
                m_log.DebugFormat("[ESTATE CONNECTOR]: LoadEstateSettings(regionID) from {0} received null or zero response", uri);
            }

            return null;
        }

        public EstateSettings LoadEstateSettings(int estateID)
        {
            // /estates/estate/?eid=int
            string uri = m_ServerURI + $"/estates/estate/?eid={estateID}";

            string reply = MakeRequest("GET", uri, string.Empty);
            if (String.IsNullOrEmpty(reply))
                return null;

            Dictionary<string, object> replyData = ServerUtils.ParseXmlResponse(reply);

            if (replyData != null && replyData.Count > 0)
            {
                m_log.Debug($"[ESTATE CONNECTOR]: LoadEstateSettings({estateID}) returned {replyData.Count} elements");
                EstateSettings es = new EstateSettings(replyData);
                return es;
            }
            else
                m_log.DebugFormat("[ESTATE CONNECTOR]: LoadEstateSettings(estateID) from {0} received null or zero response", uri);

            return null;
        }

        /// <summary>
        /// Forbidden operation
        /// </summary>
        /// <returns></returns>
        public EstateSettings CreateNewEstate(int estateID)
        {
            // No can do
            return null;
        }

        public void StoreEstateSettings(EstateSettings es)
        {
            // /estates/estate/
            string uri = m_ServerURI + "/estates/estate";

            Dictionary<string, object> formdata = es.ToMap();
            formdata["OP"] = "STORE";

            PostRequest(uri, formdata);
        }

        public bool LinkRegion(UUID regionID, int estateID)
        {
            // /estates/estate/?eid=int&region=uuid
            string uri = m_ServerURI + $"/estates/estate/?eid={estateID}&region={regionID}";

            Dictionary<string, object> formdata = new()
            {
                ["OP"] = "LINK"
            };
            return PostRequest(uri, formdata);
        }

        private bool PostRequest(string uri, Dictionary<string, object> sendData)
        {
            string reqString = ServerUtils.BuildQueryString(sendData);

            string reply = MakeRequest("POST", uri, reqString);
            if (String.IsNullOrEmpty(reply))
                return false;

            Dictionary<string, object> replyData = ServerUtils.ParseXmlResponse(reply);
            if (replyData != null && replyData.Count > 0)
            {
                if (replyData.TryGetValue("Result", out object ortmp) && ortmp is string srtmp)
                {
                    if (bool.TryParse(srtmp, out  bool result))
                    {
                        m_log.Debug($"[ESTATE CONNECTOR]: PostRequest {uri} returned {result}");
                        return result;
                    }
                }
            }
            else
                m_log.Debug($"[ESTATE CONNECTOR]: PostRequest {uri} received empty response");

            return false;
        }

        /// <summary>
        /// Forbidden operation
        /// </summary>
        /// <returns></returns>
        public bool DeleteEstate(int estateID)
        {
            return false;
        }

        #endregion

        private string MakeRequest(string verb, string uri, string formdata)
        {
            string reply = string.Empty;
            try
            {
                reply = SynchronousRestFormsRequester.MakeRequest(verb, uri, formdata, 30, m_Auth);
                return reply;
            }
            catch (HttpRequestException e)
            {
                if (e.StatusCode is HttpStatusCode status)
                {
                    if (status == HttpStatusCode.Unauthorized)
                    {
                        m_log.Error($"[ESTATE CONNECTOR]: Web request {uri} requires authentication ");
                    }
                    else if (status != HttpStatusCode.NotFound)
                    {
                        m_log.Error($"[ESTATE CONNECTOR]: Resource {uri} not found ");
                        return reply;
                    }
                }
                else
                    m_log.Error($"[ESTATE CONNECTOR]: WebException for {verb} {uri} {formdata} {e.Message}");
            }
            catch (Exception e)
            {
                m_log.DebugFormat($"[ESTATE CONNECTOR]: Exception when contacting estate server at {uri}: {e.Message}");
            }

            return null;
        }
    }
}<|MERGE_RESOLUTION|>--- conflicted
+++ resolved
@@ -177,14 +177,13 @@
         public EstateSettings LoadEstateSettings(UUID regionID, bool create)
         {
             // /estates/estate/?region=uuid&create=[t|f]
-<<<<<<< HEAD
-            string uri = m_ServerURI + string.Format("/estates/estate/?region={0}&create={1}", regionID, create);
+            string uri = m_ServerURI + $"/estates/estate/?region={regionID}&create={create}";
 
             //MakeRequest is bugged as its using the older deprecated WebRequest.  A call to the estate
             // service here will return a 404 if the estate doesnt exist which is correct but the code
             // assumes thats a fatal error.  BTW We should never ever call Enviroinment.Exit from a supporting
             // module or a library like this.  So its gonna go.
-            reply = MakeRequest("GET", uri, string.Empty);
+            string reply = MakeRequest("GET", uri, string.Empty);
 
             if (reply is null)
             {
@@ -194,10 +193,6 @@
                 return null;
             }
 
-=======
-            string uri = m_ServerURI + $"/estates/estate/?region={regionID}&create={create}";
-            string reply = MakeRequest("GET", uri, string.Empty);
->>>>>>> 26a8c5e7
             if (String.IsNullOrEmpty(reply))
             {
                 return null;
