<Project Sdk="Microsoft.NET.Sdk">
  <PropertyGroup>
    <TargetFramework>net48</TargetFramework>
    <AssemblyTitle>OpenSim.Services.Connectors</AssemblyTitle>
    <Company>http://opensimulator.org</Company>
    <Product>OpenSim</Product>
    <Copyright>OpenSimulator developers</Copyright>
  </PropertyGroup>
  <ItemGroup>
    <PackageReference Include="log4net" Version="2.0.15" />
    <PackageReference Include="Mono.Addins" Version="1.4.1" />
    <PackageReference Include="System.Drawing.Common" Version="6.0.0" />
  </ItemGroup>
  <ItemGroup>
<<<<<<< HEAD
    <Reference Include="log4net">
      <HintPath>..\..\..\bin\log4net.dll</HintPath>
      <Private>False</Private>
    </Reference>
=======
>>>>>>> 8dcba4ae
    <Reference Include="Nini">
      <HintPath>..\..\..\bin\Nini.dll</HintPath>
      <Private>False</Private>
    </Reference>
    <Reference Include="OpenMetaverse">
      <HintPath>..\..\..\bin\OpenMetaverse.dll</HintPath>
      <Private>False</Private>
    </Reference>
    <Reference Include="OpenMetaverse.StructuredData">
      <HintPath>..\..\..\bin\OpenMetaverse.StructuredData.dll</HintPath>
      <Private>False</Private>
    </Reference>
    <Reference Include="OpenMetaverseTypes">
      <HintPath>..\..\..\bin\OpenMetaverseTypes.dll</HintPath>
      <Private>False</Private>
    </Reference>
    <Reference Include="System.Drawing.Common">
      <Private>False</Private>
    </Reference>
    <Reference Include="System.Web">
      <Private>False</Private>
    </Reference>
    <Reference Include="XMLRPC">
      <HintPath>..\..\..\bin\XMLRPC.dll</HintPath>
      <Private>False</Private>
    </Reference>
  </ItemGroup>
  <ItemGroup>
    <ProjectReference Include="..\..\Capabilities\OpenSim.Capabilities.csproj" />
    <ProjectReference Include="..\..\Data\OpenSim.Data.csproj" />
    <ProjectReference Include="..\..\Framework\OpenSim.Framework.csproj" />
    <ProjectReference Include="..\..\Framework\Console\OpenSim.Framework.Console.csproj" />
    <ProjectReference Include="..\..\Framework\Monitoring\OpenSim.Framework.Monitoring.csproj" />
    <ProjectReference Include="..\..\Framework\Servers\HttpServer\OpenSim.Framework.Servers.HttpServer.csproj" />
    <ProjectReference Include="..\..\Region\Framework\OpenSim.Region.Framework.csproj" />
    <ProjectReference Include="..\..\Server\Base\OpenSim.Server.Base.csproj" />
    <ProjectReference Include="..\Base\OpenSim.Services.Base.csproj" />
    <ProjectReference Include="..\Interfaces\OpenSim.Services.Interfaces.csproj" />
  </ItemGroup>
</Project><|MERGE_RESOLUTION|>--- conflicted
+++ resolved
@@ -12,13 +12,6 @@
     <PackageReference Include="System.Drawing.Common" Version="6.0.0" />
   </ItemGroup>
   <ItemGroup>
-<<<<<<< HEAD
-    <Reference Include="log4net">
-      <HintPath>..\..\..\bin\log4net.dll</HintPath>
-      <Private>False</Private>
-    </Reference>
-=======
->>>>>>> 8dcba4ae
     <Reference Include="Nini">
       <HintPath>..\..\..\bin\Nini.dll</HintPath>
       <Private>False</Private>
