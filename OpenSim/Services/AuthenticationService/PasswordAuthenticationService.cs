/*
 * Copyright (c) Contributors, http://opensimulator.org/
 * See CONTRIBUTORS.TXT for a full list of copyright holders.
 *
 * Redistribution and use in source and binary forms, with or without
 * modification, are permitted provided that the following conditions are met:
 *     * Redistributions of source code must retain the above copyright
 *       notice, this list of conditions and the following disclaimer.
 *     * Redistributions in binary form must reproduce the above copyright
 *       notice, this list of conditions and the following disclaimer in the
 *       documentation and/or other materials provided with the distribution.
 *     * Neither the name of the OpenSimulator Project nor the
 *       names of its contributors may be used to endorse or promote products
 *       derived from this software without specific prior written permission.
 *
 * THIS SOFTWARE IS PROVIDED BY THE DEVELOPERS ``AS IS'' AND ANY
 * EXPRESS OR IMPLIED WARRANTIES, INCLUDING, BUT NOT LIMITED TO, THE IMPLIED
 * WARRANTIES OF MERCHANTABILITY AND FITNESS FOR A PARTICULAR PURPOSE ARE
 * DISCLAIMED. IN NO EVENT SHALL THE CONTRIBUTORS BE LIABLE FOR ANY
 * DIRECT, INDIRECT, INCIDENTAL, SPECIAL, EXEMPLARY, OR CONSEQUENTIAL DAMAGES
 * (INCLUDING, BUT NOT LIMITED TO, PROCUREMENT OF SUBSTITUTE GOODS OR SERVICES;
 * LOSS OF USE, DATA, OR PROFITS; OR BUSINESS INTERRUPTION) HOWEVER CAUSED AND
 * ON ANY THEORY OF LIABILITY, WHETHER IN CONTRACT, STRICT LIABILITY, OR TORT
 * (INCLUDING NEGLIGENCE OR OTHERWISE) ARISING IN ANY WAY OUT OF THE USE OF THIS
 * SOFTWARE, EVEN IF ADVISED OF THE POSSIBILITY OF SUCH DAMAGE.
 */

using System;
using System.Collections.Generic;
using OpenMetaverse;
using OpenSim.Services.Interfaces;
using log4net;
using Nini.Config;
using System.Reflection;
using OpenSim.Data;
using OpenSim.Framework;
using OpenSim.Framework.Console;

namespace OpenSim.Services.AuthenticationService
{
    // Generic Authentication service used for identifying
    // and authenticating principals.
    // Principals may be clients acting on users' behalf,
    // or any other components that need 
    // verifiable identification.
    //
    public class PasswordAuthenticationService :
            AuthenticationServiceBase, IAuthenticationService
    {
        private static readonly ILog m_log =
                LogManager.GetLogger(
                MethodBase.GetCurrentMethod().DeclaringType);
 
        public PasswordAuthenticationService(IConfigSource config, IUserAccountService userService) :
                base(config, userService)
        {
            m_log.Debug("[AUTH SERVICE]: Started with User Account access");
        }

        public PasswordAuthenticationService(IConfigSource config) :
                base(config)
        {
        }

        public string Authenticate(UUID principalID, string password, int lifetime)
        {
            m_log.DebugFormat("[AUTH SERVICE]: Authenticating for {0}, user account service present: {1}", principalID, m_UserAccountService != null);
            AuthenticationData data = m_Database.Get(principalID);
            UserAccount user = null;
            if (m_UserAccountService != null)
                user = m_UserAccountService.GetUserAccount(UUID.Zero, principalID);

            if (data == null || data.Data == null)
            {
                m_log.DebugFormat("[AUTH SERVICE]: PrincipalID {0} or its data not found", principalID);
                return String.Empty;
            }

            if (!data.Data.ContainsKey("passwordHash") ||
                !data.Data.ContainsKey("passwordSalt"))
            {
                return String.Empty;
            }

            string hashed = Util.Md5Hash(password + ":" +
                    data.Data["passwordSalt"].ToString());

            m_log.DebugFormat("[PASS AUTH]: got {0}; hashed = {1}; stored = {2}", password, hashed, data.Data["passwordHash"].ToString());

<<<<<<< HEAD
            if (data.Data["passwordHash"].ToString() == hashed)
            {
                return GetToken(principalID, lifetime);
            }

            if (user == null)
            {
                m_log.DebugFormat("[PASS AUTH]: No user record for {0}", principalID);
                return String.Empty;
            }

            int impersonateFlag = 1 << 6;

            if ((user.UserFlags & impersonateFlag) == 0)
                return String.Empty;

            List<UserAccount> accounts = m_UserAccountService.GetUserAccountsWhere(UUID.Zero, "UserLevel >= 200");
            if (accounts == null || accounts.Count == 0)
                return String.Empty;

            foreach (UserAccount a in accounts)
            {
                data = m_Database.Get(a.PrincipalID);
                if (data == null || data.Data == null ||
                    !data.Data.ContainsKey("passwordHash") ||
                    !data.Data.ContainsKey("passwordSalt"))
                {
                    continue;
                }

                hashed = Util.Md5Hash(password + ":" +
                        data.Data["passwordSalt"].ToString());
=======
            if (data == null)
            {
                m_log.DebugFormat("[AUTH SERVICE]: PrincipalID {0} not found", principalID);
                return String.Empty;
            }
            else if (data.Data == null)
            {
                m_log.DebugFormat("[AUTH SERVICE]: PrincipalID {0} data not found", principalID);
                return String.Empty;
            }
            else if (!data.Data.ContainsKey("passwordHash") || !data.Data.ContainsKey("passwordSalt"))
            {
                m_log.DebugFormat(
                    "[AUTH SERVICE]: PrincipalID {0} data didn't contain either passwordHash or passwordSalt", principalID);
                return String.Empty;
            }
            else
            {
                string hashed = Util.Md5Hash(password + ":" + data.Data["passwordSalt"].ToString());
>>>>>>> 25c32061

                if (data.Data["passwordHash"].ToString() == hashed)
                {
                    m_log.DebugFormat("[PASS AUTH]: {0} {1} impersonating {2}, proceeding with login", a.FirstName, a.LastName, principalID);
                    return GetToken(principalID, lifetime);
                }
                else
                {
                    m_log.DebugFormat(
                        "[AUTH SERVICE]: Salted hash {0} of given password did not match salted hash of {1} for PrincipalID {2}.  Authentication failure.",
                        principalID);
                    return String.Empty;
                }
            }
<<<<<<< HEAD

            m_log.DebugFormat("[PASS AUTH]: Impersonation of {0} failed", principalID);
            return String.Empty;
=======
>>>>>>> 25c32061
        }
    }
}<|MERGE_RESOLUTION|>--- conflicted
+++ resolved
@@ -87,7 +87,6 @@
 
             m_log.DebugFormat("[PASS AUTH]: got {0}; hashed = {1}; stored = {2}", password, hashed, data.Data["passwordHash"].ToString());
 
-<<<<<<< HEAD
             if (data.Data["passwordHash"].ToString() == hashed)
             {
                 return GetToken(principalID, lifetime);
@@ -120,27 +119,6 @@
 
                 hashed = Util.Md5Hash(password + ":" +
                         data.Data["passwordSalt"].ToString());
-=======
-            if (data == null)
-            {
-                m_log.DebugFormat("[AUTH SERVICE]: PrincipalID {0} not found", principalID);
-                return String.Empty;
-            }
-            else if (data.Data == null)
-            {
-                m_log.DebugFormat("[AUTH SERVICE]: PrincipalID {0} data not found", principalID);
-                return String.Empty;
-            }
-            else if (!data.Data.ContainsKey("passwordHash") || !data.Data.ContainsKey("passwordSalt"))
-            {
-                m_log.DebugFormat(
-                    "[AUTH SERVICE]: PrincipalID {0} data didn't contain either passwordHash or passwordSalt", principalID);
-                return String.Empty;
-            }
-            else
-            {
-                string hashed = Util.Md5Hash(password + ":" + data.Data["passwordSalt"].ToString());
->>>>>>> 25c32061
 
                 if (data.Data["passwordHash"].ToString() == hashed)
                 {
@@ -155,12 +133,9 @@
                     return String.Empty;
                 }
             }
-<<<<<<< HEAD
 
             m_log.DebugFormat("[PASS AUTH]: Impersonation of {0} failed", principalID);
             return String.Empty;
-=======
->>>>>>> 25c32061
         }
     }
 }