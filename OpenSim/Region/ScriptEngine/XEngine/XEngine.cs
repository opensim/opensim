/*
 * Copyright (c) Contributors, http://opensimulator.org/
 * See CONTRIBUTORS.TXT for a full list of copyright holders.
 *
 * Redistribution and use in source and binary forms, with or without
 * modification, are permitted provided that the following conditions are met:
 *     * Redistributions of source code must retain the above copyright
 *       notice, this list of conditions and the following disclaimer.
 *     * Redistributions in binary form must reproduce the above copyright
 *       notice, this list of conditions and the following disclaimer in the
 *       documentation and/or other materials provided with the distribution.
 *     * Neither the name of the OpenSimulator Project nor the
 *       names of its contributors may be used to endorse or promote products
 *       derived from this software without specific prior written permission.
 *
 * THIS SOFTWARE IS PROVIDED BY THE DEVELOPERS ``AS IS'' AND ANY
 * EXPRESS OR IMPLIED WARRANTIES, INCLUDING, BUT NOT LIMITED TO, THE IMPLIED
 * WARRANTIES OF MERCHANTABILITY AND FITNESS FOR A PARTICULAR PURPOSE ARE
 * DISCLAIMED. IN NO EVENT SHALL THE CONTRIBUTORS BE LIABLE FOR ANY
 * DIRECT, INDIRECT, INCIDENTAL, SPECIAL, EXEMPLARY, OR CONSEQUENTIAL DAMAGES
 * (INCLUDING, BUT NOT LIMITED TO, PROCUREMENT OF SUBSTITUTE GOODS OR SERVICES;
 * LOSS OF USE, DATA, OR PROFITS; OR BUSINESS INTERRUPTION) HOWEVER CAUSED AND
 * ON ANY THEORY OF LIABILITY, WHETHER IN CONTRACT, STRICT LIABILITY, OR TORT
 * (INCLUDING NEGLIGENCE OR OTHERWISE) ARISING IN ANY WAY OUT OF THE USE OF THIS
 * SOFTWARE, EVEN IF ADVISED OF THE POSSIBILITY OF SUCH DAMAGE.
 */

using System;
using System.IO;
using System.Threading;
using System.Collections;
using System.Collections.Generic;
using System.Diagnostics; //for [DebuggerNonUserCode]
using System.Security;
using System.Security.Policy;
using System.Reflection;
using System.Globalization;
using System.Xml;
using OpenMetaverse;
using OpenMetaverse.StructuredData;
using log4net;
using Nini.Config;
using Amib.Threading;
using OpenSim.Framework;
using OpenSim.Framework.Console;
using OpenSim.Region.Framework.Scenes;
using OpenSim.Region.Framework.Interfaces;
using OpenSim.Region.ScriptEngine.Shared;
using OpenSim.Region.ScriptEngine.Shared.ScriptBase;
using OpenSim.Region.ScriptEngine.Shared.CodeTools;
using OpenSim.Region.ScriptEngine.Shared.Instance;
using OpenSim.Region.ScriptEngine.Interfaces;

using ScriptCompileQueue = OpenSim.Framework.LocklessQueue<object[]>;

namespace OpenSim.Region.ScriptEngine.XEngine
{
    public class XEngine : INonSharedRegionModule, IScriptModule, IScriptEngine
    {
        private static readonly ILog m_log = LogManager.GetLogger(MethodBase.GetCurrentMethod().DeclaringType);

        private SmartThreadPool m_ThreadPool;
        private int m_MaxScriptQueue;
        private Scene m_Scene;
        private IConfig m_ScriptConfig = null;
        private IConfigSource m_ConfigSource = null;
        private ICompiler m_Compiler;
        private int m_MinThreads;
        private int m_MaxThreads ;
        private int m_IdleTimeout;
        private int m_StackSize;
        private int m_SleepTime;
        private int m_SaveTime;
        private ThreadPriority m_Prio;
        private bool m_Enabled = false;
        private bool m_InitialStartup = true;
        private int m_ScriptFailCount; // Number of script fails since compile queue was last empty
        private string m_ScriptErrorMessage;
        private Dictionary<string, string> m_uniqueScripts = new Dictionary<string, string>();
        private bool m_AppDomainLoading;
        private Dictionary<UUID,ArrayList> m_ScriptErrors =
                new Dictionary<UUID,ArrayList>();

        // disable warning: need to keep a reference to XEngine.EventManager
        // alive to avoid it being garbage collected
#pragma warning disable 414
        private EventManager m_EventManager;
#pragma warning restore 414
        private IXmlRpcRouter m_XmlRpcRouter;
        private int m_EventLimit;
        private bool m_KillTimedOutScripts;
        private string m_ScriptEnginesPath = null;

        private static List<XEngine> m_ScriptEngines =
                new List<XEngine>();

        // Maps the local id to the script inventory items in it

        private Dictionary<uint, List<UUID> > m_PrimObjects =
                new Dictionary<uint, List<UUID> >();

        // Maps the UUID above to the script instance

        private Dictionary<UUID, IScriptInstance> m_Scripts =
                new Dictionary<UUID, IScriptInstance>();

        private OpenMetaverse.ReaderWriterLockSlim m_scriptsLock = new OpenMetaverse.ReaderWriterLockSlim();

        // Maps the asset ID to the assembly

        private Dictionary<UUID, string> m_Assemblies =
                new Dictionary<UUID, string>();

        private Dictionary<string, int> m_AddingAssemblies =
                new Dictionary<string, int>();

        // This will list AppDomains by script asset

        private Dictionary<UUID, AppDomain> m_AppDomains =
                new Dictionary<UUID, AppDomain>();

        // List the scripts running in each appdomain

        private Dictionary<UUID, List<UUID> > m_DomainScripts =
                new Dictionary<UUID, List<UUID> >();

        private ScriptCompileQueue m_CompileQueue = new ScriptCompileQueue();
        IWorkItemResult m_CurrentCompile = null;
        private Dictionary<UUID, int> m_CompileDict = new Dictionary<UUID, int>();

        private void lockScriptsForRead(bool locked)
        {
            if (locked)
            {
                if (m_scriptsLock.RecursiveReadCount > 0)
                {
                    m_log.Error("[XEngine.m_Scripts] Recursive read lock requested. This should not happen and means something needs to be fixed. For now though, it's safe to continue.");
                    m_scriptsLock.ExitReadLock();
                }
                if (m_scriptsLock.RecursiveWriteCount > 0)
                {
                    m_log.Error("[XEngine.m_Scripts] Recursive write lock requested. This should not happen and means something needs to be fixed.");
                    m_scriptsLock.ExitWriteLock();
                }

                while (!m_scriptsLock.TryEnterReadLock(60000))
                {
                    m_log.Error("[XEngine.m_Scripts] Thread lock detected while trying to aquire READ lock of m_scripts in XEngine. I'm going to try to solve the thread lock automatically to preserve region stability, but this needs to be fixed.");
                    if (m_scriptsLock.IsWriteLockHeld)
                    {
                        m_scriptsLock = new OpenMetaverse.ReaderWriterLockSlim();
                    }
                }
            }
            else
            {
                if (m_scriptsLock.RecursiveReadCount > 0)
                {
                    m_scriptsLock.ExitReadLock();
                }
            }
        }
        private void lockScriptsForWrite(bool locked)
        {
            if (locked)
            {
                if (m_scriptsLock.RecursiveReadCount > 0)
                {
                    m_log.Error("[XEngine.m_Scripts] Recursive read lock requested. This should not happen and means something needs to be fixed. For now though, it's safe to continue.");
                    m_scriptsLock.ExitReadLock();
                }
                if (m_scriptsLock.RecursiveWriteCount > 0)
                {
                    m_log.Error("[XEngine.m_Scripts] Recursive write lock requested. This should not happen and means something needs to be fixed.");
                    m_scriptsLock.ExitWriteLock();
                }

                while (!m_scriptsLock.TryEnterWriteLock(60000))
                {
                    m_log.Error("[XEngine.m_Scripts] Thread lock detected while trying to aquire WRITE lock of m_scripts in XEngine. I'm going to try to solve the thread lock automatically to preserve region stability, but this needs to be fixed.");
                    if (m_scriptsLock.IsWriteLockHeld)
                    {
                        m_scriptsLock = new OpenMetaverse.ReaderWriterLockSlim();
                    }
                }
            }
            else
            {
                if (m_scriptsLock.RecursiveWriteCount > 0)
                {
                    m_scriptsLock.ExitWriteLock();
                }
            }
        }

        public string ScriptEngineName
        {
            get { return "XEngine"; }
        }

        public Scene World
        {
            get { return m_Scene; }
        }

        public static List<XEngine> ScriptEngines
        {
            get { return m_ScriptEngines; }
        }

        public IScriptModule ScriptModule
        {
            get { return this; }
        }

        // private struct RezScriptParms
        // {
        //     uint LocalID;
        //     UUID ItemID;
        //     string Script;
        // }

        public IConfig Config
        {
            get { return m_ScriptConfig; }
        }

        public string ScriptEnginePath
        {
            get { return m_ScriptEnginesPath; }
        }

        public IConfigSource ConfigSource
        {
            get { return m_ConfigSource; }
        }

        public event ScriptRemoved OnScriptRemoved;
        public event ObjectRemoved OnObjectRemoved;

        //
        // IRegionModule functions
        //
        public void Initialise(IConfigSource configSource)
        {
            if (configSource.Configs["XEngine"] == null)
                return;

            m_ScriptConfig = configSource.Configs["XEngine"];
            m_ConfigSource = configSource;
        }

        public void AddRegion(Scene scene)
        {
            if (m_ScriptConfig == null)
                return;
            m_ScriptFailCount = 0;
            m_ScriptErrorMessage = String.Empty;

            if (m_ScriptConfig == null)
            {
//                m_log.ErrorFormat("[XEngine] No script configuration found. Scripts disabled");
                return;
            }

            m_Enabled = m_ScriptConfig.GetBoolean("Enabled", true);

            if (!m_Enabled)
                return;

            AppDomain.CurrentDomain.AssemblyResolve +=
                OnAssemblyResolve;

            m_log.InfoFormat("[XEngine] Initializing scripts in region {0}",
                             scene.RegionInfo.RegionName);
            m_Scene = scene;

            m_MinThreads = m_ScriptConfig.GetInt("MinThreads", 2);
            m_MaxThreads = m_ScriptConfig.GetInt("MaxThreads", 100);
            m_IdleTimeout = m_ScriptConfig.GetInt("IdleTimeout", 60);
            string priority = m_ScriptConfig.GetString("Priority", "BelowNormal");
            m_MaxScriptQueue = m_ScriptConfig.GetInt("MaxScriptEventQueue",300);
            m_StackSize = m_ScriptConfig.GetInt("ThreadStackSize", 262144);
            m_SleepTime = m_ScriptConfig.GetInt("MaintenanceInterval", 10) * 1000;
            m_AppDomainLoading = m_ScriptConfig.GetBoolean("AppDomainLoading", true);

            m_EventLimit = m_ScriptConfig.GetInt("EventLimit", 30);
            m_KillTimedOutScripts = m_ScriptConfig.GetBoolean("KillTimedOutScripts", false);
            m_SaveTime = m_ScriptConfig.GetInt("SaveInterval", 120) * 1000;
            m_ScriptEnginesPath = m_ScriptConfig.GetString("ScriptEnginesPath", "ScriptEngines");

            m_Prio = ThreadPriority.BelowNormal;
            switch (priority)
            {
                case "Lowest":
                    m_Prio = ThreadPriority.Lowest;
                    break;
                case "BelowNormal":
                    m_Prio = ThreadPriority.BelowNormal;
                    break;
                case "Normal":
                    m_Prio = ThreadPriority.Normal;
                    break;
                case "AboveNormal":
                    m_Prio = ThreadPriority.AboveNormal;
                    break;
                case "Highest":
                    m_Prio = ThreadPriority.Highest;
                    break;
                default:
                    m_log.ErrorFormat("[XEngine] Invalid thread priority: '{0}'. Assuming BelowNormal", priority);
                    break;
            }

            lock (m_ScriptEngines)
            {
                m_ScriptEngines.Add(this);
            }

            // Needs to be here so we can queue the scripts that need starting
            //
            m_Scene.EventManager.OnRezScript += OnRezScript;

            // Complete basic setup of the thread pool
            //
            SetupEngine(m_MinThreads, m_MaxThreads, m_IdleTimeout, m_Prio,
                        m_MaxScriptQueue, m_StackSize);

            m_Scene.StackModuleInterface<IScriptModule>(this);

            m_XmlRpcRouter = m_Scene.RequestModuleInterface<IXmlRpcRouter>();
            if (m_XmlRpcRouter != null)
            {
                OnScriptRemoved += m_XmlRpcRouter.ScriptRemoved;
                OnObjectRemoved += m_XmlRpcRouter.ObjectRemoved;
            }

            MainConsole.Instance.Commands.AddCommand(
                "scripts", false, "scripts show", "scripts show", "Show script information",
                "Show information on all scripts known to the script engine", HandleShowScripts);

            MainConsole.Instance.Commands.AddCommand(
                "scripts", false, "show scripts", "show scripts", "Show script information",
                "Synonym for scripts show command", HandleShowScripts);
        }

        public void HandleShowScripts(string module, string[] cmdparams)
        {
            lock (m_Scripts)
            {
                MainConsole.Instance.OutputFormat(
                    "Showing {0} scripts in {1}", m_Scripts.Count, m_Scene.RegionInfo.RegionName);

                foreach (IScriptInstance instance in m_Scripts.Values)
                {
                    SceneObjectPart sop = m_Scene.GetSceneObjectPart(instance.ObjectID);
                    string status;

                    if (instance.ShuttingDown)
                    {
                        status = "shutting down";
                    }
                    else if (instance.Suspended)
                    {
                        status = "suspended";
                    }
                    else if (!instance.Running)
                    {
                        status = "stopped";
                    }
                    else
                    {
                        status = "running";
                    }

                    MainConsole.Instance.OutputFormat(
                        "{0}.{1}, item UUID {2}, prim UUID {3} @ {4} ({5})",
                        instance.PrimName, instance.ScriptName, instance.ItemID, instance.ObjectID,
                        sop.AbsolutePosition, status);
                }
            }
        }

        public void RemoveRegion(Scene scene)
        {
            if (!m_Enabled)
                return;
            lockScriptsForRead(true);
            foreach (IScriptInstance instance in m_Scripts.Values)
            {
                // Force a final state save
                //
                if (m_Assemblies.ContainsKey(instance.AssetID))
                {
                    string assembly = m_Assemblies[instance.AssetID];
                    instance.SaveState(assembly);
                }

                // Clear the event queue and abort the instance thread
                //
                instance.ClearQueue();
                instance.Stop(0);

                // Release events, timer, etc
                //
                instance.DestroyScriptInstance();

                // Unload scripts and app domains
                // Must be done explicitly because they have infinite
                // lifetime
                //
                m_DomainScripts[instance.AppDomain].Remove(instance.ItemID);
                if (m_DomainScripts[instance.AppDomain].Count == 0)
                {
                    m_DomainScripts.Remove(instance.AppDomain);
                    UnloadAppDomain(instance.AppDomain);
                }
            }
            lockScriptsForRead(false);
            lockScriptsForWrite(true);
            m_Scripts.Clear();
            lockScriptsForWrite(false);
            m_PrimObjects.Clear();
            m_Assemblies.Clear();
            m_DomainScripts.Clear();
           
            lock (m_ScriptEngines)
            {
                m_ScriptEngines.Remove(this);
            }
        }

        public void RegionLoaded(Scene scene)
        {
            if (!m_Enabled)
                return;

            m_EventManager = new EventManager(this);

            m_Compiler = new Compiler(this);

            m_Scene.EventManager.OnRemoveScript += OnRemoveScript;
            m_Scene.EventManager.OnScriptReset += OnScriptReset;
            m_Scene.EventManager.OnStartScript += OnStartScript;
            m_Scene.EventManager.OnStopScript += OnStopScript;
            m_Scene.EventManager.OnGetScriptRunning += OnGetScriptRunning;
            m_Scene.EventManager.OnShutdown += OnShutdown;

            if (m_SleepTime > 0)
            {
                m_ThreadPool.QueueWorkItem(new WorkItemCallback(this.DoMaintenance),
                                           new Object[]{ m_SleepTime });
            }

            if (m_SaveTime > 0)
            {
                m_ThreadPool.QueueWorkItem(new WorkItemCallback(this.DoBackup),
                                           new Object[] { m_SaveTime });
            }
        }

        public void StartProcessing()
        {
            m_ThreadPool.Start();
        }

        public void Close()
        {
            if (!m_Enabled)
                return;
            
            lock (m_ScriptEngines)
            {
                if (m_ScriptEngines.Contains(this))
                    m_ScriptEngines.Remove(this);
            }
        }

        public object DoBackup(object o)
        {
            Object[] p = (Object[])o;
            int saveTime = (int)p[0];

            if (saveTime > 0)
                System.Threading.Thread.Sleep(saveTime);

//            m_log.Debug("[XEngine] Backing up script states");

            List<IScriptInstance> instances = new List<IScriptInstance>();

            lockScriptsForRead(true);
                 foreach (IScriptInstance instance in m_Scripts.Values)
                    instances.Add(instance);
            lockScriptsForRead(false);

            foreach (IScriptInstance i in instances)
            {
                string assembly = String.Empty;

                
                    if (!m_Assemblies.ContainsKey(i.AssetID))
                        continue;
                    assembly = m_Assemblies[i.AssetID];
                

                i.SaveState(assembly);
            }

            instances.Clear();

            if (saveTime > 0)
                m_ThreadPool.QueueWorkItem(new WorkItemCallback(this.DoBackup),
                                           new Object[] { saveTime });

            return 0;
        }

        public void SaveAllState()
        {
            foreach (IScriptInstance inst in m_Scripts.Values)
            {
                if (inst.EventTime() > m_EventLimit)
                {
                    inst.Stop(100);
                    if (!m_KillTimedOutScripts)
                        inst.Start();
                }
            }
        }

        public object DoMaintenance(object p)
        {
            object[] parms = (object[])p;
            int sleepTime = (int)parms[0];

            SaveAllState();

            System.Threading.Thread.Sleep(sleepTime);

            m_ThreadPool.QueueWorkItem(new WorkItemCallback(this.DoMaintenance),
                                       new Object[]{ sleepTime });

            return 0;
        }

        public Type ReplaceableInterface
        {
            get { return null; }
        }

        public string Name
        {
            get { return "XEngine"; }
        }

        public void OnRezScript(uint localID, UUID itemID, string script, int startParam, bool postOnRez, string engine, int stateSource)
        {
            if (script.StartsWith("//MRM:"))
                return;

            List<IScriptModule> engines = new List<IScriptModule>(m_Scene.RequestModuleInterfaces<IScriptModule>());

            List<string> names = new List<string>();
            foreach (IScriptModule m in engines)
                names.Add(m.ScriptEngineName);

            int lineEnd = script.IndexOf('\n');

            if (lineEnd > 1)
            {
                string firstline = script.Substring(0, lineEnd).Trim();

                int colon = firstline.IndexOf(':');
                if (firstline.Length > 2 && firstline.Substring(0, 2) == "//" && colon != -1)
                {
                    string engineName = firstline.Substring(2, colon-2);

                    if (names.Contains(engineName))
                    {
                        engine = engineName;
                        script = "//" + script.Substring(script.IndexOf(':')+1);
                    }
                    else
                    {
                        if (engine == ScriptEngineName)
                        {
                            SceneObjectPart part =
                                    m_Scene.GetSceneObjectPart(
                                    localID);
                         
                            TaskInventoryItem item =
                                    part.Inventory.GetInventoryItem(itemID);

                            ScenePresence presence = 
                                    m_Scene.GetScenePresence(
                                    item.OwnerID);

                            if (presence != null)
                            {
                               presence.ControllingClient.SendAgentAlertMessage(
                                        "Selected engine unavailable. "+
                                        "Running script on "+
                                        ScriptEngineName,
                                        false);
                            }
                        }
                    }
                }
            }

            if (engine != ScriptEngineName)
                return;

            // If we've seen this exact script text before, use that reference instead
            if (m_uniqueScripts.ContainsKey(script))
                script = m_uniqueScripts[script];
            else
                m_uniqueScripts[script] = script;

            Object[] parms = new Object[]{localID, itemID, script, startParam, postOnRez, (StateSource)stateSource};

            if (stateSource == (int)StateSource.ScriptedRez)
            {
                lock (m_CompileDict)
                {
                    m_CompileDict[itemID] = 0;
                }

                DoOnRezScript(parms);
            }
            else
            {
                m_CompileQueue.Enqueue(parms);
                lock (m_CompileDict)
                {
                    m_CompileDict[itemID] = 0;
                }

                if (m_CurrentCompile == null)
                {
                    // NOTE: Although we use a lockless queue, the lock here
                    // is required. It ensures that there are never two
                    // compile threads running, which, due to a race
                    // conndition, might otherwise happen
                    //
                    lock (m_CompileQueue)
                    {
                        if (m_CurrentCompile == null)
                            m_CurrentCompile = m_ThreadPool.QueueWorkItem(DoOnRezScriptQueue, null);
                    }
                }
            }
        }

        public Object DoOnRezScriptQueue(Object dummy)
        {
            if (m_InitialStartup)
            {
                m_InitialStartup = false;
                System.Threading.Thread.Sleep(15000);

                if (m_CompileQueue.Count == 0)
                {
                    // No scripts on region, so won't get triggered later
                    // by the queue becoming empty so we trigger it here
                    m_Scene.EventManager.TriggerEmptyScriptCompileQueue(0, String.Empty);
                }
            }

            object[] o;
            while (m_CompileQueue.Dequeue(out o))
                DoOnRezScript(o);

            // NOTE: Despite having a lockless queue, this lock is required
            // to make sure there is never no compile thread while there
            // are still scripts to compile. This could otherwise happen
            // due to a race condition
            //
            lock (m_CompileQueue)
            {
                m_CurrentCompile = null;
            }
            m_Scene.EventManager.TriggerEmptyScriptCompileQueue(m_ScriptFailCount,
                                                                m_ScriptErrorMessage);
            m_ScriptFailCount = 0;

            return null;
        }

        private bool DoOnRezScript(object[] parms)
        {
            Object[] p = parms;
            uint localID = (uint)p[0];
            UUID itemID = (UUID)p[1];
            string script =(string)p[2];
            int startParam = (int)p[3];
            bool postOnRez = (bool)p[4];
            StateSource stateSource = (StateSource)p[5];

            lock (m_CompileDict)
            {
                if (!m_CompileDict.ContainsKey(itemID))
                    return false;
                m_CompileDict.Remove(itemID);
            }

            // Get the asset ID of the script, so we can check if we
            // already have it.

            // We must look for the part outside the m_Scripts lock because GetSceneObjectPart later triggers the
            // m_parts lock on SOG.  At the same time, a scene object that is being deleted will take the m_parts lock
            // and then later on try to take the m_scripts lock in this class when it calls OnRemoveScript()
            SceneObjectPart part = m_Scene.GetSceneObjectPart(localID);
            if (part == null)
            {
                m_log.ErrorFormat("[Script]: SceneObjectPart with localID {0} unavailable. Script NOT started.", localID);
                m_ScriptErrorMessage += "SceneObjectPart unavailable. Script NOT started.\n";
                m_ScriptFailCount++;
                return false;
            }

            TaskInventoryItem item = part.Inventory.GetInventoryItem(itemID);
            if (item == null)
            {
                m_ScriptErrorMessage += "Can't find script inventory item.\n";
                m_ScriptFailCount++;
                return false;
            }

            UUID assetID = item.AssetID;

            //m_log.DebugFormat("[XEngine] Compiling script {0} ({1} on object {2})",
            //        item.Name, itemID.ToString(), part.ParentGroup.RootPart.Name);

            ScenePresence presence = m_Scene.GetScenePresence(item.OwnerID);

            string assembly = "";

            CultureInfo USCulture = new CultureInfo("en-US");
            Thread.CurrentThread.CurrentCulture = USCulture;

            Dictionary<KeyValuePair<int, int>, KeyValuePair<int, int>> linemap;

            lock (m_ScriptErrors)
            {
                try
                {
                    lock (m_AddingAssemblies) 
                    {
                        m_Compiler.PerformScriptCompile(script, assetID.ToString(), item.OwnerID, out assembly, out linemap);
                        if (!m_AddingAssemblies.ContainsKey(assembly)) {
                            m_AddingAssemblies[assembly] = 1;
                        } else {
                            m_AddingAssemblies[assembly]++;
                        }
                    }

                    string[] warnings = m_Compiler.GetWarnings();

                    if (warnings != null && warnings.Length != 0)
                    {
                        foreach (string warning in warnings)
                        {
                            if (!m_ScriptErrors.ContainsKey(itemID))
                                m_ScriptErrors[itemID] = new ArrayList();

                            m_ScriptErrors[itemID].Add(warning);
    //                        try
    //                        {
    //                            // DISPLAY WARNING INWORLD
    //                            string text = "Warning:\n" + warning;
    //                            if (text.Length > 1000)
    //                                text = text.Substring(0, 1000);
    //                            if (!ShowScriptSaveResponse(item.OwnerID,
    //                                    assetID, text, true))
    //                            {
    //                                if (presence != null && (!postOnRez))
    //                                    presence.ControllingClient.SendAgentAlertMessage("Script saved with warnings, check debug window!", false);
    //
    //                                World.SimChat(Utils.StringToBytes(text),
    //                                              ChatTypeEnum.DebugChannel, 2147483647,
    //                                              part.AbsolutePosition,
    //                                              part.Name, part.UUID, false);
    //                            }
    //                        }
    //                        catch (Exception e2) // LEGIT: User Scripting
    //                        {
    //                            m_log.Error("[XEngine]: " +
    //                                    "Error displaying warning in-world: " +
    //                                    e2.ToString());
    //                            m_log.Error("[XEngine]: " +
    //                                    "Warning:\r\n" +
    //                                    warning);
    //                        }
                        }
                    }
                }
                catch (Exception e)
                {
    //                try
    //                {
                        if (!m_ScriptErrors.ContainsKey(itemID))
                            m_ScriptErrors[itemID] = new ArrayList();
                        // DISPLAY ERROR INWORLD
    //                    m_ScriptErrorMessage += "Failed to compile script in object: '" + part.ParentGroup.RootPart.Name + "' Script name: '" + item.Name + "' Error message: " + e.Message.ToString();
    //
                        m_ScriptFailCount++;
                        m_ScriptErrors[itemID].Add(e.Message.ToString());
    //                    string text = "Error compiling script '" + item.Name + "':\n" + e.Message.ToString();
    //                    if (text.Length > 1000)
    //                        text = text.Substring(0, 1000);
    //                    if (!ShowScriptSaveResponse(item.OwnerID,
    //                            assetID, text, false))
    //                    {
    //                        if (presence != null && (!postOnRez))
    //                            presence.ControllingClient.SendAgentAlertMessage("Script saved with errors, check debug window!", false);
    //                        World.SimChat(Utils.StringToBytes(text),
    //                                      ChatTypeEnum.DebugChannel, 2147483647,
    //                                      part.AbsolutePosition,
    //                                      part.Name, part.UUID, false);
    //                    }
    //                }
    //                catch (Exception e2) // LEGIT: User Scripting
    //                {
    //                    m_log.Error("[XEngine]: "+
    //                            "Error displaying error in-world: " +
    //                            e2.ToString());
    //                    m_log.Error("[XEngine]: " +
    //                            "Errormessage: Error compiling script:\r\n" +
    //                            e.Message.ToString());
    //                }

                    return false;
                }
            }

            ScriptInstance instance = null;
            // Create the object record
            lockScriptsForRead(true);
            if ((!m_Scripts.ContainsKey(itemID)) ||
                (m_Scripts[itemID].AssetID != assetID))
            {
                lockScriptsForRead(false);

                UUID appDomain = assetID;

                if (part.ParentGroup.IsAttachment)
                    appDomain = part.ParentGroup.RootPart.UUID;

                if (!m_AppDomains.ContainsKey(appDomain))
                {
                    try
                    {
                        AppDomainSetup appSetup = new AppDomainSetup();
                        appSetup.PrivateBinPath = Path.Combine(
                                m_ScriptEnginesPath,
                                m_Scene.RegionInfo.RegionID.ToString());

                        Evidence baseEvidence = AppDomain.CurrentDomain.Evidence;
                        Evidence evidence = new Evidence(baseEvidence);

                        AppDomain sandbox;
                        if (m_AppDomainLoading)
                            sandbox = AppDomain.CreateDomain(
                                            m_Scene.RegionInfo.RegionID.ToString(),
                                            evidence, appSetup);
                        else
                            sandbox = AppDomain.CurrentDomain;

                        //PolicyLevel sandboxPolicy = PolicyLevel.CreateAppDomainLevel();
                        //AllMembershipCondition sandboxMembershipCondition = new AllMembershipCondition();
                        //PermissionSet sandboxPermissionSet = sandboxPolicy.GetNamedPermissionSet("Internet");
                        //PolicyStatement sandboxPolicyStatement = new PolicyStatement(sandboxPermissionSet);
                        //CodeGroup sandboxCodeGroup = new UnionCodeGroup(sandboxMembershipCondition, sandboxPolicyStatement);
                        //sandboxPolicy.RootCodeGroup = sandboxCodeGroup;
                        //sandbox.SetAppDomainPolicy(sandboxPolicy);

                        m_AppDomains[appDomain] = sandbox;

                        m_AppDomains[appDomain].AssemblyResolve +=
                            new ResolveEventHandler(
                                AssemblyResolver.OnAssemblyResolve);
                        m_DomainScripts[appDomain] = new List<UUID>();
                    }
                    catch (Exception e)
                    {
                        m_log.ErrorFormat("[XEngine] Exception creating app domain:\n {0}", e.ToString());
                        m_ScriptErrorMessage += "Exception creating app domain:\n";
                        m_ScriptFailCount++;
                        lock (m_AddingAssemblies)
                        {
                            m_AddingAssemblies[assembly]--;
                        }
                        return false;
                    }
<<<<<<< HEAD
                }
                m_DomainScripts[appDomain].Add(itemID);

                instance = new ScriptInstance(this, part,
                                              itemID, assetID, assembly,
                                              m_AppDomains[appDomain],
                                              part.ParentGroup.RootPart.Name,
                                              item.Name, startParam, postOnRez,
                                              stateSource, m_MaxScriptQueue);

                m_log.DebugFormat(
                        "[XEngine] Loaded script {0}.{1}, script UUID {2}, prim UUID {3} @ {4}.{5}",
                        part.ParentGroup.RootPart.Name, item.Name, assetID, part.UUID, 
=======
                    m_DomainScripts[appDomain].Add(itemID);

                    instance = new ScriptInstance(this, part,
                                                  itemID, assetID, assembly,
                                                  m_AppDomains[appDomain],
                                                  part.ParentGroup.RootPart.Name,
                                                  item.Name, startParam, postOnRez,
                                                  stateSource, m_MaxScriptQueue);
                    
                    m_log.DebugFormat(
                        "[XEngine] Loaded script {0}.{1}, item UUID {2}, prim UUID {3} @ {4}.{5}",
                        part.ParentGroup.RootPart.Name, item.Name, itemID, part.UUID, 
>>>>>>> b4521906
                        part.ParentGroup.RootPart.AbsolutePosition, part.ParentGroup.Scene.RegionInfo.RegionName);

                if (presence != null)
                {
                    ShowScriptSaveResponse(item.OwnerID,
                            assetID, "Compile successful", true);
                }

                instance.AppDomain = appDomain;
                instance.LineMap = linemap;
                lockScriptsForWrite(true);
                m_Scripts[itemID] = instance;
                lockScriptsForWrite(false);
            }
            else
            {
                lockScriptsForRead(false);
            }
            lock (m_PrimObjects)
            {
                if (!m_PrimObjects.ContainsKey(localID))
                    m_PrimObjects[localID] = new List<UUID>();

                if (!m_PrimObjects[localID].Contains(itemID))
                    m_PrimObjects[localID].Add(itemID);

            }

            if (!m_Assemblies.ContainsKey(assetID))
                m_Assemblies[assetID] = assembly;

            lock (m_AddingAssemblies) 
            {
                m_AddingAssemblies[assembly]--;
            }

            if (instance!=null) 
                instance.Init();
            
            return true;
        }

        public void OnRemoveScript(uint localID, UUID itemID)
        {
            // If it's not yet been compiled, make sure we don't try
            lock (m_CompileDict)
            {
                if (m_CompileDict.ContainsKey(itemID))
                    m_CompileDict.Remove(itemID);
            }

            lockScriptsForRead(true);
            // Do we even have it?
            if (!m_Scripts.ContainsKey(itemID))
            {
                lockScriptsForRead(false);
                return;
            }
             

            IScriptInstance instance=m_Scripts[itemID];
            lockScriptsForRead(false);
            lockScriptsForWrite(true);
            m_Scripts.Remove(itemID);
            lockScriptsForWrite(false);
            instance.ClearQueue();
            instance.Stop(0);

//                bool objectRemoved = false;

            lock (m_PrimObjects)
            {
                // Remove the script from it's prim
                if (m_PrimObjects.ContainsKey(localID))
                {
                    // Remove inventory item record
                    if (m_PrimObjects[localID].Contains(itemID))
                        m_PrimObjects[localID].Remove(itemID);

                    // If there are no more scripts, remove prim
                    if (m_PrimObjects[localID].Count == 0)
                    {
                        m_PrimObjects.Remove(localID);
//                            objectRemoved = true;
                    }
                }
            }

            instance.RemoveState();
            instance.DestroyScriptInstance();

            m_DomainScripts[instance.AppDomain].Remove(instance.ItemID);
            if (m_DomainScripts[instance.AppDomain].Count == 0)
            {
                m_DomainScripts.Remove(instance.AppDomain);
                UnloadAppDomain(instance.AppDomain);
            }

            instance = null;

            ObjectRemoved handlerObjectRemoved = OnObjectRemoved;
            if (handlerObjectRemoved != null)
            {
                SceneObjectPart part = m_Scene.GetSceneObjectPart(localID);                    
                handlerObjectRemoved(part.UUID);
            }

            CleanAssemblies();
            
            ScriptRemoved handlerScriptRemoved = OnScriptRemoved;
            if (handlerScriptRemoved != null)
                handlerScriptRemoved(itemID);
        }

        public void OnScriptReset(uint localID, UUID itemID)
        {
            ResetScript(itemID);
        }

        public void OnStartScript(uint localID, UUID itemID)
        {
            StartScript(itemID);
        }

        public void OnStopScript(uint localID, UUID itemID)
        {
            StopScript(itemID);
        }

        private void CleanAssemblies()
        {
            List<UUID> assetIDList = new List<UUID>(m_Assemblies.Keys);

            foreach (IScriptInstance i in m_Scripts.Values)
            {
                if (assetIDList.Contains(i.AssetID))
                    assetIDList.Remove(i.AssetID);
            }

            lock (m_AddingAssemblies)
            {
                foreach (UUID assetID in assetIDList)
                {
                    // Do not remove assembly files if another instance of the script
                    // is currently initialising
                    if (!m_AddingAssemblies.ContainsKey(m_Assemblies[assetID])
                        || m_AddingAssemblies[m_Assemblies[assetID]] == 0) 
                    {
//                        m_log.DebugFormat("[XEngine] Removing unreferenced assembly {0}", m_Assemblies[assetID]);
                        try
                        {
                            if (File.Exists(m_Assemblies[assetID]))
                                File.Delete(m_Assemblies[assetID]);
                            
                            if (File.Exists(m_Assemblies[assetID]+".text"))
                                File.Delete(m_Assemblies[assetID]+".text");
                            
                            if (File.Exists(m_Assemblies[assetID]+".mdb"))
                                File.Delete(m_Assemblies[assetID]+".mdb");
                            
                            if (File.Exists(m_Assemblies[assetID]+".map"))
                                File.Delete(m_Assemblies[assetID]+".map");
                        }
                        catch (Exception)
                        {
                        }
                        m_Assemblies.Remove(assetID);
                    }
                }
            }
        }

        private void UnloadAppDomain(UUID id)
        {
            if (m_AppDomains.ContainsKey(id))
            {
                AppDomain domain = m_AppDomains[id];
                m_AppDomains.Remove(id);

                if (domain != AppDomain.CurrentDomain)
                    AppDomain.Unload(domain);
                domain = null;
                // m_log.DebugFormat("[XEngine] Unloaded app domain {0}", id.ToString());
            }
        }

        //
        // Start processing
        //
        private void SetupEngine(int minThreads, int maxThreads,
                                 int idleTimeout, ThreadPriority threadPriority,
                                 int maxScriptQueue, int stackSize)
        {
            m_MaxScriptQueue = maxScriptQueue;

            STPStartInfo startInfo = new STPStartInfo();
            startInfo.IdleTimeout = idleTimeout*1000; // convert to seconds as stated in .ini
            startInfo.MaxWorkerThreads = maxThreads;
            startInfo.MinWorkerThreads = minThreads;
            startInfo.ThreadPriority = threadPriority;;
            startInfo.StackSize = stackSize;
            startInfo.StartSuspended = true;

            m_ThreadPool = new SmartThreadPool(startInfo);
        }

        //
        // Used by script instances to queue event handler jobs
        //
        public IScriptWorkItem QueueEventHandler(object parms)
        {
            return new XWorkItem(m_ThreadPool.QueueWorkItem(
                                     new WorkItemCallback(this.ProcessEventHandler),
                                     parms));
        }
        
        /// <summary>
        /// Process a previously posted script event.
        /// </summary>
        /// <param name="parms"></param>
        /// <returns></returns>
        private object ProcessEventHandler(object parms)
        {
            CultureInfo USCulture = new CultureInfo("en-US");
            Thread.CurrentThread.CurrentCulture = USCulture;

            IScriptInstance instance = (ScriptInstance) parms;
            
            //m_log.DebugFormat("[XEngine]: Processing event for {0}", instance);

            return instance.EventProcessor();
        }

        /// <summary>
        /// Post event to an entire prim
        /// </summary>
        /// <param name="localID"></param>
        /// <param name="p"></param>
        /// <returns></returns>
        public bool PostObjectEvent(uint localID, EventParams p)
        {
            bool result = false;
            List<UUID> uuids = null;

            lock (m_PrimObjects)
            {
                if (!m_PrimObjects.ContainsKey(localID))
                    return false;

                uuids = m_PrimObjects[localID];
            

            foreach (UUID itemID in uuids)
            {
                IScriptInstance instance = null;
                try
                {
                    if (m_Scripts.ContainsKey(itemID))
                        instance = m_Scripts[itemID];
                }
                catch { /* ignore race conditions */ }

                if (instance != null)
                {
                    instance.PostEvent(p);
                    result = true;
                }
            }
            }
            
            return result;
        }

        /// <summary>
        /// Post an event to a single script
        /// </summary>
        /// <param name="itemID"></param>
        /// <param name="p"></param>
        /// <returns></returns>
        public bool PostScriptEvent(UUID itemID, EventParams p)
        {
            if (m_Scripts.ContainsKey(itemID))
            {
                IScriptInstance instance = m_Scripts[itemID];
                if (instance != null)
                    instance.PostEvent(p);
                return true;
            }
            return false;
        }

        public bool PostScriptEvent(UUID itemID, string name, Object[] p)
        {
            Object[] lsl_p = new Object[p.Length];
            for (int i = 0; i < p.Length ; i++)
            {
                if (p[i] is int)
                    lsl_p[i] = new LSL_Types.LSLInteger((int)p[i]);
                else if (p[i] is string)
                    lsl_p[i] = new LSL_Types.LSLString((string)p[i]);
                else if (p[i] is Vector3)
                    lsl_p[i] = new LSL_Types.Vector3(((Vector3)p[i]).X, ((Vector3)p[i]).Y, ((Vector3)p[i]).Z);
                else if (p[i] is Quaternion)
                    lsl_p[i] = new LSL_Types.Quaternion(((Quaternion)p[i]).X, ((Quaternion)p[i]).Y, ((Quaternion)p[i]).Z, ((Quaternion)p[i]).W);
                else if (p[i] is float)
                    lsl_p[i] = new LSL_Types.LSLFloat((float)p[i]);
                else
                    lsl_p[i] = p[i];
            }

            return PostScriptEvent(itemID, new EventParams(name, lsl_p, new DetectParams[0]));
        }

        public bool PostObjectEvent(UUID itemID, string name, Object[] p)
        {
            SceneObjectPart part = m_Scene.GetSceneObjectPart(itemID);
            if (part == null)
                return false;

            Object[] lsl_p = new Object[p.Length];
            for (int i = 0; i < p.Length ; i++)
            {
                if (p[i] is int)
                    lsl_p[i] = new LSL_Types.LSLInteger((int)p[i]);
                else if (p[i] is string)
                    lsl_p[i] = new LSL_Types.LSLString((string)p[i]);
                else if (p[i] is Vector3)
                    lsl_p[i] = new LSL_Types.Vector3(((Vector3)p[i]).X, ((Vector3)p[i]).Y, ((Vector3)p[i]).Z);
                else if (p[i] is Quaternion)
                    lsl_p[i] = new LSL_Types.Quaternion(((Quaternion)p[i]).X, ((Quaternion)p[i]).Y, ((Quaternion)p[i]).Z, ((Quaternion)p[i]).W);
                else if (p[i] is float)
                    lsl_p[i] = new LSL_Types.LSLFloat((float)p[i]);
                else
                    lsl_p[i] = p[i];
            }

            return PostObjectEvent(part.LocalId, new EventParams(name, lsl_p, new DetectParams[0]));
        }

        public Assembly OnAssemblyResolve(object sender,
                                          ResolveEventArgs args)
        {
            if (!(sender is System.AppDomain))
                return null;

            string[] pathList = new string[] {"bin", m_ScriptEnginesPath,
                                              Path.Combine(m_ScriptEnginesPath,
                                                           m_Scene.RegionInfo.RegionID.ToString())};

            string assemblyName = args.Name;
            if (assemblyName.IndexOf(",") != -1)
                assemblyName = args.Name.Substring(0, args.Name.IndexOf(","));

            foreach (string s in pathList)
            {
                string path = Path.Combine(Directory.GetCurrentDirectory(),
                                           Path.Combine(s, assemblyName))+".dll";

                if (File.Exists(path))
                    return Assembly.LoadFrom(path);
            }

            return null;
        }

        private IScriptInstance GetInstance(UUID itemID)
        {
            IScriptInstance instance;
            lockScriptsForRead(true);
            if (!m_Scripts.ContainsKey(itemID))
            {
                lockScriptsForRead(false);
                return null;
            }
            instance = m_Scripts[itemID];
            lockScriptsForRead(false);
            return instance;
        }

        public void SetScriptState(UUID itemID, bool running)
        {
            IScriptInstance instance = GetInstance(itemID);
            if (instance != null)
            {
                if (running)
                    instance.Start();
                else
                    instance.Stop(100);
            }
        }

        public bool GetScriptState(UUID itemID)
        {
            IScriptInstance instance = GetInstance(itemID);
            if (instance != null)
                return instance.Running;
            return false;
        }

        [DebuggerNonUserCode]
        public void ApiResetScript(UUID itemID)
        {
            IScriptInstance instance = GetInstance(itemID);
            if (instance != null)
                instance.ApiResetScript();
        }

        public void ResetScript(UUID itemID)
        {
            IScriptInstance instance = GetInstance(itemID);
            if (instance != null)
                instance.ResetScript();
        }

        public void StartScript(UUID itemID)
        {
            IScriptInstance instance = GetInstance(itemID);
            if (instance != null)
                instance.Start();
        }

        public void StopScript(UUID itemID)
        {
            IScriptInstance instance = GetInstance(itemID);
            if (instance != null)
                instance.Stop(0);
        }

        public DetectParams GetDetectParams(UUID itemID, int idx)
        {
            IScriptInstance instance = GetInstance(itemID);
            if (instance != null)
                return instance.GetDetectParams(idx);
            return null;
        }

        public void SetMinEventDelay(UUID itemID, double delay)
        {
            IScriptInstance instance = GetInstance(itemID);
            if (instance != null)
                instance.MinEventDelay = delay;
        }

        public UUID GetDetectID(UUID itemID, int idx)
        {
            IScriptInstance instance = GetInstance(itemID);
            if (instance != null)
                return instance.GetDetectID(idx);
            return UUID.Zero;
        }

        [DebuggerNonUserCode]
        public void SetState(UUID itemID, string newState)
        {
            IScriptInstance instance = GetInstance(itemID);
            if (instance == null)
                return;
            instance.SetState(newState);
        }

        public int GetStartParameter(UUID itemID)
        {
            IScriptInstance instance = GetInstance(itemID);
            if (instance == null)
                return 0;
            return instance.StartParam;
        }

        public void OnShutdown()
        {
            List<IScriptInstance> instances = new List<IScriptInstance>();

            lockScriptsForRead(true);
            foreach (IScriptInstance instance in m_Scripts.Values)
                    instances.Add(instance);
            lockScriptsForRead(false);

            foreach (IScriptInstance i in instances)
            {
                // Stop the script, even forcibly if needed. Then flag
                // it as shutting down and restore the previous run state
                // for serialization, so the scripts don't come back
                // dead after region restart
                //
                bool prevRunning = i.Running;
                i.Stop(50);
                i.ShuttingDown = true;
                i.Running = prevRunning;
            }

            DoBackup(new Object[] {0});
        }

        public IScriptApi GetApi(UUID itemID, string name)
        {
            IScriptInstance instance = GetInstance(itemID);
            if (instance == null)
                return null;
            return instance.GetApi(name);
        }

        public void OnGetScriptRunning(IClientAPI controllingClient, UUID objectID, UUID itemID)
        {
            IScriptInstance instance = GetInstance(itemID);
            if (instance == null)
                return;
            IEventQueue eq = World.RequestModuleInterface<IEventQueue>();
            if (eq == null)
            {
                controllingClient.SendScriptRunningReply(objectID, itemID,
                        GetScriptState(itemID));
            }
            else
            {
                eq.Enqueue(eq.ScriptRunningEvent(objectID, itemID, GetScriptState(itemID), true),
                           controllingClient.AgentId);
            }
        }

        public string GetXMLState(UUID itemID)
        {
//            m_log.DebugFormat("[XEngine]: Getting XML state for {0}", itemID);

            IScriptInstance instance = GetInstance(itemID);
            if (instance == null)
            {
//                m_log.DebugFormat("[XEngine]: Found no script for {0}, returning empty string", itemID);
                return "";
            }

            string xml = instance.GetXMLState();

            XmlDocument sdoc = new XmlDocument();
            bool loadedState = true;
            try
            {
                sdoc.LoadXml(xml);
            }
            catch (System.Xml.XmlException)
            {
                loadedState = false;
            }

            XmlNodeList rootL = null;
            XmlNode rootNode = null;
            if (loadedState)
            {
                rootL = sdoc.GetElementsByTagName("ScriptState");
                rootNode = rootL[0];
            }

            // Create <State UUID="xxxxxxxx-xxxx-xxxx-xxxx-xxxxxxxxxxxx">
            XmlDocument doc = new XmlDocument();
            XmlElement stateData = doc.CreateElement("", "State", "");
            XmlAttribute stateID = doc.CreateAttribute("", "UUID", "");
            stateID.Value = itemID.ToString();
            stateData.Attributes.Append(stateID);
            XmlAttribute assetID = doc.CreateAttribute("", "Asset", "");
            assetID.Value = instance.AssetID.ToString();
            stateData.Attributes.Append(assetID);
            XmlAttribute engineName = doc.CreateAttribute("", "Engine", "");
            engineName.Value = ScriptEngineName;
            stateData.Attributes.Append(engineName);
            doc.AppendChild(stateData);

            XmlNode xmlstate = null;

            // Add <ScriptState>...</ScriptState>
            if (loadedState)
            {
                xmlstate = doc.ImportNode(rootNode, true);
            }
            else
            {
                xmlstate = doc.CreateElement("", "ScriptState", "");
            }

            stateData.AppendChild(xmlstate);

            string assemName = instance.GetAssemblyName();

            string fn = Path.GetFileName(assemName);

            string assem = String.Empty;

            if (File.Exists(assemName + ".text"))
            {
                FileInfo tfi = new FileInfo(assemName + ".text");

                if (tfi != null)
                {
                    Byte[] tdata = new Byte[tfi.Length];

                    try
                    {
                        using (FileStream tfs = File.Open(assemName + ".text",
                                FileMode.Open, FileAccess.Read))
                        {
                            tfs.Read(tdata, 0, tdata.Length);
                            tfs.Close();
                        }

                        assem = new System.Text.ASCIIEncoding().GetString(tdata);
                    }
                    catch (Exception e)
                    {
                         m_log.DebugFormat("[XEngine]: Unable to open script textfile {0}, reason: {1}", assemName+".text", e.Message);
                    }
                }
            }
            else
            {
                FileInfo fi = new FileInfo(assemName);

                if (fi != null)
                {
                    Byte[] data = new Byte[fi.Length];

                    try
                    {
                        using (FileStream fs = File.Open(assemName, FileMode.Open, FileAccess.Read))
                        {
                            fs.Read(data, 0, data.Length);
                            fs.Close();
                        }

                        assem = System.Convert.ToBase64String(data);
                    }
                    catch (Exception e)
                    {
                        m_log.DebugFormat("[XEngine]: Unable to open script assembly {0}, reason: {1}", assemName, e.Message);
                    }

                }
            }

            string map = String.Empty;

            if (File.Exists(fn + ".map"))
            {
                using (FileStream mfs = File.Open(fn + ".map", FileMode.Open, FileAccess.Read))
                {
                    using (StreamReader msr = new StreamReader(mfs))
                    {
                        map = msr.ReadToEnd();
                        msr.Close();
                    }
                    mfs.Close();
                }
            }

            XmlElement assemblyData = doc.CreateElement("", "Assembly", "");
            XmlAttribute assemblyName = doc.CreateAttribute("", "Filename", "");

            assemblyName.Value = fn;
            assemblyData.Attributes.Append(assemblyName);

            assemblyData.InnerText = assem;

            stateData.AppendChild(assemblyData);

            XmlElement mapData = doc.CreateElement("", "LineMap", "");
            XmlAttribute mapName = doc.CreateAttribute("", "Filename", "");

            mapName.Value = fn + ".map";
            mapData.Attributes.Append(mapName);

            mapData.InnerText = map;

            stateData.AppendChild(mapData);

//            m_log.DebugFormat("[XEngine]: Got XML state for {0}", itemID);

            return doc.InnerXml;
        }

        private bool ShowScriptSaveResponse(UUID ownerID, UUID assetID, string text, bool compiled)
        {
            return false;
        }

        public bool SetXMLState(UUID itemID, string xml)
        {
            if (xml == String.Empty)
                return false;

            XmlDocument doc = new XmlDocument();

            try
            {
                doc.LoadXml(xml);
            }
            catch (Exception)
            {
                m_log.Error("[XEngine]: Exception decoding XML data from region transfer");
                return false;
            }

            XmlNodeList rootL = doc.GetElementsByTagName("State");
            if (rootL.Count < 1)
                return false;

            XmlElement rootE = (XmlElement)rootL[0];

            if (rootE.GetAttribute("Engine") != ScriptEngineName)
                return false;

//          On rez from inventory, that ID will have changed. It was only
//          advisory anyway. So we don't check it anymore.
//
//            if (rootE.GetAttribute("UUID") != itemID.ToString())
//                return;

            XmlNodeList stateL = rootE.GetElementsByTagName("ScriptState");

            if (stateL.Count != 1)
                return false;

            XmlElement stateE = (XmlElement)stateL[0];

            if (World.m_trustBinaries)
            {
                XmlNodeList assemL = rootE.GetElementsByTagName("Assembly");

                if (assemL.Count != 1)
                    return false;

                XmlElement assemE = (XmlElement)assemL[0];

                string fn = assemE.GetAttribute("Filename");
                string base64 = assemE.InnerText;

                string path = Path.Combine(m_ScriptEnginesPath, World.RegionInfo.RegionID.ToString());
                path = Path.Combine(path, fn);

                if (!File.Exists(path))
                {
                    Byte[] filedata = Convert.FromBase64String(base64);

                    try
                    {
                        using (FileStream fs = File.Create(path))
                        {
                            fs.Write(filedata, 0, filedata.Length);
                            fs.Close();
                        }
                    }
                    catch (IOException ex)
                    {
                        // if there already exists a file at that location, it may be locked.
                        m_log.ErrorFormat("[XEngine]: File {0} already exists! {1}", path, ex.Message);
                    }
                    try
                    {
                        using (FileStream fs = File.Create(path + ".text"))
                        {
                            using (StreamWriter sw = new StreamWriter(fs))
                            {
                                sw.Write(base64);
                                sw.Close();
                            }
                            fs.Close();
                        }
                    }
                    catch (IOException ex)
                    {
                        // if there already exists a file at that location, it may be locked.
                        m_log.ErrorFormat("[XEngine]: File {0} already exists! {1}", path, ex.Message);
                    }
                }
            }

            string statepath = Path.Combine(m_ScriptEnginesPath, World.RegionInfo.RegionID.ToString());
            statepath = Path.Combine(statepath, itemID.ToString() + ".state");

            try
            {
                using (FileStream sfs = File.Create(statepath))
                {
                    using (StreamWriter ssw = new StreamWriter(sfs))
                    {
                        ssw.Write(stateE.OuterXml);
                        ssw.Close();
                    }
                    sfs.Close();
                }
            }
            catch (IOException ex)
            {
                // if there already exists a file at that location, it may be locked.
                m_log.ErrorFormat("[XEngine]: File {0} already exists! {1}", statepath, ex.Message);
            }

            XmlNodeList mapL = rootE.GetElementsByTagName("LineMap");
            if (mapL.Count > 0)
            {
                XmlElement mapE = (XmlElement)mapL[0];

                string mappath = Path.Combine(m_ScriptEnginesPath, World.RegionInfo.RegionID.ToString());
                mappath = Path.Combine(mappath, mapE.GetAttribute("Filename"));

                try
                {
                    using (FileStream mfs = File.Create(mappath))
                    {
                        using (StreamWriter msw = new StreamWriter(mfs))
                        {
                            msw.Write(mapE.InnerText);
                            msw.Close();
                        }
                        mfs.Close();
                    }
                }
                catch (IOException ex)
                {
                    // if there already exists a file at that location, it may be locked.
                    m_log.ErrorFormat("[XEngine]: File {0} already exists! {1}", statepath, ex.Message);
                }
            }

            return true;
        }

        public ArrayList GetScriptErrors(UUID itemID)
        {
            System.Threading.Thread.Sleep(1000);

            lock (m_ScriptErrors)
            {
                if (m_ScriptErrors.ContainsKey(itemID))
                {
                    ArrayList ret = m_ScriptErrors[itemID];
                    m_ScriptErrors.Remove(itemID);
                    return ret;
                }
                return new ArrayList();
            }
        }

        public void SuspendScript(UUID itemID)
        {
            IScriptInstance instance = GetInstance(itemID);
            if (instance == null)
                return;

            instance.Suspend();
        }

        public void ResumeScript(UUID itemID)
        {
            IScriptInstance instance = GetInstance(itemID);
            if (instance == null)
                return;

            instance.Resume();
        }

        public bool HasScript(UUID itemID, out bool running)
        {
            running = true;

            IScriptInstance instance = GetInstance(itemID);
            if (instance == null)
                return false;

            running = instance.Running;
            return true;
        }
    }
}<|MERGE_RESOLUTION|>--- conflicted
+++ resolved
@@ -893,7 +893,6 @@
                         }
                         return false;
                     }
-<<<<<<< HEAD
                 }
                 m_DomainScripts[appDomain].Add(itemID);
 
@@ -907,20 +906,6 @@
                 m_log.DebugFormat(
                         "[XEngine] Loaded script {0}.{1}, script UUID {2}, prim UUID {3} @ {4}.{5}",
                         part.ParentGroup.RootPart.Name, item.Name, assetID, part.UUID, 
-=======
-                    m_DomainScripts[appDomain].Add(itemID);
-
-                    instance = new ScriptInstance(this, part,
-                                                  itemID, assetID, assembly,
-                                                  m_AppDomains[appDomain],
-                                                  part.ParentGroup.RootPart.Name,
-                                                  item.Name, startParam, postOnRez,
-                                                  stateSource, m_MaxScriptQueue);
-                    
-                    m_log.DebugFormat(
-                        "[XEngine] Loaded script {0}.{1}, item UUID {2}, prim UUID {3} @ {4}.{5}",
-                        part.ParentGroup.RootPart.Name, item.Name, itemID, part.UUID, 
->>>>>>> b4521906
                         part.ParentGroup.RootPart.AbsolutePosition, part.ParentGroup.Scene.RegionInfo.RegionName);
 
                 if (presence != null)
