/*
 * Copyright (c) Contributors, http://opensimulator.org/
 * See CONTRIBUTORS.TXT for a full list of copyright holders.
 *
 * Redistribution and use in source and binary forms, with or without
 * modification, are permitted provided that the following conditions are met:
 *     * Redistributions of source code must retain the above copyright
 *       notice, this list of conditions and the following disclaimer.
 *     * Redistributions in binary form must reproduce the above copyright
 *       notice, this list of conditions and the following disclaimer in the
 *       documentation and/or other materials provided with the distribution.
 *     * Neither the name of the OpenSimulator Project nor the
 *       names of its contributors may be used to endorse or promote products
 *       derived from this software without specific prior written permission.
 *
 * THIS SOFTWARE IS PROVIDED BY THE DEVELOPERS ``AS IS'' AND ANY
 * EXPRESS OR IMPLIED WARRANTIES, INCLUDING, BUT NOT LIMITED TO, THE IMPLIED
 * WARRANTIES OF MERCHANTABILITY AND FITNESS FOR A PARTICULAR PURPOSE ARE
 * DISCLAIMED. IN NO EVENT SHALL THE CONTRIBUTORS BE LIABLE FOR ANY
 * DIRECT, INDIRECT, INCIDENTAL, SPECIAL, EXEMPLARY, OR CONSEQUENTIAL DAMAGES
 * (INCLUDING, BUT NOT LIMITED TO, PROCUREMENT OF SUBSTITUTE GOODS OR SERVICES;
 * LOSS OF USE, DATA, OR PROFITS; OR BUSINESS INTERRUPTION) HOWEVER CAUSED AND
 * ON ANY THEORY OF LIABILITY, WHETHER IN CONTRACT, STRICT LIABILITY, OR TORT
 * (INCLUDING NEGLIGENCE OR OTHERWISE) ARISING IN ANY WAY OUT OF THE USE OF THIS
 * SOFTWARE, EVEN IF ADVISED OF THE POSSIBILITY OF SUCH DAMAGE.
 */

using System;
using System.Collections;
using System.Collections.Generic;
using System.Diagnostics; //for [DebuggerNonUserCode]
using System.Globalization;
using System.IO;
using System.Linq;
using System.Reflection;
using System.Security;
using System.Security.Policy;
using System.Text;
using System.Threading;
using System.Xml;
using OpenMetaverse;
using OpenMetaverse.StructuredData;
using log4net;
using Nini.Config;
using Amib.Threading;
using OpenSim.Framework;
using OpenSim.Framework.Console;
using OpenSim.Region.Framework.Scenes;
using OpenSim.Region.Framework.Interfaces;
using OpenSim.Region.ScriptEngine.Interfaces;
using OpenSim.Region.ScriptEngine.Shared;
using OpenSim.Region.ScriptEngine.Shared.ScriptBase;
using OpenSim.Region.ScriptEngine.Shared.CodeTools;
using OpenSim.Region.ScriptEngine.Shared.Instance;
using OpenSim.Region.ScriptEngine.Shared.Api;
using OpenSim.Region.ScriptEngine.Shared.Api.Plugins;
using OpenSim.Region.ScriptEngine.Shared.ScriptBase;
using OpenSim.Region.ScriptEngine.XEngine.ScriptBase;
using Timer = OpenSim.Region.ScriptEngine.Shared.Api.Plugins.Timer;

using ScriptCompileQueue = OpenSim.Framework.LocklessQueue<object[]>;

namespace OpenSim.Region.ScriptEngine.XEngine
{
    public class XEngine : INonSharedRegionModule, IScriptModule, IScriptEngine
    {
        private static readonly ILog m_log = LogManager.GetLogger(MethodBase.GetCurrentMethod().DeclaringType);

        /// <summary>
        /// Control the printing of certain debug messages.
        /// </summary>
        /// <remarks>
        /// If DebugLevel >= 1, then we log every time that a script is started.
        /// </remarks>
//        public int DebugLevel { get; set; }

        private SmartThreadPool m_ThreadPool;
        private int m_MaxScriptQueue;
        private Scene m_Scene;
        private IConfig m_ScriptConfig = null;
        private IConfigSource m_ConfigSource = null;
        private ICompiler m_Compiler;
        private int m_MinThreads;
        private int m_MaxThreads;

        /// <summary>
        /// Amount of time to delay before starting.
        /// </summary>
        private int m_StartDelay;

        private int m_IdleTimeout;
        private int m_StackSize;
        private int m_SleepTime;
        private int m_SaveTime;
        private ThreadPriority m_Prio;
        private bool m_Enabled = false;
        private bool m_InitialStartup = true;
        private int m_ScriptFailCount; // Number of script fails since compile queue was last empty
        private string m_ScriptErrorMessage;
        private Dictionary<string, string> m_uniqueScripts = new Dictionary<string, string>();
        private bool m_AppDomainLoading;
        private Dictionary<UUID,ArrayList> m_ScriptErrors =
                new Dictionary<UUID,ArrayList>();

        // disable warning: need to keep a reference to XEngine.EventManager
        // alive to avoid it being garbage collected
#pragma warning disable 414
        private EventManager m_EventManager;
#pragma warning restore 414
        private IXmlRpcRouter m_XmlRpcRouter;
        private int m_EventLimit;
        private bool m_KillTimedOutScripts;

        /// <summary>
        /// Number of milliseconds we will wait for a script event to complete on script stop before we forcibly abort
        /// its thread.
        /// </summary>
        /// <remarks>
        /// It appears that if a script thread is aborted whilst it is holding ReaderWriterLockSlim (possibly the write
        /// lock) then the lock is not properly released.  This causes mono 2.6, 2.10 and possibly
        /// later to crash, sometimes with symptoms such as a leap to 100% script usage and a vm thead dump showing
        /// all threads waiting on release of ReaderWriterLockSlim write thread which none of the threads listed 
        /// actually hold.
        /// 
        /// Pausing for event completion reduces the risk of this happening.  However, it may be that aborting threads
        /// is not a mono issue per se but rather a risky activity in itself in an AppDomain that is not immediately
        /// shutting down.
        /// </remarks>
        private int m_WaitForEventCompletionOnScriptStop = 1000;

        private string m_ScriptEnginesPath = null;

        private ExpiringCache<UUID, bool> m_runFlags = new ExpiringCache<UUID, bool>();

        /// <summary>
        /// Is the entire simulator in the process of shutting down?
        /// </summary>
        private bool m_SimulatorShuttingDown;

        private static List<XEngine> m_ScriptEngines =
                new List<XEngine>();

        // Maps the local id to the script inventory items in it

        private Dictionary<uint, List<UUID> > m_PrimObjects =
                new Dictionary<uint, List<UUID> >();

        // Maps the UUID above to the script instance

        private Dictionary<UUID, IScriptInstance> m_Scripts =
                new Dictionary<UUID, IScriptInstance>();

        private OpenMetaverse.ReaderWriterLockSlim m_scriptsLock = new OpenMetaverse.ReaderWriterLockSlim();

        // Maps the asset ID to the assembly

        private Dictionary<UUID, string> m_Assemblies =
                new Dictionary<UUID, string>();

        private Dictionary<string, int> m_AddingAssemblies =
                new Dictionary<string, int>();

        // This will list AppDomains by script asset

        private Dictionary<UUID, AppDomain> m_AppDomains =
                new Dictionary<UUID, AppDomain>();

        // List the scripts running in each appdomain

        private Dictionary<UUID, List<UUID> > m_DomainScripts =
                new Dictionary<UUID, List<UUID> >();

        private ScriptCompileQueue m_CompileQueue = new ScriptCompileQueue();
        IWorkItemResult m_CurrentCompile = null;
        private Dictionary<UUID, int> m_CompileDict = new Dictionary<UUID, int>();

        private void lockScriptsForRead(bool locked)
        {
            if (locked)
            {
                if (m_scriptsLock.RecursiveReadCount > 0)
                {
                    m_log.Error("[XEngine.m_Scripts] Recursive read lock requested. This should not happen and means something needs to be fixed. For now though, it's safe to continue.");
                    m_scriptsLock.ExitReadLock();
                }
                if (m_scriptsLock.RecursiveWriteCount > 0)
                {
                    m_log.Error("[XEngine.m_Scripts] Recursive write lock requested. This should not happen and means something needs to be fixed.");
                    m_scriptsLock.ExitWriteLock();
                }

                while (!m_scriptsLock.TryEnterReadLock(60000))
                {
                    m_log.Error("[XEngine.m_Scripts] Thread lock detected while trying to aquire READ lock of m_scripts in XEngine. I'm going to try to solve the thread lock automatically to preserve region stability, but this needs to be fixed.");
                    if (m_scriptsLock.IsWriteLockHeld)
                    {
                        m_scriptsLock = new OpenMetaverse.ReaderWriterLockSlim();
                    }
                }
            }
            else
            {
                if (m_scriptsLock.RecursiveReadCount > 0)
                {
                    m_scriptsLock.ExitReadLock();
                }
            }
        }
        private void lockScriptsForWrite(bool locked)
        {
            if (locked)
            {
                if (m_scriptsLock.RecursiveReadCount > 0)
                {
                    m_log.Error("[XEngine.m_Scripts] Recursive read lock requested. This should not happen and means something needs to be fixed. For now though, it's safe to continue.");
                    m_scriptsLock.ExitReadLock();
                }
                if (m_scriptsLock.RecursiveWriteCount > 0)
                {
                    m_log.Error("[XEngine.m_Scripts] Recursive write lock requested. This should not happen and means something needs to be fixed.");
                    m_scriptsLock.ExitWriteLock();
                }

                while (!m_scriptsLock.TryEnterWriteLock(60000))
                {
                    m_log.Error("[XEngine.m_Scripts] Thread lock detected while trying to aquire WRITE lock of m_scripts in XEngine. I'm going to try to solve the thread lock automatically to preserve region stability, but this needs to be fixed.");
                    if (m_scriptsLock.IsWriteLockHeld)
                    {
                        m_scriptsLock = new OpenMetaverse.ReaderWriterLockSlim();
                    }
                }
            }
            else
            {
                if (m_scriptsLock.RecursiveWriteCount > 0)
                {
                    m_scriptsLock.ExitWriteLock();
                }
            }
        }

        private ScriptEngineConsoleCommands m_consoleCommands;

        public string ScriptEngineName
        {
            get { return "XEngine"; }
        }

        public string ScriptClassName { get; private set; }

        public string ScriptBaseClassName { get; private set; }

        public ParameterInfo[] ScriptBaseClassParameters { get; private set; }

        public string[] ScriptReferencedAssemblies { get; private set; }

        public Scene World
        {
            get { return m_Scene; }
        }

        public static List<XEngine> ScriptEngines
        {
            get { return m_ScriptEngines; }
        }

        public IScriptModule ScriptModule
        {
            get { return this; }
        }

        // private struct RezScriptParms
        // {
        //     uint LocalID;
        //     UUID ItemID;
        //     string Script;
        // }

        public IConfig Config
        {
            get { return m_ScriptConfig; }
        }

        public string ScriptEnginePath
        {
            get { return m_ScriptEnginesPath; }
        }

        public IConfigSource ConfigSource
        {
            get { return m_ConfigSource; }
        }

        /// <summary>
        /// Event fired after the script engine has finished removing a script.
        /// </summary>
        public event ScriptRemoved OnScriptRemoved;

        /// <summary>
        /// Event fired after the script engine has finished removing a script from an object.
        /// </summary>
        public event ObjectRemoved OnObjectRemoved;

        public void Initialise(IConfigSource configSource)
        {
            if (configSource.Configs["XEngine"] == null)
                return;

            m_ScriptConfig = configSource.Configs["XEngine"];
            m_ConfigSource = configSource;

            string rawScriptStopStrategy = m_ScriptConfig.GetString("ScriptStopStrategy", "abort");

            m_log.InfoFormat("[XEngine]: Script stop strategy is {0}", rawScriptStopStrategy);

            if (rawScriptStopStrategy == "co-op")
            {
                ScriptClassName = "XEngineScript";
                ScriptBaseClassName = typeof(XEngineScriptBase).FullName;
                ScriptBaseClassParameters = typeof(XEngineScriptBase).GetConstructor(new Type[] { typeof(WaitHandle) }).GetParameters();
                ScriptReferencedAssemblies = new string[] { Path.GetFileName(typeof(XEngineScriptBase).Assembly.Location) };
            }
            else
            {
                ScriptClassName = "Script";
                ScriptBaseClassName = typeof(ScriptBaseClass).FullName;
            }

//            Console.WriteLine("ASSEMBLY NAME: {0}", ScriptReferencedAssemblies[0]);
        }

        public void AddRegion(Scene scene)
        {
            if (m_ScriptConfig == null)
                return;

            m_ScriptFailCount = 0;
            m_ScriptErrorMessage = String.Empty;

            m_Enabled = m_ScriptConfig.GetBoolean("Enabled", true);

            if (!m_Enabled)
                return;

            AppDomain.CurrentDomain.AssemblyResolve +=
                OnAssemblyResolve;

            m_Scene = scene;
            m_log.InfoFormat("[XEngine]: Initializing scripts in region {0}", m_Scene.RegionInfo.RegionName);

            m_MinThreads = m_ScriptConfig.GetInt("MinThreads", 2);
            m_MaxThreads = m_ScriptConfig.GetInt("MaxThreads", 100);
            m_IdleTimeout = m_ScriptConfig.GetInt("IdleTimeout", 60);
            string priority = m_ScriptConfig.GetString("Priority", "BelowNormal");
            m_StartDelay = m_ScriptConfig.GetInt("StartDelay", 15000);
            m_MaxScriptQueue = m_ScriptConfig.GetInt("MaxScriptEventQueue",300);
            m_StackSize = m_ScriptConfig.GetInt("ThreadStackSize", 262144);
            m_SleepTime = m_ScriptConfig.GetInt("MaintenanceInterval", 10) * 1000;
            m_AppDomainLoading = m_ScriptConfig.GetBoolean("AppDomainLoading", true);

            m_EventLimit = m_ScriptConfig.GetInt("EventLimit", 30);
            m_KillTimedOutScripts = m_ScriptConfig.GetBoolean("KillTimedOutScripts", false);
            m_SaveTime = m_ScriptConfig.GetInt("SaveInterval", 120) * 1000;
            m_WaitForEventCompletionOnScriptStop 
                = m_ScriptConfig.GetInt("WaitForEventCompletionOnScriptStop", m_WaitForEventCompletionOnScriptStop);

            m_ScriptEnginesPath = m_ScriptConfig.GetString("ScriptEnginesPath", "ScriptEngines");

            m_Prio = ThreadPriority.BelowNormal;
            switch (priority)
            {
                case "Lowest":
                    m_Prio = ThreadPriority.Lowest;
                    break;
                case "BelowNormal":
                    m_Prio = ThreadPriority.BelowNormal;
                    break;
                case "Normal":
                    m_Prio = ThreadPriority.Normal;
                    break;
                case "AboveNormal":
                    m_Prio = ThreadPriority.AboveNormal;
                    break;
                case "Highest":
                    m_Prio = ThreadPriority.Highest;
                    break;
                default:
                    m_log.ErrorFormat("[XEngine] Invalid thread priority: '{0}'. Assuming BelowNormal", priority);
                    break;
            }

            lock (m_ScriptEngines)
            {
                m_ScriptEngines.Add(this);
            }

            // Needs to be here so we can queue the scripts that need starting
            //
            m_Scene.EventManager.OnRezScript += OnRezScript;

            // Complete basic setup of the thread pool
            //
            SetupEngine(m_MinThreads, m_MaxThreads, m_IdleTimeout, m_Prio,
                        m_MaxScriptQueue, m_StackSize);

            m_Scene.StackModuleInterface<IScriptModule>(this);

            m_XmlRpcRouter = m_Scene.RequestModuleInterface<IXmlRpcRouter>();
            if (m_XmlRpcRouter != null)
            {
                OnScriptRemoved += m_XmlRpcRouter.ScriptRemoved;
                OnObjectRemoved += m_XmlRpcRouter.ObjectRemoved;
            }

            m_consoleCommands = new ScriptEngineConsoleCommands(this);
            m_consoleCommands.RegisterCommands();

            MainConsole.Instance.Commands.AddCommand(
                "Scripts", false, "xengine status", "xengine status", "Show status information",
                "Show status information on the script engine.",
                HandleShowStatus);

            MainConsole.Instance.Commands.AddCommand(
                "Scripts", false, "scripts show", "scripts show [<script-item-uuid>+]", "Show script information",
                "Show information on all scripts known to the script engine.\n"
                    + "If one or more <script-item-uuid>s are given then only information on that script will be shown.",
                HandleShowScripts);

            MainConsole.Instance.Commands.AddCommand(
                "Scripts", false, "show scripts", "show scripts [<script-item-uuid>+]", "Show script information",
                "Synonym for scripts show command", HandleShowScripts);

            MainConsole.Instance.Commands.AddCommand(
                "Scripts", false, "scripts suspend", "scripts suspend [<script-item-uuid>+]", "Suspends all running scripts",
                "Suspends all currently running scripts.  This only suspends event delivery, it will not suspend a"
                    + " script that is currently processing an event.\n"
                    + "Suspended scripts will continue to accumulate events but won't process them.\n"
                    + "If one or more <script-item-uuid>s are given then only that script will be suspended.  Otherwise, all suitable scripts are suspended.",
                 (module, cmdparams) => HandleScriptsAction(cmdparams, HandleSuspendScript));

            MainConsole.Instance.Commands.AddCommand(
                "Scripts", false, "scripts resume", "scripts resume [<script-item-uuid>+]", "Resumes all suspended scripts",
                "Resumes all currently suspended scripts.\n"
                    + "Resumed scripts will process all events accumulated whilst suspended.\n"
                    + "If one or more <script-item-uuid>s are given then only that script will be resumed.  Otherwise, all suitable scripts are resumed.",
                (module, cmdparams) => HandleScriptsAction(cmdparams, HandleResumeScript));

            MainConsole.Instance.Commands.AddCommand(
                "Scripts", false, "scripts stop", "scripts stop [<script-item-uuid>+]", "Stops all running scripts",
                "Stops all running scripts.\n"
                    + "If one or more <script-item-uuid>s are given then only that script will be stopped.  Otherwise, all suitable scripts are stopped.",
                (module, cmdparams) => HandleScriptsAction(cmdparams, HandleStopScript));

            MainConsole.Instance.Commands.AddCommand(
                "Scripts", false, "scripts start", "scripts start [<script-item-uuid>+]", "Starts all stopped scripts",
                "Starts all stopped scripts.\n"
                    + "If one or more <script-item-uuid>s are given then only that script will be started.  Otherwise, all suitable scripts are started.",
                (module, cmdparams) => HandleScriptsAction(cmdparams, HandleStartScript));

            MainConsole.Instance.Commands.AddCommand(
                "Scripts", false, "debug scripts log", "debug scripts log <item-id> <log-level>", "Extra debug logging for a script",
                "Activates or deactivates extra debug logging for the given script.\n"
                    + "Level == 0, deactivate extra debug logging.\n"
                    + "Level >= 1, log state changes.\n"
                    + "Level >= 2, log event invocations.\n",
                HandleDebugScriptLogCommand);

//            MainConsole.Instance.Commands.AddCommand(
//                "Debug", false, "debug xengine", "debug xengine [<level>]",
//                "Turn on detailed xengine debugging.",
//                  "If level <= 0, then no extra logging is done.\n"
//                + "If level >= 1, then we log every time that a script is started.",
//                HandleDebugLevelCommand);
        }

        private void HandleDebugScriptLogCommand(string module, string[] args)
        {
            if (!(MainConsole.Instance.ConsoleScene == null || MainConsole.Instance.ConsoleScene == m_Scene))
                return;

            if (args.Length != 5)
            {
                MainConsole.Instance.Output("Usage: debug script log <item-id> <log-level>");
                return;
            }

            UUID itemId;

            if (!ConsoleUtil.TryParseConsoleUuid(MainConsole.Instance, args[3], out itemId))
                return;

            int newLevel;

            if (!ConsoleUtil.TryParseConsoleInt(MainConsole.Instance, args[4], out newLevel))
                return;

            IScriptInstance si;

            lock (m_Scripts)
            {
                // XXX: We can't give the user feedback on a bad item id because this may apply to a different script
                // engine
                if (!m_Scripts.TryGetValue(itemId, out si))
                    return;
            }

            si.DebugLevel = newLevel;
            MainConsole.Instance.OutputFormat("Set debug level of {0} {1} to {2}", si.ScriptName, si.ItemID, newLevel);
        }

        /// <summary>
        /// Change debug level
        /// </summary>
        /// <param name="module"></param>
        /// <param name="args"></param>
//        private void HandleDebugLevelCommand(string module, string[] args)
//        {
//            if (args.Length == 3)
//            {
//                int newDebug;
//                if (int.TryParse(args[2], out newDebug))
//                {
//                    DebugLevel = newDebug;
//                    MainConsole.Instance.OutputFormat("Debug level set to {0}", newDebug);
//                }
//            }
//            else if (args.Length == 2)
//            {
//                MainConsole.Instance.OutputFormat("Current debug level is {0}", DebugLevel);
//            }
//            else
//            {
//                MainConsole.Instance.Output("Usage: debug xengine 0..1");
//            }
//        }

        /// <summary>
        /// Parse the raw item id into a script instance from the command params if it's present.
        /// </summary>
        /// <param name="cmdparams"></param>
        /// <param name="instance"></param>
        /// <param name="comparer">Basis on which to sort output.  Can be null if no sort needs to take place</param>
        private void HandleScriptsAction(string[] cmdparams, Action<IScriptInstance> action)
        {
            HandleScriptsAction<object>(cmdparams, action, null);
        }

        /// <summary>
        /// Parse the raw item id into a script instance from the command params if it's present.
        /// </summary>
        /// <param name="cmdparams"></param>
        /// <param name="instance"></param>
        /// <param name="keySelector">Basis on which to sort output.  Can be null if no sort needs to take place</param>
        private void HandleScriptsAction<TKey>(
            string[] cmdparams, Action<IScriptInstance> action, Func<IScriptInstance, TKey> keySelector)
        {
            if (!(MainConsole.Instance.ConsoleScene == null || MainConsole.Instance.ConsoleScene == m_Scene))
                return;

            lock (m_Scripts)
            {
                string rawItemId;
                UUID itemId = UUID.Zero;
    
                if (cmdparams.Length == 2)
                {
                    IEnumerable<IScriptInstance> scripts = m_Scripts.Values;

                    if (keySelector != null)
                        scripts = scripts.OrderBy<IScriptInstance, TKey>(keySelector);

                    foreach (IScriptInstance instance in scripts)
                        action(instance);

                    return;
                }
    
                for (int i = 2; i < cmdparams.Length; i++)
                {
                    rawItemId = cmdparams[i];
        
                    if (!UUID.TryParse(rawItemId, out itemId))
                    {
                        MainConsole.Instance.OutputFormat("ERROR: {0} is not a valid UUID", rawItemId);
                        continue;
                    }
        
                    if (itemId != UUID.Zero)
                    {
                        IScriptInstance instance = GetInstance(itemId);
                        if (instance == null)
                        {
                            // Commented out for now since this will cause false reports on simulators with more than
                            // one scene where the current command line set region is 'root' (which causes commands to
                            // go to both regions... (sigh)
    //                        MainConsole.Instance.OutputFormat("Error - No item found with id {0}", itemId);
                            continue;
                        }
                        else
                        {
                            action(instance);
                        }
                    }
                }
            }
        }

        private void HandleShowStatus(string module, string[] cmdparams)
        {
            if (!(MainConsole.Instance.ConsoleScene == null || MainConsole.Instance.ConsoleScene == m_Scene))
                return;

            MainConsole.Instance.OutputFormat(GetStatusReport());
        }

        public string GetStatusReport()
        {
            StringBuilder sb = new StringBuilder();
            sb.AppendFormat("Status of XEngine instance for {0}\n", m_Scene.RegionInfo.RegionName);

            long scriptsLoaded, eventsQueued = 0, eventsProcessed = 0;

            lock (m_Scripts)
            {
                scriptsLoaded = m_Scripts.Count;

                foreach (IScriptInstance si in m_Scripts.Values)
                {
                    eventsQueued += si.EventsQueued;
                    eventsProcessed += si.EventsProcessed;
                }
            }

            sb.AppendFormat("Scripts loaded             : {0}\n", scriptsLoaded);
            sb.AppendFormat("Unique scripts             : {0}\n", m_uniqueScripts.Count);
            sb.AppendFormat("Scripts waiting for load   : {0}\n", m_CompileQueue.Count);
            sb.AppendFormat("Max threads                : {0}\n", m_ThreadPool.MaxThreads);
            sb.AppendFormat("Min threads                : {0}\n", m_ThreadPool.MinThreads);
            sb.AppendFormat("Allocated threads          : {0}\n", m_ThreadPool.ActiveThreads);
            sb.AppendFormat("In use threads             : {0}\n", m_ThreadPool.InUseThreads);
            sb.AppendFormat("Work items waiting         : {0}\n", m_ThreadPool.WaitingCallbacks);
//            sb.AppendFormat("Assemblies loaded          : {0}\n", m_Assemblies.Count);
            sb.AppendFormat("Events queued              : {0}\n", eventsQueued);
            sb.AppendFormat("Events processed           : {0}\n", eventsProcessed);

            SensorRepeat sr = AsyncCommandManager.GetSensorRepeatPlugin(this);
            sb.AppendFormat("Sensors                    : {0}\n", sr != null ? sr.SensorsCount : 0);

            Dataserver ds = AsyncCommandManager.GetDataserverPlugin(this);
            sb.AppendFormat("Dataserver requests        : {0}\n", ds != null ? ds.DataserverRequestsCount : 0);

            Timer t = AsyncCommandManager.GetTimerPlugin(this);
            sb.AppendFormat("Timers                     : {0}\n", t != null ? t.TimersCount : 0);

            Listener l = AsyncCommandManager.GetListenerPlugin(this);
            sb.AppendFormat("Listeners                  : {0}\n", l != null ? l.ListenerCount : 0);

            return sb.ToString();
        }

        public void HandleShowScripts(string module, string[] cmdparams)
        {
            if (!(MainConsole.Instance.ConsoleScene == null || MainConsole.Instance.ConsoleScene == m_Scene))
                return;

            if (cmdparams.Length == 2)
            {
                lock (m_Scripts)
                {
                    MainConsole.Instance.OutputFormat(
                        "Showing {0} scripts in {1}", m_Scripts.Count, m_Scene.RegionInfo.RegionName);
                }
            }

            HandleScriptsAction<long>(cmdparams, HandleShowScript, si => si.EventsProcessed);
        }

        private void HandleShowScript(IScriptInstance instance)
        {
            SceneObjectPart sop = m_Scene.GetSceneObjectPart(instance.ObjectID);
            string status;

            if (instance.ShuttingDown)
            {
                status = "shutting down";
            }
            else if (instance.Suspended)
            {
                status = "suspended";
            }
            else if (!instance.Running)
            {
                status = "stopped";
            }
            else
            {
                status = "running";
            }

            StringBuilder sb = new StringBuilder();
            Queue eq = instance.EventQueue;

            sb.AppendFormat("Script name         : {0}\n", instance.ScriptName);
            sb.AppendFormat("Status              : {0}\n", status);
            sb.AppendFormat("Queued events       : {0}\n", instance.EventsQueued);
            sb.AppendFormat("Processed events    : {0}\n", instance.EventsProcessed);
            sb.AppendFormat("Item UUID           : {0}\n", instance.ItemID);
            sb.AppendFormat("Asset UUID          : {0}\n", instance.AssetID);
            sb.AppendFormat("Containing part name: {0}\n", instance.PrimName);
            sb.AppendFormat("Containing part UUID: {0}\n", instance.ObjectID);
            sb.AppendFormat("Position            : {0}\n", sop.AbsolutePosition);

            MainConsole.Instance.OutputFormat(sb.ToString());
        }

        private void HandleSuspendScript(IScriptInstance instance)
        {
            if (!instance.Suspended)
            {
                instance.Suspend();

                SceneObjectPart sop = m_Scene.GetSceneObjectPart(instance.ObjectID);
                MainConsole.Instance.OutputFormat(
                    "Suspended {0}.{1}, item UUID {2}, prim UUID {3} @ {4}",
                    instance.PrimName, instance.ScriptName, instance.ItemID, instance.ObjectID, sop.AbsolutePosition);
            }
        }

        private void HandleResumeScript(IScriptInstance instance)
        {
            if (instance.Suspended)
            {
                instance.Resume();

                SceneObjectPart sop = m_Scene.GetSceneObjectPart(instance.ObjectID);
                MainConsole.Instance.OutputFormat(
                    "Resumed {0}.{1}, item UUID {2}, prim UUID {3} @ {4}",
                    instance.PrimName, instance.ScriptName, instance.ItemID, instance.ObjectID, sop.AbsolutePosition);
            }
        }

        private void HandleStartScript(IScriptInstance instance)
        {
            if (!instance.Running)
            {
                instance.Start();

                SceneObjectPart sop = m_Scene.GetSceneObjectPart(instance.ObjectID);
                MainConsole.Instance.OutputFormat(
                    "Started {0}.{1}, item UUID {2}, prim UUID {3} @ {4}",
                    instance.PrimName, instance.ScriptName, instance.ItemID, instance.ObjectID, sop.AbsolutePosition);
            }
        }

        private void HandleStopScript(IScriptInstance instance)
        {
            if (instance.Running)
            {
                instance.Stop(0);

                SceneObjectPart sop = m_Scene.GetSceneObjectPart(instance.ObjectID);
                MainConsole.Instance.OutputFormat(
                    "Stopped {0}.{1}, item UUID {2}, prim UUID {3} @ {4}",
                    instance.PrimName, instance.ScriptName, instance.ItemID, instance.ObjectID, sop.AbsolutePosition);
            }
        }

        public void RemoveRegion(Scene scene)
        {
            if (!m_Enabled)
                return;
            lockScriptsForRead(true);

            List<IScriptInstance> instancesToDel = new List<IScriptInstance>(m_Scripts.Values);

//            foreach (IScriptInstance instance in m_Scripts.Values)
            foreach (IScriptInstance instance in instancesToDel)
            {
                // Force a final state save
                //
                if (m_Assemblies.ContainsKey(instance.AssetID))
                {
                    string assembly = m_Assemblies[instance.AssetID];

                    try
                    {
                        instance.SaveState(assembly);
                    }
                    catch (Exception e)
                    {
                        m_log.Error(
                            string.Format(
                                "[XEngine]: Failed final state save for script {0}.{1}, item UUID {2}, prim UUID {3} in {4}.  Exception ",
                                instance.PrimName, instance.ScriptName, instance.ItemID, instance.ObjectID, World.Name)
                            , e);
                    }
                }

                // Clear the event queue and abort the instance thread
                //
                instance.ClearQueue();
                instance.Stop(0);

                // Release events, timer, etc
                //
                instance.DestroyScriptInstance();

                // Unload scripts and app domains
                // Must be done explicitly because they have infinite
                // lifetime
                //
//                if (!m_SimulatorShuttingDown)
                {
                    m_DomainScripts[instance.AppDomain].Remove(instance.ItemID);
                    if (m_DomainScripts[instance.AppDomain].Count == 0)
                    {
                        m_DomainScripts.Remove(instance.AppDomain);
                        UnloadAppDomain(instance.AppDomain);
                    }
                }

//                m_Scripts.Clear();
//                m_PrimObjects.Clear();
//                m_Assemblies.Clear();
//                m_DomainScripts.Clear();
            }
            lockScriptsForRead(false);
            lockScriptsForWrite(true);
            m_Scripts.Clear();
            lockScriptsForWrite(false);
            m_PrimObjects.Clear();
            m_Assemblies.Clear();
            m_DomainScripts.Clear();
           
            lock (m_ScriptEngines)
            {
                m_ScriptEngines.Remove(this);
            }
        }

        public void RegionLoaded(Scene scene)
        {
            if (!m_Enabled)
                return;

            m_EventManager = new EventManager(this);

            m_Compiler = new Compiler(this);

            m_Scene.EventManager.OnRemoveScript += OnRemoveScript;
            m_Scene.EventManager.OnScriptReset += OnScriptReset;
            m_Scene.EventManager.OnStartScript += OnStartScript;
            m_Scene.EventManager.OnStopScript += OnStopScript;
            m_Scene.EventManager.OnGetScriptRunning += OnGetScriptRunning;
            m_Scene.EventManager.OnShutdown += OnShutdown;

            // If region ready has been triggered, then the region had no scripts to compile and completed its other
            // work.
            m_Scene.EventManager.OnRegionReadyStatusChange += s => { if (s.Ready) m_InitialStartup = false; };

            if (m_SleepTime > 0)
            {
                m_ThreadPool.QueueWorkItem(new WorkItemCallback(this.DoMaintenance),
                                           new Object[]{ m_SleepTime });
            }

            if (m_SaveTime > 0)
            {
                m_ThreadPool.QueueWorkItem(new WorkItemCallback(this.DoBackup),
                                           new Object[] { m_SaveTime });
            }
        }

        public void StartProcessing()
        {
            m_ThreadPool.Start();
        }

        public void Close()
        {
            if (!m_Enabled)
                return;
            
            lock (m_ScriptEngines)
            {
                if (m_ScriptEngines.Contains(this))
                    m_ScriptEngines.Remove(this);
            }
        }

        public object DoBackup(object o)
        {
            Object[] p = (Object[])o;
            int saveTime = (int)p[0];

            if (saveTime > 0)
                System.Threading.Thread.Sleep(saveTime);

//            m_log.Debug("[XEngine] Backing up script states");

            List<IScriptInstance> instances = new List<IScriptInstance>();

            lockScriptsForRead(true);
                 foreach (IScriptInstance instance in m_Scripts.Values)
                    instances.Add(instance);
            lockScriptsForRead(false);

            foreach (IScriptInstance i in instances)
            {
                string assembly = String.Empty;

                
                    if (!m_Assemblies.ContainsKey(i.AssetID))
                        continue;
                    assembly = m_Assemblies[i.AssetID];
                

                try
                {
                    i.SaveState(assembly);
                }
                catch (Exception e)
                {
                    m_log.Error(
                        string.Format(
                            "[XEngine]: Failed to save state of script {0}.{1}, item UUID {2}, prim UUID {3} in {4}.  Exception ",
                            i.PrimName, i.ScriptName, i.ItemID, i.ObjectID, World.Name)
                        , e);
                }
            }

            instances.Clear();

            if (saveTime > 0)
                m_ThreadPool.QueueWorkItem(new WorkItemCallback(this.DoBackup),
                                           new Object[] { saveTime });

            return 0;
        }

        public void SaveAllState()
        {
            foreach (IScriptInstance inst in m_Scripts.Values)
            {
                if (inst.EventTime() > m_EventLimit)
                {
                    inst.Stop(100);
                    if (!m_KillTimedOutScripts)
                        inst.Start();
                }
            }
        }

        public object DoMaintenance(object p)
        {
            object[] parms = (object[])p;
            int sleepTime = (int)parms[0];

            SaveAllState();

            System.Threading.Thread.Sleep(sleepTime);

            m_ThreadPool.QueueWorkItem(new WorkItemCallback(this.DoMaintenance),
                                       new Object[]{ sleepTime });

            return 0;
        }

        public Type ReplaceableInterface
        {
            get { return null; }
        }

        public string Name
        {
            get { return "XEngine"; }
        }

        public void OnRezScript(uint localID, UUID itemID, string script, int startParam, bool postOnRez, string engine, int stateSource)
        {
//            m_log.DebugFormat(
//                "[XEngine]: OnRezScript event triggered for script {0}, startParam {1}, postOnRez {2}, engine {3}, stateSource {4}, script\n{5}",
//                 itemID, startParam, postOnRez, engine, stateSource, script);

            if (script.StartsWith("//MRM:"))
                return;

            List<IScriptModule> engines = new List<IScriptModule>(m_Scene.RequestModuleInterfaces<IScriptModule>());

            List<string> names = new List<string>();
            foreach (IScriptModule m in engines)
                names.Add(m.ScriptEngineName);

            int lineEnd = script.IndexOf('\n');

            if (lineEnd > 1)
            {
                string firstline = script.Substring(0, lineEnd).Trim();

                int colon = firstline.IndexOf(':');
                if (firstline.Length > 2 && firstline.Substring(0, 2) == "//" && colon != -1)
                {
                    string engineName = firstline.Substring(2, colon - 2);

                    if (names.Contains(engineName))
                    {
                        engine = engineName;
                        script = "//" + script.Substring(colon + 1);
                    }
                    else
                    {
                        if (engine == ScriptEngineName)
                        {
                            // If we are falling back on XEngine as the default engine, then only complain to the user
                            // if a script language has been explicitly set and it's one that we recognize or there are
                            // no non-whitespace characters after the colon.
                            //
                            // If the script is
                            // explicitly not allowed or the script is not in LSL then the user will be informed by a later compiler message.
                            //
                            // If the colon ends the line then we'll risk the false positive as this is more likely
                            // to signal a real scriptengine line where the user wants to use the default compile language.
                            //
                            // This avoids the overwhelming number of false positives where we're in this code because
                            // there's a colon in a comment in the first line of a script for entirely
                            // unrelated reasons (e.g. vim settings).
                            //
                            // TODO: A better fix would be to deprecate simple : detection and look for some less likely
                            // string to begin the comment (like #! in unix shell scripts).
                            bool warnRunningInXEngine = false;
                            string restOfFirstLine = firstline.Substring(colon + 1);

                            // FIXME: These are hardcoded because they are currently hardcoded in Compiler.cs
                            if (restOfFirstLine.StartsWith("c#")
                                || restOfFirstLine.StartsWith("vb")
                                || restOfFirstLine.StartsWith("lsl")
                                || restOfFirstLine.StartsWith("js")
                                || restOfFirstLine.StartsWith("yp")
                                || restOfFirstLine.Length == 0)
                                warnRunningInXEngine = true;

                            if (warnRunningInXEngine)
                            {
                                SceneObjectPart part =
                                        m_Scene.GetSceneObjectPart(
                                        localID);
                             
                                TaskInventoryItem item =
                                        part.Inventory.GetInventoryItem(itemID);
    
                                ScenePresence presence = 
                                        m_Scene.GetScenePresence(
                                        item.OwnerID);
    
                                if (presence != null)
                                {
                                   presence.ControllingClient.SendAgentAlertMessage(
                                            "Selected engine unavailable. "+
                                            "Running script on "+
                                            ScriptEngineName,
                                            false);
                                }
                            }
                        }
                    }
                }
            }

            if (engine != ScriptEngineName)
                return;

            // If we've seen this exact script text before, use that reference instead
            if (m_uniqueScripts.ContainsKey(script))
                script = m_uniqueScripts[script];
            else
                m_uniqueScripts[script] = script;

            Object[] parms = new Object[]{localID, itemID, script, startParam, postOnRez, (StateSource)stateSource};

            if (stateSource == (int)StateSource.ScriptedRez)
            {
                lock (m_CompileDict)
                {
                    m_CompileDict[itemID] = 0;
                }

                DoOnRezScript(parms);
            }
            else
            {
                m_CompileQueue.Enqueue(parms);
                lock (m_CompileDict)
                {
                    m_CompileDict[itemID] = 0;
                }

//                m_log.DebugFormat("[XEngine]: Added script {0} to compile queue", itemID);

                if (m_CurrentCompile == null)
                {
                    // NOTE: Although we use a lockless queue, the lock here
                    // is required. It ensures that there are never two
                    // compile threads running, which, due to a race
                    // conndition, might otherwise happen
                    //
                    lock (m_CompileQueue)
                    {
                        if (m_CurrentCompile == null)
                            m_CurrentCompile = m_ThreadPool.QueueWorkItem(DoOnRezScriptQueue, null);
                    }
                }
            }
        }

        public Object DoOnRezScriptQueue(Object dummy)
        {
            if (m_InitialStartup)
            {
                // This delay exists to stop mono problems where script compilation and startup would stop the sim
                // working properly for the session.
                System.Threading.Thread.Sleep(m_StartDelay);

                m_log.InfoFormat("[XEngine]: Performing initial script startup on {0}", m_Scene.Name);
            }

            object[] o;

            int scriptsStarted = 0;

            while (m_CompileQueue.Dequeue(out o))
            {
                if (DoOnRezScript(o))
                {
                    scriptsStarted++;

                    if (m_InitialStartup)
                        if (scriptsStarted % 50 == 0)
                            m_log.InfoFormat(
                                "[XEngine]: Started {0} scripts in {1}", scriptsStarted, m_Scene.Name);
                }
            }

            if (m_InitialStartup)
                m_log.InfoFormat(
                    "[XEngine]: Completed starting {0} scripts on {1}", scriptsStarted, m_Scene.Name);

            // NOTE: Despite having a lockless queue, this lock is required
            // to make sure there is never no compile thread while there
            // are still scripts to compile. This could otherwise happen
            // due to a race condition
            //
            lock (m_CompileQueue)
                m_CurrentCompile = null;

            m_Scene.EventManager.TriggerEmptyScriptCompileQueue(m_ScriptFailCount,
                                                                m_ScriptErrorMessage);

            m_ScriptFailCount = 0;
            m_InitialStartup = false;

            return null;
        }

        private bool DoOnRezScript(object[] parms)
        {
            Object[] p = parms;
            uint localID = (uint)p[0];
            UUID itemID = (UUID)p[1];
            string script =(string)p[2];
            int startParam = (int)p[3];
            bool postOnRez = (bool)p[4];
            StateSource stateSource = (StateSource)p[5];

//            m_log.DebugFormat("[XEngine]: DoOnRezScript called for script {0}", itemID);

            lock (m_CompileDict)
            {
                if (!m_CompileDict.ContainsKey(itemID))
                    return false;
                m_CompileDict.Remove(itemID);
            }

            // Get the asset ID of the script, so we can check if we
            // already have it.

            // We must look for the part outside the m_Scripts lock because GetSceneObjectPart later triggers the
            // m_parts lock on SOG.  At the same time, a scene object that is being deleted will take the m_parts lock
            // and then later on try to take the m_scripts lock in this class when it calls OnRemoveScript()
            SceneObjectPart part = m_Scene.GetSceneObjectPart(localID);
            if (part == null)
            {
                m_log.ErrorFormat("[Script]: SceneObjectPart with localID {0} unavailable. Script NOT started.", localID);
                m_ScriptErrorMessage += "SceneObjectPart unavailable. Script NOT started.\n";
                m_ScriptFailCount++;
                return false;
            }

            TaskInventoryItem item = part.Inventory.GetInventoryItem(itemID);
            if (item == null)
            {
                m_ScriptErrorMessage += "Can't find script inventory item.\n";
                m_ScriptFailCount++;
                return false;
            }

            m_log.DebugFormat(
                "[XEngine]: Loading script {0}.{1}, item UUID {2}, prim UUID {3} @ {4}.{5}",
                part.ParentGroup.RootPart.Name, item.Name, itemID, part.UUID,
                part.ParentGroup.RootPart.AbsolutePosition, part.ParentGroup.Scene.RegionInfo.RegionName);

            UUID assetID = item.AssetID;

            ScenePresence presence = m_Scene.GetScenePresence(item.OwnerID);

            string assembly = "";

            Culture.SetCurrentCulture();

            Dictionary<KeyValuePair<int, int>, KeyValuePair<int, int>> linemap;

            lock (m_ScriptErrors)
            {
                try
                {
                    lock (m_AddingAssemblies)
                    {
                        m_Compiler.PerformScriptCompile(script, assetID.ToString(), item.OwnerID, out assembly, out linemap);
                        
                        if (!m_AddingAssemblies.ContainsKey(assembly)) {
                            m_AddingAssemblies[assembly] = 1;
                        } else {
                            m_AddingAssemblies[assembly]++;
                        }
                    }

                    string[] warnings = m_Compiler.GetWarnings();

                    if (warnings != null && warnings.Length != 0)
                    {
                        foreach (string warning in warnings)
                        {
                            if (!m_ScriptErrors.ContainsKey(itemID))
                                m_ScriptErrors[itemID] = new ArrayList();

                            m_ScriptErrors[itemID].Add(warning);
    //                        try
    //                        {
    //                            // DISPLAY WARNING INWORLD
    //                            string text = "Warning:\n" + warning;
    //                            if (text.Length > 1000)
    //                                text = text.Substring(0, 1000);
    //                            if (!ShowScriptSaveResponse(item.OwnerID,
    //                                    assetID, text, true))
    //                            {
    //                                if (presence != null && (!postOnRez))
    //                                    presence.ControllingClient.SendAgentAlertMessage("Script saved with warnings, check debug window!", false);
    //
    //                                World.SimChat(Utils.StringToBytes(text),
    //                                              ChatTypeEnum.DebugChannel, 2147483647,
    //                                              part.AbsolutePosition,
    //                                              part.Name, part.UUID, false);
    //                            }
    //                        }
    //                        catch (Exception e2) // LEGIT: User Scripting
    //                        {
    //                            m_log.Error("[XEngine]: " +
    //                                    "Error displaying warning in-world: " +
    //                                    e2.ToString());
    //                            m_log.Error("[XEngine]: " +
    //                                    "Warning:\r\n" +
    //                                    warning);
    //                        }
                        }
                    }
                }
                catch (Exception e)
                {
//                    m_log.ErrorFormat(
//                        "[XEngine]: Exception when rezzing script with item ID {0}, {1}{2}", 
//                        itemID, e.Message, e.StackTrace);

    //                try
    //                {
                        if (!m_ScriptErrors.ContainsKey(itemID))
                            m_ScriptErrors[itemID] = new ArrayList();
                        // DISPLAY ERROR INWORLD
    //                    m_ScriptErrorMessage += "Failed to compile script in object: '" + part.ParentGroup.RootPart.Name + "' Script name: '" + item.Name + "' Error message: " + e.Message.ToString();
    //
                        m_ScriptFailCount++;
                        m_ScriptErrors[itemID].Add(e.Message.ToString());
    //                    string text = "Error compiling script '" + item.Name + "':\n" + e.Message.ToString();
    //                    if (text.Length > 1000)
    //                        text = text.Substring(0, 1000);
    //                    if (!ShowScriptSaveResponse(item.OwnerID,
    //                            assetID, text, false))
    //                    {
    //                        if (presence != null && (!postOnRez))
    //                            presence.ControllingClient.SendAgentAlertMessage("Script saved with errors, check debug window!", false);
    //                        World.SimChat(Utils.StringToBytes(text),
    //                                      ChatTypeEnum.DebugChannel, 2147483647,
    //                                      part.AbsolutePosition,
    //                                      part.Name, part.UUID, false);
    //                    }
    //                }
    //                catch (Exception e2) // LEGIT: User Scripting
    //                {
    //                    m_log.Error("[XEngine]: "+
    //                            "Error displaying error in-world: " +
    //                            e2.ToString());
    //                    m_log.Error("[XEngine]: " +
    //                            "Errormessage: Error compiling script:\r\n" +
    //                            e.Message.ToString());
    //                }

                    return false;
                }
            }

            ScriptInstance instance = null;
            // Create the object record
            lockScriptsForRead(true);
            if ((!m_Scripts.ContainsKey(itemID)) ||
                (m_Scripts[itemID].AssetID != assetID))
            {
                lockScriptsForRead(false);

                UUID appDomain = assetID;

                if (part.ParentGroup.IsAttachment)
                    appDomain = part.ParentGroup.RootPart.UUID;

                if (!m_AppDomains.ContainsKey(appDomain))
                {
                    try
                    {
                        AppDomainSetup appSetup = new AppDomainSetup();
                        appSetup.PrivateBinPath = Path.Combine(
                                m_ScriptEnginesPath,
                                m_Scene.RegionInfo.RegionID.ToString());

                        Evidence baseEvidence = AppDomain.CurrentDomain.Evidence;
                        Evidence evidence = new Evidence(baseEvidence);

                        AppDomain sandbox;
                        if (m_AppDomainLoading)
                        {
                            sandbox = AppDomain.CreateDomain(
                                            m_Scene.RegionInfo.RegionID.ToString(),
                                            evidence, appSetup);
                            m_AppDomains[appDomain].AssemblyResolve +=
                                new ResolveEventHandler(
                                    AssemblyResolver.OnAssemblyResolve);
                        }
                        else
                        {
                            sandbox = AppDomain.CurrentDomain;
                        }

<<<<<<< HEAD
                        //PolicyLevel sandboxPolicy = PolicyLevel.CreateAppDomainLevel();
                        //AllMembershipCondition sandboxMembershipCondition = new AllMembershipCondition();
                        //PermissionSet sandboxPermissionSet = sandboxPolicy.GetNamedPermissionSet("Internet");
                        //PolicyStatement sandboxPolicyStatement = new PolicyStatement(sandboxPermissionSet);
                        //CodeGroup sandboxCodeGroup = new UnionCodeGroup(sandboxMembershipCondition, sandboxPolicyStatement);
                        //sandboxPolicy.RootCodeGroup = sandboxCodeGroup;
                        //sandbox.SetAppDomainPolicy(sandboxPolicy);
=======
                    if (!instance.Load(m_AppDomains[appDomain], assembly, stateSource))
                        return false;
>>>>>>> 55c6753b

                        m_AppDomains[appDomain] = sandbox;

                        m_DomainScripts[appDomain] = new List<UUID>();
                    }
                    catch (Exception e)
                    {
                        m_log.ErrorFormat("[XEngine] Exception creating app domain:\n {0}", e.ToString());
                        m_ScriptErrorMessage += "Exception creating app domain:\n";
                        m_ScriptFailCount++;
                        lock (m_AddingAssemblies)
                        {
                            m_AddingAssemblies[assembly]--;
                        }
                        return false;
                    }
                }
                m_DomainScripts[appDomain].Add(itemID);

                instance = new ScriptInstance(this, part,
                                              item,
                                              startParam, postOnRez,
                                              m_MaxScriptQueue);

                instance.Load(m_AppDomains[appDomain], assembly, stateSource);
//                m_log.DebugFormat(
//                        "[XEngine] Loaded script {0}.{1}, script UUID {2}, prim UUID {3} @ {4}.{5}",
//                        part.ParentGroup.RootPart.Name, item.Name, assetID, part.UUID, 
//                        part.ParentGroup.RootPart.AbsolutePosition, part.ParentGroup.Scene.RegionInfo.RegionName);

                if (presence != null)
                {
                    ShowScriptSaveResponse(item.OwnerID,
                            assetID, "Compile successful", true);
                }

                instance.AppDomain = appDomain;
                instance.LineMap = linemap;
                lockScriptsForWrite(true);
                m_Scripts[itemID] = instance;
                lockScriptsForWrite(false);
            }
            else
            {
                lockScriptsForRead(false);
            }
            lock (m_PrimObjects)
            {
                if (!m_PrimObjects.ContainsKey(localID))
                    m_PrimObjects[localID] = new List<UUID>();

                if (!m_PrimObjects[localID].Contains(itemID))
                    m_PrimObjects[localID].Add(itemID);
            }

            if (!m_Assemblies.ContainsKey(assetID))
                m_Assemblies[assetID] = assembly;

            lock (m_AddingAssemblies) 
            {
                m_AddingAssemblies[assembly]--;
            }

            if (instance!=null) 
                instance.Init();

            bool runIt;
            if (m_runFlags.TryGetValue(itemID, out runIt))
            {
                if (!runIt)
                    StopScript(itemID);
                m_runFlags.Remove(itemID);
            }

            return true;
        }

        public void OnRemoveScript(uint localID, UUID itemID)
        {
            // If it's not yet been compiled, make sure we don't try
            lock (m_CompileDict)
            {
                if (m_CompileDict.ContainsKey(itemID))
                    m_CompileDict.Remove(itemID);
            }

            lockScriptsForRead(true);
            // Do we even have it?
            if (!m_Scripts.ContainsKey(itemID))
            {
                // Do we even have it?
                if (!m_Scripts.ContainsKey(itemID))
                    return;

                lockScriptsForRead(false);
                lockScriptsForWrite(true);
                m_Scripts.Remove(itemID);
                lockScriptsForWrite(false);

                return;
            }
             

            IScriptInstance instance=m_Scripts[itemID];
            lockScriptsForRead(false);
            lockScriptsForWrite(true);
            m_Scripts.Remove(itemID);
            lockScriptsForWrite(false);
            instance.ClearQueue();

            instance.Stop(m_WaitForEventCompletionOnScriptStop);

//                bool objectRemoved = false;

            lock (m_PrimObjects)
            {
                // Remove the script from it's prim
                if (m_PrimObjects.ContainsKey(localID))
                {
                    // Remove inventory item record
                    if (m_PrimObjects[localID].Contains(itemID))
                        m_PrimObjects[localID].Remove(itemID);

                    // If there are no more scripts, remove prim
                    if (m_PrimObjects[localID].Count == 0)
                    {
                        m_PrimObjects.Remove(localID);
//                            objectRemoved = true;
                    }
                }
            }

            instance.RemoveState();
            instance.DestroyScriptInstance();

            m_DomainScripts[instance.AppDomain].Remove(instance.ItemID);
            if (m_DomainScripts[instance.AppDomain].Count == 0)
            {
                m_DomainScripts.Remove(instance.AppDomain);
                UnloadAppDomain(instance.AppDomain);
            }

            ObjectRemoved handlerObjectRemoved = OnObjectRemoved;
            if (handlerObjectRemoved != null)
            {
                SceneObjectPart part = m_Scene.GetSceneObjectPart(localID);                    
                handlerObjectRemoved(part.UUID);
            }

            CleanAssemblies();
            
            ScriptRemoved handlerScriptRemoved = OnScriptRemoved;
            if (handlerScriptRemoved != null)
                handlerScriptRemoved(itemID);
        }

        public void OnScriptReset(uint localID, UUID itemID)
        {
            ResetScript(itemID);
        }

        public void OnStartScript(uint localID, UUID itemID)
        {
            StartScript(itemID);
        }

        public void OnStopScript(uint localID, UUID itemID)
        {
            StopScript(itemID);
        }

        private void CleanAssemblies()
        {
            List<UUID> assetIDList = new List<UUID>(m_Assemblies.Keys);

            foreach (IScriptInstance i in m_Scripts.Values)
            {
                if (assetIDList.Contains(i.AssetID))
                    assetIDList.Remove(i.AssetID);
            }

            lock (m_AddingAssemblies)
            {
                foreach (UUID assetID in assetIDList)
                {
                    // Do not remove assembly files if another instance of the script
                    // is currently initialising
                    if (!m_AddingAssemblies.ContainsKey(m_Assemblies[assetID])
                        || m_AddingAssemblies[m_Assemblies[assetID]] == 0) 
                    {
//                        m_log.DebugFormat("[XEngine] Removing unreferenced assembly {0}", m_Assemblies[assetID]);
                        try
                        {
                            if (File.Exists(m_Assemblies[assetID]))
                                File.Delete(m_Assemblies[assetID]);
                            
                            if (File.Exists(m_Assemblies[assetID]+".text"))
                                File.Delete(m_Assemblies[assetID]+".text");
                            
                            if (File.Exists(m_Assemblies[assetID]+".mdb"))
                                File.Delete(m_Assemblies[assetID]+".mdb");
                            
                            if (File.Exists(m_Assemblies[assetID]+".map"))
                                File.Delete(m_Assemblies[assetID]+".map");
                        }
                        catch (Exception)
                        {
                        }
                        m_Assemblies.Remove(assetID);
                    }
                }
            }
        }

        private void UnloadAppDomain(UUID id)
        {
            if (m_AppDomains.ContainsKey(id))
            {
                AppDomain domain = m_AppDomains[id];
                m_AppDomains.Remove(id);

                if (domain != AppDomain.CurrentDomain)
                    AppDomain.Unload(domain);
                domain = null;
                // m_log.DebugFormat("[XEngine] Unloaded app domain {0}", id.ToString());
            }
        }

        //
        // Start processing
        //
        private void SetupEngine(int minThreads, int maxThreads,
                                 int idleTimeout, ThreadPriority threadPriority,
                                 int maxScriptQueue, int stackSize)
        {
            m_MaxScriptQueue = maxScriptQueue;

            STPStartInfo startInfo = new STPStartInfo();
            startInfo.ThreadPoolName = "XEngine";
            startInfo.IdleTimeout = idleTimeout * 1000; // convert to seconds as stated in .ini
            startInfo.MaxWorkerThreads = maxThreads;
            startInfo.MinWorkerThreads = minThreads;
            startInfo.ThreadPriority = threadPriority;;
            startInfo.StackSize = stackSize;
            startInfo.StartSuspended = true;

            m_ThreadPool = new SmartThreadPool(startInfo);
        }

        //
        // Used by script instances to queue event handler jobs
        //
        public IScriptWorkItem QueueEventHandler(object parms)
        {
            return new XWorkItem(m_ThreadPool.QueueWorkItem(
                                     new WorkItemCallback(this.ProcessEventHandler),
                                     parms));
        }
        
        /// <summary>
        /// Process a previously posted script event.
        /// </summary>
        /// <param name="parms"></param>
        /// <returns></returns>
        private object ProcessEventHandler(object parms)
        {
            Culture.SetCurrentCulture();

            IScriptInstance instance = (ScriptInstance) parms;
            
            //m_log.DebugFormat("[XEngine]: Processing event for {0}", instance);

            return instance.EventProcessor();
        }

        /// <summary>
        /// Post event to an entire prim
        /// </summary>
        /// <param name="localID"></param>
        /// <param name="p"></param>
        /// <returns></returns>
        public bool PostObjectEvent(uint localID, EventParams p)
        {
            bool result = false;
            List<UUID> uuids = null;

            lock (m_PrimObjects)
            {
                if (!m_PrimObjects.ContainsKey(localID))
                    return false;

                uuids = m_PrimObjects[localID];

                foreach (UUID itemID in uuids)
                {
                    IScriptInstance instance = null;
                    try
                    {
                        if (m_Scripts.ContainsKey(itemID))
                            instance = m_Scripts[itemID];
                    }
                    catch { /* ignore race conditions */ }
    
                    if (instance != null)
                    {
                        instance.PostEvent(p);
                        result = true;
                    }
                }
            }
            
            return result;
        }

        /// <summary>
        /// Post an event to a single script
        /// </summary>
        /// <param name="itemID"></param>
        /// <param name="p"></param>
        /// <returns></returns>
        public bool PostScriptEvent(UUID itemID, EventParams p)
        {
            if (m_Scripts.ContainsKey(itemID))
            {
                IScriptInstance instance = m_Scripts[itemID];
                if (instance != null)
                    instance.PostEvent(p);
                return true;
            }
            return false;
        }

        public bool PostScriptEvent(UUID itemID, string name, Object[] p)
        {
            Object[] lsl_p = new Object[p.Length];
            for (int i = 0; i < p.Length ; i++)
            {
                if (p[i] is int)
                    lsl_p[i] = new LSL_Types.LSLInteger((int)p[i]);
                else if (p[i] is string)
                    lsl_p[i] = new LSL_Types.LSLString((string)p[i]);
                else if (p[i] is Vector3)
                    lsl_p[i] = new LSL_Types.Vector3((Vector3)p[i]);
                else if (p[i] is Quaternion)
                    lsl_p[i] = new LSL_Types.Quaternion((Quaternion)p[i]);
                else if (p[i] is float)
                    lsl_p[i] = new LSL_Types.LSLFloat((float)p[i]);
                else
                    lsl_p[i] = p[i];
            }

            return PostScriptEvent(itemID, new EventParams(name, lsl_p, new DetectParams[0]));
        }

        public bool PostObjectEvent(UUID itemID, string name, Object[] p)
        {
            SceneObjectPart part = m_Scene.GetSceneObjectPart(itemID);
            if (part == null)
                return false;

            Object[] lsl_p = new Object[p.Length];
            for (int i = 0; i < p.Length ; i++)
            {
                if (p[i] is int)
                    lsl_p[i] = new LSL_Types.LSLInteger((int)p[i]);
                else if (p[i] is string)
                    lsl_p[i] = new LSL_Types.LSLString((string)p[i]);
                else if (p[i] is Vector3)
                    lsl_p[i] = new LSL_Types.Vector3((Vector3)p[i]);
                else if (p[i] is Quaternion)
                    lsl_p[i] = new LSL_Types.Quaternion((Quaternion)p[i]);
                else if (p[i] is float)
                    lsl_p[i] = new LSL_Types.LSLFloat((float)p[i]);
                else
                    lsl_p[i] = p[i];
            }

            return PostObjectEvent(part.LocalId, new EventParams(name, lsl_p, new DetectParams[0]));
        }

        public Assembly OnAssemblyResolve(object sender,
                                          ResolveEventArgs args)
        {
            if (!(sender is System.AppDomain))
                return null;

            string[] pathList = new string[] {"bin", m_ScriptEnginesPath,
                                              Path.Combine(m_ScriptEnginesPath,
                                                           m_Scene.RegionInfo.RegionID.ToString())};

            string assemblyName = args.Name;
            if (assemblyName.IndexOf(",") != -1)
                assemblyName = args.Name.Substring(0, args.Name.IndexOf(","));

            foreach (string s in pathList)
            {
                string path = Path.Combine(Directory.GetCurrentDirectory(),
                                           Path.Combine(s, assemblyName))+".dll";

//                Console.WriteLine("[XEngine]: Trying to resolve {0}", path);

                if (File.Exists(path))
                    return Assembly.LoadFrom(path);
            }

            return null;
        }

        private IScriptInstance GetInstance(UUID itemID)
        {
            IScriptInstance instance;
            lockScriptsForRead(true);
            if (!m_Scripts.ContainsKey(itemID))
            {
                lockScriptsForRead(false);
                return null;
            }
            instance = m_Scripts[itemID];
            lockScriptsForRead(false);
            return instance;
        }

        public void SetScriptState(UUID itemID, bool running)
        {
            IScriptInstance instance = GetInstance(itemID);
            if (instance != null)
            {
                if (running)
                    instance.Start();
                else
                    instance.Stop(100);
            }
        }

        public bool GetScriptState(UUID itemID)
        {
            IScriptInstance instance = GetInstance(itemID);
            if (instance != null)
                return instance.Running;
            return false;
        }

        [DebuggerNonUserCode]
        public void ApiResetScript(UUID itemID)
        {
            IScriptInstance instance = GetInstance(itemID);
            if (instance != null)
                instance.ApiResetScript();
        }

        public void ResetScript(UUID itemID)
        {
            IScriptInstance instance = GetInstance(itemID);
            if (instance != null)
                instance.ResetScript(m_WaitForEventCompletionOnScriptStop);
        }

        public void StartScript(UUID itemID)
        {
            IScriptInstance instance = GetInstance(itemID);
            if (instance != null)
                instance.Start();
            else
                m_runFlags.AddOrUpdate(itemID, true, 240);
        }

        public void StopScript(UUID itemID)
        {
            IScriptInstance instance = GetInstance(itemID);

            if (instance != null)
            {
                instance.Stop(m_WaitForEventCompletionOnScriptStop);
            }
            else
            {
//                m_log.DebugFormat("[XENGINE]: Could not find script with ID {0} to stop in {1}", itemID, World.Name);
                m_runFlags.AddOrUpdate(itemID, false, 240);
            }
        }

        public DetectParams GetDetectParams(UUID itemID, int idx)
        {
            IScriptInstance instance = GetInstance(itemID);
            if (instance != null)
                return instance.GetDetectParams(idx);
            return null;
        }

        public void SetMinEventDelay(UUID itemID, double delay)
        {
            IScriptInstance instance = GetInstance(itemID);
            if (instance != null)
                instance.MinEventDelay = delay;
        }

        public UUID GetDetectID(UUID itemID, int idx)
        {
            IScriptInstance instance = GetInstance(itemID);
            if (instance != null)
                return instance.GetDetectID(idx);
            return UUID.Zero;
        }

        [DebuggerNonUserCode]
        public void SetState(UUID itemID, string newState)
        {
            IScriptInstance instance = GetInstance(itemID);
            if (instance == null)
                return;
            instance.SetState(newState);
        }

        public int GetStartParameter(UUID itemID)
        {
            IScriptInstance instance = GetInstance(itemID);
            if (instance == null)
                return 0;
            return instance.StartParam;
        }

        public void OnShutdown()
        {
            m_SimulatorShuttingDown = true;

            List<IScriptInstance> instances = new List<IScriptInstance>();

            lockScriptsForRead(true);
            foreach (IScriptInstance instance in m_Scripts.Values)
                    instances.Add(instance);
            lockScriptsForRead(false);

            foreach (IScriptInstance i in instances)
            {
                // Stop the script, even forcibly if needed. Then flag
                // it as shutting down and restore the previous run state
                // for serialization, so the scripts don't come back
                // dead after region restart
                //
                bool prevRunning = i.Running;
                i.Stop(50);
                i.ShuttingDown = true;
                i.Running = prevRunning;
            }

            DoBackup(new Object[] {0});
        }

        public IScriptApi GetApi(UUID itemID, string name)
        {
            IScriptInstance instance = GetInstance(itemID);
            if (instance == null)
                return null;
            return instance.GetApi(name);
        }

        public void OnGetScriptRunning(IClientAPI controllingClient, UUID objectID, UUID itemID)
        {
            IScriptInstance instance = GetInstance(itemID);
            if (instance == null)
                return;
            IEventQueue eq = World.RequestModuleInterface<IEventQueue>();
            if (eq == null)
            {
                controllingClient.SendScriptRunningReply(objectID, itemID,
                        GetScriptState(itemID));
            }
            else
            {
                eq.Enqueue(eq.ScriptRunningEvent(objectID, itemID, GetScriptState(itemID), true),
                           controllingClient.AgentId);
            }
        }

        public string GetXMLState(UUID itemID)
        {
//            m_log.DebugFormat("[XEngine]: Getting XML state for script instance {0}", itemID);

            IScriptInstance instance = GetInstance(itemID);
            if (instance == null)
            {
//                m_log.DebugFormat("[XEngine]: Found no script instance for {0}, returning empty string", itemID);
                return "";
            }

            string xml = instance.GetXMLState();

            XmlDocument sdoc = new XmlDocument();
            bool loadedState = true;
            try
            {
                sdoc.LoadXml(xml);
            }
            catch (System.Xml.XmlException)
            {
                loadedState = false;
            }

            XmlNodeList rootL = null;
            XmlNode rootNode = null;
            if (loadedState)
            {
                rootL = sdoc.GetElementsByTagName("ScriptState");
                rootNode = rootL[0];
            }

            // Create <State UUID="xxxxxxxx-xxxx-xxxx-xxxx-xxxxxxxxxxxx">
            XmlDocument doc = new XmlDocument();
            XmlElement stateData = doc.CreateElement("", "State", "");
            XmlAttribute stateID = doc.CreateAttribute("", "UUID", "");
            stateID.Value = itemID.ToString();
            stateData.Attributes.Append(stateID);
            XmlAttribute assetID = doc.CreateAttribute("", "Asset", "");
            assetID.Value = instance.AssetID.ToString();
            stateData.Attributes.Append(assetID);
            XmlAttribute engineName = doc.CreateAttribute("", "Engine", "");
            engineName.Value = ScriptEngineName;
            stateData.Attributes.Append(engineName);
            doc.AppendChild(stateData);

            XmlNode xmlstate = null;

            // Add <ScriptState>...</ScriptState>
            if (loadedState)
            {
                xmlstate = doc.ImportNode(rootNode, true);
            }
            else
            {
                xmlstate = doc.CreateElement("", "ScriptState", "");
            }

            stateData.AppendChild(xmlstate);

            string assemName = instance.GetAssemblyName();

            string fn = Path.GetFileName(assemName);

            string assem = String.Empty;

            if (File.Exists(assemName + ".text"))
            {
                FileInfo tfi = new FileInfo(assemName + ".text");

                if (tfi != null)
                {
                    Byte[] tdata = new Byte[tfi.Length];

                    try
                    {
                        using (FileStream tfs = File.Open(assemName + ".text",
                                FileMode.Open, FileAccess.Read))
                        {
                            tfs.Read(tdata, 0, tdata.Length);
                        }

                        assem = Encoding.ASCII.GetString(tdata);
                    }
                    catch (Exception e)
                    {
                         m_log.ErrorFormat(
                            "[XEngine]: Unable to open script textfile {0}{1}, reason: {2}",
                            assemName, ".text", e.Message);
                    }
                }
            }
            else
            {
                FileInfo fi = new FileInfo(assemName);

                if (fi != null)
                {
                    Byte[] data = new Byte[fi.Length];

                    try
                    {
                        using (FileStream fs = File.Open(assemName, FileMode.Open, FileAccess.Read))
                        {
                            fs.Read(data, 0, data.Length);
                        }

                        assem = System.Convert.ToBase64String(data);
                    }
                    catch (Exception e)
                    {
                        m_log.ErrorFormat(
                            "[XEngine]: Unable to open script assembly {0}, reason: {1}", assemName, e.Message);
                    }
                }
            }

            string map = String.Empty;

            if (File.Exists(fn + ".map"))
            {
                using (FileStream mfs = File.Open(fn + ".map", FileMode.Open, FileAccess.Read))
                {
                    using (StreamReader msr = new StreamReader(mfs))
                    {
                        map = msr.ReadToEnd();
                    }
                }
            }

            XmlElement assemblyData = doc.CreateElement("", "Assembly", "");
            XmlAttribute assemblyName = doc.CreateAttribute("", "Filename", "");

            assemblyName.Value = fn;
            assemblyData.Attributes.Append(assemblyName);

            assemblyData.InnerText = assem;

            stateData.AppendChild(assemblyData);

            XmlElement mapData = doc.CreateElement("", "LineMap", "");
            XmlAttribute mapName = doc.CreateAttribute("", "Filename", "");

            mapName.Value = fn + ".map";
            mapData.Attributes.Append(mapName);

            mapData.InnerText = map;

            stateData.AppendChild(mapData);

//            m_log.DebugFormat("[XEngine]: Got XML state for {0}", itemID);

            return doc.InnerXml;
        }

        private bool ShowScriptSaveResponse(UUID ownerID, UUID assetID, string text, bool compiled)
        {
            return false;
        }

        public bool SetXMLState(UUID itemID, string xml)
        {
//            m_log.DebugFormat("[XEngine]: Writing state for script item with ID {0}", itemID);

            if (xml == String.Empty)
                return false;

            XmlDocument doc = new XmlDocument();

            try
            {
                doc.LoadXml(xml);
            }
            catch (Exception)
            {
                m_log.Error("[XEngine]: Exception decoding XML data from region transfer");
                return false;
            }

            XmlNodeList rootL = doc.GetElementsByTagName("State");
            if (rootL.Count < 1)
                return false;

            XmlElement rootE = (XmlElement)rootL[0];

            if (rootE.GetAttribute("Engine") != ScriptEngineName)
                return false;

//          On rez from inventory, that ID will have changed. It was only
//          advisory anyway. So we don't check it anymore.
//
//            if (rootE.GetAttribute("UUID") != itemID.ToString())
//                return;

            XmlNodeList stateL = rootE.GetElementsByTagName("ScriptState");

            if (stateL.Count != 1)
                return false;

            XmlElement stateE = (XmlElement)stateL[0];

            if (World.m_trustBinaries)
            {
                XmlNodeList assemL = rootE.GetElementsByTagName("Assembly");

                if (assemL.Count != 1)
                    return false;

                XmlElement assemE = (XmlElement)assemL[0];

                string fn = assemE.GetAttribute("Filename");
                string base64 = assemE.InnerText;

                string path = Path.Combine(m_ScriptEnginesPath, World.RegionInfo.RegionID.ToString());
                path = Path.Combine(path, fn);

                if (!File.Exists(path))
                {
                    Byte[] filedata = Convert.FromBase64String(base64);

                    try
                    {
                        using (FileStream fs = File.Create(path))
                        {
//                            m_log.DebugFormat("[XEngine]: Writing assembly file {0}", path);

                            fs.Write(filedata, 0, filedata.Length);
                        }
                    }
                    catch (IOException ex)
                    {
                        // if there already exists a file at that location, it may be locked.
                        m_log.ErrorFormat("[XEngine]: Error whilst writing assembly file {0}, {1}", path, ex.Message);
                    }

                    string textpath = path + ".text";
                    try
                    {
                        using (FileStream fs = File.Create(textpath))
                        {
                            using (StreamWriter sw = new StreamWriter(fs))
                            {
//                                m_log.DebugFormat("[XEngine]: Writing .text file {0}", textpath);

                                sw.Write(base64);
                            }
                        }
                    }
                    catch (IOException ex)
                    {
                        // if there already exists a file at that location, it may be locked.
                        m_log.ErrorFormat("[XEngine]: Error whilst writing .text file {0}, {1}", textpath, ex.Message);
                    }
                }

                XmlNodeList mapL = rootE.GetElementsByTagName("LineMap");
                if (mapL.Count > 0)
                {
                    XmlElement mapE = (XmlElement)mapL[0];

                    string mappath = Path.Combine(m_ScriptEnginesPath, World.RegionInfo.RegionID.ToString());
                    mappath = Path.Combine(mappath, mapE.GetAttribute("Filename"));

                    try
                    {
                        using (FileStream mfs = File.Create(mappath))
                        {
                            using (StreamWriter msw = new StreamWriter(mfs))
                            {
    //                            m_log.DebugFormat("[XEngine]: Writing linemap file {0}", mappath);

                                msw.Write(mapE.InnerText);
                            }
                        }
                    }
                    catch (IOException ex)
                    {
                        // if there already exists a file at that location, it may be locked.
                        m_log.ErrorFormat("[XEngine]: Linemap file {0} already exists! {1}", mappath, ex.Message);
                    }
                }
            }

            string statepath = Path.Combine(m_ScriptEnginesPath, World.RegionInfo.RegionID.ToString());
            statepath = Path.Combine(statepath, itemID.ToString() + ".state");

            try
            {
                using (FileStream sfs = File.Create(statepath))
                {
                    using (StreamWriter ssw = new StreamWriter(sfs))
                    {
//                        m_log.DebugFormat("[XEngine]: Writing state file {0}", statepath);

                        ssw.Write(stateE.OuterXml);
                    }
                }
            }
            catch (IOException ex)
            {
                // if there already exists a file at that location, it may be locked.
                m_log.ErrorFormat("[XEngine]: Error whilst writing state file {0}, {1}", statepath, ex.Message);
            }

            return true;
        }

        public ArrayList GetScriptErrors(UUID itemID)
        {
            System.Threading.Thread.Sleep(1000);

            lock (m_ScriptErrors)
            {
                if (m_ScriptErrors.ContainsKey(itemID))
                {
                    ArrayList ret = m_ScriptErrors[itemID];
                    m_ScriptErrors.Remove(itemID);
                    return ret;
                }
                return new ArrayList();
            }
        }

        public Dictionary<uint, float> GetObjectScriptsExecutionTimes()
        {
            long tickNow = Util.EnvironmentTickCount();
            Dictionary<uint, float> topScripts = new Dictionary<uint, float>();

            lock (m_Scripts)
            {
                foreach (IScriptInstance si in m_Scripts.Values)
                {
                    if (!topScripts.ContainsKey(si.LocalID))
                        topScripts[si.RootLocalID] = 0;

                    topScripts[si.RootLocalID] += CalculateAdjustedExectionTime(si, tickNow);
                }
            }

            return topScripts;
        }

        public float GetScriptExecutionTime(List<UUID> itemIDs)
        {
            if (itemIDs == null|| itemIDs.Count == 0)
            {
                return 0.0f;
            }
            float time = 0.0f;
            long tickNow = Util.EnvironmentTickCount();
            IScriptInstance si;
            // Calculate the time for all scripts that this engine is executing
            // Ignore any others
            foreach (UUID id in itemIDs)
            {
                si = GetInstance(id);
                if (si != null && si.Running)
                {
                    time += CalculateAdjustedExectionTime(si, tickNow);
                }
            }
            return time;
        }

        private float CalculateAdjustedExectionTime(IScriptInstance si, long tickNow)
        {
            long ticksElapsed = tickNow - si.MeasurementPeriodTickStart;

            // Avoid divide by zero
            if (ticksElapsed == 0)
                ticksElapsed = 1;

            // Scale execution time to the ideal 55 fps frame time for these reasons.
            //
            // 1) XEngine does not execute scripts per frame, unlike other script engines.  Hence, there is no
            // 'script execution time per frame', which is the original purpose of this value.
            //
            // 2) Giving the raw execution times is misleading since scripts start at different times, making
            // it impossible to compare scripts.
            //
            // 3) Scaling the raw execution time to the time that the script has been running is better but
            // is still misleading since a script that has just been rezzed may appear to have been running
            // for much longer.
            //
            // 4) Hence, we scale execution time to an idealised frame time (55 fps).  This is also not perfect
            // since the figure does not represent actual execution time and very hard running scripts will
            // never exceed 18ms (though this is a very high number for script execution so is a warning sign).
            return ((float)si.MeasurementPeriodExecutionTime / ticksElapsed) * 18.1818f;
        }

        public void SuspendScript(UUID itemID)
        {
//            m_log.DebugFormat("[XEngine]: Received request to suspend script with ID {0}", itemID);

            IScriptInstance instance = GetInstance(itemID);
            if (instance != null)
                instance.Suspend();
//            else
//                m_log.DebugFormat("[XEngine]: Could not find script with ID {0} to resume", itemID);
        }

        public void ResumeScript(UUID itemID)
        {
//            m_log.DebugFormat("[XEngine]: Received request to resume script with ID {0}", itemID);

            IScriptInstance instance = GetInstance(itemID);
            if (instance != null)
                instance.Resume();
//            else
//                m_log.DebugFormat("[XEngine]: Could not find script with ID {0} to resume", itemID);
        }

        public bool HasScript(UUID itemID, out bool running)
        {
            running = true;

            IScriptInstance instance = GetInstance(itemID);
            if (instance == null)
                return false;

            running = instance.Running;
            return true;
        }
    }
}<|MERGE_RESOLUTION|>--- conflicted
+++ resolved
@@ -1356,18 +1356,8 @@
                             sandbox = AppDomain.CurrentDomain;
                         }
 
-<<<<<<< HEAD
-                        //PolicyLevel sandboxPolicy = PolicyLevel.CreateAppDomainLevel();
-                        //AllMembershipCondition sandboxMembershipCondition = new AllMembershipCondition();
-                        //PermissionSet sandboxPermissionSet = sandboxPolicy.GetNamedPermissionSet("Internet");
-                        //PolicyStatement sandboxPolicyStatement = new PolicyStatement(sandboxPermissionSet);
-                        //CodeGroup sandboxCodeGroup = new UnionCodeGroup(sandboxMembershipCondition, sandboxPolicyStatement);
-                        //sandboxPolicy.RootCodeGroup = sandboxCodeGroup;
-                        //sandbox.SetAppDomainPolicy(sandboxPolicy);
-=======
                     if (!instance.Load(m_AppDomains[appDomain], assembly, stateSource))
                         return false;
->>>>>>> 55c6753b
 
                         m_AppDomains[appDomain] = sandbox;
 
