--- conflicted
+++ resolved
@@ -340,16 +340,9 @@
             lockScriptsForRead(true);
             foreach (IScriptInstance instance in m_Scripts.Values)
             {
-<<<<<<< HEAD
                 // Force a final state save
                 //
                 if (m_Assemblies.ContainsKey(instance.AssetID))
-=======
-                m_log.InfoFormat(
-                    "[XEngine]: Shutting down {0} scripts in {1}", m_Scripts.Count, m_Scene.RegionInfo.RegionName);
-
-                foreach (IScriptInstance instance in m_Scripts.Values)
->>>>>>> ea7366dd
                 {
                     string assembly = m_Assemblies[instance.AssetID];
                     instance.SaveState(assembly);
