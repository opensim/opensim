--- conflicted
+++ resolved
@@ -1009,17 +1009,16 @@
             // Do we even have it?
             if (!m_Scripts.ContainsKey(itemID))
             {
-<<<<<<< HEAD
-                lockScriptsForRead(false);
-                return;
-=======
                 // Do we even have it?
                 if (!m_Scripts.ContainsKey(itemID))
                     return;
 
-                instance = m_Scripts[itemID];
+                lockScriptsForRead(false);
+                lockScriptsForWrite(true);
                 m_Scripts.Remove(itemID);
->>>>>>> 5607fd3a
+                lockScriptsForWrite(false);
+
+                return;
             }
              
 
