/*
 * Copyright (c) Contributors, http://opensimulator.org/
 * See CONTRIBUTORS.TXT for a full list of copyright holders.
 *
 * Redistribution and use in source and binary forms, with or without
 * modification, are permitted provided that the following conditions are met:
 *     * Redistributions of source code must retain the above copyright
 *       notice, this list of conditions and the following disclaimer.
 *     * Redistributions in binary form must reproduce the above copyright
 *       notice, this list of conditions and the following disclaimer in the
 *       documentation and/or other materials provided with the distribution.
 *     * Neither the name of the OpenSimulator Project nor the
 *       names of its contributors may be used to endorse or promote products
 *       derived from this software without specific prior written permission.
 *
 * THIS SOFTWARE IS PROVIDED BY THE DEVELOPERS ``AS IS'' AND ANY
 * EXPRESS OR IMPLIED WARRANTIES, INCLUDING, BUT NOT LIMITED TO, THE IMPLIED
 * WARRANTIES OF MERCHANTABILITY AND FITNESS FOR A PARTICULAR PURPOSE ARE
 * DISCLAIMED. IN NO EVENT SHALL THE CONTRIBUTORS BE LIABLE FOR ANY
 * DIRECT, INDIRECT, INCIDENTAL, SPECIAL, EXEMPLARY, OR CONSEQUENTIAL DAMAGES
 * (INCLUDING, BUT NOT LIMITED TO, PROCUREMENT OF SUBSTITUTE GOODS OR SERVICES;
 * LOSS OF USE, DATA, OR PROFITS; OR BUSINESS INTERRUPTION) HOWEVER CAUSED AND
 * ON ANY THEORY OF LIABILITY, WHETHER IN CONTRACT, STRICT LIABILITY, OR TORT
 * (INCLUDING NEGLIGENCE OR OTHERWISE) ARISING IN ANY WAY OUT OF THE USE OF THIS
 * SOFTWARE, EVEN IF ADVISED OF THE POSSIBILITY OF SUCH DAMAGE.
 */

using System;
using System.IO;
using System.Threading;
using System.Collections;
using System.Collections.Generic;
using System.Diagnostics; //for [DebuggerNonUserCode]
using System.Security;
using System.Security.Policy;
using System.Reflection;
using System.Globalization;
using System.Xml;
using OpenMetaverse;
using OpenMetaverse.StructuredData;
using log4net;
using Nini.Config;
using Amib.Threading;
using OpenSim.Framework;
using OpenSim.Region.CoreModules.Framework.EventQueue;
using OpenSim.Region.Framework.Scenes;
using OpenSim.Region.Framework.Interfaces;
using OpenSim.Region.ScriptEngine.Shared;
using OpenSim.Region.ScriptEngine.Shared.ScriptBase;
using OpenSim.Region.ScriptEngine.Shared.CodeTools;
using OpenSim.Region.ScriptEngine.Shared.Instance;
using OpenSim.Region.ScriptEngine.Interfaces;

using ScriptCompileQueue = OpenSim.Framework.LocklessQueue<object[]>;

namespace OpenSim.Region.ScriptEngine.XEngine
{
    public class XEngine : INonSharedRegionModule, IScriptModule, IScriptEngine
    {
        private static readonly ILog m_log = LogManager.GetLogger(MethodBase.GetCurrentMethod().DeclaringType);

        private SmartThreadPool m_ThreadPool;
        private int m_MaxScriptQueue;
        private Scene m_Scene;
        private IConfig m_ScriptConfig = null;
        private IConfigSource m_ConfigSource = null;
        private ICompiler m_Compiler;
        private int m_MinThreads;
        private int m_MaxThreads ;
        private int m_IdleTimeout;
        private int m_StackSize;
        private int m_SleepTime;
        private int m_SaveTime;
        private ThreadPriority m_Prio;
        private bool m_Enabled = false;
        private bool m_InitialStartup = true;
        private int m_ScriptFailCount; // Number of script fails since compile queue was last empty
        private string m_ScriptErrorMessage;
        private Dictionary<string, string> m_uniqueScripts = new Dictionary<string, string>();
        private bool m_AppDomainLoading;
        private Dictionary<UUID,ArrayList> m_ScriptErrors =
                new Dictionary<UUID,ArrayList>();

        // disable warning: need to keep a reference to XEngine.EventManager
        // alive to avoid it being garbage collected
#pragma warning disable 414
        private EventManager m_EventManager;
#pragma warning restore 414
        private IXmlRpcRouter m_XmlRpcRouter;
        private int m_EventLimit;
        private bool m_KillTimedOutScripts;

        private static List<XEngine> m_ScriptEngines =
                new List<XEngine>();

        // Maps the local id to the script inventory items in it

        private Dictionary<uint, List<UUID> > m_PrimObjects =
                new Dictionary<uint, List<UUID> >();

        // Maps the UUID above to the script instance

        private Dictionary<UUID, IScriptInstance> m_Scripts =
                new Dictionary<UUID, IScriptInstance>();

        private OpenMetaverse.ReaderWriterLockSlim m_scriptsLock = new OpenMetaverse.ReaderWriterLockSlim();

        // Maps the asset ID to the assembly

        private Dictionary<UUID, string> m_Assemblies =
                new Dictionary<UUID, string>();

        private Dictionary<string, int> m_AddingAssemblies =
                new Dictionary<string, int>();

        // This will list AppDomains by script asset

        private Dictionary<UUID, AppDomain> m_AppDomains =
                new Dictionary<UUID, AppDomain>();

        // List the scripts running in each appdomain

        private Dictionary<UUID, List<UUID> > m_DomainScripts =
                new Dictionary<UUID, List<UUID> >();

        private ScriptCompileQueue m_CompileQueue = new ScriptCompileQueue();
        IWorkItemResult m_CurrentCompile = null;

        private void lockScriptsForRead(bool locked)
        {
            if (locked)
            {
                if (m_scriptsLock.RecursiveReadCount > 0)
                {
                    m_log.Error("[XEngine.m_Scripts] Recursive read lock requested. This should not happen and means something needs to be fixed. For now though, it's safe to continue.");
                    m_scriptsLock.ExitReadLock();
                }
                if (m_scriptsLock.RecursiveWriteCount > 0)
                {
                    m_log.Error("[XEngine.m_Scripts] Recursive write lock requested. This should not happen and means something needs to be fixed.");
                    m_scriptsLock.ExitWriteLock();
                }

                while (!m_scriptsLock.TryEnterReadLock(60000))
                {
                    m_log.Error("[XEngine.m_Scripts] Thread lock detected while trying to aquire READ lock of m_scripts in XEngine. I'm going to try to solve the thread lock automatically to preserve region stability, but this needs to be fixed.");
                    if (m_scriptsLock.IsWriteLockHeld)
                    {
                        m_scriptsLock = new OpenMetaverse.ReaderWriterLockSlim();
                    }
                }
            }
            else
            {
                if (m_scriptsLock.RecursiveReadCount > 0)
                {
                    m_scriptsLock.ExitReadLock();
                }
            }
        }
        private void lockScriptsForWrite(bool locked)
        {
            if (locked)
            {
                if (m_scriptsLock.RecursiveReadCount > 0)
                {
                    m_log.Error("[XEngine.m_Scripts] Recursive read lock requested. This should not happen and means something needs to be fixed. For now though, it's safe to continue.");
                    m_scriptsLock.ExitReadLock();
                }
                if (m_scriptsLock.RecursiveWriteCount > 0)
                {
                    m_log.Error("[XEngine.m_Scripts] Recursive write lock requested. This should not happen and means something needs to be fixed.");
                    m_scriptsLock.ExitWriteLock();
                }

                while (!m_scriptsLock.TryEnterWriteLock(60000))
                {
                    m_log.Error("[XEngine.m_Scripts] Thread lock detected while trying to aquire WRITE lock of m_scripts in XEngine. I'm going to try to solve the thread lock automatically to preserve region stability, but this needs to be fixed.");
                    if (m_scriptsLock.IsWriteLockHeld)
                    {
                        m_scriptsLock = new OpenMetaverse.ReaderWriterLockSlim();
                    }
                }
            }
            else
            {
                if (m_scriptsLock.RecursiveWriteCount > 0)
                {
                    m_scriptsLock.ExitWriteLock();
                }
            }
        }

        public string ScriptEngineName
        {
            get { return "XEngine"; }
        }

        public Scene World
        {
            get { return m_Scene; }
        }

        public static List<XEngine> ScriptEngines
        {
            get { return m_ScriptEngines; }
        }

        public IScriptModule ScriptModule
        {
            get { return this; }
        }

        // private struct RezScriptParms
        // {
        //     uint LocalID;
        //     UUID ItemID;
        //     string Script;
        // }

        public IConfig Config
        {
            get { return m_ScriptConfig; }
        }

        public IConfigSource ConfigSource
        {
            get { return m_ConfigSource; }
        }

        public event ScriptRemoved OnScriptRemoved;
        public event ObjectRemoved OnObjectRemoved;

        //
        // IRegionModule functions
        //
        public void Initialise(IConfigSource configSource)
        {
            if (configSource.Configs["XEngine"] == null)
                return;

            m_ScriptConfig = configSource.Configs["XEngine"];
            m_ConfigSource = configSource;
        }

        public void AddRegion(Scene scene)
        {
            if (m_ScriptConfig == null)
                return;
            m_ScriptFailCount = 0;
            m_ScriptErrorMessage = String.Empty;

            if (m_ScriptConfig == null)
            {
//                m_log.ErrorFormat("[XEngine] No script configuration found. Scripts disabled");
                return;
            }

            m_Enabled = m_ScriptConfig.GetBoolean("Enabled", true);

            if (!m_Enabled)
                return;

            AppDomain.CurrentDomain.AssemblyResolve +=
                OnAssemblyResolve;

            m_log.InfoFormat("[XEngine] Initializing scripts in region {0}",
                             scene.RegionInfo.RegionName);
            m_Scene = scene;

            m_MinThreads = m_ScriptConfig.GetInt("MinThreads", 2);
            m_MaxThreads = m_ScriptConfig.GetInt("MaxThreads", 100);
            m_IdleTimeout = m_ScriptConfig.GetInt("IdleTimeout", 60);
            string priority = m_ScriptConfig.GetString("Priority", "BelowNormal");
            m_MaxScriptQueue = m_ScriptConfig.GetInt("MaxScriptEventQueue",300);
            m_StackSize = m_ScriptConfig.GetInt("ThreadStackSize", 262144);
            m_SleepTime = m_ScriptConfig.GetInt("MaintenanceInterval", 10) * 1000;
            m_AppDomainLoading = m_ScriptConfig.GetBoolean("AppDomainLoading", true);

            m_EventLimit = m_ScriptConfig.GetInt("EventLimit", 30);
            m_KillTimedOutScripts = m_ScriptConfig.GetBoolean("KillTimedOutScripts", false);
            m_SaveTime = m_ScriptConfig.GetInt("SaveInterval", 120) * 1000;

            m_Prio = ThreadPriority.BelowNormal;
            switch (priority)
            {
                case "Lowest":
                    m_Prio = ThreadPriority.Lowest;
                    break;
                case "BelowNormal":
                    m_Prio = ThreadPriority.BelowNormal;
                    break;
                case "Normal":
                    m_Prio = ThreadPriority.Normal;
                    break;
                case "AboveNormal":
                    m_Prio = ThreadPriority.AboveNormal;
                    break;
                case "Highest":
                    m_Prio = ThreadPriority.Highest;
                    break;
                default:
                    m_log.ErrorFormat("[XEngine] Invalid thread priority: '{0}'. Assuming BelowNormal", priority);
                    break;
            }

            lock (m_ScriptEngines)
            {
                m_ScriptEngines.Add(this);
            }

            // Needs to be here so we can queue the scripts that need starting
            //
            m_Scene.EventManager.OnRezScript += OnRezScript;

            // Complete basic setup of the thread pool
            //
            SetupEngine(m_MinThreads, m_MaxThreads, m_IdleTimeout, m_Prio,
                        m_MaxScriptQueue, m_StackSize);

            m_Scene.StackModuleInterface<IScriptModule>(this);

            m_XmlRpcRouter = m_Scene.RequestModuleInterface<IXmlRpcRouter>();
            if (m_XmlRpcRouter != null)
            {
                OnScriptRemoved += m_XmlRpcRouter.ScriptRemoved;
                OnObjectRemoved += m_XmlRpcRouter.ObjectRemoved;
            }
        }

        public void RemoveRegion(Scene scene)
        {
            lockScriptsForRead(true);
            foreach (IScriptInstance instance in m_Scripts.Values)
            {
                // Force a final state save
                //
                if (m_Assemblies.ContainsKey(instance.AssetID))
                {
                    string assembly = m_Assemblies[instance.AssetID];
                    instance.SaveState(assembly);
                }

                // Clear the event queue and abort the instance thread
                //
                instance.ClearQueue();
                instance.Stop(0);

                // Release events, timer, etc
                //
                instance.DestroyScriptInstance();

                // Unload scripts and app domains
                // Must be done explicitly because they have infinite
                // lifetime
                //
                m_DomainScripts[instance.AppDomain].Remove(instance.ItemID);
                if (m_DomainScripts[instance.AppDomain].Count == 0)
                {
                    m_DomainScripts.Remove(instance.AppDomain);
                    UnloadAppDomain(instance.AppDomain);
                }
            }
            lockScriptsForRead(false);
            lockScriptsForWrite(true);
            m_Scripts.Clear();
            lockScriptsForWrite(false);
            m_PrimObjects.Clear();
            m_Assemblies.Clear();
            m_DomainScripts.Clear();
           
            lock (m_ScriptEngines)
            {
                m_ScriptEngines.Remove(this);
            }
        }

        public void RegionLoaded(Scene scene)
        {
            if (!m_Enabled)
                return;

            m_EventManager = new EventManager(this);

            m_Compiler = new Compiler(this);

            m_Scene.EventManager.OnRemoveScript += OnRemoveScript;
            m_Scene.EventManager.OnScriptReset += OnScriptReset;
            m_Scene.EventManager.OnStartScript += OnStartScript;
            m_Scene.EventManager.OnStopScript += OnStopScript;
            m_Scene.EventManager.OnGetScriptRunning += OnGetScriptRunning;
            m_Scene.EventManager.OnShutdown += OnShutdown;

            if (m_SleepTime > 0)
            {
                m_ThreadPool.QueueWorkItem(new WorkItemCallback(this.DoMaintenance),
                                           new Object[]{ m_SleepTime });
            }

            if (m_SaveTime > 0)
            {
                m_ThreadPool.QueueWorkItem(new WorkItemCallback(this.DoBackup),
                                           new Object[] { m_SaveTime });
            }

            m_ThreadPool.Start();
        }

        public void Close()
        {
            lock (m_ScriptEngines)
            {
                if (m_ScriptEngines.Contains(this))
                    m_ScriptEngines.Remove(this);
            }
        }

        public object DoBackup(object o)
        {
            Object[] p = (Object[])o;
            int saveTime = (int)p[0];

            if (saveTime > 0)
                System.Threading.Thread.Sleep(saveTime);

//            m_log.Debug("[XEngine] Backing up script states");

            List<IScriptInstance> instances = new List<IScriptInstance>();

            lockScriptsForRead(true);
                 foreach (IScriptInstance instance in m_Scripts.Values)
                    instances.Add(instance);
            lockScriptsForRead(false);

            foreach (IScriptInstance i in instances)
            {
                string assembly = String.Empty;

                
                    if (!m_Assemblies.ContainsKey(i.AssetID))
                        continue;
                    assembly = m_Assemblies[i.AssetID];
                

                i.SaveState(assembly);
            }

            instances.Clear();

            if (saveTime > 0)
                m_ThreadPool.QueueWorkItem(new WorkItemCallback(this.DoBackup),
                                           new Object[] { saveTime });

            return 0;
        }

        public object DoMaintenance(object p)
        {
            object[] parms = (object[])p;
            int sleepTime = (int)parms[0];

            foreach (IScriptInstance inst in m_Scripts.Values)
            {
                if (inst.EventTime() > m_EventLimit)
                {
                    inst.Stop(100);
                    if (!m_KillTimedOutScripts)
                        inst.Start();
                }
            }

            System.Threading.Thread.Sleep(sleepTime);

            m_ThreadPool.QueueWorkItem(new WorkItemCallback(this.DoMaintenance),
                                       new Object[]{ sleepTime });

            return 0;
        }

        public Type ReplaceableInterface 
        {
            get { return null; }
        }

        public string Name
        {
            get { return "XEngine"; }
        }

        public void OnRezScript(uint localID, UUID itemID, string script, int startParam, bool postOnRez, string engine, int stateSource)
        {
            if (script.StartsWith("//MRM:"))
                return;

            List<IScriptModule> engines = new List<IScriptModule>(m_Scene.RequestModuleInterfaces<IScriptModule>());

            List<string> names = new List<string>();
            foreach (IScriptModule m in engines)
                names.Add(m.ScriptEngineName);

            int lineEnd = script.IndexOf('\n');

            if (lineEnd > 1)
            {
                string firstline = script.Substring(0, lineEnd).Trim();

                int colon = firstline.IndexOf(':');
                if (firstline.Length > 2 && firstline.Substring(0, 2) == "//" && colon != -1)
                {
                    string engineName = firstline.Substring(2, colon-2);

                    if (names.Contains(engineName))
                    {
                        engine = engineName;
                        script = "//" + script.Substring(script.IndexOf(':')+1);
                    }
                    else
                    {
                        if (engine == ScriptEngineName)
                        {
                            SceneObjectPart part =
                                    m_Scene.GetSceneObjectPart(
                                    localID);
                         
                            TaskInventoryItem item =
                                    part.Inventory.GetInventoryItem(itemID);

                            ScenePresence presence = 
                                    m_Scene.GetScenePresence(
                                    item.OwnerID);

                            if (presence != null)
                            {
                               presence.ControllingClient.SendAgentAlertMessage(
                                        "Selected engine unavailable. "+
                                        "Running script on "+
                                        ScriptEngineName,
                                        false);
                            }
                        }
                    }
                }
            }

            if (engine != ScriptEngineName)
                return;

            // If we've seen this exact script text before, use that reference instead
            if (m_uniqueScripts.ContainsKey(script))
                script = m_uniqueScripts[script];
            else
                m_uniqueScripts[script] = script;

            Object[] parms = new Object[]{localID, itemID, script, startParam, postOnRez, (StateSource)stateSource};

            if (stateSource == (int)StateSource.ScriptedRez)
            {
                DoOnRezScript(parms);
            }
            else
            {
                m_CompileQueue.Enqueue(parms);

                if (m_CurrentCompile == null)
                {
                    // NOTE: Although we use a lockless queue, the lock here
                    // is required. It ensures that there are never two
                    // compile threads running, which, due to a race
                    // conndition, might otherwise happen
                    //
                    lock (m_CompileQueue)
                    {
                        if (m_CurrentCompile == null)
                            m_CurrentCompile = m_ThreadPool.QueueWorkItem(DoOnRezScriptQueue, null);
                    }
                }
            }
        }

        public Object DoOnRezScriptQueue(Object dummy)
        {
            if (m_InitialStartup)
            {
                m_InitialStartup = false;
                System.Threading.Thread.Sleep(15000);

                if (m_CompileQueue.Count == 0)
                {
                    // No scripts on region, so won't get triggered later
                    // by the queue becoming empty so we trigger it here
                    m_Scene.EventManager.TriggerEmptyScriptCompileQueue(0, String.Empty);
                }
            }

            object[] o;
            while (m_CompileQueue.Dequeue(out o))
                DoOnRezScript(o);

            // NOTE: Despite having a lockless queue, this lock is required
            // to make sure there is never no compile thread while there
            // are still scripts to compile. This could otherwise happen
            // due to a race condition
            //
            lock (m_CompileQueue)
            {
                m_CurrentCompile = null;
            }
            m_Scene.EventManager.TriggerEmptyScriptCompileQueue(m_ScriptFailCount,
                                                                m_ScriptErrorMessage);
            m_ScriptFailCount = 0;

            return null;
        }

        private bool DoOnRezScript(object[] parms)
        {
            Object[] p = parms;
            uint localID = (uint)p[0];
            UUID itemID = (UUID)p[1];
            string script =(string)p[2];
            int startParam = (int)p[3];
            bool postOnRez = (bool)p[4];
            StateSource stateSource = (StateSource)p[5];

            // Get the asset ID of the script, so we can check if we
            // already have it.

            // We must look for the part outside the m_Scripts lock because GetSceneObjectPart later triggers the
            // m_parts lock on SOG.  At the same time, a scene object that is being deleted will take the m_parts lock
            // and then later on try to take the m_scripts lock in this class when it calls OnRemoveScript()
            SceneObjectPart part = m_Scene.GetSceneObjectPart(localID);
            if (part == null)
            {
                m_log.Error("[Script] SceneObjectPart unavailable. Script NOT started.");
                m_ScriptErrorMessage += "SceneObjectPart unavailable. Script NOT started.\n";
                m_ScriptFailCount++;
                return false;
            }

            TaskInventoryItem item = part.Inventory.GetInventoryItem(itemID);
            if (item == null)
            {
                m_ScriptErrorMessage += "Can't find script inventory item.\n";
                m_ScriptFailCount++;
                return false;
            }

            UUID assetID = item.AssetID;

            //m_log.DebugFormat("[XEngine] Compiling script {0} ({1} on object {2})",
            //        item.Name, itemID.ToString(), part.ParentGroup.RootPart.Name);

            ScenePresence presence = m_Scene.GetScenePresence(item.OwnerID);

            string assembly = "";

            CultureInfo USCulture = new CultureInfo("en-US");
            Thread.CurrentThread.CurrentCulture = USCulture;

            Dictionary<KeyValuePair<int, int>, KeyValuePair<int, int>> linemap;

            lock(m_ScriptErrors)
            {
                try
                {
                    lock (m_AddingAssemblies) 
                    {
                        m_Compiler.PerformScriptCompile(script, assetID.ToString(), item.OwnerID, out assembly, out linemap);
                        if (!m_AddingAssemblies.ContainsKey(assembly)) {
                            m_AddingAssemblies[assembly] = 1;
                        } else {
                            m_AddingAssemblies[assembly]++;
                        }
                    }

                    string[] warnings = m_Compiler.GetWarnings();

                    if (warnings != null && warnings.Length != 0)
                    {
                        foreach (string warning in warnings)
                        {
                            if (!m_ScriptErrors.ContainsKey(itemID))
                                m_ScriptErrors[itemID] = new ArrayList();

                            m_ScriptErrors[itemID].Add(warning);
    //                        try
    //                        {
    //                            // DISPLAY WARNING INWORLD
    //                            string text = "Warning:\n" + warning;
    //                            if (text.Length > 1000)
    //                                text = text.Substring(0, 1000);
    //                            if (!ShowScriptSaveResponse(item.OwnerID,
    //                                    assetID, text, true))
    //                            {
    //                                if (presence != null && (!postOnRez))
    //                                    presence.ControllingClient.SendAgentAlertMessage("Script saved with warnings, check debug window!", false);
    //
    //                                World.SimChat(Utils.StringToBytes(text),
    //                                              ChatTypeEnum.DebugChannel, 2147483647,
    //                                              part.AbsolutePosition,
    //                                              part.Name, part.UUID, false);
    //                            }
    //                        }
    //                        catch (Exception e2) // LEGIT: User Scripting
    //                        {
    //                            m_log.Error("[XEngine]: " +
    //                                    "Error displaying warning in-world: " +
    //                                    e2.ToString());
    //                            m_log.Error("[XEngine]: " +
    //                                    "Warning:\r\n" +
    //                                    warning);
    //                        }
                        }
                    }
                }
                catch (Exception e)
                {
    //                try
    //                {
                        if (!m_ScriptErrors.ContainsKey(itemID))
                            m_ScriptErrors[itemID] = new ArrayList();
                        // DISPLAY ERROR INWORLD
    //                    m_ScriptErrorMessage += "Failed to compile script in object: '" + part.ParentGroup.RootPart.Name + "' Script name: '" + item.Name + "' Error message: " + e.Message.ToString();
    //
                        m_ScriptFailCount++;
                        m_ScriptErrors[itemID].Add(e.Message.ToString());
    //                    string text = "Error compiling script '" + item.Name + "':\n" + e.Message.ToString();
    //                    if (text.Length > 1000)
    //                        text = text.Substring(0, 1000);
    //                    if (!ShowScriptSaveResponse(item.OwnerID,
    //                            assetID, text, false))
    //                    {
    //                        if (presence != null && (!postOnRez))
    //                            presence.ControllingClient.SendAgentAlertMessage("Script saved with errors, check debug window!", false);
    //                        World.SimChat(Utils.StringToBytes(text),
    //                                      ChatTypeEnum.DebugChannel, 2147483647,
    //                                      part.AbsolutePosition,
    //                                      part.Name, part.UUID, false);
    //                    }
    //                }
    //                catch (Exception e2) // LEGIT: User Scripting
    //                {
    //                    m_log.Error("[XEngine]: "+
    //                            "Error displaying error in-world: " +
    //                            e2.ToString());
    //                    m_log.Error("[XEngine]: " +
    //                            "Errormessage: Error compiling script:\r\n" +
    //                            e.Message.ToString());
    //                }

                    return false;
                }
            }

            

            ScriptInstance instance = null;
            // Create the object record
            lockScriptsForRead(true);
            if ((!m_Scripts.ContainsKey(itemID)) ||
                (m_Scripts[itemID].AssetID != assetID))
            {
                lockScriptsForRead(false);

                UUID appDomain = assetID;

                if (part.ParentGroup.IsAttachment)
                    appDomain = part.ParentGroup.RootPart.UUID;

                if (!m_AppDomains.ContainsKey(appDomain))
                {
                    try
                    {
                        AppDomainSetup appSetup = new AppDomainSetup();
                        //                            appSetup.ApplicationBase = Path.Combine(
                        //                                    "ScriptEngines",
                        //                                    m_Scene.RegionInfo.RegionID.ToString());

                        Evidence baseEvidence = AppDomain.CurrentDomain.Evidence;
                        Evidence evidence = new Evidence(baseEvidence);

                        AppDomain sandbox;
                        if (m_AppDomainLoading)
                            sandbox = AppDomain.CreateDomain(
                                            m_Scene.RegionInfo.RegionID.ToString(),
                                            evidence, appSetup);
                        else
                            sandbox = AppDomain.CurrentDomain;

                        //PolicyLevel sandboxPolicy = PolicyLevel.CreateAppDomainLevel();
                        //AllMembershipCondition sandboxMembershipCondition = new AllMembershipCondition();
                        //PermissionSet sandboxPermissionSet = sandboxPolicy.GetNamedPermissionSet("Internet");
                        //PolicyStatement sandboxPolicyStatement = new PolicyStatement(sandboxPermissionSet);
                        //CodeGroup sandboxCodeGroup = new UnionCodeGroup(sandboxMembershipCondition, sandboxPolicyStatement);
                        //sandboxPolicy.RootCodeGroup = sandboxCodeGroup;
                        //sandbox.SetAppDomainPolicy(sandboxPolicy);

                        m_AppDomains[appDomain] = sandbox;

                        m_AppDomains[appDomain].AssemblyResolve +=
                            new ResolveEventHandler(
                                AssemblyResolver.OnAssemblyResolve);
                        m_DomainScripts[appDomain] = new List<UUID>();
                    }
                    catch (Exception e)
                    {
                        m_log.ErrorFormat("[XEngine] Exception creating app domain:\n {0}", e.ToString());
                        m_ScriptErrorMessage += "Exception creating app domain:\n";
                        m_ScriptFailCount++;
                        lock (m_AddingAssemblies)
                        {
                            m_AddingAssemblies[assembly]--;
                        }
                        return false;
                    }
                }
                m_DomainScripts[appDomain].Add(itemID);

                instance = new ScriptInstance(this, part,
                                              itemID, assetID, assembly,
                                              m_AppDomains[appDomain],
                                              part.ParentGroup.RootPart.Name,
                                              item.Name, startParam, postOnRez,
                                              stateSource, m_MaxScriptQueue);

                m_log.DebugFormat("[XEngine] Loaded script {0}.{1}, script UUID {2}, prim UUID {3} @ {4}",
                        part.ParentGroup.RootPart.Name, item.Name, assetID, part.UUID, part.ParentGroup.RootPart.AbsolutePosition.ToString());

                if (presence != null)
                {
                    ShowScriptSaveResponse(item.OwnerID,
                            assetID, "Compile successful", true);
                }

                instance.AppDomain = appDomain;
                instance.LineMap = linemap;
                lockScriptsForWrite(true);
                m_Scripts[itemID] = instance;
                lockScriptsForWrite(false);
            }
            else
            {
                lockScriptsForRead(false);
            }
            lock (m_PrimObjects)
            {
                if (!m_PrimObjects.ContainsKey(localID))
                    m_PrimObjects[localID] = new List<UUID>();

                if (!m_PrimObjects[localID].Contains(itemID))
                    m_PrimObjects[localID].Add(itemID);

            }

            if (!m_Assemblies.ContainsKey(assetID))
                m_Assemblies[assetID] = assembly;

            lock (m_AddingAssemblies) 
            {
                m_AddingAssemblies[assembly]--;
            }

            if (instance!=null) 
                instance.Init();
            
            return true;
        }

        public void OnRemoveScript(uint localID, UUID itemID)
        {
            lockScriptsForRead(true);
            // Do we even have it?
            if (!m_Scripts.ContainsKey(itemID))
            {
                lockScriptsForRead(false);
                return;
            }
             

            IScriptInstance instance=m_Scripts[itemID];
            lockScriptsForRead(false);
            lockScriptsForWrite(true);
            m_Scripts.Remove(itemID);
            lockScriptsForWrite(false);
            instance.ClearQueue();
            instance.Stop(0);

            SceneObjectPart part =
                m_Scene.GetSceneObjectPart(localID);

            if (part != null)
                part.RemoveScriptEvents(itemID);

//                bool objectRemoved = false;

            lock (m_PrimObjects)
            {
                // Remove the script from it's prim
                if (m_PrimObjects.ContainsKey(localID))
                {
                    // Remove inventory item record
                    if (m_PrimObjects[localID].Contains(itemID))
                        m_PrimObjects[localID].Remove(itemID);

                    // If there are no more scripts, remove prim
                    if (m_PrimObjects[localID].Count == 0)
                    {
                        m_PrimObjects.Remove(localID);
//                            objectRemoved = true;
                    }
                }
            }

            instance.RemoveState();
            instance.DestroyScriptInstance();

            m_DomainScripts[instance.AppDomain].Remove(instance.ItemID);
            if (m_DomainScripts[instance.AppDomain].Count == 0)
            {
                m_DomainScripts.Remove(instance.AppDomain);
                UnloadAppDomain(instance.AppDomain);
            }

            instance = null;

            ObjectRemoved handlerObjectRemoved = OnObjectRemoved;
            if (handlerObjectRemoved != null)
                handlerObjectRemoved(part.UUID);

            CleanAssemblies();
            

            ScriptRemoved handlerScriptRemoved = OnScriptRemoved;
            if (handlerScriptRemoved != null)
                handlerScriptRemoved(itemID);
        }

        public void OnScriptReset(uint localID, UUID itemID)
        {
            ResetScript(itemID);
        }

        public void OnStartScript(uint localID, UUID itemID)
        {
            StartScript(itemID);
        }

        public void OnStopScript(uint localID, UUID itemID)
        {
            StopScript(itemID);
        }

        private void CleanAssemblies()
        {
            List<UUID> assetIDList = new List<UUID>(m_Assemblies.Keys);

            foreach (IScriptInstance i in m_Scripts.Values)
            {
                if (assetIDList.Contains(i.AssetID))
                    assetIDList.Remove(i.AssetID);
            }

            lock (m_AddingAssemblies)
            {
                foreach (UUID assetID in assetIDList)
                {
                    // Do not remove assembly files if another instance of the script
                    // is currently initialising
                    if (!m_AddingAssemblies.ContainsKey(m_Assemblies[assetID])
                        || m_AddingAssemblies[m_Assemblies[assetID]] == 0) 
                    {
//                        m_log.DebugFormat("[XEngine] Removing unreferenced assembly {0}", m_Assemblies[assetID]);
                        try
                        {
                            if (File.Exists(m_Assemblies[assetID]))
                                File.Delete(m_Assemblies[assetID]);
                            
                            if (File.Exists(m_Assemblies[assetID]+".text"))
                                File.Delete(m_Assemblies[assetID]+".text");
                            
                            if (File.Exists(m_Assemblies[assetID]+".mdb"))
                                File.Delete(m_Assemblies[assetID]+".mdb");
                            
                            if (File.Exists(m_Assemblies[assetID]+".map"))
                                File.Delete(m_Assemblies[assetID]+".map");
                        }
                        catch (Exception)
                        {
                        }
                        m_Assemblies.Remove(assetID);
                    }
                }
            }
        }

        private void UnloadAppDomain(UUID id)
        {
            if (m_AppDomains.ContainsKey(id))
            {
                AppDomain domain = m_AppDomains[id];
                m_AppDomains.Remove(id);

                if (domain != AppDomain.CurrentDomain)
                    AppDomain.Unload(domain);
                domain = null;
                // m_log.DebugFormat("[XEngine] Unloaded app domain {0}", id.ToString());
            }
        }

        //
        // Start processing
        //
        private void SetupEngine(int minThreads, int maxThreads,
                                 int idleTimeout, ThreadPriority threadPriority,
                                 int maxScriptQueue, int stackSize)
        {
            m_MaxScriptQueue = maxScriptQueue;

            STPStartInfo startInfo = new STPStartInfo();
            startInfo.IdleTimeout = idleTimeout*1000; // convert to seconds as stated in .ini
            startInfo.MaxWorkerThreads = maxThreads;
            startInfo.MinWorkerThreads = minThreads;
            startInfo.ThreadPriority = threadPriority;
            startInfo.StackSize = stackSize;
            startInfo.StartSuspended = true;

            m_ThreadPool = new SmartThreadPool(startInfo);
        }

        //
        // Used by script instances to queue event handler jobs
        //
        public IScriptWorkItem QueueEventHandler(object parms)
        {
            return new XWorkItem(m_ThreadPool.QueueWorkItem(
                                     new WorkItemCallback(this.ProcessEventHandler),
                                     parms));
        }
        
        /// <summary>
        /// Process a previously posted script event.
        /// </summary>
        /// <param name="parms"></param>
        /// <returns></returns>
        private object ProcessEventHandler(object parms)
        {
            CultureInfo USCulture = new CultureInfo("en-US");
            Thread.CurrentThread.CurrentCulture = USCulture;

            IScriptInstance instance = (ScriptInstance) parms;
            
            //m_log.DebugFormat("[XENGINE]: Processing event for {0}", instance);

            return instance.EventProcessor();
        }

        /// <summary>
        /// Post event to an entire prim
        /// </summary>
        /// <param name="localID"></param>
        /// <param name="p"></param>
        /// <returns></returns>
        public bool PostObjectEvent(uint localID, EventParams p)
        {
            bool result = false;
            
            lock (m_PrimObjects)
            {
                if (!m_PrimObjects.ContainsKey(localID))
                    return false;

            
                foreach (UUID itemID in m_PrimObjects[localID])
                {
                    if (m_Scripts.ContainsKey(itemID))
                    {
                        IScriptInstance instance = m_Scripts[itemID];
                        if (instance != null)
                        {
                            instance.PostEvent(p);
                            result = true;
                        }
                    }
                }
            }
            return result;
        }

        /// <summary>
        /// Post an event to a single script
        /// </summary>
        /// <param name="itemID"></param>
        /// <param name="p"></param>
        /// <returns></returns>
        public bool PostScriptEvent(UUID itemID, EventParams p)
        {
            if (m_Scripts.ContainsKey(itemID))
            {
                IScriptInstance instance = m_Scripts[itemID];
                if (instance != null)
                    instance.PostEvent(p);
                return true;
            }
            return false;
        }

        public bool PostScriptEvent(UUID itemID, string name, Object[] p)
        {
            Object[] lsl_p = new Object[p.Length];
            for (int i = 0; i < p.Length ; i++)
            {
                if (p[i] is int)
                    lsl_p[i] = new LSL_Types.LSLInteger((int)p[i]);
                else if (p[i] is string)
                    lsl_p[i] = new LSL_Types.LSLString((string)p[i]);
                else if (p[i] is Vector3)
                    lsl_p[i] = new LSL_Types.Vector3(((Vector3)p[i]).X, ((Vector3)p[i]).Y, ((Vector3)p[i]).Z);
                else if (p[i] is Quaternion)
                    lsl_p[i] = new LSL_Types.Quaternion(((Quaternion)p[i]).X, ((Quaternion)p[i]).Y, ((Quaternion)p[i]).Z, ((Quaternion)p[i]).W);
                else if (p[i] is float)
                    lsl_p[i] = new LSL_Types.LSLFloat((float)p[i]);
                else
                    lsl_p[i] = p[i];
            }

            return PostScriptEvent(itemID, new EventParams(name, lsl_p, new DetectParams[0]));
        }

        public bool PostObjectEvent(UUID itemID, string name, Object[] p)
        {
            SceneObjectPart part = m_Scene.GetSceneObjectPart(itemID);
            if (part == null)
                return false;

            Object[] lsl_p = new Object[p.Length];
            for (int i = 0; i < p.Length ; i++)
            {
                if (p[i] is int)
                    lsl_p[i] = new LSL_Types.LSLInteger((int)p[i]);
                else if (p[i] is string)
                    lsl_p[i] = new LSL_Types.LSLString((string)p[i]);
                else if (p[i] is Vector3)
                    lsl_p[i] = new LSL_Types.Vector3(((Vector3)p[i]).X, ((Vector3)p[i]).Y, ((Vector3)p[i]).Z);
                else if (p[i] is Quaternion)
                    lsl_p[i] = new LSL_Types.Quaternion(((Quaternion)p[i]).X, ((Quaternion)p[i]).Y, ((Quaternion)p[i]).Z, ((Quaternion)p[i]).W);
                else if (p[i] is float)
                    lsl_p[i] = new LSL_Types.LSLFloat((float)p[i]);
                else
                    lsl_p[i] = p[i];
            }

            return PostObjectEvent(part.LocalId, new EventParams(name, lsl_p, new DetectParams[0]));
        }

        public Assembly OnAssemblyResolve(object sender,
                                          ResolveEventArgs args)
        {
            if (!(sender is System.AppDomain))
                return null;

            string[] pathList = new string[] {"bin", "ScriptEngines",
                                              Path.Combine("ScriptEngines",
                                                           m_Scene.RegionInfo.RegionID.ToString())};

            string assemblyName = args.Name;
            if (assemblyName.IndexOf(",") != -1)
                assemblyName = args.Name.Substring(0, args.Name.IndexOf(","));

            foreach (string s in pathList)
            {
                string path = Path.Combine(Directory.GetCurrentDirectory(),
                                           Path.Combine(s, assemblyName))+".dll";

                if (File.Exists(path))
                    return Assembly.LoadFrom(path);
            }

            return null;
        }

        private IScriptInstance GetInstance(UUID itemID)
        {
            IScriptInstance instance;
            lockScriptsForRead(true);
            if (!m_Scripts.ContainsKey(itemID))
            {
                lockScriptsForRead(false);
                return null;
            }
            instance = m_Scripts[itemID];
            lockScriptsForRead(false);
            return instance;
        }

        public void SetScriptState(UUID itemID, bool running)
        {
            IScriptInstance instance = GetInstance(itemID);
            if (instance != null)
            {
                if (running)
                    instance.Start();
                else
                    instance.Stop(100);
            }
        }

        public bool GetScriptState(UUID itemID)
        {
            IScriptInstance instance = GetInstance(itemID);
            if (instance != null)
                return instance.Running;
            return false;
        }

        [DebuggerNonUserCode]
        public void ApiResetScript(UUID itemID)
        {
            IScriptInstance instance = GetInstance(itemID);
            if (instance != null)
                instance.ApiResetScript();
        }

        public void ResetScript(UUID itemID)
        {
            IScriptInstance instance = GetInstance(itemID);
            if (instance != null)
                instance.ResetScript();
        }

        public void StartScript(UUID itemID)
        {
            IScriptInstance instance = GetInstance(itemID);
            if (instance != null)
                instance.Start();
        }

        public void StopScript(UUID itemID)
        {
            IScriptInstance instance = GetInstance(itemID);
            if (instance != null)
                instance.Stop(0);
        }

        public DetectParams GetDetectParams(UUID itemID, int idx)
        {
            IScriptInstance instance = GetInstance(itemID);
            if (instance != null)
                return instance.GetDetectParams(idx);
            return null;
        }

        public void SetMinEventDelay(UUID itemID, double delay)
        {
            IScriptInstance instance = GetInstance(itemID);
            if (instance != null)
                instance.MinEventDelay = delay;
        }

        public UUID GetDetectID(UUID itemID, int idx)
        {
            IScriptInstance instance = GetInstance(itemID);
            if (instance != null)
                return instance.GetDetectID(idx);
            return UUID.Zero;
        }

<<<<<<< HEAD
        [DebuggerNonUserCode]
        public void SetState(UUID itemID, string newState)
        {
            IScriptInstance instance = GetInstance(itemID);
            if (instance == null)
                return;
            instance.SetState(newState);
        }
        public string GetState(UUID itemID)
        {
            IScriptInstance instance = GetInstance(itemID);
            if (instance == null)
                return "default";
            return instance.State;
        }

=======
>>>>>>> 33d5018e
        public int GetStartParameter(UUID itemID)
        {
            IScriptInstance instance = GetInstance(itemID);
            if (instance == null)
                return 0;
            return instance.StartParam;
        }

        public void OnShutdown()
        {
            List<IScriptInstance> instances = new List<IScriptInstance>();

            lockScriptsForRead(true);
            foreach (IScriptInstance instance in m_Scripts.Values)
                    instances.Add(instance);
            lockScriptsForRead(false);

            foreach (IScriptInstance i in instances)
            {
                // Stop the script, even forcibly if needed. Then flag
                // it as shutting down and restore the previous run state
                // for serialization, so the scripts don't come back
                // dead after region restart
                //
                bool prevRunning = i.Running;
                i.Stop(50);
                i.ShuttingDown = true;
                i.Running = prevRunning;
            }

            DoBackup(new Object[] {0});
        }

        public IScriptApi GetApi(UUID itemID, string name)
        {
            IScriptInstance instance = GetInstance(itemID);
            if (instance == null)
                return null;
            return instance.GetApi(name);
        }

        public void OnGetScriptRunning(IClientAPI controllingClient, UUID objectID, UUID itemID)
        {
            IScriptInstance instance = GetInstance(itemID);
            if (instance == null)
                return;
            IEventQueue eq = World.RequestModuleInterface<IEventQueue>();
            if (eq == null)
            {
                controllingClient.SendScriptRunningReply(objectID, itemID,
                        GetScriptState(itemID));
            }
            else
            {
                eq.Enqueue(EventQueueHelper.ScriptRunningReplyEvent(objectID, itemID, GetScriptState(itemID), true),
                           controllingClient.AgentId);
            }
        }

        public string GetXMLState(UUID itemID)
        {
            IScriptInstance instance = GetInstance(itemID);
            if (instance == null)
                return "";
            string xml = instance.GetXMLState();

            XmlDocument sdoc = new XmlDocument();
            sdoc.LoadXml(xml);
            XmlNodeList rootL = sdoc.GetElementsByTagName("ScriptState");
            XmlNode rootNode = rootL[0];

            // Create <State UUID="xxxxxxxx-xxxx-xxxx-xxxx-xxxxxxxxxxxx">
            XmlDocument doc = new XmlDocument();
            XmlElement stateData = doc.CreateElement("", "State", "");
            XmlAttribute stateID = doc.CreateAttribute("", "UUID", "");
            stateID.Value = itemID.ToString();
            stateData.Attributes.Append(stateID);
            XmlAttribute assetID = doc.CreateAttribute("", "Asset", "");
            assetID.Value = instance.AssetID.ToString();
            stateData.Attributes.Append(assetID);
            XmlAttribute engineName = doc.CreateAttribute("", "Engine", "");
            engineName.Value = ScriptEngineName;
            stateData.Attributes.Append(engineName);
            doc.AppendChild(stateData);

            // Add <ScriptState>...</ScriptState>
            XmlNode xmlstate = doc.ImportNode(rootNode, true);
            stateData.AppendChild(xmlstate);

            string assemName = instance.GetAssemblyName();

            string fn = Path.GetFileName(assemName);

            string assem = String.Empty;

            if (File.Exists(assemName + ".text"))
            {
                FileInfo tfi = new FileInfo(assemName + ".text");

                if (tfi != null)
                {
                    Byte[] tdata = new Byte[tfi.Length];

                    try
                    {
                        FileStream tfs = File.Open(assemName + ".text",
                                FileMode.Open, FileAccess.Read);
                        tfs.Read(tdata, 0, tdata.Length);
                        tfs.Close();

                        assem = new System.Text.ASCIIEncoding().GetString(tdata);
                    }
                    catch (Exception e)
                    {
                         m_log.DebugFormat("[XEngine]: Unable to open script textfile {0}, reason: {1}", assemName+".text", e.Message);
                    }
                }
            }
            else
            {
                FileInfo fi = new FileInfo(assemName);

                if (fi != null)
                {
                    Byte[] data = new Byte[fi.Length];

                    try
                    {
                        FileStream fs = File.Open(assemName, FileMode.Open, FileAccess.Read);
                        fs.Read(data, 0, data.Length);
                        fs.Close();

                        assem = System.Convert.ToBase64String(data);
                    }
                    catch (Exception e)
                    {
                        m_log.DebugFormat("[XEngine]: Unable to open script assembly {0}, reason: {1}", assemName, e.Message);
                    }

                }
            }

            string map = String.Empty;

            if (File.Exists(fn + ".map"))
            {
                FileStream mfs = File.Open(fn + ".map", FileMode.Open, FileAccess.Read);
                StreamReader msr = new StreamReader(mfs);

                map = msr.ReadToEnd();

                msr.Close();
                mfs.Close();
            }

            XmlElement assemblyData = doc.CreateElement("", "Assembly", "");
            XmlAttribute assemblyName = doc.CreateAttribute("", "Filename", "");

            assemblyName.Value = fn;
            assemblyData.Attributes.Append(assemblyName);

            assemblyData.InnerText = assem;

            stateData.AppendChild(assemblyData);

            XmlElement mapData = doc.CreateElement("", "LineMap", "");
            XmlAttribute mapName = doc.CreateAttribute("", "Filename", "");

            mapName.Value = fn + ".map";
            mapData.Attributes.Append(mapName);

            mapData.InnerText = map;

            stateData.AppendChild(mapData);
            return doc.InnerXml;
        }

        private bool ShowScriptSaveResponse(UUID ownerID, UUID assetID, string text, bool compiled)
        {
            return false;
        }

        public bool SetXMLState(UUID itemID, string xml)
        {
            if (xml == String.Empty)
                return false;

            XmlDocument doc = new XmlDocument();

            try
            {
                doc.LoadXml(xml);
            }
            catch (Exception)
            {
                m_log.Error("[XEngine]: Exception decoding XML data from region transfer");
                return false;
            }

            XmlNodeList rootL = doc.GetElementsByTagName("State");
            if (rootL.Count < 1)
                return false;

            XmlElement rootE = (XmlElement)rootL[0];

            if (rootE.GetAttribute("Engine") != ScriptEngineName)
                return false;

//          On rez from inventory, that ID will have changed. It was only
//          advisory anyway. So we don't check it anymore.
//
//            if (rootE.GetAttribute("UUID") != itemID.ToString())
//                return;

            XmlNodeList stateL = rootE.GetElementsByTagName("ScriptState");

            if (stateL.Count != 1)
                return false;

            XmlElement stateE = (XmlElement)stateL[0];

            if (World.m_trustBinaries)
            {
                XmlNodeList assemL = rootE.GetElementsByTagName("Assembly");

                if (assemL.Count != 1)
                    return false;

                XmlElement assemE = (XmlElement)assemL[0];

                string fn = assemE.GetAttribute("Filename");
                string base64 = assemE.InnerText;

                string path = Path.Combine("ScriptEngines", World.RegionInfo.RegionID.ToString());
                path = Path.Combine(path, fn);

                if (!File.Exists(path))
                {
                    Byte[] filedata = Convert.FromBase64String(base64);

                    FileStream fs = File.Create(path);
                    fs.Write(filedata, 0, filedata.Length);
                    fs.Close();

                    fs = File.Create(path + ".text");
                    StreamWriter sw = new StreamWriter(fs);

                    sw.Write(base64);

                    sw.Close();
                    fs.Close();
                }
            }

            string statepath = Path.Combine("ScriptEngines", World.RegionInfo.RegionID.ToString());
            statepath = Path.Combine(statepath, itemID.ToString() + ".state");

            FileStream sfs = File.Create(statepath);
            StreamWriter ssw = new StreamWriter(sfs);

            ssw.Write(stateE.OuterXml);

            ssw.Close();
            sfs.Close();

            XmlNodeList mapL = rootE.GetElementsByTagName("LineMap");
            if (mapL.Count > 0)
            {
                XmlElement mapE = (XmlElement)mapL[0];

                string mappath = Path.Combine("ScriptEngines", World.RegionInfo.RegionID.ToString());
                mappath = Path.Combine(mappath, mapE.GetAttribute("Filename"));

                FileStream mfs = File.Create(mappath);
                StreamWriter msw = new StreamWriter(mfs);

                msw.Write(mapE.InnerText);

                msw.Close();
                mfs.Close();
            }

            return true;
        }

        public ArrayList GetScriptErrors(UUID itemID)
        {
            System.Threading.Thread.Sleep(1000);

            lock (m_ScriptErrors)
            {
                if (m_ScriptErrors.ContainsKey(itemID))
                {
                    ArrayList ret = m_ScriptErrors[itemID];
                    m_ScriptErrors.Remove(itemID);
                    return ret;
                }
                return new ArrayList();
            }
        }
    }
}<|MERGE_RESOLUTION|>--- conflicted
+++ resolved
@@ -1264,25 +1264,6 @@
             return UUID.Zero;
         }
 
-<<<<<<< HEAD
-        [DebuggerNonUserCode]
-        public void SetState(UUID itemID, string newState)
-        {
-            IScriptInstance instance = GetInstance(itemID);
-            if (instance == null)
-                return;
-            instance.SetState(newState);
-        }
-        public string GetState(UUID itemID)
-        {
-            IScriptInstance instance = GetInstance(itemID);
-            if (instance == null)
-                return "default";
-            return instance.State;
-        }
-
-=======
->>>>>>> 33d5018e
         public int GetStartParameter(UUID itemID)
         {
             IScriptInstance instance = GetInstance(itemID);
