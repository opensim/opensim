--- conflicted
+++ resolved
@@ -256,12 +256,7 @@
                     return;
                 i++;
             }
-<<<<<<< HEAD
-            ScriptEngine.Shared.EventParams eps =
-                    new ScriptEngine.Shared.EventParams(eventname, paramvalues, zeroDetectParams);
-=======
             SharedEventParams eps = new SharedEventParams(eventname, paramvalues, zeroDetectParams);
->>>>>>> 50212c24
 
              // Scan instance list to find those that match selection criteria.
             if(!Monitor.TryEnter(m_InstancesDict, 100))
@@ -374,11 +369,7 @@
             }
             if(token is TokenName)
             {
-<<<<<<< HEAD
-                FieldInfo field = typeof(ScriptEngine.Shared.ScriptBase.ScriptBaseClass).GetField(((TokenName)token).val);
-=======
                 FieldInfo field = typeof(SharedScriptBaseClass).GetField(((TokenName)token).val);
->>>>>>> 50212c24
                 if((field != null) && field.IsPublic && (field.IsLiteral || (field.IsStatic && field.IsInitOnly)))
                 {
                     return field.GetValue(null);
