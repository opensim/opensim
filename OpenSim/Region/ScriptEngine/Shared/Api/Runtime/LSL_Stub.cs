--- conflicted
+++ resolved
@@ -2707,171 +2707,100 @@
             m_LSL_Functions.llLinkSetSoundRadius(linknumber, radius);
         }
 
-<<<<<<< HEAD
-        //[MethodImpl(MethodImplOptions.AggressiveInlining)]
+        [MethodImpl(MethodImplOptions.AggressiveInlining)]
+        public LSL_Vector llLinear2sRGB(LSL_Vector src)
+        {
+            return m_LSL_Functions.llLinear2sRGB(src);
+        }
+
+        [MethodImpl(MethodImplOptions.AggressiveInlining)]
+        public LSL_Vector llsRGB2Linear(LSL_Vector src)
+        {
+            return m_LSL_Functions.llsRGB2Linear(src);
+        }
+
+        [MethodImpl(MethodImplOptions.AggressiveInlining)]
+        public void llLinksetDataReset()
+        {
+            m_LSL_Functions.llLinksetDataReset();
+        }
+
+        [MethodImpl(MethodImplOptions.AggressiveInlining)]
+        public LSL_Integer llLinksetDataAvailable()
+        {
+            return m_LSL_Functions.llLinksetDataAvailable();
+        }
+
+        [MethodImpl(MethodImplOptions.AggressiveInlining)]
+        public LSL_Integer llLinksetDataCountKeys()
+        {
+            return m_LSL_Functions.llLinksetDataCountKeys();
+        }
+
+        [MethodImpl(MethodImplOptions.AggressiveInlining)]
+        public LSL_Integer llLinksetDataCountFound(LSL_String pattern)
+        {
+            return m_LSL_Functions.llLinksetDataCountFound(pattern);
+        }
+
+        [MethodImpl(MethodImplOptions.AggressiveInlining)]
+        public LSL_List llLinksetDataFindKeys(LSL_String pattern, LSL_Integer start, LSL_Integer count)
+        {
+            return m_LSL_Functions.llLinksetDataFindKeys(pattern, start, count);
+        }
+        
+        [MethodImpl(MethodImplOptions.AggressiveInlining)]
+        public LSL_List llLinksetDataListKeys(LSL_Integer start, LSL_Integer count)
+        {
+            return m_LSL_Functions.llLinksetDataListKeys(start, count);
+        }
+
+        [MethodImpl(MethodImplOptions.AggressiveInlining)]
+        public LSL_String llLinksetDataRead(LSL_String name)
+        {
+            return m_LSL_Functions.llLinksetDataRead(name);
+        }
+
+        [MethodImpl(MethodImplOptions.AggressiveInlining)]
+        public LSL_String llLinksetDataReadProtected(LSL_String name, LSL_String pass)
+        {
+            return m_LSL_Functions.llLinksetDataReadProtected(name, pass);
+        }
+
+        [MethodImpl(MethodImplOptions.AggressiveInlining)]
         public LSL_Integer llLinksetDataWrite(LSL_String name, LSL_String value)
         {
             return m_LSL_Functions.llLinksetDataWrite(name, value);
         }
 
-        //[MethodImpl(MethodImplOptions.AggressiveInlining)]
+        [MethodImpl(MethodImplOptions.AggressiveInlining)]
         public LSL_Integer llLinksetDataWriteProtected(LSL_String name, LSL_String value, LSL_String pass)
         {
             return m_LSL_Functions.llLinksetDataWriteProtected(name, value, pass);
         }
 
-        //[MethodImpl(MethodImplOptions.AggressiveInlining)]
-=======
-        [MethodImpl(MethodImplOptions.AggressiveInlining)]
-        public LSL_Vector llLinear2sRGB(LSL_Vector src)
-        {
-            return m_LSL_Functions.llLinear2sRGB(src);
-        }
-
-        [MethodImpl(MethodImplOptions.AggressiveInlining)]
-        public LSL_Vector llsRGB2Linear(LSL_Vector src)
-        {
-            return m_LSL_Functions.llsRGB2Linear(src);
-        }
-
-        [MethodImpl(MethodImplOptions.AggressiveInlining)]
->>>>>>> 50212c24
-        public LSL_Integer llLinksetDataAvailable()
-        {
-            return m_LSL_Functions.llLinksetDataAvailable();
-        }
-
-<<<<<<< HEAD
-        //[MethodImpl(MethodImplOptions.AggressiveInlining)]
-        public void llLinksetDataReset()
-        {
-            m_LSL_Functions.llLinksetDataReset();
-        }
-
-        //[MethodImpl(MethodImplOptions.AggressiveInlining)]
-        public LSL_Integer llLinksetDataCountKeys()
-        {
-            return m_LSL_Functions.llLinksetDataCountKeys();
-        }
-
-        //[MethodImpl(MethodImplOptions.AggressiveInlining)]
-=======
-        [MethodImpl(MethodImplOptions.AggressiveInlining)]
-        public LSL_Integer llLinksetDataCountKeys()
-        {
-            return m_LSL_Functions.llLinksetDataCountKeys();
-        }
-
-        [MethodImpl(MethodImplOptions.AggressiveInlining)]
-        public LSL_String llLinksetDataRead(LSL_String name)
-        {
-            return m_LSL_Functions.llLinksetDataRead(name);
-        }
-
-        [MethodImpl(MethodImplOptions.AggressiveInlining)]
-        public LSL_String llLinksetDataReadProtected(LSL_String name, LSL_String pass)
-        {
-            return m_LSL_Functions.llLinksetDataReadProtected(name, pass);
-        }
-
-        [MethodImpl(MethodImplOptions.AggressiveInlining)]
->>>>>>> 50212c24
+        [MethodImpl(MethodImplOptions.AggressiveInlining)]
         public LSL_Integer llLinksetDataDelete(LSL_String name)
         {
             return m_LSL_Functions.llLinksetDataDelete(name);
         }
 
-<<<<<<< HEAD
-        //[MethodImpl(MethodImplOptions.AggressiveInlining)]
-=======
-        [MethodImpl(MethodImplOptions.AggressiveInlining)]
->>>>>>> 50212c24
+        [MethodImpl(MethodImplOptions.AggressiveInlining)]
+        public LSL_List llLinksetDataDeleteFound(LSL_String pattern, LSL_String pass)
+        {
+            return m_LSL_Functions.llLinksetDataDeleteFound(pattern, pass);
+        }
+
+        [MethodImpl(MethodImplOptions.AggressiveInlining)]
         public LSL_Integer llLinksetDataDeleteProtected(LSL_String name, LSL_String pass)
         {
             return m_LSL_Functions.llLinksetDataDeleteProtected(name, pass);
         }
 
-<<<<<<< HEAD
-        //[MethodImpl(MethodImplOptions.AggressiveInlining)]
-        public LSL_List llLinksetDataFindKeys(LSL_String pattern, LSL_Integer start, LSL_Integer count)
-        {
-            return m_LSL_Functions.llLinksetDataFindKeys(pattern, start,count);
-        }
-
-        //[MethodImpl(MethodImplOptions.AggressiveInlining)]
-        public LSL_List llLinksetDataListKeys(LSL_Integer start, LSL_Integer count)
-        {
-            return m_LSL_Functions.llLinksetDataListKeys(start,count);
-        }
-
-        //[MethodImpl(MethodImplOptions.AggressiveInlining)]
-        public LSL_String llLinksetDataRead(LSL_String name)
-        {
-            return m_LSL_Functions.llLinksetDataRead(name);
-        }
-
-        //[MethodImpl(MethodImplOptions.AggressiveInlining)]
-        public LSL_String llLinksetDataReadProtected(LSL_String name, LSL_String pass)
-        {
-            return m_LSL_Functions.llLinksetDataReadProtected(name, pass);
-        }
-
-=======
-        [MethodImpl(MethodImplOptions.AggressiveInlining)]
-        public void llLinksetDataReset()
-        {
-            m_LSL_Functions.llLinksetDataReset();
-        }
-
-        [MethodImpl(MethodImplOptions.AggressiveInlining)]
-        public LSL_Integer llLinksetDataWrite(LSL_String name, LSL_String value)
-        {
-            return m_LSL_Functions.llLinksetDataWrite(name, value);
-        }
-
-        [MethodImpl(MethodImplOptions.AggressiveInlining)]
-        public LSL_Integer llLinksetDataWriteProtected(LSL_String name, LSL_String value, LSL_String pass)
-        {
-            return m_LSL_Functions.llLinksetDataWriteProtected(name, value, pass);
-        }
-
-        [MethodImpl(MethodImplOptions.AggressiveInlining)]
-        public LSL_List llLinksetDataDeleteFound(LSL_String pattern, LSL_String pass)
-        {
-            return m_LSL_Functions.llLinksetDataDeleteFound(pattern, pass);
-        }
-
-        [MethodImpl(MethodImplOptions.AggressiveInlining)]
->>>>>>> 50212c24
-        public LSL_Integer llLinksetDataCountFound(LSL_String pattern)
-        {
-            return m_LSL_Functions.llLinksetDataCountFound(pattern);
-        }
-
-<<<<<<< HEAD
-        public LSL_List llLinksetDataDeleteFound(LSL_String pattern, LSL_String pass)
-        {
-            return m_LSL_Functions.llLinksetDataDeleteFound(pattern, pass);
-        }
-
-=======
-        [MethodImpl(MethodImplOptions.AggressiveInlining)]
-        public LSL_List llLinksetDataListKeys(LSL_Integer start, LSL_Integer count)
-        {
-            return m_LSL_Functions.llLinksetDataListKeys(start, count);
-        }
-
-        [MethodImpl(MethodImplOptions.AggressiveInlining)]
-        public LSL_List llLinksetDataFindKeys(LSL_String pattern, LSL_Integer start, LSL_Integer count)
-        {
-            return m_LSL_Functions.llLinksetDataFindKeys(pattern, start, count);
-        }
-        
         [MethodImpl(MethodImplOptions.AggressiveInlining)]
         public LSL_Integer llIsFriend(LSL_Key agent_id)
         {
             return m_LSL_Functions.llIsFriend(agent_id);
         }
->>>>>>> 50212c24
     }
 }