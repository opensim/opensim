/*
 * Copyright (c) Contributors, http://opensimulator.org/
 * See CONTRIBUTORS.TXT for a full list of copyright holders.
 *
 * Redistribution and use in source and binary forms, with or without
 * modification, are permitted provided that the following conditions are met:
 *     * Redistributions of source code must retain the above copyright
 *       notice, this list of conditions and the following disclaimer.
 *     * Redistributions in binary form must reproduce the above copyright
 *       notice, this list of conditions and the following disclaimer in the
 *       documentation and/or other materials provided with the distribution.
 *     * Neither the name of the OpenSimulator Project nor the
 *       names of its contributors may be used to endorse or promote products
 *       derived from this software without specific prior written permission.
 *
 * THIS SOFTWARE IS PROVIDED BY THE DEVELOPERS ``AS IS'' AND ANY
 * EXPRESS OR IMPLIED WARRANTIES, INCLUDING, BUT NOT LIMITED TO, THE IMPLIED
 * WARRANTIES OF MERCHANTABILITY AND FITNESS FOR A PARTICULAR PURPOSE ARE
 * DISCLAIMED. IN NO EVENT SHALL THE CONTRIBUTORS BE LIABLE FOR ANY
 * DIRECT, INDIRECT, INCIDENTAL, SPECIAL, EXEMPLARY, OR CONSEQUENTIAL DAMAGES
 * (INCLUDING, BUT NOT LIMITED TO, PROCUREMENT OF SUBSTITUTE GOODS OR SERVICES;
 * LOSS OF USE, DATA, OR PROFITS; OR BUSINESS INTERRUPTION) HOWEVER CAUSED AND
 * ON ANY THEORY OF LIABILITY, WHETHER IN CONTRACT, STRICT LIABILITY, OR TORT
 * (INCLUDING NEGLIGENCE OR OTHERWISE) ARISING IN ANY WAY OUT OF THE USE OF THIS
 * SOFTWARE, EVEN IF ADVISED OF THE POSSIBILITY OF SUCH DAMAGE.
 */

using System;
using System.Diagnostics; //for [DebuggerNonUserCode]
using System.Runtime.CompilerServices;
using OpenSim.Region.ScriptEngine.Interfaces;
using OpenSim.Region.ScriptEngine.Shared.Api.Interfaces;

using LSL_Float = OpenSim.Region.ScriptEngine.Shared.LSL_Types.LSLFloat;
using LSL_Integer = OpenSim.Region.ScriptEngine.Shared.LSL_Types.LSLInteger;
using LSL_Key = OpenSim.Region.ScriptEngine.Shared.LSL_Types.LSLString;
using LSL_List = OpenSim.Region.ScriptEngine.Shared.LSL_Types.list;
using LSL_Rotation = OpenSim.Region.ScriptEngine.Shared.LSL_Types.Quaternion;
using LSL_String = OpenSim.Region.ScriptEngine.Shared.LSL_Types.LSLString;
using LSL_Vector = OpenSim.Region.ScriptEngine.Shared.LSL_Types.Vector3;

#pragma warning disable IDE1006

namespace OpenSim.Region.ScriptEngine.Shared.ScriptBase
{
    public partial class ScriptBaseClass
    {
        public ILSL_Api m_LSL_Functions;

        public void ApiTypeLSL(IScriptApi api)
        {
            if (api is ILSL_Api p)
                m_LSL_Functions = p;
        }

        [MethodImpl(MethodImplOptions.AggressiveInlining)]
        public void state(string newState)
        {
            m_LSL_Functions.state(newState);
        }

        //
        // Script functions
        //
        [MethodImpl(MethodImplOptions.AggressiveInlining)]
        public LSL_Integer llAbs(LSL_Integer i)
        {
            return m_LSL_Functions.llAbs(i);
        }

        [MethodImpl(MethodImplOptions.AggressiveInlining)]
        public LSL_Float llAcos(LSL_Float val)
        {
            return m_LSL_Functions.llAcos(val);
        }

        [MethodImpl(MethodImplOptions.AggressiveInlining)]
        public void llAddToLandBanList(LSL_Key avatar, LSL_Float hours)
        {
            m_LSL_Functions.llAddToLandBanList(avatar, hours);
        }

        [MethodImpl(MethodImplOptions.AggressiveInlining)]
        public void llAddToLandPassList(LSL_Key avatar, LSL_Float hours)
        {
            m_LSL_Functions.llAddToLandPassList(avatar, hours);
        }

        [MethodImpl(MethodImplOptions.AggressiveInlining)]
        public void llAdjustSoundVolume(LSL_Float volume)
        {
            m_LSL_Functions.llAdjustSoundVolume(volume);
        }

        [MethodImpl(MethodImplOptions.AggressiveInlining)]
        public void llAllowInventoryDrop(LSL_Integer add)
        {
            m_LSL_Functions.llAllowInventoryDrop(add);
        }

        [MethodImpl(MethodImplOptions.AggressiveInlining)]
        public LSL_Float llAngleBetween(LSL_Rotation a, LSL_Rotation b)
        {
            return m_LSL_Functions.llAngleBetween(a, b);
        }

        [MethodImpl(MethodImplOptions.AggressiveInlining)]
        public void llApplyImpulse(LSL_Vector force, LSL_Integer local)
        {
            m_LSL_Functions.llApplyImpulse(force, local);
        }

        [MethodImpl(MethodImplOptions.AggressiveInlining)]
        public void llApplyRotationalImpulse(LSL_Vector force, int local)
        {
            m_LSL_Functions.llApplyRotationalImpulse(force, local);
        }

        [MethodImpl(MethodImplOptions.AggressiveInlining)]
        public LSL_Float llAsin(LSL_Float val)
        {
            return m_LSL_Functions.llAsin(val);
        }

        [MethodImpl(MethodImplOptions.AggressiveInlining)]
        public LSL_Float llAtan2(LSL_Float y, LSL_Float x)
        {
            return m_LSL_Functions.llAtan2(y, x);
        }

        [MethodImpl(MethodImplOptions.AggressiveInlining)]
        public void llAttachToAvatar(LSL_Integer attachment)
        {
            m_LSL_Functions.llAttachToAvatar(attachment);
        }

        [MethodImpl(MethodImplOptions.AggressiveInlining)]
        public void llAttachToAvatarTemp(LSL_Integer attachment)
        {
            m_LSL_Functions.llAttachToAvatarTemp(attachment);
        }

        [MethodImpl(MethodImplOptions.AggressiveInlining)]
        public LSL_Key llAvatarOnSitTarget()
        {
            return m_LSL_Functions.llAvatarOnSitTarget();
        }

        [MethodImpl(MethodImplOptions.AggressiveInlining)]
        public LSL_Key llAvatarOnLinkSitTarget(LSL_Integer linknum)
        {
            return m_LSL_Functions.llAvatarOnLinkSitTarget(linknum);
        }

        [MethodImpl(MethodImplOptions.AggressiveInlining)]
        public LSL_Rotation llAxes2Rot(LSL_Vector fwd, LSL_Vector left, LSL_Vector up)
        {
            return m_LSL_Functions.llAxes2Rot(fwd, left, up);
        }

        [MethodImpl(MethodImplOptions.AggressiveInlining)]
        public LSL_Rotation llAxisAngle2Rot(LSL_Vector axis, double angle)
        {
            return m_LSL_Functions.llAxisAngle2Rot(axis, angle);
        }

        [MethodImpl(MethodImplOptions.AggressiveInlining)]
        public LSL_Integer llBase64ToInteger(string str)
        {
            return m_LSL_Functions.llBase64ToInteger(str);
        }

        [MethodImpl(MethodImplOptions.AggressiveInlining)]
        public LSL_String llBase64ToString(string str)
        {
            return m_LSL_Functions.llBase64ToString(str);
        }

        [MethodImpl(MethodImplOptions.AggressiveInlining)]
        public void llBreakAllLinks()
        {
            m_LSL_Functions.llBreakAllLinks();
        }

        [MethodImpl(MethodImplOptions.AggressiveInlining)]
        public void llBreakLink(int linknum)
        {
            m_LSL_Functions.llBreakLink(linknum);
        }

        [MethodImpl(MethodImplOptions.AggressiveInlining)]
        public LSL_Integer llCeil(double f)
        {
            return m_LSL_Functions.llCeil(f);
        }

        [MethodImpl(MethodImplOptions.AggressiveInlining)]
        public void llClearCameraParams()
        {
            m_LSL_Functions.llClearCameraParams();
        }

        [MethodImpl(MethodImplOptions.AggressiveInlining)]
        public void llCloseRemoteDataChannel(string channel)
        {
            m_LSL_Functions.llCloseRemoteDataChannel(channel);
        }

        [MethodImpl(MethodImplOptions.AggressiveInlining)]
        public LSL_Float llCloud(LSL_Vector offset)
        {
            return m_LSL_Functions.llCloud(offset);
        }

        [MethodImpl(MethodImplOptions.AggressiveInlining)]
        public void llCollisionFilter(LSL_String name, LSL_Key id, LSL_Integer accept)
        {
            m_LSL_Functions.llCollisionFilter(name, id, accept);
        }

        [MethodImpl(MethodImplOptions.AggressiveInlining)]
        public void llCollisionSound(LSL_String impact_sound, LSL_Float impact_volume)
        {
            m_LSL_Functions.llCollisionSound(impact_sound, impact_volume);
        }

        [MethodImpl(MethodImplOptions.AggressiveInlining)]
        public void llCollisionSprite(LSL_String impact_sprite)
        {
            m_LSL_Functions.llCollisionSprite(impact_sprite);
        }

        [MethodImpl(MethodImplOptions.AggressiveInlining)]
        public LSL_Float llCos(double f)
        {
            return m_LSL_Functions.llCos(f);
        }

        [MethodImpl(MethodImplOptions.AggressiveInlining)]
        public void llCreateLink(LSL_Key target, LSL_Integer parent)
        {
            m_LSL_Functions.llCreateLink(target, parent);
        }

        [MethodImpl(MethodImplOptions.AggressiveInlining)]
        public LSL_List llCSV2List(string src)
        {
            return m_LSL_Functions.llCSV2List(src);
        }

        [MethodImpl(MethodImplOptions.AggressiveInlining)]
        public LSL_List llDeleteSubList(LSL_List src, int start, int end)
        {
            return m_LSL_Functions.llDeleteSubList(src, start, end);
        }

        [MethodImpl(MethodImplOptions.AggressiveInlining)]
        public LSL_String llDeleteSubString(string src, int start, int end)
        {
            return m_LSL_Functions.llDeleteSubString(src, start, end);
        }

        [MethodImpl(MethodImplOptions.AggressiveInlining)]
        public void llDetachFromAvatar()
        {
            m_LSL_Functions.llDetachFromAvatar();
        }

        [MethodImpl(MethodImplOptions.AggressiveInlining)]
        public LSL_Vector llDetectedGrab(int number)
        {
            return m_LSL_Functions.llDetectedGrab(number);
        }

        [MethodImpl(MethodImplOptions.AggressiveInlining)]
        public LSL_Integer llDetectedGroup(int number)
        {
            return m_LSL_Functions.llDetectedGroup(number);
        }

        [MethodImpl(MethodImplOptions.AggressiveInlining)]
        public LSL_Key llDetectedKey(int number)
        {
            return m_LSL_Functions.llDetectedKey(number);
        }

        [MethodImpl(MethodImplOptions.AggressiveInlining)]
        public LSL_Integer llDetectedLinkNumber(int number)
        {
            return m_LSL_Functions.llDetectedLinkNumber(number);
        }

        [MethodImpl(MethodImplOptions.AggressiveInlining)]
        public LSL_String llDetectedName(int number)
        {
            return m_LSL_Functions.llDetectedName(number);
        }

        [MethodImpl(MethodImplOptions.AggressiveInlining)]
        public LSL_Key llDetectedOwner(int number)
        {
            return m_LSL_Functions.llDetectedOwner(number);
        }

        [MethodImpl(MethodImplOptions.AggressiveInlining)]
        public LSL_Vector llDetectedPos(int number)
        {
            return m_LSL_Functions.llDetectedPos(number);
        }

        [MethodImpl(MethodImplOptions.AggressiveInlining)]
        public LSL_Rotation llDetectedRot(int number)
        {
            return m_LSL_Functions.llDetectedRot(number);
        }

        [MethodImpl(MethodImplOptions.AggressiveInlining)]
        public LSL_Integer llDetectedType(int number)
        {
            return m_LSL_Functions.llDetectedType(number);
        }

        [MethodImpl(MethodImplOptions.AggressiveInlining)]
        public LSL_Vector llDetectedTouchBinormal(int index)
        {
            return m_LSL_Functions.llDetectedTouchBinormal(index);
        }

        [MethodImpl(MethodImplOptions.AggressiveInlining)]
        public LSL_Integer llDetectedTouchFace(int index)
        {
            return m_LSL_Functions.llDetectedTouchFace(index);
        }

        [MethodImpl(MethodImplOptions.AggressiveInlining)]
        public LSL_Vector llDetectedTouchNormal(int index)
        {
            return m_LSL_Functions.llDetectedTouchNormal(index);
        }

        [MethodImpl(MethodImplOptions.AggressiveInlining)]
        public LSL_Vector llDetectedTouchPos(int index)
        {
            return m_LSL_Functions.llDetectedTouchPos(index);
        }

        [MethodImpl(MethodImplOptions.AggressiveInlining)]
        public LSL_Vector llDetectedTouchST(int index)
        {
            return m_LSL_Functions.llDetectedTouchST(index);
        }

        [MethodImpl(MethodImplOptions.AggressiveInlining)]
        public LSL_Vector llDetectedTouchUV(int index)
        {
            return m_LSL_Functions.llDetectedTouchUV(index);
        }

        [MethodImpl(MethodImplOptions.AggressiveInlining)]
        public LSL_Vector llDetectedVel(int number)
        {
            return m_LSL_Functions.llDetectedVel(number);
        }

        [MethodImpl(MethodImplOptions.AggressiveInlining)]
        public void llDialog(LSL_Key avatar, LSL_String message, LSL_List buttons, int chat_channel)
        {
            m_LSL_Functions.llDialog(avatar, message, buttons, chat_channel);
        }

        [DebuggerNonUserCode]
        public void llDie()
        {
            m_LSL_Functions.llDie();
        }

        [MethodImpl(MethodImplOptions.AggressiveInlining)]
        public LSL_String llDumpList2String(LSL_List src, string seperator)
        {
            return m_LSL_Functions.llDumpList2String(src, seperator);
        }

        [MethodImpl(MethodImplOptions.AggressiveInlining)]
        public LSL_Integer llEdgeOfWorld(LSL_Vector pos, LSL_Vector dir)
        {
            return m_LSL_Functions.llEdgeOfWorld(pos, dir);
        }

        [MethodImpl(MethodImplOptions.AggressiveInlining)]
        public void llEjectFromLand(LSL_Key pest)
        {
            m_LSL_Functions.llEjectFromLand(pest);
        }

        [MethodImpl(MethodImplOptions.AggressiveInlining)]
        public void llEmail(string address, string subject, string message)
        {
            m_LSL_Functions.llEmail(address, subject, message);
        }

        [MethodImpl(MethodImplOptions.AggressiveInlining)]
        public LSL_String llEscapeURL(string url)
        {
            return m_LSL_Functions.llEscapeURL(url);
        }

        [MethodImpl(MethodImplOptions.AggressiveInlining)]
        public LSL_Rotation llEuler2Rot(LSL_Vector v)
        {
            return m_LSL_Functions.llEuler2Rot(v);
        }

        [MethodImpl(MethodImplOptions.AggressiveInlining)]
        public LSL_Float llFabs(double f)
        {
            return m_LSL_Functions.llFabs(f);
        }

        [MethodImpl(MethodImplOptions.AggressiveInlining)]
        public LSL_Integer llFloor(double f)
        {
            return m_LSL_Functions.llFloor(f);
        }

        [MethodImpl(MethodImplOptions.AggressiveInlining)]
        public void llForceMouselook(int mouselook)
        {
            m_LSL_Functions.llForceMouselook(mouselook);
        }

        [MethodImpl(MethodImplOptions.AggressiveInlining)]
        public LSL_Float llFrand(double mag)
        {
            return m_LSL_Functions.llFrand(mag);
        }

        [MethodImpl(MethodImplOptions.AggressiveInlining)]
        public LSL_Key llGenerateKey()
        {
            return m_LSL_Functions.llGenerateKey();
        }

        [MethodImpl(MethodImplOptions.AggressiveInlining)]
        public LSL_Vector llGetAccel()
        {
            return m_LSL_Functions.llGetAccel();
        }

        [MethodImpl(MethodImplOptions.AggressiveInlining)]
        public LSL_Integer llGetAgentInfo(LSL_Key id)
        {
            return m_LSL_Functions.llGetAgentInfo(id);
        }

        [MethodImpl(MethodImplOptions.AggressiveInlining)]
        public LSL_String llGetAgentLanguage(LSL_Key id)
        {
            return m_LSL_Functions.llGetAgentLanguage(id);
        }

        [MethodImpl(MethodImplOptions.AggressiveInlining)]
        public LSL_List llGetAgentList(LSL_Integer scope, LSL_List options)
        {
            return m_LSL_Functions.llGetAgentList(scope, options);
        }

        [MethodImpl(MethodImplOptions.AggressiveInlining)]
        public LSL_Vector llGetAgentSize(LSL_Key id)
        {
            return m_LSL_Functions.llGetAgentSize(id);
        }

        [MethodImpl(MethodImplOptions.AggressiveInlining)]
        public LSL_Float llGetAlpha(int face)
        {
            return m_LSL_Functions.llGetAlpha(face);
        }

        [MethodImpl(MethodImplOptions.AggressiveInlining)]
        public LSL_Float llGetAndResetTime()
        {
            return m_LSL_Functions.llGetAndResetTime();
        }

        [MethodImpl(MethodImplOptions.AggressiveInlining)]
        public LSL_String llGetAnimation(LSL_Key id)
        {
            return m_LSL_Functions.llGetAnimation(id);
        }

        [MethodImpl(MethodImplOptions.AggressiveInlining)]
        public LSL_List llGetAnimationList(LSL_Key id)
        {
            return m_LSL_Functions.llGetAnimationList(id);
        }

        [MethodImpl(MethodImplOptions.AggressiveInlining)]
        public LSL_Integer llGetAttached()
        {
            return m_LSL_Functions.llGetAttached();
        }

        [MethodImpl(MethodImplOptions.AggressiveInlining)]
        public LSL_List llGetAttachedList(LSL_Key id)
        {
            return m_LSL_Functions.llGetAttachedList(id);
        }

        [MethodImpl(MethodImplOptions.AggressiveInlining)]
        public LSL_List llGetBoundingBox(string obj)
        {
            return m_LSL_Functions.llGetBoundingBox(obj);
        }

        [MethodImpl(MethodImplOptions.AggressiveInlining)]
        public LSL_Float llGetCameraAspect()
        {
            return m_LSL_Functions.llGetCameraAspect();
        }

        [MethodImpl(MethodImplOptions.AggressiveInlining)]
        public LSL_Float llGetCameraFOV()
        {
            return m_LSL_Functions.llGetCameraFOV();
        }

        [MethodImpl(MethodImplOptions.AggressiveInlining)]
        public LSL_Vector llGetCameraPos()
        {
            return m_LSL_Functions.llGetCameraPos();
        }

        [MethodImpl(MethodImplOptions.AggressiveInlining)]
        public LSL_Rotation llGetCameraRot()
        {
            return m_LSL_Functions.llGetCameraRot();
        }

        [MethodImpl(MethodImplOptions.AggressiveInlining)]
        public LSL_Vector llGetCenterOfMass()
        {
            return m_LSL_Functions.llGetCenterOfMass();
        }

        [MethodImpl(MethodImplOptions.AggressiveInlining)]
        public LSL_Vector llGetColor(int face)
        {
            return m_LSL_Functions.llGetColor(face);
        }

        [MethodImpl(MethodImplOptions.AggressiveInlining)]
        public LSL_Key llGetCreator()
        {
            return m_LSL_Functions.llGetCreator();
        }

        [MethodImpl(MethodImplOptions.AggressiveInlining)]
        public LSL_String llGetDate()
        {
            return m_LSL_Functions.llGetDate();
        }

        [MethodImpl(MethodImplOptions.AggressiveInlining)]
        public LSL_Float llGetEnergy()
        {
            return m_LSL_Functions.llGetEnergy();
        }

        [MethodImpl(MethodImplOptions.AggressiveInlining)]
        public LSL_String llGetEnv(LSL_String name)
        {
            return m_LSL_Functions.llGetEnv(name);
        }

        [MethodImpl(MethodImplOptions.AggressiveInlining)]
        public LSL_Vector llGetForce()
        {
            return m_LSL_Functions.llGetForce();
        }

        [MethodImpl(MethodImplOptions.AggressiveInlining)]
        public LSL_Integer llGetFreeMemory()
        {
            return m_LSL_Functions.llGetFreeMemory();
        }

        [MethodImpl(MethodImplOptions.AggressiveInlining)]
        public LSL_Integer llGetUsedMemory()
        {
            return m_LSL_Functions.llGetUsedMemory();
        }

        [MethodImpl(MethodImplOptions.AggressiveInlining)]
        public LSL_Integer llGetFreeURLs()
        {
            return m_LSL_Functions.llGetFreeURLs();
        }

        [MethodImpl(MethodImplOptions.AggressiveInlining)]
        public LSL_Vector llGetGeometricCenter()
        {
            return m_LSL_Functions.llGetGeometricCenter();
        }

        [MethodImpl(MethodImplOptions.AggressiveInlining)]
        public LSL_Float llGetGMTclock()
        {
            return m_LSL_Functions.llGetGMTclock();
        }

        [MethodImpl(MethodImplOptions.AggressiveInlining)]
        public LSL_String llGetHTTPHeader(LSL_Key request_id, string header)
        {
            return m_LSL_Functions.llGetHTTPHeader(request_id, header);
        }

        [MethodImpl(MethodImplOptions.AggressiveInlining)]
        public LSL_String llGetInventoryAcquireTime(string item)
        {
            return m_LSL_Functions.llGetInventoryAcquireTime(item);
        }

        [MethodImpl(MethodImplOptions.AggressiveInlining)]
        public LSL_Key llGetInventoryCreator(string item)
        {
            return m_LSL_Functions.llGetInventoryCreator(item);
        }

        [MethodImpl(MethodImplOptions.AggressiveInlining)]
        public LSL_Key llGetInventoryKey(string name)
        {
            return m_LSL_Functions.llGetInventoryKey(name);
        }

        [MethodImpl(MethodImplOptions.AggressiveInlining)]
        public LSL_String llGetInventoryName(int type, int number)
        {
            return m_LSL_Functions.llGetInventoryName(type, number);
        }

        [MethodImpl(MethodImplOptions.AggressiveInlining)]
        public LSL_Integer llGetInventoryNumber(int type)
        {
            return m_LSL_Functions.llGetInventoryNumber(type);
        }

        [MethodImpl(MethodImplOptions.AggressiveInlining)]
        public LSL_Integer llGetInventoryPermMask(string item, int mask)
        {
            return m_LSL_Functions.llGetInventoryPermMask(item, mask);
        }

        [MethodImpl(MethodImplOptions.AggressiveInlining)]
        public LSL_String llGetInventoryDesc(string name)
        {
            return m_LSL_Functions.llGetInventoryDesc(name);
        }

        [MethodImpl(MethodImplOptions.AggressiveInlining)]
        public LSL_Integer llGetInventoryType(string name)
        {
            return m_LSL_Functions.llGetInventoryType(name);
        }

        [MethodImpl(MethodImplOptions.AggressiveInlining)]
        public LSL_Key llGetKey()
        {
            return m_LSL_Functions.llGetKey();
        }

        [MethodImpl(MethodImplOptions.AggressiveInlining)]
        public LSL_Key llGetLandOwnerAt(LSL_Vector pos)
        {
            return m_LSL_Functions.llGetLandOwnerAt(pos);
        }

        [MethodImpl(MethodImplOptions.AggressiveInlining)]
        public LSL_Key llGetLinkKey(int linknum)
        {
            return m_LSL_Functions.llGetLinkKey(linknum);
        }

        [MethodImpl(MethodImplOptions.AggressiveInlining)]
        public LSL_Key llGetObjectLinkKey(LSL_Key objectid, int linknum)
        {
            return m_LSL_Functions.llGetObjectLinkKey(objectid, linknum);
        }

        [MethodImpl(MethodImplOptions.AggressiveInlining)]
        public LSL_String llGetLinkName(int linknum)
        {
            return m_LSL_Functions.llGetLinkName(linknum);
        }

        [MethodImpl(MethodImplOptions.AggressiveInlining)]
        public LSL_Integer llGetLinkNumber()
        {
            return m_LSL_Functions.llGetLinkNumber();
        }

        [MethodImpl(MethodImplOptions.AggressiveInlining)]
        public LSL_Integer llGetLinkNumberOfSides(int link)
        {
            return m_LSL_Functions.llGetLinkNumberOfSides(link);
        }

        [MethodImpl(MethodImplOptions.AggressiveInlining)]
        public LSL_Integer llGetListEntryType(LSL_List src, int index)
        {
            return m_LSL_Functions.llGetListEntryType(src, index);
        }

        [MethodImpl(MethodImplOptions.AggressiveInlining)]
        public LSL_Integer llGetListLength(LSL_List src)
        {
            return m_LSL_Functions.llGetListLength(src);
        }

        [MethodImpl(MethodImplOptions.AggressiveInlining)]
        public LSL_Vector llGetLocalPos()
        {
            return m_LSL_Functions.llGetLocalPos();
        }

        [MethodImpl(MethodImplOptions.AggressiveInlining)]
        public LSL_Rotation llGetLocalRot()
        {
            return m_LSL_Functions.llGetLocalRot();
        }

        [MethodImpl(MethodImplOptions.AggressiveInlining)]
        public LSL_Float llGetMass()
        {
            return m_LSL_Functions.llGetMass();
        }

        [MethodImpl(MethodImplOptions.AggressiveInlining)]
        public LSL_Float llGetMassMKS()
        {
            return m_LSL_Functions.llGetMassMKS();
        }

        [MethodImpl(MethodImplOptions.AggressiveInlining)]
        public LSL_Integer llGetMemoryLimit()
        {
            return m_LSL_Functions.llGetMemoryLimit();
        }

        [MethodImpl(MethodImplOptions.AggressiveInlining)]
        public void llGetNextEmail(string address, string subject)
        {
            m_LSL_Functions.llGetNextEmail(address, subject);
        }

        [MethodImpl(MethodImplOptions.AggressiveInlining)]
        public LSL_Key llGetNotecardLine(string name, int line)
        {
            return m_LSL_Functions.llGetNotecardLine(name, line);
        }

        [MethodImpl(MethodImplOptions.AggressiveInlining)]
        public LSL_Key llGetNumberOfNotecardLines(string name)
        {
            return m_LSL_Functions.llGetNumberOfNotecardLines(name);
        }

        [MethodImpl(MethodImplOptions.AggressiveInlining)]
        public LSL_String llGetNotecardLineSync(string name, int line)
        {
            return m_LSL_Functions.llGetNotecardLineSync(name, line);
        }

        [MethodImpl(MethodImplOptions.AggressiveInlining)]
        public LSL_Integer llGetNumberOfPrims()
        {
            return m_LSL_Functions.llGetNumberOfPrims();
        }

        [MethodImpl(MethodImplOptions.AggressiveInlining)]
        public LSL_Integer llGetNumberOfSides()
        {
            return m_LSL_Functions.llGetNumberOfSides();
        }

        [MethodImpl(MethodImplOptions.AggressiveInlining)]
        public LSL_String llGetObjectDesc()
        {
            return m_LSL_Functions.llGetObjectDesc();
        }

        [MethodImpl(MethodImplOptions.AggressiveInlining)]
        public LSL_List llGetObjectDetails(LSL_Key id, LSL_List args)
        {
            return m_LSL_Functions.llGetObjectDetails(id, args);
        }

        [MethodImpl(MethodImplOptions.AggressiveInlining)]
        public LSL_Float llGetObjectMass(string id)
        {
            return m_LSL_Functions.llGetObjectMass(id);
        }

        [MethodImpl(MethodImplOptions.AggressiveInlining)]
        public LSL_String llGetObjectName()
        {
            return m_LSL_Functions.llGetObjectName();
        }

        [MethodImpl(MethodImplOptions.AggressiveInlining)]
        public LSL_Integer llGetObjectPermMask(int mask)
        {
            return m_LSL_Functions.llGetObjectPermMask(mask);
        }

        [MethodImpl(MethodImplOptions.AggressiveInlining)]
        public LSL_Integer llGetObjectPrimCount(LSL_Key object_id)
        {
            return m_LSL_Functions.llGetObjectPrimCount(object_id);
        }

        [MethodImpl(MethodImplOptions.AggressiveInlining)]
        public LSL_Vector llGetOmega()
        {
            return m_LSL_Functions.llGetOmega();
        }

        [MethodImpl(MethodImplOptions.AggressiveInlining)]
        public LSL_Key llGetOwner()
        {
            return m_LSL_Functions.llGetOwner();
        }

        [MethodImpl(MethodImplOptions.AggressiveInlining)]
        public LSL_Key llGetOwnerKey(string id)
        {
            return m_LSL_Functions.llGetOwnerKey(id);
        }

        [MethodImpl(MethodImplOptions.AggressiveInlining)]
        public LSL_List llGetParcelDetails(LSL_Vector pos, LSL_List param)
        {
            return m_LSL_Functions.llGetParcelDetails(pos, param);
        }

        [MethodImpl(MethodImplOptions.AggressiveInlining)]
        public LSL_Integer llGetParcelFlags(LSL_Vector pos)
        {
            return m_LSL_Functions.llGetParcelFlags(pos);
        }

        [MethodImpl(MethodImplOptions.AggressiveInlining)]
        public LSL_Integer llGetParcelMaxPrims(LSL_Vector pos, int sim_wide)
        {
            return m_LSL_Functions.llGetParcelMaxPrims(pos, sim_wide);
        }

        [MethodImpl(MethodImplOptions.AggressiveInlining)]
        public LSL_String llGetParcelMusicURL()
        {
            return m_LSL_Functions.llGetParcelMusicURL();
        }

        [MethodImpl(MethodImplOptions.AggressiveInlining)]
        public LSL_Integer llGetParcelPrimCount(LSL_Vector pos, int category, int sim_wide)
        {
            return m_LSL_Functions.llGetParcelPrimCount(pos, category, sim_wide);
        }

        [MethodImpl(MethodImplOptions.AggressiveInlining)]
        public LSL_List llGetParcelPrimOwners(LSL_Vector pos)
        {
            return m_LSL_Functions.llGetParcelPrimOwners(pos);
        }

        [MethodImpl(MethodImplOptions.AggressiveInlining)]
        public LSL_Integer llGetPermissions()
        {
            return m_LSL_Functions.llGetPermissions();
        }

        [MethodImpl(MethodImplOptions.AggressiveInlining)]
        public LSL_Key llGetPermissionsKey()
        {
            return m_LSL_Functions.llGetPermissionsKey();
        }

        [MethodImpl(MethodImplOptions.AggressiveInlining)]
        public LSL_Vector llGetPos()
        {
            return m_LSL_Functions.llGetPos();
        }

        [MethodImpl(MethodImplOptions.AggressiveInlining)]
        public LSL_List llGetPrimitiveParams(LSL_List rules)
        {
            return m_LSL_Functions.llGetPrimitiveParams(rules);
        }

        [MethodImpl(MethodImplOptions.AggressiveInlining)]
        public LSL_List llGetLinkPrimitiveParams(int linknum, LSL_List rules)
        {
            return m_LSL_Functions.llGetLinkPrimitiveParams(linknum, rules);
        }

        [MethodImpl(MethodImplOptions.AggressiveInlining)]
        public LSL_Integer llGetRegionAgentCount()
        {
            return m_LSL_Functions.llGetRegionAgentCount();
        }

        [MethodImpl(MethodImplOptions.AggressiveInlining)]
        public LSL_Vector llGetRegionCorner()
        {
            return m_LSL_Functions.llGetRegionCorner();
        }

        [MethodImpl(MethodImplOptions.AggressiveInlining)]
        public LSL_Integer llGetRegionFlags()
        {
            return m_LSL_Functions.llGetRegionFlags();
        }

        [MethodImpl(MethodImplOptions.AggressiveInlining)]
        public LSL_Float llGetRegionFPS()
        {
            return m_LSL_Functions.llGetRegionFPS();
        }

        [MethodImpl(MethodImplOptions.AggressiveInlining)]
        public LSL_String llGetRegionName()
        {
            return m_LSL_Functions.llGetRegionName();
        }

        [MethodImpl(MethodImplOptions.AggressiveInlining)]
        public LSL_Float llGetRegionTimeDilation()
        {
            return m_LSL_Functions.llGetRegionTimeDilation();
        }

        [MethodImpl(MethodImplOptions.AggressiveInlining)]
        public LSL_Vector llGetRootPosition()
        {
            return m_LSL_Functions.llGetRootPosition();
        }

        [MethodImpl(MethodImplOptions.AggressiveInlining)]
        public LSL_Rotation llGetRootRotation()
        {
            return m_LSL_Functions.llGetRootRotation();
        }

        [MethodImpl(MethodImplOptions.AggressiveInlining)]
        public LSL_Rotation llGetRot()
        {
            return m_LSL_Functions.llGetRot();
        }

        [MethodImpl(MethodImplOptions.AggressiveInlining)]
        public LSL_Vector llGetScale()
        {
            return m_LSL_Functions.llGetScale();
        }

        [MethodImpl(MethodImplOptions.AggressiveInlining)]
        public LSL_String llGetScriptName()
        {
            return m_LSL_Functions.llGetScriptName();
        }

        [MethodImpl(MethodImplOptions.AggressiveInlining)]
        public LSL_Integer llGetScriptState(string name)
        {
            return m_LSL_Functions.llGetScriptState(name);
        }

        [MethodImpl(MethodImplOptions.AggressiveInlining)]
        public LSL_String llGetSimulatorHostname()
        {
            return m_LSL_Functions.llGetSimulatorHostname();
        }

        [MethodImpl(MethodImplOptions.AggressiveInlining)]
        public LSL_Integer llGetSPMaxMemory()
        {
            return m_LSL_Functions.llGetSPMaxMemory();
        }

        [MethodImpl(MethodImplOptions.AggressiveInlining)]
        public LSL_Integer llGetStartParameter()
        {
            return m_LSL_Functions.llGetStartParameter();
        }

        [MethodImpl(MethodImplOptions.AggressiveInlining)]
        public LSL_Integer llGetStatus(int status)
        {
            return m_LSL_Functions.llGetStatus(status);
        }

        [MethodImpl(MethodImplOptions.AggressiveInlining)]
        public LSL_String llGetSubString(string src, int start, int end)
        {
            return m_LSL_Functions.llGetSubString(src, start, end);
        }

        [MethodImpl(MethodImplOptions.AggressiveInlining)]
        public LSL_String llGetTexture(int face)
        {
            return m_LSL_Functions.llGetTexture(face);
        }

        [MethodImpl(MethodImplOptions.AggressiveInlining)]
        public LSL_Vector llGetTextureOffset(int face)
        {
            return m_LSL_Functions.llGetTextureOffset(face);
        }

        [MethodImpl(MethodImplOptions.AggressiveInlining)]
        public LSL_Float llGetTextureRot(int side)
        {
            return m_LSL_Functions.llGetTextureRot(side);
        }

        [MethodImpl(MethodImplOptions.AggressiveInlining)]
        public LSL_Vector llGetTextureScale(int side)
        {
            return m_LSL_Functions.llGetTextureScale(side);
        }

        [MethodImpl(MethodImplOptions.AggressiveInlining)]
        public LSL_Float llGetTime()
        {
            return m_LSL_Functions.llGetTime();
        }

        [MethodImpl(MethodImplOptions.AggressiveInlining)]
        public LSL_Float llGetTimeOfDay()
        {
            return m_LSL_Functions.llGetTimeOfDay();
        }

        [MethodImpl(MethodImplOptions.AggressiveInlining)]
        public LSL_String llGetTimestamp()
        {
            return m_LSL_Functions.llGetTimestamp();
        }

        [MethodImpl(MethodImplOptions.AggressiveInlining)]
        public LSL_Vector llGetTorque()
        {
            return m_LSL_Functions.llGetTorque();
        }

        [MethodImpl(MethodImplOptions.AggressiveInlining)]
        public LSL_Integer llGetUnixTime()
        {
            return m_LSL_Functions.llGetUnixTime();
        }

        [MethodImpl(MethodImplOptions.AggressiveInlining)]
        public LSL_Vector llGetVel()
        {
            return m_LSL_Functions.llGetVel();
        }

        [MethodImpl(MethodImplOptions.AggressiveInlining)]
        public LSL_Float llGetWallclock()
        {
            return m_LSL_Functions.llGetWallclock();
        }

        [MethodImpl(MethodImplOptions.AggressiveInlining)]
        public void llGiveInventory(LSL_Key destination, LSL_String inventory)
        {
            m_LSL_Functions.llGiveInventory(destination, inventory);
        }

        [MethodImpl(MethodImplOptions.AggressiveInlining)]
        public void llGiveInventoryList(LSL_Key destination, LSL_String category, LSL_List inventory)
        {
            m_LSL_Functions.llGiveInventoryList(destination, category, inventory);
        }

        [MethodImpl(MethodImplOptions.AggressiveInlining)]
        public LSL_Integer llGiveMoney(LSL_Key destination, LSL_Integer amount)
        {
            return m_LSL_Functions.llGiveMoney(destination, amount);
        }

        [MethodImpl(MethodImplOptions.AggressiveInlining)]
        public LSL_Key llTransferLindenDollars(LSL_Key destination, LSL_Integer amount)
        {
            return m_LSL_Functions.llTransferLindenDollars(destination, amount);
        }

        [MethodImpl(MethodImplOptions.AggressiveInlining)]
        public void llGodLikeRezObject(LSL_String inventory, LSL_Vector pos)
        {
            m_LSL_Functions.llGodLikeRezObject(inventory, pos);
        }

        [MethodImpl(MethodImplOptions.AggressiveInlining)]
        public LSL_Float llGround(LSL_Vector offset)
        {
            return m_LSL_Functions.llGround(offset);
        }

        [MethodImpl(MethodImplOptions.AggressiveInlining)]
        public LSL_Vector llGroundContour(LSL_Vector offset)
        {
            return m_LSL_Functions.llGroundContour(offset);
        }

        [MethodImpl(MethodImplOptions.AggressiveInlining)]
        public LSL_Vector llGroundNormal(LSL_Vector offset)
        {
            return m_LSL_Functions.llGroundNormal(offset);
        }

        [MethodImpl(MethodImplOptions.AggressiveInlining)]
        public void llGroundRepel(double height, int water, double tau)
        {
            m_LSL_Functions.llGroundRepel(height, water, tau);
        }

        [MethodImpl(MethodImplOptions.AggressiveInlining)]
        public LSL_Vector llGroundSlope(LSL_Vector offset)
        {
            return m_LSL_Functions.llGroundSlope(offset);
        }

        [MethodImpl(MethodImplOptions.AggressiveInlining)]
        public LSL_Key llHTTPRequest(LSL_String url, LSL_List parameters, LSL_String body)
        {
            return m_LSL_Functions.llHTTPRequest(url, parameters, body);
        }

        [MethodImpl(MethodImplOptions.AggressiveInlining)]
        public void llHTTPResponse(LSL_Key id, int status, LSL_String body)
        {
            m_LSL_Functions.llHTTPResponse(id, status, body);
        }

        [MethodImpl(MethodImplOptions.AggressiveInlining)]
        public LSL_String llInsertString(LSL_String dst, int position, LSL_String src)
        {
            return m_LSL_Functions.llInsertString(dst, position, src);
        }

        [MethodImpl(MethodImplOptions.AggressiveInlining)]
        public void llInstantMessage(LSL_String user, LSL_String message)
        {
            m_LSL_Functions.llInstantMessage(user, message);
        }

        [MethodImpl(MethodImplOptions.AggressiveInlining)]
        public LSL_String llIntegerToBase64(int number)
        {
            return m_LSL_Functions.llIntegerToBase64(number);
        }

        [MethodImpl(MethodImplOptions.AggressiveInlining)]
        public LSL_String llKey2Name(LSL_Key id)
        {
            return m_LSL_Functions.llKey2Name(id);
        }

        [MethodImpl(MethodImplOptions.AggressiveInlining)]
        public LSL_String llGetUsername(LSL_Key id)
        {
            return m_LSL_Functions.llGetUsername(id);
        }

        [MethodImpl(MethodImplOptions.AggressiveInlining)]
        public LSL_Key llRequestUsername(LSL_Key id)
        {
            return m_LSL_Functions.llRequestUsername(id);
        }

        [MethodImpl(MethodImplOptions.AggressiveInlining)]
        public LSL_String llGetDisplayName(LSL_Key id)
        {
            return m_LSL_Functions.llGetDisplayName(id);
        }

        [MethodImpl(MethodImplOptions.AggressiveInlining)]
        public LSL_Key llRequestDisplayName(LSL_Key id)
        {
            return m_LSL_Functions.llRequestDisplayName(id);
        }

        [MethodImpl(MethodImplOptions.AggressiveInlining)]
        public LSL_List llCastRay(LSL_Vector start, LSL_Vector end, LSL_List options)
        {
            return m_LSL_Functions.llCastRay(start, end, options);
        }

        [MethodImpl(MethodImplOptions.AggressiveInlining)]
        public void llLinkParticleSystem(int linknum, LSL_List rules)
        {
            m_LSL_Functions.llLinkParticleSystem(linknum, rules);
        }

        [MethodImpl(MethodImplOptions.AggressiveInlining)]
        public LSL_String llList2CSV(LSL_List src)
        {
            return m_LSL_Functions.llList2CSV(src);
        }

        [MethodImpl(MethodImplOptions.AggressiveInlining)]
        public LSL_Float llList2Float(LSL_List src, int index)
        {
            return m_LSL_Functions.llList2Float(src, index);
        }

        [MethodImpl(MethodImplOptions.AggressiveInlining)]
        public LSL_Integer llList2Integer(LSL_List src, int index)
        {
            return m_LSL_Functions.llList2Integer(src, index);
        }

        [MethodImpl(MethodImplOptions.AggressiveInlining)]
        public LSL_Key llList2Key(LSL_List src, int index)
        {
            return m_LSL_Functions.llList2Key(src, index);
        }

        [MethodImpl(MethodImplOptions.AggressiveInlining)]
        public LSL_List llList2List(LSL_List src, int start, int end)
        {
            return m_LSL_Functions.llList2List(src, start, end);
        }

        [MethodImpl(MethodImplOptions.AggressiveInlining)]
        public LSL_List llList2ListStrided(LSL_List src, int start, int end, int stride)
        {
            return m_LSL_Functions.llList2ListStrided(src, start, end, stride);
        }

        [MethodImpl(MethodImplOptions.AggressiveInlining)]
        public LSL_List llList2ListSlice(LSL_List src, int start, int end, int stride, int stride_index)
        {
            return m_LSL_Functions.llList2ListSlice(src, start, end, stride, stride_index);
        }

        [MethodImpl(MethodImplOptions.AggressiveInlining)]
        public LSL_Rotation llList2Rot(LSL_List src, int index)
        {
            return m_LSL_Functions.llList2Rot(src, index);
        }

        [MethodImpl(MethodImplOptions.AggressiveInlining)]
        public LSL_String llList2String(LSL_List src, int index)
        {
            return m_LSL_Functions.llList2String(src, index);
        }

        [MethodImpl(MethodImplOptions.AggressiveInlining)]
        public LSL_Vector llList2Vector(LSL_List src, int index)
        {
            return m_LSL_Functions.llList2Vector(src, index);
        }

        [MethodImpl(MethodImplOptions.AggressiveInlining)]
        public LSL_Integer llListen(int channelID, string name, string ID, string msg)
        {
            return m_LSL_Functions.llListen(channelID, name, ID, msg);
        }

        [MethodImpl(MethodImplOptions.AggressiveInlining)]
        public void llListenControl(int number, int active)
        {
            m_LSL_Functions.llListenControl(number, active);
        }

        [MethodImpl(MethodImplOptions.AggressiveInlining)]
        public void llListenRemove(int number)
        {
            m_LSL_Functions.llListenRemove(number);
        }

        [MethodImpl(MethodImplOptions.AggressiveInlining)]
        public LSL_Integer llListFindList(LSL_List src, LSL_List test)
        {
            return m_LSL_Functions.llListFindList(src, test);
        }

        [MethodImpl(MethodImplOptions.AggressiveInlining)]
        public LSL_Integer llListFindListNext(LSL_List src, LSL_List test, LSL_Integer instance)
        {
            return m_LSL_Functions.llListFindListNext(src, test, instance);
        }

        [MethodImpl(MethodImplOptions.AggressiveInlining)]
        public LSL_Integer llListFindStrided(LSL_List src, LSL_List test, LSL_Integer lstart, LSL_Integer lend, LSL_Integer lstride)
        {
            return m_LSL_Functions.llListFindStrided(src, test, lstart, lend, lstride);
        }

        [MethodImpl(MethodImplOptions.AggressiveInlining)]
        public LSL_List llListInsertList(LSL_List dest, LSL_List src, int start)
        {
            return m_LSL_Functions.llListInsertList(dest, src, start);
        }

        [MethodImpl(MethodImplOptions.AggressiveInlining)]
        public LSL_List llListRandomize(LSL_List src, int stride)
        {
            return m_LSL_Functions.llListRandomize(src, stride);
        }

        [MethodImpl(MethodImplOptions.AggressiveInlining)]
        public LSL_List llListReplaceList(LSL_List dest, LSL_List src, int start, int end)
        {
            return m_LSL_Functions.llListReplaceList(dest, src, start, end);
        }

        [MethodImpl(MethodImplOptions.AggressiveInlining)]
        public LSL_List llListSort(LSL_List src, int stride, int ascending)
        {
            return m_LSL_Functions.llListSort(src, stride, ascending);
        }

        [MethodImpl(MethodImplOptions.AggressiveInlining)]
        public LSL_List llListSortStrided(LSL_List src, int stride, int stride_index, int ascending)
        {
            return m_LSL_Functions.llListSortStrided(src, stride, stride_index, ascending);
        }

        [MethodImpl(MethodImplOptions.AggressiveInlining)]
        public LSL_Float llListStatistics(int operation, LSL_List src)
        {
            return m_LSL_Functions.llListStatistics(operation, src);
        }

        [MethodImpl(MethodImplOptions.AggressiveInlining)]
        public void llLoadURL(string avatar_id, string message, string url)
        {
            m_LSL_Functions.llLoadURL(avatar_id, message, url);
        }

        [MethodImpl(MethodImplOptions.AggressiveInlining)]
        public LSL_Float llLog(double val)
        {
            return m_LSL_Functions.llLog(val);
        }

        [MethodImpl(MethodImplOptions.AggressiveInlining)]
        public LSL_Float llLog10(double val)
        {
            return m_LSL_Functions.llLog10(val);
        }

        [MethodImpl(MethodImplOptions.AggressiveInlining)]
        public void llLookAt(LSL_Vector target, double strength, double damping)
        {
            m_LSL_Functions.llLookAt(target, strength, damping);
        }

        [MethodImpl(MethodImplOptions.AggressiveInlining)]
        public void llLoopSound(string sound, double volume)
        {
            m_LSL_Functions.llLoopSound(sound, volume);
        }

        [MethodImpl(MethodImplOptions.AggressiveInlining)]
        public void llLoopSoundMaster(string sound, double volume)
        {
            m_LSL_Functions.llLoopSoundMaster(sound, volume);
        }

        [MethodImpl(MethodImplOptions.AggressiveInlining)]
        public void llLoopSoundSlave(string sound, double volume)
        {
            m_LSL_Functions.llLoopSoundSlave(sound, volume);
        }

        [MethodImpl(MethodImplOptions.AggressiveInlining)]
        public LSL_Integer llManageEstateAccess(int action, string avatar)
        {
            return m_LSL_Functions.llManageEstateAccess(action, avatar);
        }

        [MethodImpl(MethodImplOptions.AggressiveInlining)]
        public void llMakeExplosion(int particles, double scale, double vel, double lifetime, double arc, string texture, LSL_Vector offset)
        {
            m_LSL_Functions.llMakeExplosion(particles, scale, vel, lifetime, arc, texture, offset);
        }

        [MethodImpl(MethodImplOptions.AggressiveInlining)]
        public void llMakeFire(int particles, double scale, double vel, double lifetime, double arc, string texture, LSL_Vector offset)
        {
            m_LSL_Functions.llMakeFire(particles, scale, vel, lifetime, arc, texture, offset);
        }

        [MethodImpl(MethodImplOptions.AggressiveInlining)]
        public void llMakeFountain(int particles, double scale, double vel, double lifetime, double arc, int bounce, string texture, LSL_Vector offset, double bounce_offset)
        {
            m_LSL_Functions.llMakeFountain(particles, scale, vel, lifetime, arc, bounce, texture, offset, bounce_offset);
        }

        [MethodImpl(MethodImplOptions.AggressiveInlining)]
        public void llMakeSmoke(int particles, double scale, double vel, double lifetime, double arc, string texture, LSL_Vector offset)
        {
            m_LSL_Functions.llMakeSmoke(particles, scale, vel, lifetime, arc, texture, offset);
        }

        [MethodImpl(MethodImplOptions.AggressiveInlining)]
        public void llMapDestination(string simname, LSL_Vector pos, LSL_Vector look_at)
        {
            m_LSL_Functions.llMapDestination(simname, pos, look_at);
        }

        [MethodImpl(MethodImplOptions.AggressiveInlining)]
        public LSL_String llMD5String(string src, int nonce)
        {
            return m_LSL_Functions.llMD5String(src, nonce);
        }

        [MethodImpl(MethodImplOptions.AggressiveInlining)]
        public LSL_String llSHA1String(string src)
        {
            return m_LSL_Functions.llSHA1String(src);
        }

        [MethodImpl(MethodImplOptions.AggressiveInlining)]
        public LSL_String llSHA256String(LSL_String src)
        {
            return m_LSL_Functions.llSHA256String(src);
        }

        [MethodImpl(MethodImplOptions.AggressiveInlining)]
        public void llMessageLinked(int linknum, int num, string str, string id)
        {
            m_LSL_Functions.llMessageLinked(linknum, num, str, id);
        }

        [MethodImpl(MethodImplOptions.AggressiveInlining)]
        public void llMinEventDelay(double delay)
        {
            m_LSL_Functions.llMinEventDelay(delay);
        }

        [MethodImpl(MethodImplOptions.AggressiveInlining)]
        public void llModifyLand(int action, int brush)
        {
            m_LSL_Functions.llModifyLand(action, brush);
        }

        [MethodImpl(MethodImplOptions.AggressiveInlining)]
        public LSL_Integer llModPow(int a, int b, int c)
        {
            return m_LSL_Functions.llModPow(a, b, c);
        }

        [MethodImpl(MethodImplOptions.AggressiveInlining)]
        public void llMoveToTarget(LSL_Vector target, double tau)
        {
            m_LSL_Functions.llMoveToTarget(target, tau);
        }

        [MethodImpl(MethodImplOptions.AggressiveInlining)]
        public LSL_Key llName2Key(LSL_String name)
        {
            return m_LSL_Functions.llName2Key(name);
        }

        [MethodImpl(MethodImplOptions.AggressiveInlining)]
        public void llOffsetTexture(double u, double v, int face)
        {
            m_LSL_Functions.llOffsetTexture(u, v, face);
        }

        [MethodImpl(MethodImplOptions.AggressiveInlining)]
        public void llOpenRemoteDataChannel()
        {
            m_LSL_Functions.llOpenRemoteDataChannel();
        }

        [MethodImpl(MethodImplOptions.AggressiveInlining)]
        public LSL_Integer llOverMyLand(string id)
        {
            return m_LSL_Functions.llOverMyLand(id);
        }

        [MethodImpl(MethodImplOptions.AggressiveInlining)]
        public void llOwnerSay(string msg)
        {
            m_LSL_Functions.llOwnerSay(msg);
        }

        [MethodImpl(MethodImplOptions.AggressiveInlining)]
        public void llParcelMediaCommandList(LSL_List commandList)
        {
            m_LSL_Functions.llParcelMediaCommandList(commandList);
        }

        [MethodImpl(MethodImplOptions.AggressiveInlining)]
        public LSL_List llParcelMediaQuery(LSL_List aList)
        {
            return m_LSL_Functions.llParcelMediaQuery(aList);
        }

        [MethodImpl(MethodImplOptions.AggressiveInlining)]
        public LSL_List llParseString2List(string str, LSL_List separators, LSL_List spacers)
        {
            return m_LSL_Functions.llParseString2List(str, separators, spacers);
        }

        [MethodImpl(MethodImplOptions.AggressiveInlining)]
        public LSL_List llParseStringKeepNulls(string src, LSL_List seperators, LSL_List spacers)
        {
            return m_LSL_Functions.llParseStringKeepNulls(src, seperators, spacers);
        }

        [MethodImpl(MethodImplOptions.AggressiveInlining)]
        public void llParticleSystem(LSL_List rules)
        {
            m_LSL_Functions.llParticleSystem(rules);
        }

        [MethodImpl(MethodImplOptions.AggressiveInlining)]
        public void llPassCollisions(int pass)
        {
            m_LSL_Functions.llPassCollisions(pass);
        }

        [MethodImpl(MethodImplOptions.AggressiveInlining)]
        public void llPassTouches(int pass)
        {
            m_LSL_Functions.llPassTouches(pass);
        }

        [MethodImpl(MethodImplOptions.AggressiveInlining)]
        public void llPlaySound(string sound, double volume)
        {
            m_LSL_Functions.llPlaySound(sound, volume);
        }

        [MethodImpl(MethodImplOptions.AggressiveInlining)]
        public void llPlaySoundSlave(string sound, double volume)
        {
            m_LSL_Functions.llPlaySoundSlave(sound, volume);
        }

        [MethodImpl(MethodImplOptions.AggressiveInlining)]
        public void llPointAt(LSL_Vector pos)
        {
            m_LSL_Functions.llPointAt(pos);
        }

        [MethodImpl(MethodImplOptions.AggressiveInlining)]
        public LSL_Float llPow(double fbase, double fexponent)
        {
            return m_LSL_Functions.llPow(fbase, fexponent);
        }

        [MethodImpl(MethodImplOptions.AggressiveInlining)]
        public void llPreloadSound(string sound)
        {
            m_LSL_Functions.llPreloadSound(sound);
        }

        [MethodImpl(MethodImplOptions.AggressiveInlining)]
        public void llPushObject(string target, LSL_Vector impulse, LSL_Vector ang_impulse, int local)
        {
            m_LSL_Functions.llPushObject(target, impulse, ang_impulse, local);
        }

        [MethodImpl(MethodImplOptions.AggressiveInlining)]
        public void llRefreshPrimURL()
        {
            m_LSL_Functions.llRefreshPrimURL();
        }

        [MethodImpl(MethodImplOptions.AggressiveInlining)]
        public void llRegionSay(int channelID, string text)
        {
            m_LSL_Functions.llRegionSay(channelID, text);
        }

        [MethodImpl(MethodImplOptions.AggressiveInlining)]
        public void llRegionSayTo(string key, int channelID, string text)
        {
            m_LSL_Functions.llRegionSayTo(key, channelID, text);
        }

        [MethodImpl(MethodImplOptions.AggressiveInlining)]
        public void llReleaseCamera(string avatar)
        {
            m_LSL_Functions.llReleaseCamera(avatar);
        }

        [MethodImpl(MethodImplOptions.AggressiveInlining)]
        public void llReleaseURL(string url)
        {
            m_LSL_Functions.llReleaseURL(url);
        }

        [MethodImpl(MethodImplOptions.AggressiveInlining)]
        public void llReleaseControls()
        {
            m_LSL_Functions.llReleaseControls();
        }

        [MethodImpl(MethodImplOptions.AggressiveInlining)]
        public void llRemoteDataReply(string channel, string message_id, string sdata, int idata)
        {
            m_LSL_Functions.llRemoteDataReply(channel, message_id, sdata, idata);
        }

        [MethodImpl(MethodImplOptions.AggressiveInlining)]
        public void llRemoteDataSetRegion()
        {
            m_LSL_Functions.llRemoteDataSetRegion();
        }

        [MethodImpl(MethodImplOptions.AggressiveInlining)]
        public void llRemoteLoadScript(string target, string name, int running, int start_param)
        {
            m_LSL_Functions.llRemoteLoadScript(target, name, running, start_param);
        }

        [MethodImpl(MethodImplOptions.AggressiveInlining)]
        public void llRemoteLoadScriptPin(string target, string name, int pin, int running, int start_param)
        {
            m_LSL_Functions.llRemoteLoadScriptPin(target, name, pin, running, start_param);
        }

        [MethodImpl(MethodImplOptions.AggressiveInlining)]
        public void llRemoveFromLandBanList(string avatar)
        {
            m_LSL_Functions.llRemoveFromLandBanList(avatar);
        }

        [MethodImpl(MethodImplOptions.AggressiveInlining)]
        public void llRemoveFromLandPassList(string avatar)
        {
            m_LSL_Functions.llRemoveFromLandPassList(avatar);
        }

        [MethodImpl(MethodImplOptions.AggressiveInlining)]
        public void llRemoveInventory(string item)
        {
            m_LSL_Functions.llRemoveInventory(item);
        }

        [MethodImpl(MethodImplOptions.AggressiveInlining)]
        public void llRemoveVehicleFlags(int flags)
        {
            m_LSL_Functions.llRemoveVehicleFlags(flags);
        }

        [MethodImpl(MethodImplOptions.AggressiveInlining)]
        public LSL_Key llRequestUserKey(LSL_String username)
        {
            return m_LSL_Functions.llRequestUserKey(username);
        }

        [MethodImpl(MethodImplOptions.AggressiveInlining)]
        public LSL_Key llRequestAgentData(string id, int data)
        {
            return m_LSL_Functions.llRequestAgentData(id, data);
        }

        [MethodImpl(MethodImplOptions.AggressiveInlining)]
        public LSL_List llGetVisualParams(string id, LSL_List visualparams)
        {
            return m_LSL_Functions.llGetVisualParams(id, visualparams);
        }

        [MethodImpl(MethodImplOptions.AggressiveInlining)]
        public LSL_Key llRequestInventoryData(LSL_String name)
        {
            return m_LSL_Functions.llRequestInventoryData(name);
        }

        [MethodImpl(MethodImplOptions.AggressiveInlining)]
        public void llRequestPermissions(string agent, int perm)
        {
            m_LSL_Functions.llRequestPermissions(agent, perm);
        }

        [MethodImpl(MethodImplOptions.AggressiveInlining)]
        public LSL_Key llRequestSecureURL()
        {
            return m_LSL_Functions.llRequestSecureURL();
        }

        [MethodImpl(MethodImplOptions.AggressiveInlining)]
        public LSL_Key llRequestSimulatorData(string simulator, int data)
        {
            return m_LSL_Functions.llRequestSimulatorData(simulator, data);
        }

        [MethodImpl(MethodImplOptions.AggressiveInlining)]
        public LSL_Float llGetSimStats(LSL_Integer stat_type)
        {
            return m_LSL_Functions.llGetSimStats(stat_type);
        }

        [MethodImpl(MethodImplOptions.AggressiveInlining)]
        public LSL_Key llRequestURL()
        {
            return m_LSL_Functions.llRequestURL();
        }

        [MethodImpl(MethodImplOptions.AggressiveInlining)]
        public void llResetLandBanList()
        {
            m_LSL_Functions.llResetLandBanList();
        }

        [MethodImpl(MethodImplOptions.AggressiveInlining)]
        public void llResetLandPassList()
        {
            m_LSL_Functions.llResetLandPassList();
        }

        [MethodImpl(MethodImplOptions.AggressiveInlining)]
        public void llResetOtherScript(string name)
        {
            m_LSL_Functions.llResetOtherScript(name);
        }

        [MethodImpl(MethodImplOptions.AggressiveInlining)]
        public void llResetScript()
        {
            m_LSL_Functions.llResetScript();
        }

        [MethodImpl(MethodImplOptions.AggressiveInlining)]
        public void llResetTime()
        {
            m_LSL_Functions.llResetTime();
        }

        [MethodImpl(MethodImplOptions.AggressiveInlining)]
        public void llRezAtRoot(string inventory, LSL_Vector position, LSL_Vector velocity, LSL_Rotation rot, int param)
        {
            m_LSL_Functions.llRezAtRoot(inventory, position, velocity, rot, param);
        }

        [MethodImpl(MethodImplOptions.AggressiveInlining)]
        public void llRezObject(string inventory, LSL_Vector pos, LSL_Vector vel, LSL_Rotation rot, int param)
        {
            m_LSL_Functions.llRezObject(inventory, pos, vel, rot, param);
        }

        [MethodImpl(MethodImplOptions.AggressiveInlining)]
        public LSL_Float llRot2Angle(LSL_Rotation rot)
        {
            return m_LSL_Functions.llRot2Angle(rot);
        }

        [MethodImpl(MethodImplOptions.AggressiveInlining)]
        public LSL_Vector llRot2Axis(LSL_Rotation rot)
        {
            return m_LSL_Functions.llRot2Axis(rot);
        }

        [MethodImpl(MethodImplOptions.AggressiveInlining)]
        public LSL_Vector llRot2Euler(LSL_Rotation r)
        {
            return m_LSL_Functions.llRot2Euler(r);
        }

        [MethodImpl(MethodImplOptions.AggressiveInlining)]
        public LSL_Vector llRot2Fwd(LSL_Rotation r)
        {
            return m_LSL_Functions.llRot2Fwd(r);
        }

        [MethodImpl(MethodImplOptions.AggressiveInlining)]
        public LSL_Vector llRot2Left(LSL_Rotation r)
        {
            return m_LSL_Functions.llRot2Left(r);
        }

        [MethodImpl(MethodImplOptions.AggressiveInlining)]
        public LSL_Vector llRot2Up(LSL_Rotation r)
        {
            return m_LSL_Functions.llRot2Up(r);
        }

        [MethodImpl(MethodImplOptions.AggressiveInlining)]
        public void llRotateTexture(double rotation, int face)
        {
            m_LSL_Functions.llRotateTexture(rotation, face);
        }

        [MethodImpl(MethodImplOptions.AggressiveInlining)]
        public LSL_Rotation llRotBetween(LSL_Vector start, LSL_Vector end)
        {
            return m_LSL_Functions.llRotBetween(start, end);
        }

        [MethodImpl(MethodImplOptions.AggressiveInlining)]
        public void llRotLookAt(LSL_Rotation target, double strength, double damping)
        {
            m_LSL_Functions.llRotLookAt(target, strength, damping);
        }

        [MethodImpl(MethodImplOptions.AggressiveInlining)]
        public LSL_Integer llRotTarget(LSL_Rotation rot, double error)
        {
            return m_LSL_Functions.llRotTarget(rot, error);
        }

        [MethodImpl(MethodImplOptions.AggressiveInlining)]
        public void llRotTargetRemove(int number)
        {
            m_LSL_Functions.llRotTargetRemove(number);
        }

        [MethodImpl(MethodImplOptions.AggressiveInlining)]
        public LSL_Integer llRound(double f)
        {
            return m_LSL_Functions.llRound(f);
        }

        [MethodImpl(MethodImplOptions.AggressiveInlining)]
        public LSL_Integer llSameGroup(string agent)
        {
            return m_LSL_Functions.llSameGroup(agent);
        }

        [MethodImpl(MethodImplOptions.AggressiveInlining)]
        public void llSay(int channelID, string text)
        {
            m_LSL_Functions.llSay(channelID, text);
        }

        [MethodImpl(MethodImplOptions.AggressiveInlining)]
        public LSL_Integer llScaleByFactor(double scaling_factor)
        {
            return m_LSL_Functions.llScaleByFactor(scaling_factor);
        }

        [MethodImpl(MethodImplOptions.AggressiveInlining)]
        public LSL_Float llGetMaxScaleFactor()
        {
            return m_LSL_Functions.llGetMaxScaleFactor();
        }

        [MethodImpl(MethodImplOptions.AggressiveInlining)]
        public LSL_Float llGetMinScaleFactor()
        {
            return m_LSL_Functions.llGetMinScaleFactor();
        }

        [MethodImpl(MethodImplOptions.AggressiveInlining)]
        public void llScaleTexture(double u, double v, int face)
        {
            m_LSL_Functions.llScaleTexture(u, v, face);
        }

        [MethodImpl(MethodImplOptions.AggressiveInlining)]
        public LSL_Integer llScriptDanger(LSL_Vector pos)
        {
            return m_LSL_Functions.llScriptDanger(pos);
        }

        [MethodImpl(MethodImplOptions.AggressiveInlining)]
        public void llScriptProfiler(LSL_Integer flags)
        {
            m_LSL_Functions.llScriptProfiler(flags);
        }

        [MethodImpl(MethodImplOptions.AggressiveInlining)]
        public LSL_Key llSendRemoteData(string channel, string dest, int idata, string sdata)
        {
            return m_LSL_Functions.llSendRemoteData(channel, dest, idata, sdata);
        }

        [MethodImpl(MethodImplOptions.AggressiveInlining)]
        public void llSensor(string name, string id, int type, double range, double arc)
        {
            m_LSL_Functions.llSensor(name, id, type, range, arc);
        }

        [MethodImpl(MethodImplOptions.AggressiveInlining)]
        public void llSensorRemove()
        {
            m_LSL_Functions.llSensorRemove();
        }

        [MethodImpl(MethodImplOptions.AggressiveInlining)]
        public void llSensorRepeat(string name, string id, int type, double range, double arc, double rate)
        {
            m_LSL_Functions.llSensorRepeat(name, id, type, range, arc, rate);
        }

        [MethodImpl(MethodImplOptions.AggressiveInlining)]
        public void llSetAlpha(double alpha, int face)
        {
            m_LSL_Functions.llSetAlpha(alpha, face);
        }

        [MethodImpl(MethodImplOptions.AggressiveInlining)]
        public void llSetBuoyancy(double buoyancy)
        {
            m_LSL_Functions.llSetBuoyancy(buoyancy);
        }

        [MethodImpl(MethodImplOptions.AggressiveInlining)]
        public void llSetCameraAtOffset(LSL_Vector offset)
        {
            m_LSL_Functions.llSetCameraAtOffset(offset);
        }

        [MethodImpl(MethodImplOptions.AggressiveInlining)]
        public void llSetCameraEyeOffset(LSL_Vector offset)
        {
            m_LSL_Functions.llSetCameraEyeOffset(offset);
        }

        [MethodImpl(MethodImplOptions.AggressiveInlining)]
        public void llSetLinkCamera(LSL_Integer link, LSL_Vector eye, LSL_Vector at)
        {
            m_LSL_Functions.llSetLinkCamera(link, eye, at);
        }

        [MethodImpl(MethodImplOptions.AggressiveInlining)]
        public void llSetCameraParams(LSL_List rules)
        {
            m_LSL_Functions.llSetCameraParams(rules);
        }

        [MethodImpl(MethodImplOptions.AggressiveInlining)]
        public void llSetClickAction(int action)
        {
            m_LSL_Functions.llSetClickAction(action);
        }

        [MethodImpl(MethodImplOptions.AggressiveInlining)]
        public void llSetColor(LSL_Vector color, int face)
        {
            m_LSL_Functions.llSetColor(color, face);
        }

        [MethodImpl(MethodImplOptions.AggressiveInlining)]
        public void llSetContentType(LSL_Key id, LSL_Integer type)
        {
            m_LSL_Functions.llSetContentType(id, type);
        }

        [MethodImpl(MethodImplOptions.AggressiveInlining)]
        public void llSetDamage(double damage)
        {
            m_LSL_Functions.llSetDamage(damage);
        }

        [MethodImpl(MethodImplOptions.AggressiveInlining)]
        public LSL_Float llGetHealth(LSL_String key)
        {
            return m_LSL_Functions.llGetHealth(key);
        }

        [MethodImpl(MethodImplOptions.AggressiveInlining)]
        public void llSetForce(LSL_Vector force, int local)
        {
            m_LSL_Functions.llSetForce(force, local);
        }

        [MethodImpl(MethodImplOptions.AggressiveInlining)]
        public void llSetForceAndTorque(LSL_Vector force, LSL_Vector torque, int local)
        {
            m_LSL_Functions.llSetForceAndTorque(force, torque, local);
        }

        [MethodImpl(MethodImplOptions.AggressiveInlining)]
        public void llSetVelocity(LSL_Vector force, int local)
        {
            m_LSL_Functions.llSetVelocity(force, local);
        }

        [MethodImpl(MethodImplOptions.AggressiveInlining)]
        public void llSetAngularVelocity(LSL_Vector force, int local)
        {
            m_LSL_Functions.llSetAngularVelocity(force, local);
        }

        [MethodImpl(MethodImplOptions.AggressiveInlining)]
        public void llSetHoverHeight(double height, int water, double tau)
        {
            m_LSL_Functions.llSetHoverHeight(height, water, tau);
        }

        [MethodImpl(MethodImplOptions.AggressiveInlining)]
        public void llSetInventoryPermMask(string item, int mask, int value)
        {
            m_LSL_Functions.llSetInventoryPermMask(item, mask, value);
        }

        [MethodImpl(MethodImplOptions.AggressiveInlining)]
        public void llSetLinkAlpha(int linknumber, double alpha, int face)
        {
            m_LSL_Functions.llSetLinkAlpha(linknumber, alpha, face);
        }

        [MethodImpl(MethodImplOptions.AggressiveInlining)]
        public void llSetLinkColor(int linknumber, LSL_Vector color, int face)
        {
            m_LSL_Functions.llSetLinkColor(linknumber, color, face);
        }

        [MethodImpl(MethodImplOptions.AggressiveInlining)]
        public void llSetLinkPrimitiveParams(int linknumber, LSL_List rules)
        {
            m_LSL_Functions.llSetLinkPrimitiveParams(linknumber, rules);
        }

        [MethodImpl(MethodImplOptions.AggressiveInlining)]
        public void llSetLinkTexture(int linknumber, string texture, int face)
        {
            m_LSL_Functions.llSetLinkTexture(linknumber, texture, face);
        }

        [MethodImpl(MethodImplOptions.AggressiveInlining)]
        public void llSetLinkTextureAnim(int linknum, int mode, int face, int sizex, int sizey, double start, double length, double rate)
        {
            m_LSL_Functions.llSetLinkTextureAnim(linknum, mode, face, sizex, sizey, start, length, rate);
        }

        [MethodImpl(MethodImplOptions.AggressiveInlining)]
        public void llSetLocalRot(LSL_Rotation rot)
        {
            m_LSL_Functions.llSetLocalRot(rot);
        }

        [MethodImpl(MethodImplOptions.AggressiveInlining)]
        public LSL_Integer llSetMemoryLimit(LSL_Integer limit)
        {
            return m_LSL_Functions.llSetMemoryLimit(limit);
        }

        [MethodImpl(MethodImplOptions.AggressiveInlining)]
        public void llSetObjectDesc(string desc)
        {
            m_LSL_Functions.llSetObjectDesc(desc);
        }

        [MethodImpl(MethodImplOptions.AggressiveInlining)]
        public void llSetObjectName(string name)
        {
            m_LSL_Functions.llSetObjectName(name);
        }

        [MethodImpl(MethodImplOptions.AggressiveInlining)]
        public void llSetObjectPermMask(int mask, int value)
        {
            m_LSL_Functions.llSetObjectPermMask(mask, value);
        }

        [MethodImpl(MethodImplOptions.AggressiveInlining)]
        public void llSetParcelMusicURL(string url)
        {
            m_LSL_Functions.llSetParcelMusicURL(url);
        }

        [MethodImpl(MethodImplOptions.AggressiveInlining)]
        public void llSetPayPrice(int price, LSL_List quick_pay_buttons)
        {
            m_LSL_Functions.llSetPayPrice(price, quick_pay_buttons);
        }

        [MethodImpl(MethodImplOptions.AggressiveInlining)]
        public void llSetPos(LSL_Vector pos)
        {
            m_LSL_Functions.llSetPos(pos);
        }

        [MethodImpl(MethodImplOptions.AggressiveInlining)]
        public LSL_Integer llSetRegionPos(LSL_Vector pos)
        {
            return m_LSL_Functions.llSetRegionPos(pos);
        }

        [MethodImpl(MethodImplOptions.AggressiveInlining)]
        public void llSetPrimitiveParams(LSL_List rules)
        {
            m_LSL_Functions.llSetPrimitiveParams(rules);
        }

        [MethodImpl(MethodImplOptions.AggressiveInlining)]
        public void llSetLinkPrimitiveParamsFast(int linknum, LSL_List rules)
        {
            m_LSL_Functions.llSetLinkPrimitiveParamsFast(linknum, rules);
        }

        [MethodImpl(MethodImplOptions.AggressiveInlining)]
        public void llSetPrimURL(string url)
        {
            m_LSL_Functions.llSetPrimURL(url);
        }

        [MethodImpl(MethodImplOptions.AggressiveInlining)]
        public void llSetRemoteScriptAccessPin(int pin)
        {
            m_LSL_Functions.llSetRemoteScriptAccessPin(pin);
        }

        [MethodImpl(MethodImplOptions.AggressiveInlining)]
        public void llSetRot(LSL_Rotation rot)
        {
            m_LSL_Functions.llSetRot(rot);
        }

        [MethodImpl(MethodImplOptions.AggressiveInlining)]
        public void llSetScale(LSL_Vector scale)
        {
            m_LSL_Functions.llSetScale(scale);
        }

        [MethodImpl(MethodImplOptions.AggressiveInlining)]
        public void llSetScriptState(string name, int run)
        {
            m_LSL_Functions.llSetScriptState(name, run);
        }

        [MethodImpl(MethodImplOptions.AggressiveInlining)]
        public void llSetSitText(string text)
        {
            m_LSL_Functions.llSetSitText(text);
        }

        [MethodImpl(MethodImplOptions.AggressiveInlining)]
        public void llSetSoundQueueing(int queue)
        {
            m_LSL_Functions.llSetSoundQueueing(queue);
        }

        [MethodImpl(MethodImplOptions.AggressiveInlining)]
        public void llSetSoundRadius(double radius)
        {
            m_LSL_Functions.llSetSoundRadius(radius);
        }

        [MethodImpl(MethodImplOptions.AggressiveInlining)]
        public void llSetStatus(int status, int value)
        {
            m_LSL_Functions.llSetStatus(status, value);
        }

        [MethodImpl(MethodImplOptions.AggressiveInlining)]
        public void llSetText(string text, LSL_Vector color, double alpha)
        {
            m_LSL_Functions.llSetText(text, color, alpha);
        }

        [MethodImpl(MethodImplOptions.AggressiveInlining)]
        public void llSetTexture(string texture, int face)
        {
            m_LSL_Functions.llSetTexture(texture, face);
        }

        [MethodImpl(MethodImplOptions.AggressiveInlining)]
        public void llSetTextureAnim(int mode, int face, int sizex, int sizey, double start, double length, double rate)
        {
            m_LSL_Functions.llSetTextureAnim(mode, face, sizex, sizey, start, length, rate);
        }

        [MethodImpl(MethodImplOptions.AggressiveInlining)]
        public void llSetTimerEvent(double sec)
        {
            m_LSL_Functions.llSetTimerEvent(sec);
        }

        [MethodImpl(MethodImplOptions.AggressiveInlining)]
        public void llSetTorque(LSL_Vector torque, int local)
        {
            m_LSL_Functions.llSetTorque(torque, local);
        }

        [MethodImpl(MethodImplOptions.AggressiveInlining)]
        public void llSetTouchText(string text)
        {
            m_LSL_Functions.llSetTouchText(text);
        }

        [MethodImpl(MethodImplOptions.AggressiveInlining)]
        public void llSetVehicleFlags(int flags)
        {
            m_LSL_Functions.llSetVehicleFlags(flags);
        }

        [MethodImpl(MethodImplOptions.AggressiveInlining)]
        public void llSetVehicleFloatParam(int param, LSL_Float value)
        {
            m_LSL_Functions.llSetVehicleFloatParam(param, value);
        }

        [MethodImpl(MethodImplOptions.AggressiveInlining)]
        public void llSetVehicleRotationParam(int param, LSL_Rotation rot)
        {
            m_LSL_Functions.llSetVehicleRotationParam(param, rot);
        }

        [MethodImpl(MethodImplOptions.AggressiveInlining)]
        public void llSetVehicleType(int type)
        {
            m_LSL_Functions.llSetVehicleType(type);
        }

        [MethodImpl(MethodImplOptions.AggressiveInlining)]
        public void llSetVehicleVectorParam(int param, LSL_Vector vec)
        {
            m_LSL_Functions.llSetVehicleVectorParam(param, vec);
        }

        [MethodImpl(MethodImplOptions.AggressiveInlining)]
        public void llShout(int channelID, string text)
        {
            m_LSL_Functions.llShout(channelID, text);
        }

        [MethodImpl(MethodImplOptions.AggressiveInlining)]
        public LSL_Float llSin(double f)
        {
            return m_LSL_Functions.llSin(f);
        }

        [MethodImpl(MethodImplOptions.AggressiveInlining)]
        public void llSitTarget(LSL_Vector offset, LSL_Rotation rot)
        {
            m_LSL_Functions.llSitTarget(offset, rot);
        }

        [MethodImpl(MethodImplOptions.AggressiveInlining)]
        public void llLinkSitTarget(LSL_Integer link, LSL_Vector offset, LSL_Rotation rot)
        {
            m_LSL_Functions.llLinkSitTarget(link, offset, rot);
        }

        [MethodImpl(MethodImplOptions.AggressiveInlining)]
        public void llSleep(double sec)
        {
            m_LSL_Functions.llSleep(sec);
        }

        [MethodImpl(MethodImplOptions.AggressiveInlining)]
        public void llSound(string sound, double volume, int queue, int loop)
        {
            m_LSL_Functions.llSound(sound, volume, queue, loop);
        }

        [MethodImpl(MethodImplOptions.AggressiveInlining)]
        public void llSoundPreload(string sound)
        {
            m_LSL_Functions.llSoundPreload(sound);
        }

        [MethodImpl(MethodImplOptions.AggressiveInlining)]
        public LSL_Float llSqrt(double f)
        {
            return m_LSL_Functions.llSqrt(f);
        }

        [MethodImpl(MethodImplOptions.AggressiveInlining)]
        public void llStartAnimation(string anim)
        {
            m_LSL_Functions.llStartAnimation(anim);
        }

        [MethodImpl(MethodImplOptions.AggressiveInlining)]
        public void llStopAnimation(string anim)
        {
            m_LSL_Functions.llStopAnimation(anim);
        }

        [MethodImpl(MethodImplOptions.AggressiveInlining)]
        public void llStartObjectAnimation(string anim)
        {
            m_LSL_Functions.llStartObjectAnimation(anim);
        }

        [MethodImpl(MethodImplOptions.AggressiveInlining)]
        public void llStopObjectAnimation(string anim)
        {
            m_LSL_Functions.llStopObjectAnimation(anim);
        }

        [MethodImpl(MethodImplOptions.AggressiveInlining)]
        public LSL_List llGetObjectAnimationNames()
        {
            return m_LSL_Functions.llGetObjectAnimationNames();
        }

        [MethodImpl(MethodImplOptions.AggressiveInlining)]
        public void llStopHover()
        {
            m_LSL_Functions.llStopHover();
        }

        [MethodImpl(MethodImplOptions.AggressiveInlining)]
        public void llStopLookAt()
        {
            m_LSL_Functions.llStopLookAt();
        }

        [MethodImpl(MethodImplOptions.AggressiveInlining)]
        public void llStopMoveToTarget()
        {
            m_LSL_Functions.llStopMoveToTarget();
        }

        [MethodImpl(MethodImplOptions.AggressiveInlining)]
        public void llStopPointAt()
        {
            m_LSL_Functions.llStopPointAt();
        }

        [MethodImpl(MethodImplOptions.AggressiveInlining)]
        public void llStopSound()
        {
            m_LSL_Functions.llStopSound();
        }

        [MethodImpl(MethodImplOptions.AggressiveInlining)]
        public LSL_Integer llStringLength(string str)
        {
            return m_LSL_Functions.llStringLength(str);
        }

        [MethodImpl(MethodImplOptions.AggressiveInlining)]
        public LSL_String llStringToBase64(string str)
        {
            return m_LSL_Functions.llStringToBase64(str);
        }

        [MethodImpl(MethodImplOptions.AggressiveInlining)]
        public LSL_String llStringTrim(LSL_String src, LSL_Integer type)
        {
            return m_LSL_Functions.llStringTrim(src, type);
        }

        [MethodImpl(MethodImplOptions.AggressiveInlining)]
        public LSL_Integer llSubStringIndex(string source, string pattern)
        {
            return m_LSL_Functions.llSubStringIndex(source, pattern);
        }

        [MethodImpl(MethodImplOptions.AggressiveInlining)]
        public void llTakeCamera(string avatar)
        {
            m_LSL_Functions.llTakeCamera(avatar);
        }

        [MethodImpl(MethodImplOptions.AggressiveInlining)]
        public void llTakeControls(int controls, int accept, int pass_on)
        {
            m_LSL_Functions.llTakeControls(controls, accept, pass_on);
        }

        [MethodImpl(MethodImplOptions.AggressiveInlining)]
        public LSL_Float llTan(double f)
        {
            return m_LSL_Functions.llTan(f);
        }

        [MethodImpl(MethodImplOptions.AggressiveInlining)]
        public LSL_Integer llTarget(LSL_Vector position, double range)
        {
            return m_LSL_Functions.llTarget(position, range);
        }

        [MethodImpl(MethodImplOptions.AggressiveInlining)]
        public void llTargetOmega(LSL_Vector axis, double spinrate, double gain)
        {
            m_LSL_Functions.llTargetOmega(axis, spinrate, gain);
        }

        [MethodImpl(MethodImplOptions.AggressiveInlining)]
        public void llTargetRemove(int number)
        {
            m_LSL_Functions.llTargetRemove(number);
        }

        [MethodImpl(MethodImplOptions.AggressiveInlining)]
        public void llTargetedEmail(LSL_Integer target, LSL_String subject, LSL_String message)
        {
            m_LSL_Functions.llTargetedEmail(target, subject, message);
        }

        [MethodImpl(MethodImplOptions.AggressiveInlining)]
        public void llTeleportAgent(string agent, string simname, LSL_Vector pos, LSL_Vector lookAt)
        {
            m_LSL_Functions.llTeleportAgent(agent, simname, pos, lookAt);
        }

        [MethodImpl(MethodImplOptions.AggressiveInlining)]
        public void llTeleportAgentGlobalCoords(string agent, LSL_Vector global, LSL_Vector pos, LSL_Vector lookAt)
        {
            m_LSL_Functions.llTeleportAgentGlobalCoords(agent, global, pos, lookAt);
        }

        [MethodImpl(MethodImplOptions.AggressiveInlining)]
        public void llTeleportAgentHome(string agent)
        {
            m_LSL_Functions.llTeleportAgentHome(agent);
        }

        [MethodImpl(MethodImplOptions.AggressiveInlining)]
        public void llTextBox(string avatar, string message, int chat_channel)
        {
            m_LSL_Functions.llTextBox(avatar, message, chat_channel);
        }

        [MethodImpl(MethodImplOptions.AggressiveInlining)]
        public LSL_String llToLower(string source)
        {
            return m_LSL_Functions.llToLower(source);
        }

        [MethodImpl(MethodImplOptions.AggressiveInlining)]
        public LSL_String llToUpper(string source)
        {
            return m_LSL_Functions.llToUpper(source);
        }

        [MethodImpl(MethodImplOptions.AggressiveInlining)]
        public void llTriggerSound(string sound, double volume)
        {
            m_LSL_Functions.llTriggerSound(sound, volume);
        }

        [MethodImpl(MethodImplOptions.AggressiveInlining)]
        public void llTriggerSoundLimited(string sound, double volume, LSL_Vector top_north_east, LSL_Vector bottom_south_west)
        {
            m_LSL_Functions.llTriggerSoundLimited(sound, volume, top_north_east, bottom_south_west);
        }

        [MethodImpl(MethodImplOptions.AggressiveInlining)]
        public LSL_String llUnescapeURL(string url)
        {
            return m_LSL_Functions.llUnescapeURL(url);
        }

        [MethodImpl(MethodImplOptions.AggressiveInlining)]
        public void llUnSit(string id)
        {
            m_LSL_Functions.llUnSit(id);
        }

        [MethodImpl(MethodImplOptions.AggressiveInlining)]
        public LSL_Float llVecDist(LSL_Vector a, LSL_Vector b)
        {
            return m_LSL_Functions.llVecDist(a, b);
        }

        [MethodImpl(MethodImplOptions.AggressiveInlining)]
        public LSL_Float llVecMag(LSL_Vector v)
        {
            return m_LSL_Functions.llVecMag(v);
        }

        [MethodImpl(MethodImplOptions.AggressiveInlining)]
        public LSL_Vector llVecNorm(LSL_Vector v)
        {
            return m_LSL_Functions.llVecNorm(v);
        }

        [MethodImpl(MethodImplOptions.AggressiveInlining)]
        public void llVolumeDetect(int detect)
        {
            m_LSL_Functions.llVolumeDetect(detect);
        }

        [MethodImpl(MethodImplOptions.AggressiveInlining)]
        public LSL_Float llWater(LSL_Vector offset)
        {
            return m_LSL_Functions.llWater(offset);
        }

        [MethodImpl(MethodImplOptions.AggressiveInlining)]
        public void llWhisper(int channelID, string text)
        {
            m_LSL_Functions.llWhisper(channelID, text);
        }

        [MethodImpl(MethodImplOptions.AggressiveInlining)]
        public LSL_Vector llWind(LSL_Vector offset)
        {
            return m_LSL_Functions.llWind(offset);
        }

        [MethodImpl(MethodImplOptions.AggressiveInlining)]
        public LSL_String llXorBase64(string str1, string str2)
        {
            return m_LSL_Functions.llXorBase64(str1, str2);
        }

        [MethodImpl(MethodImplOptions.AggressiveInlining)]
        public LSL_String llXorBase64Strings(string str1, string str2)
        {
            return m_LSL_Functions.llXorBase64Strings(str1, str2);
        }

        [MethodImpl(MethodImplOptions.AggressiveInlining)]
        public LSL_String llXorBase64StringsCorrect(string str1, string str2)
        {
            return m_LSL_Functions.llXorBase64StringsCorrect(str1, str2);
        }

        [MethodImpl(MethodImplOptions.AggressiveInlining)]
        public LSL_List llGetPrimMediaParams(int face, LSL_List rules)
        {
            return m_LSL_Functions.llGetPrimMediaParams(face, rules);
        }

        [MethodImpl(MethodImplOptions.AggressiveInlining)]
        public LSL_List llGetLinkMedia(LSL_Integer link, LSL_Integer face, LSL_List rules)
        {
            return m_LSL_Functions.llGetLinkMedia(link, face, rules);
        }

        [MethodImpl(MethodImplOptions.AggressiveInlining)]
        public LSL_Integer llSetPrimMediaParams(int face, LSL_List rules)
        {
            return m_LSL_Functions.llSetPrimMediaParams(face, rules);
        }

        [MethodImpl(MethodImplOptions.AggressiveInlining)]
        public LSL_Integer llSetLinkMedia(LSL_Integer link, LSL_Integer face, LSL_List rules)
        {
            return m_LSL_Functions.llSetLinkMedia(link, face, rules);
        }

        [MethodImpl(MethodImplOptions.AggressiveInlining)]
        public LSL_Integer llClearPrimMedia(LSL_Integer face)
        {
            return m_LSL_Functions.llClearPrimMedia(face);
        }

        [MethodImpl(MethodImplOptions.AggressiveInlining)]
        public LSL_Integer llClearLinkMedia(LSL_Integer link, LSL_Integer face)
        {
            return m_LSL_Functions.llClearLinkMedia(link, face);
        }

        [MethodImpl(MethodImplOptions.AggressiveInlining)]
        public LSL_Integer llGetLinkNumberOfSides(LSL_Integer link)
        {
            return m_LSL_Functions.llGetLinkNumberOfSides(link);
        }

        [MethodImpl(MethodImplOptions.AggressiveInlining)]
        public void llSetKeyframedMotion(LSL_List frames, LSL_List options)
        {
            m_LSL_Functions.llSetKeyframedMotion(frames, options);
        }

        [MethodImpl(MethodImplOptions.AggressiveInlining)]
        public void llSetPhysicsMaterial(int material_bits, LSL_Float material_gravity_modifier, LSL_Float material_restitution, LSL_Float material_friction, LSL_Float material_density)
        {
            m_LSL_Functions.llSetPhysicsMaterial(material_bits, material_gravity_modifier, material_restitution, material_friction, material_density);
        }

        [MethodImpl(MethodImplOptions.AggressiveInlining)]
        public LSL_List llGetPhysicsMaterial()
        {
            return m_LSL_Functions.llGetPhysicsMaterial();
        }

        [MethodImpl(MethodImplOptions.AggressiveInlining)]
        public void llSetAnimationOverride(LSL_String animState, LSL_String anim)
        {
            m_LSL_Functions.llSetAnimationOverride(animState, anim);
        }

        [MethodImpl(MethodImplOptions.AggressiveInlining)]
        public void llResetAnimationOverride(LSL_String anim_state)
        {
            m_LSL_Functions.llResetAnimationOverride(anim_state);
        }

        [MethodImpl(MethodImplOptions.AggressiveInlining)]
        public LSL_String llGetAnimationOverride(LSL_String anim_state)
        {
            return m_LSL_Functions.llGetAnimationOverride(anim_state);
        }

        [MethodImpl(MethodImplOptions.AggressiveInlining)]
        public LSL_String llJsonGetValue(LSL_String json, LSL_List specifiers)
        {
            return m_LSL_Functions.llJsonGetValue(json, specifiers);
        }

        [MethodImpl(MethodImplOptions.AggressiveInlining)]
        public LSL_List llJson2List(LSL_String json)
        {
            return m_LSL_Functions.llJson2List(json);
        }

        [MethodImpl(MethodImplOptions.AggressiveInlining)]
        public LSL_String llList2Json(LSL_String type, LSL_List values)
        {
            return m_LSL_Functions.llList2Json(type, values);
        }

        [MethodImpl(MethodImplOptions.AggressiveInlining)]
        public LSL_String llJsonSetValue(LSL_String json, LSL_List specifiers, LSL_String value)
        {
            return m_LSL_Functions.llJsonSetValue(json, specifiers, value);
        }

        [MethodImpl(MethodImplOptions.AggressiveInlining)]
        public LSL_String llJsonValueType(LSL_String json, LSL_List specifiers)
        {
            return m_LSL_Functions.llJsonValueType(json, specifiers);
        }

        [MethodImpl(MethodImplOptions.AggressiveInlining)]
        public LSL_Integer llGetDayLength()
        {
            return m_LSL_Functions.llGetDayLength();
        }

        [MethodImpl(MethodImplOptions.AggressiveInlining)]
        public LSL_Integer llGetRegionDayLength()
        {
            return m_LSL_Functions.llGetRegionDayLength();
        }

        [MethodImpl(MethodImplOptions.AggressiveInlining)]
        public LSL_Integer llGetDayOffset()
        {
            return m_LSL_Functions.llGetDayOffset();
        }

        [MethodImpl(MethodImplOptions.AggressiveInlining)]
        public LSL_Integer llGetRegionDayOffset()
        {
            return m_LSL_Functions.llGetRegionDayOffset();
        }

        [MethodImpl(MethodImplOptions.AggressiveInlining)]
        public LSL_Vector llGetSunDirection()
        {
            return m_LSL_Functions.llGetSunDirection();
        }

        [MethodImpl(MethodImplOptions.AggressiveInlining)]
        public LSL_Vector llGetRegionSunDirection()
        {
            return m_LSL_Functions.llGetRegionSunDirection();
        }

        [MethodImpl(MethodImplOptions.AggressiveInlining)]
        public LSL_Vector llGetMoonDirection()
        {
            return m_LSL_Functions.llGetMoonDirection();
        }

        [MethodImpl(MethodImplOptions.AggressiveInlining)]
        public LSL_Vector llGetRegionMoonDirection()
        {
            return m_LSL_Functions.llGetRegionMoonDirection();
        }

        [MethodImpl(MethodImplOptions.AggressiveInlining)]
        public LSL_Rotation llGetSunRotation()
        {
            return m_LSL_Functions.llGetSunRotation();
        }

        [MethodImpl(MethodImplOptions.AggressiveInlining)]
        public LSL_Rotation llGetRegionSunRotation()
        {
            return m_LSL_Functions.llGetRegionSunRotation();
        }

        [MethodImpl(MethodImplOptions.AggressiveInlining)]
        public LSL_Rotation llGetMoonRotation()
        {
            return m_LSL_Functions.llGetMoonRotation();
        }

        [MethodImpl(MethodImplOptions.AggressiveInlining)]
        public LSL_Rotation llGetRegionMoonRotation()
        {
            return m_LSL_Functions.llGetRegionMoonRotation();
        }

        [MethodImpl(MethodImplOptions.AggressiveInlining)]
        public LSL_String llChar(LSL_Integer unicode)
        {
            return m_LSL_Functions.llChar(unicode);
        }

        [MethodImpl(MethodImplOptions.AggressiveInlining)]
        public LSL_Integer llOrd(LSL_String s, LSL_Integer index)
        {
            return m_LSL_Functions.llOrd(s, index);
        }

        [MethodImpl(MethodImplOptions.AggressiveInlining)]
        public LSL_Integer llHash(LSL_String s)
        {
            return m_LSL_Functions.llHash(s);
        }

        [MethodImpl(MethodImplOptions.AggressiveInlining)]
        public LSL_String llReplaceSubString(LSL_String src, LSL_String pattern, LSL_String replacement, int count)
        {
            return m_LSL_Functions.llReplaceSubString(src, pattern, replacement, count);
        }

        [MethodImpl(MethodImplOptions.AggressiveInlining)]
        public void llLinkAdjustSoundVolume(LSL_Integer linknumber, LSL_Float volume)
        {
            m_LSL_Functions.llLinkAdjustSoundVolume(linknumber, volume);
        }

        [MethodImpl(MethodImplOptions.AggressiveInlining)]
        public void llLinkStopSound(LSL_Integer linknumber)
        {
            m_LSL_Functions.llLinkStopSound(linknumber);
        }

        [MethodImpl(MethodImplOptions.AggressiveInlining)]
        public void llLinkPlaySound(LSL_Integer linknumber, string sound, double volume)
        {
            m_LSL_Functions.llLinkPlaySound(linknumber, sound, volume);
        }

        [MethodImpl(MethodImplOptions.AggressiveInlining)]
        public void llLinkPlaySound(LSL_Integer linknumber, string sound, double volume, LSL_Integer flags)
        {
            m_LSL_Functions.llLinkPlaySound(linknumber, sound, volume, flags);
        }

        [MethodImpl(MethodImplOptions.AggressiveInlining)]
        public void llLinkSetSoundQueueing(int linknumber, int queue)
        {
            m_LSL_Functions.llLinkSetSoundQueueing(linknumber, queue);
        }

        [MethodImpl(MethodImplOptions.AggressiveInlining)]
        public void llLinkSetSoundRadius(int linknumber, double radius)
        {
            m_LSL_Functions.llLinkSetSoundRadius(linknumber, radius);
        }

        [MethodImpl(MethodImplOptions.AggressiveInlining)]
        public LSL_Vector llLinear2sRGB(LSL_Vector src)
        {
            return m_LSL_Functions.llLinear2sRGB(src);
        }

        [MethodImpl(MethodImplOptions.AggressiveInlining)]
        public LSL_Vector llsRGB2Linear(LSL_Vector src)
        {
            return m_LSL_Functions.llsRGB2Linear(src);
        }

        [MethodImpl(MethodImplOptions.AggressiveInlining)]
        public void llLinksetDataReset()
        {
            m_LSL_Functions.llLinksetDataReset();
        }

        [MethodImpl(MethodImplOptions.AggressiveInlining)]
        public LSL_Integer llLinksetDataAvailable()
        {
            return m_LSL_Functions.llLinksetDataAvailable();
        }

        [MethodImpl(MethodImplOptions.AggressiveInlining)]
        public LSL_Integer llLinksetDataCountKeys()
        {
            return m_LSL_Functions.llLinksetDataCountKeys();
        }

        [MethodImpl(MethodImplOptions.AggressiveInlining)]
        public LSL_Integer llLinksetDataCountFound(LSL_String pattern)
        {
            return m_LSL_Functions.llLinksetDataCountFound(pattern);
        }

        [MethodImpl(MethodImplOptions.AggressiveInlining)]
        public LSL_List llLinksetDataFindKeys(LSL_String pattern, LSL_Integer start, LSL_Integer count)
        {
            return m_LSL_Functions.llLinksetDataFindKeys(pattern, start, count);
        }
        
        [MethodImpl(MethodImplOptions.AggressiveInlining)]
        public LSL_List llLinksetDataListKeys(LSL_Integer start, LSL_Integer count)
        {
            return m_LSL_Functions.llLinksetDataListKeys(start, count);
        }

        [MethodImpl(MethodImplOptions.AggressiveInlining)]
        public LSL_String llLinksetDataRead(LSL_String name)
        {
            return m_LSL_Functions.llLinksetDataRead(name);
        }

        [MethodImpl(MethodImplOptions.AggressiveInlining)]
        public LSL_String llLinksetDataReadProtected(LSL_String name, LSL_String pass)
        {
            return m_LSL_Functions.llLinksetDataReadProtected(name, pass);
        }

        [MethodImpl(MethodImplOptions.AggressiveInlining)]
        public LSL_Integer llLinksetDataWrite(LSL_String name, LSL_String value)
        {
            return m_LSL_Functions.llLinksetDataWrite(name, value);
        }

        [MethodImpl(MethodImplOptions.AggressiveInlining)]
        public LSL_Integer llLinksetDataWriteProtected(LSL_String name, LSL_String value, LSL_String pass)
        {
            return m_LSL_Functions.llLinksetDataWriteProtected(name, value, pass);
        }

        [MethodImpl(MethodImplOptions.AggressiveInlining)]
        public LSL_Integer llLinksetDataDelete(LSL_String name)
        {
            return m_LSL_Functions.llLinksetDataDelete(name);
        }

        [MethodImpl(MethodImplOptions.AggressiveInlining)]
        public LSL_List llLinksetDataDeleteFound(LSL_String pattern, LSL_String pass)
        {
            return m_LSL_Functions.llLinksetDataDeleteFound(pattern, pass);
        }

        [MethodImpl(MethodImplOptions.AggressiveInlining)]
        public LSL_Integer llLinksetDataDeleteProtected(LSL_String name, LSL_String pass)
        {
            return m_LSL_Functions.llLinksetDataDeleteProtected(name, pass);
        }

        [MethodImpl(MethodImplOptions.AggressiveInlining)]
        public LSL_Integer llIsFriend(LSL_Key agent_id)
        {
            return m_LSL_Functions.llIsFriend(agent_id);
        }

        [MethodImpl(MethodImplOptions.AggressiveInlining)]
        public LSL_Integer llDerezObject(LSL_Key objectUUID, LSL_Integer flag)
        {
            return m_LSL_Functions.llDerezObject(objectUUID, flag);
        }

        [MethodImpl(MethodImplOptions.AggressiveInlining)]
        public LSL_Key llRezObjectWithParams(string inventory, LSL_List lparam)
        {
            return m_LSL_Functions.llRezObjectWithParams(inventory, lparam);
        }

        [MethodImpl(MethodImplOptions.AggressiveInlining)]
        public LSL_Integer llGetLinkSitFlags(LSL_Integer linknum)
        {
            return m_LSL_Functions.llGetLinkSitFlags(linknum);
        }

        [MethodImpl(MethodImplOptions.AggressiveInlining)]
        public void llSetLinkSitFlags(LSL_Integer linknum, LSL_Integer flags)
        {
            m_LSL_Functions.llSetLinkSitFlags(linknum, flags);
        }
<<<<<<< HEAD
=======

        [MethodImpl(MethodImplOptions.AggressiveInlining)]
        public LSL_String llHMAC(LSL_String private_key, LSL_String message, LSL_String algo)
        {
            return m_LSL_Functions.llHMAC(private_key, message, algo);
        }

        [MethodImpl(MethodImplOptions.AggressiveInlining)]
        public LSL_String llComputeHash(LSL_String message, LSL_String algo)
        {
            return m_LSL_Functions.llComputeHash(message, algo);
        }

>>>>>>> bc59e3a3
    }
}<|MERGE_RESOLUTION|>--- conflicted
+++ resolved
@@ -2863,8 +2863,6 @@
         {
             m_LSL_Functions.llSetLinkSitFlags(linknum, flags);
         }
-<<<<<<< HEAD
-=======
 
         [MethodImpl(MethodImplOptions.AggressiveInlining)]
         public LSL_String llHMAC(LSL_String private_key, LSL_String message, LSL_String algo)
@@ -2878,6 +2876,5 @@
             return m_LSL_Functions.llComputeHash(message, algo);
         }
 
->>>>>>> bc59e3a3
     }
 }