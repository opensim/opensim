--- conflicted
+++ resolved
@@ -832,10 +832,7 @@
         public const int STATS_SCRIPT_EPS = 28;
         public const int STATS_SCRIPT_TIME = 37;
         public const int STATS_SCRIPT_LPS = 38;
-<<<<<<< HEAD
-=======
         public const int STATS_SCRIPT_NPCS = 47;
->>>>>>> a8a85ebb
 
         // Constants for osNpc* functions
         public const int OS_NPC_FLY = 0;
