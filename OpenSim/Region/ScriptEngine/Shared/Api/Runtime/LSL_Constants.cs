--- conflicted
+++ resolved
@@ -1026,10 +1026,6 @@
         public const int NPCLOOKAT_MOUSELOOK = 9;
         public const int NPCLOOKAT_CLEAR = 10;
 
-<<<<<<< HEAD
-=======
-        // future ?? linkset_data event
->>>>>>> 50212c24
         public const int LINKSETDATA_RESET = 0;
         public const int LINKSETDATA_UPDATE = 1;
         public const int LINKSETDATA_DELETE = 2;
@@ -1041,14 +1037,11 @@
         public const int LINKSETDATA_EPROTECTED = 3;
         public const int LINKSETDATA_NOTFOUND = 4;
         public const int LINKSETDATA_NOUPDATE = 5;
-<<<<<<< HEAD
-=======
 
         //llLinkPlaySound flags
         public const int SOUND_PLAY = 0;
         public const int SOUND_LOOP = 1;
         public const int SOUND_TRIGGER = 2;
         public const int SOUND_SYNC = 4;
->>>>>>> 50212c24
     }
 }