--- conflicted
+++ resolved
@@ -1560,13 +1560,10 @@
         {
             return m_OSSL_Functions.osAvatarType(sFirstName, sLastName);
         }
-<<<<<<< HEAD
-=======
 
         public void osListSortInPlace(LSL_List src, LSL_Integer stride, LSL_Integer ascending)
         {
             m_OSSL_Functions.osListSortInPlace(src, stride, ascending);
         }
->>>>>>> a8a85ebb
     }
 }