/*
 * Copyright (c) Contributors, http://opensimulator.org/
 * See CONTRIBUTORS.TXT for a full list of copyright holders.
 *
 * Redistribution and use in source and binary forms, with or without
 * modification, are permitted provided that the following conditions are met:
 *     * Redistributions of source code must retain the above copyright
 *       notice, this list of conditions and the following disclaimer.
 *     * Redistributions in binary form must reproduce the above copyright
 *       notice, this list of conditions and the following disclaimer in the
 *       documentation and/or other materials provided with the distribution.
 *     * Neither the name of the OpenSimulator Project nor the
 *       names of its contributors may be used to endorse or promote products
 *       derived from this software without specific prior written permission.
 *
 * THIS SOFTWARE IS PROVIDED BY THE DEVELOPERS ``AS IS'' AND ANY
 * EXPRESS OR IMPLIED WARRANTIES, INCLUDING, BUT NOT LIMITED TO, THE IMPLIED
 * WARRANTIES OF MERCHANTABILITY AND FITNESS FOR A PARTICULAR PURPOSE ARE
 * DISCLAIMED. IN NO EVENT SHALL THE CONTRIBUTORS BE LIABLE FOR ANY
 * DIRECT, INDIRECT, INCIDENTAL, SPECIAL, EXEMPLARY, OR CONSEQUENTIAL DAMAGES
 * (INCLUDING, BUT NOT LIMITED TO, PROCUREMENT OF SUBSTITUTE GOODS OR SERVICES;
 * LOSS OF USE, DATA, OR PROFITS; OR BUSINESS INTERRUPTION) HOWEVER CAUSED AND
 * ON ANY THEORY OF LIABILITY, WHETHER IN CONTRACT, STRICT LIABILITY, OR TORT
 * (INCLUDING NEGLIGENCE OR OTHERWISE) ARISING IN ANY WAY OUT OF THE USE OF THIS
 * SOFTWARE, EVEN IF ADVISED OF THE POSSIBILITY OF SUCH DAMAGE.
 */

using System;
using System.Collections;
using System.Collections.Generic;
using System.Diagnostics; //for [DebuggerNonUserCode]
using System.Runtime.Remoting.Lifetime;
using System.Text;
using System.Threading;
using System.Text.RegularExpressions;
using System.Timers;
using Nini.Config;
using log4net;
using OpenMetaverse;
using OpenMetaverse.Packets;
using OpenSim;
using OpenSim.Framework;

using OpenSim.Region.CoreModules;
using OpenSim.Region.CoreModules.World.Land;
using OpenSim.Region.CoreModules.World.Terrain;
using OpenSim.Region.Framework.Interfaces;
using OpenSim.Region.Framework.Scenes;
using OpenSim.Region.Framework.Scenes.Animation;
using OpenSim.Region.Physics.Manager;
using OpenSim.Region.ScriptEngine.Shared;
using OpenSim.Region.ScriptEngine.Shared.Api.Plugins;
using OpenSim.Region.ScriptEngine.Shared.ScriptBase;
using OpenSim.Region.ScriptEngine.Interfaces;
using OpenSim.Region.ScriptEngine.Shared.Api.Interfaces;
using OpenSim.Services.Interfaces;
using GridRegion = OpenSim.Services.Interfaces.GridRegion;
using PresenceInfo = OpenSim.Services.Interfaces.PresenceInfo;
using PrimType = OpenSim.Region.Framework.Scenes.PrimType;
using AssetLandmark = OpenSim.Framework.AssetLandmark;

using LSL_Float = OpenSim.Region.ScriptEngine.Shared.LSL_Types.LSLFloat;
using LSL_Integer = OpenSim.Region.ScriptEngine.Shared.LSL_Types.LSLInteger;
using LSL_Key = OpenSim.Region.ScriptEngine.Shared.LSL_Types.LSLString;
using LSL_List = OpenSim.Region.ScriptEngine.Shared.LSL_Types.list;
using LSL_Rotation = OpenSim.Region.ScriptEngine.Shared.LSL_Types.Quaternion;
using LSL_String = OpenSim.Region.ScriptEngine.Shared.LSL_Types.LSLString;
using LSL_Vector = OpenSim.Region.ScriptEngine.Shared.LSL_Types.Vector3;
using System.Reflection;
using Timer = System.Timers.Timer;

namespace OpenSim.Region.ScriptEngine.Shared.Api
{
    // MUST be a ref type
    public class UserInfoCacheEntry
    {
        public int time;
        public UserAccount account;
        public PresenceInfo pinfo;
    }

    /// <summary>
    /// Contains all LSL ll-functions. This class will be in Default AppDomain.
    /// </summary>
    public class LSL_Api : MarshalByRefObject, ILSL_Api, IScriptApi
    {
//        private static readonly ILog m_log = LogManager.GetLogger(MethodBase.GetCurrentMethod().DeclaringType);
        protected IScriptEngine m_ScriptEngine;
        protected SceneObjectPart m_host;
        protected uint m_localID;
        protected UUID m_itemID;
        protected bool throwErrorOnNotImplemented = true;
        protected AsyncCommandManager AsyncCommands = null;
        protected float m_ScriptDelayFactor = 1.0f;
        protected float m_ScriptDistanceFactor = 1.0f;
        protected float m_MinTimerInterval = 0.5f;

        protected DateTime m_timer = DateTime.Now;
        protected bool m_waitingForScriptAnswer = false;
        protected bool m_automaticLinkPermission = false;
        protected IMessageTransferModule m_TransferModule = null;
        protected int m_notecardLineReadCharsMax = 255;
        protected int m_scriptConsoleChannel = 0;
        protected bool m_scriptConsoleChannelEnabled = false;
        protected bool m_debuggerSafe = false;
        protected IUrlModule m_UrlModule = null;
        protected Dictionary<UUID, UserInfoCacheEntry> m_userInfoCache =
                new Dictionary<UUID, UserInfoCacheEntry>();

        protected Timer m_ShoutSayTimer;
        protected int m_SayShoutCount = 0;

        public void Initialize(IScriptEngine ScriptEngine, SceneObjectPart host, uint localID, UUID itemID)
        {
            m_ShoutSayTimer = new Timer(1000);
            m_ShoutSayTimer.Elapsed += SayShoutTimerElapsed;
            m_ShoutSayTimer.AutoReset = true;
            m_ShoutSayTimer.Start();

            m_ScriptEngine = ScriptEngine;
            m_host = host;
            m_localID = localID;
            m_itemID = itemID;
            m_debuggerSafe = m_ScriptEngine.Config.GetBoolean("DebuggerSafe", false);

            m_ScriptDelayFactor =
                m_ScriptEngine.Config.GetFloat("ScriptDelayFactor", 1.0f);
            m_ScriptDistanceFactor =
                m_ScriptEngine.Config.GetFloat("ScriptDistanceLimitFactor", 1.0f);
            m_MinTimerInterval =
                m_ScriptEngine.Config.GetFloat("MinTimerInterval", 0.5f);
            m_automaticLinkPermission =
                m_ScriptEngine.Config.GetBoolean("AutomaticLinkPermission", false);
            m_notecardLineReadCharsMax =
                m_ScriptEngine.Config.GetInt("NotecardLineReadCharsMax", 255);
            if (m_notecardLineReadCharsMax > 65535)
                m_notecardLineReadCharsMax = 65535;

            m_TransferModule =
                    m_ScriptEngine.World.RequestModuleInterface<IMessageTransferModule>();
            m_UrlModule = m_ScriptEngine.World.RequestModuleInterface<IUrlModule>();
            if (m_UrlModule != null)
            {
                m_ScriptEngine.OnScriptRemoved += m_UrlModule.ScriptRemoved;
                m_ScriptEngine.OnObjectRemoved += m_UrlModule.ObjectRemoved;
            }

            AsyncCommands = new AsyncCommandManager(ScriptEngine);
        }

        public override Object InitializeLifetimeService()
        {
            ILease lease = (ILease)base.InitializeLifetimeService();

            if (lease.CurrentState == LeaseState.Initial)
            {
                lease.InitialLeaseTime = TimeSpan.FromMinutes(0);
//                lease.RenewOnCallTime = TimeSpan.FromSeconds(10.0);
//                lease.SponsorshipTimeout = TimeSpan.FromMinutes(1.0);
            }
            return lease;
        }

        protected virtual void ScriptSleep(int delay)
        {
            delay = (int)((float)delay * m_ScriptDelayFactor);
            if (delay == 0)
                return;
            System.Threading.Thread.Sleep(delay);
        }

        public Scene World
        {
            get { return m_ScriptEngine.World; }
        }

        [DebuggerNonUserCode]
        public void state(string newState)
        {
            m_ScriptEngine.SetState(m_itemID, newState);
        }

        /// <summary>
        /// Reset the named script. The script must be present
        /// in the same prim.
        /// </summary>
        [DebuggerNonUserCode]
        public void llResetScript()
        {
            m_host.AddScriptLPS(1);
            m_ScriptEngine.ApiResetScript(m_itemID);
        }

        public void llResetOtherScript(string name)
        {
            UUID item;

            m_host.AddScriptLPS(1);

            if ((item = ScriptByName(name)) != UUID.Zero)
                m_ScriptEngine.ResetScript(item);
            else
                ShoutError("llResetOtherScript: script "+name+" not found");
        }

        public LSL_Integer llGetScriptState(string name)
        {
            UUID item;

            m_host.AddScriptLPS(1);

            if ((item = ScriptByName(name)) != UUID.Zero)
            {
                return m_ScriptEngine.GetScriptState(item) ?1:0;
            }

            ShoutError("llGetScriptState: script "+name+" not found");

            // If we didn't find it, then it's safe to
            // assume it is not running.

            return 0;
        }

        public void llSetScriptState(string name, int run)
        {
            UUID item;

            m_host.AddScriptLPS(1);

            // These functions are supposed to be robust,
            // so get the state one step at a time.

            if ((item = ScriptByName(name)) != UUID.Zero)
            {
                m_ScriptEngine.SetScriptState(item, run == 0 ? false : true);
            }
            else
            {
                ShoutError("llSetScriptState: script "+name+" not found");
            }
        }

        public List<ScenePresence> GetLinkAvatars(int linkType)
        {
            List<ScenePresence> ret = new List<ScenePresence>();
            if (m_host == null || m_host.ParentGroup == null || m_host.ParentGroup.IsDeleted)
                return ret;
            
            List<ScenePresence> avs = m_host.ParentGroup.GetLinkedAvatars();

            switch (linkType)
            {
                case ScriptBaseClass.LINK_SET:
                    return avs;

                case ScriptBaseClass.LINK_ROOT:
                    return ret;

                case ScriptBaseClass.LINK_ALL_OTHERS:
                    return avs;

                case ScriptBaseClass.LINK_ALL_CHILDREN:
                    return avs;

                case ScriptBaseClass.LINK_THIS:
                    return ret;

                default:
                    if (linkType < 0)
                        return ret;

                    int partCount = m_host.ParentGroup.GetPartCount();

                    if (linkType <= partCount)
                    {
                        return ret;
                    }
                    else
                    {
                        linkType = linkType - partCount;
                        if (linkType > avs.Count)
                        {
                            return ret;
                        }
                        else
                        {
                            ret.Add(avs[linkType-1]);
                            return ret;
                        }
                    }
            }
        }

        public List<SceneObjectPart> GetLinkParts(int linkType)
        {
            List<SceneObjectPart> ret = new List<SceneObjectPart>();
            if (m_host == null || m_host.ParentGroup == null || m_host.ParentGroup.IsDeleted)
                return ret;
            ret.Add(m_host);

            switch (linkType)
            {
            case ScriptBaseClass.LINK_SET:
                if (m_host.ParentGroup != null)
                {
                    return new List<SceneObjectPart>(m_host.ParentGroup.Parts);
                }
                return ret;

            case ScriptBaseClass.LINK_ROOT:
                if (m_host.ParentGroup != null)
                {
                    ret = new List<SceneObjectPart>();
                    ret.Add(m_host.ParentGroup.RootPart);
                    return ret;
                }
                return ret;

            case ScriptBaseClass.LINK_ALL_OTHERS:
                if (m_host.ParentGroup ==  null)
                    return new List<SceneObjectPart>();

                ret = new List<SceneObjectPart>(m_host.ParentGroup.Parts);

                if (ret.Contains(m_host))
                    ret.Remove(m_host);
                return ret;

            case ScriptBaseClass.LINK_ALL_CHILDREN:
                if (m_host.ParentGroup ==  null)
                    return new List<SceneObjectPart>();

                ret = new List<SceneObjectPart>(m_host.ParentGroup.Parts);

                if (ret.Contains(m_host.ParentGroup.RootPart))
                    ret.Remove(m_host.ParentGroup.RootPart);
                return ret;

            case ScriptBaseClass.LINK_THIS:
                return ret;

            default:
                if (linkType < 0 || m_host.ParentGroup ==  null)
                    return new List<SceneObjectPart>();
                SceneObjectPart target = m_host.ParentGroup.GetLinkNumPart(linkType);
                if (target == null)
                    return new List<SceneObjectPart>();
                ret = new List<SceneObjectPart>();
                ret.Add(target);
                return ret;

            }
        }

        protected UUID InventorySelf()
        {
            UUID invItemID = new UUID();
            bool unlock = false;
            if (!m_host.TaskInventory.IsReadLockedByMe())
            {
                m_host.TaskInventory.LockItemsForRead(true);
                unlock = true;
            }
            foreach (KeyValuePair<UUID, TaskInventoryItem> inv in m_host.TaskInventory)
            {
                if (inv.Value.Type == 10 && inv.Value.ItemID == m_itemID)
                {
                    invItemID = inv.Key;
                    break;
                }
            }
            if (unlock)
            {
                m_host.TaskInventory.LockItemsForRead(false);
            }
            return invItemID;
        }

        protected UUID InventoryKey(string name, int type)
        {
            m_host.AddScriptLPS(1);
            m_host.TaskInventory.LockItemsForRead(true);
            
            foreach (KeyValuePair<UUID, TaskInventoryItem> inv in m_host.TaskInventory)
            {
                if (inv.Value.Name == name)
                {
                    m_host.TaskInventory.LockItemsForRead(false);
                    
                    if (inv.Value.Type != type)
                    {
                        return UUID.Zero;
                    }

                    return inv.Value.AssetID;
                }
            }

            m_host.TaskInventory.LockItemsForRead(false);
            return UUID.Zero;
        }

        protected UUID InventoryKey(string name)
        {
            m_host.AddScriptLPS(1);

            
            m_host.TaskInventory.LockItemsForRead(true);

            foreach (KeyValuePair<UUID, TaskInventoryItem> inv in m_host.TaskInventory)
            {
                if (inv.Value.Name == name)
                {
                    m_host.TaskInventory.LockItemsForRead(false);
                    return inv.Value.AssetID;
                }
            }

            m_host.TaskInventory.LockItemsForRead(false);


            return UUID.Zero;
        }


        /// <summary>
        /// accepts a valid UUID, -or- a name of an inventory item.
        /// Returns a valid UUID or UUID.Zero if key invalid and item not found
        /// in prim inventory.
        /// </summary>
        /// <param name="k"></param>
        /// <returns></returns>
        protected UUID KeyOrName(string k)
        {
            UUID key = UUID.Zero;

            // if we can parse the string as a key, use it.
            if (UUID.TryParse(k, out key))
            {
                return key;
            }
            // else try to locate the name in inventory of object. found returns key,
            // not found returns UUID.Zero which will translate to the default particle texture
            else
            {
                return InventoryKey(k);
            }
        }

        // convert a LSL_Rotation to a Quaternion
        protected Quaternion Rot2Quaternion(LSL_Rotation r)
        {
            Quaternion q = new Quaternion((float)r.x, (float)r.y, (float)r.z, (float)r.s);
            q.Normalize();
            return q;
        }

        //These are the implementations of the various ll-functions used by the LSL scripts.
        public LSL_Float llSin(double f)
        {
            m_host.AddScriptLPS(1);
            return (double)Math.Sin(f);
        }

        public LSL_Float llCos(double f)
        {
            m_host.AddScriptLPS(1);
            return (double)Math.Cos(f);
        }

        public LSL_Float llTan(double f)
        {
            m_host.AddScriptLPS(1);
            return (double)Math.Tan(f);
        }

        public LSL_Float llAtan2(double x, double y)
        {
            m_host.AddScriptLPS(1);
            return (double)Math.Atan2(x, y);
        }

        public LSL_Float llSqrt(double f)
        {
            m_host.AddScriptLPS(1);
            return (double)Math.Sqrt(f);
        }

        public LSL_Float llPow(double fbase, double fexponent)
        {
            m_host.AddScriptLPS(1);
            return (double)Math.Pow(fbase, fexponent);
        }

        public LSL_Integer llAbs(int i)
        {
            // changed to replicate LSL behaviour whereby minimum int value is returned untouched.
            m_host.AddScriptLPS(1);
            if (i == Int32.MinValue)
                return i;
            else
                return (int)Math.Abs(i);
        }

        public LSL_Float llFabs(double f)
        {
            m_host.AddScriptLPS(1);
            return (double)Math.Abs(f);
        }

        public LSL_Float llFrand(double mag)
        {
            m_host.AddScriptLPS(1);
            lock (Util.RandomClass)
            {
                return Util.RandomClass.NextDouble() * mag;
            }
        }

        public LSL_Integer llFloor(double f)
        {
            m_host.AddScriptLPS(1);
            return (int)Math.Floor(f);
        }

        public LSL_Integer llCeil(double f)
        {
            m_host.AddScriptLPS(1);
            return (int)Math.Ceiling(f);
        }

        // Xantor 01/May/2008 fixed midpointrounding (2.5 becomes 3.0 instead of 2.0, default = ToEven)
        public LSL_Integer llRound(double f)
        {
            m_host.AddScriptLPS(1);
            return (int)Math.Round(f, MidpointRounding.AwayFromZero);
        }

        //This next group are vector operations involving squaring and square root. ckrinke
        public LSL_Float llVecMag(LSL_Vector v)
        {
            m_host.AddScriptLPS(1);
            return LSL_Vector.Mag(v);
        }

        public LSL_Vector llVecNorm(LSL_Vector v)
        {
            m_host.AddScriptLPS(1);
            return LSL_Vector.Norm(v);
        }

        public LSL_Float llVecDist(LSL_Vector a, LSL_Vector b)
        {
            m_host.AddScriptLPS(1);
            double dx = a.x - b.x;
            double dy = a.y - b.y;
            double dz = a.z - b.z;
            return Math.Sqrt(dx * dx + dy * dy + dz * dz);
        }

        //Now we start getting into quaternions which means sin/cos, matrices and vectors. ckrinke

        // Utility function for llRot2Euler

        // normalize an angle between -PI and PI (-180 to +180 degrees)
        protected double NormalizeAngle(double angle)
        {
            if (angle > -Math.PI && angle < Math.PI)
                return angle;

            int numPis = (int)(Math.PI / angle);
            double remainder = angle - Math.PI * numPis;
            if (numPis % 2 == 1)
                return Math.PI - angle;
            return remainder;
        }

        public LSL_Vector llRot2Euler(LSL_Rotation q1)
        {
            m_host.AddScriptLPS(1);
            LSL_Vector eul = new LSL_Vector();

            double sqw = q1.s*q1.s;
            double sqx = q1.x*q1.x;
            double sqy = q1.z*q1.z;
            double sqz = q1.y*q1.y;
            double unit = sqx + sqy + sqz + sqw; // if normalised is one, otherwise is correction factor
            double test = q1.x*q1.z + q1.y*q1.s;
            if (test > 0.4999*unit) { // singularity at north pole
                eul.z = 2 * Math.Atan2(q1.x,q1.s);
                eul.y = Math.PI/2;
                eul.x = 0;
                return eul;
            }
            if (test < -0.4999*unit) { // singularity at south pole
                eul.z = -2 * Math.Atan2(q1.x,q1.s);
                eul.y = -Math.PI/2;
                eul.x = 0;
                return eul;
            }
            eul.z = Math.Atan2(2*q1.z*q1.s-2*q1.x*q1.y , sqx - sqy - sqz + sqw);
            eul.y = Math.Asin(2*test/unit);
            eul.x = Math.Atan2(2*q1.x*q1.s-2*q1.z*q1.y , -sqx + sqy - sqz + sqw);
            return eul;
        }

        /* From wiki:
        The Euler angle vector (in radians) is converted to a rotation by doing the rotations around the 3 axes
        in Z, Y, X order. So llEuler2Rot(<1.0, 2.0, 3.0> * DEG_TO_RAD) generates a rotation by taking the zero rotation,
        a vector pointing along the X axis, first rotating it 3 degrees around the global Z axis, then rotating the resulting
        vector 2 degrees around the global Y axis, and finally rotating that 1 degree around the global X axis.
        */

        /* How we arrived at this llEuler2Rot
         *
         * Experiment in SL to determine conventions:
         *   llEuler2Rot(<PI,0,0>)=<1,0,0,0>
         *   llEuler2Rot(<0,PI,0>)=<0,1,0,0>
         *   llEuler2Rot(<0,0,PI>)=<0,0,1,0>
         *
         * Important facts about Quaternions
         *  - multiplication is non-commutative (a*b != b*a)
         *  - http://en.wikipedia.org/wiki/Quaternion#Basis_multiplication
         *
         * Above SL experiment gives (c1,c2,c3,s1,s2,s3 as defined in our llEuler2Rot):
         *   Qx = c1+i*s1
         *   Qy = c2+j*s2;
         *   Qz = c3+k*s3;
         *
         * Rotations applied in order (from above) Z, Y, X
         * Q = (Qz * Qy) * Qx
         * ((c1+i*s1)*(c2+j*s2))*(c3+k*s3)
         * (c1*c2+i*s1*c2+j*c1*s2+ij*s1*s2)*(c3+k*s3)
         * (c1*c2+i*s1*c2+j*c1*s2+k*s1*s2)*(c3+k*s3)
         * c1*c2*c3+i*s1*c2*c3+j*c1*s2*c3+k*s1*s2*c3+k*c1*c2*s3+ik*s1*c2*s3+jk*c1*s2*s3+kk*s1*s2*s3
         * c1*c2*c3+i*s1*c2*c3+j*c1*s2*c3+k*s1*s2*c3+k*c1*c2*s3 -j*s1*c2*s3 +i*c1*s2*s3   -s1*s2*s3
         * regroup: x=i*(s1*c2*c3+c1*s2*s3)
         *          y=j*(c1*s2*c3-s1*c2*s3)
         *          z=k*(s1*s2*c3+c1*c2*s3)
         *          s=   c1*c2*c3-s1*s2*s3
         *
         * This implementation agrees with the functions found here:
         * http://lslwiki.net/lslwiki/wakka.php?wakka=LibraryRotationFunctions
         * And with the results in SL.
         *
         * It's also possible to calculate llEuler2Rot by direct multiplication of
         * the Qz, Qy, and Qx vectors (as above - and done in the "accurate" function
         * from the wiki).
         * Apparently in some cases this is better from a numerical precision perspective?
         */

        public LSL_Rotation llEuler2Rot(LSL_Vector v)
        {
            m_host.AddScriptLPS(1);

            double x,y,z,s;

            double c1 = Math.Cos(v.x * 0.5);
            double c2 = Math.Cos(v.y * 0.5);
            double c3 = Math.Cos(v.z * 0.5);
            double s1 = Math.Sin(v.x * 0.5);
            double s2 = Math.Sin(v.y * 0.5);
            double s3 = Math.Sin(v.z * 0.5);

            x = s1 * c2 * c3 + c1 * s2 * s3;
            y = c1 * s2 * c3 - s1 * c2 * s3;
            z = s1 * s2 * c3 + c1 * c2 * s3;
            s = c1 * c2 * c3 - s1 * s2 * s3;

            return new LSL_Rotation(x, y, z, s);
        }

        public LSL_Rotation llAxes2Rot(LSL_Vector fwd, LSL_Vector left, LSL_Vector up)
        {
            m_host.AddScriptLPS(1);
            double s;
            double tr = fwd.x + left.y + up.z + 1.0;

            if (tr >= 1.0)
            {
                s = 0.5 / Math.Sqrt(tr);
                return new LSL_Rotation(
                        (left.z - up.y) * s,
                        (up.x - fwd.z) * s,
                        (fwd.y - left.x) * s,
                        0.25 / s);
            }
            else
            {
                double max = (left.y > up.z) ? left.y : up.z;

                if (max < fwd.x)
                {
                    s = Math.Sqrt(fwd.x - (left.y + up.z) + 1.0);
                    double x = s * 0.5;
                    s = 0.5 / s;
                    return new LSL_Rotation(
                            x,
                            (fwd.y + left.x) * s,
                            (up.x + fwd.z) * s,
                            (left.z - up.y) * s);
                }
                else if (max == left.y)
                {
                    s = Math.Sqrt(left.y - (up.z + fwd.x) + 1.0);
                    double y = s * 0.5;
                    s = 0.5 / s;
                    return new LSL_Rotation(
                            (fwd.y + left.x) * s,
                            y,
                            (left.z + up.y) * s,
                            (up.x - fwd.z) * s);
                }
                else
                {
                    s = Math.Sqrt(up.z - (fwd.x + left.y) + 1.0);
                    double z = s * 0.5;
                    s = 0.5 / s;
                    return new LSL_Rotation(
                            (up.x + fwd.z) * s,
                            (left.z + up.y) * s,
                            z,
                            (fwd.y - left.x) * s);
                }
            }
        }

        public LSL_Vector llRot2Fwd(LSL_Rotation r)
        {
            m_host.AddScriptLPS(1);

            double x, y, z, m;

            m = r.x * r.x + r.y * r.y + r.z * r.z + r.s * r.s;
            // m is always greater than zero
            // if m is not equal to 1 then Rotation needs to be normalized
            if (Math.Abs(1.0 - m) > 0.000001) // allow a little slop here for calculation precision
            {
                m = 1.0 / Math.Sqrt(m);
                r.x *= m;
                r.y *= m;
                r.z *= m;
                r.s *= m;
            }

            // Fast Algebric Calculations instead of Vectors & Quaternions Product
            x = r.x * r.x - r.y * r.y - r.z * r.z + r.s * r.s;
            y = 2 * (r.x * r.y + r.z * r.s);
            z = 2 * (r.x * r.z - r.y * r.s);
            return (new LSL_Vector(x, y, z));
        }

        public LSL_Vector llRot2Left(LSL_Rotation r)
        {
            m_host.AddScriptLPS(1);

            double x, y, z, m;

            m = r.x * r.x + r.y * r.y + r.z * r.z + r.s * r.s;
            // m is always greater than zero
            // if m is not equal to 1 then Rotation needs to be normalized
            if (Math.Abs(1.0 - m) > 0.000001) // allow a little slop here for calculation precision
            {
                m = 1.0 / Math.Sqrt(m);
                r.x *= m;
                r.y *= m;
                r.z *= m;
                r.s *= m;
            }

            // Fast Algebric Calculations instead of Vectors & Quaternions Product
            x = 2 * (r.x * r.y - r.z * r.s);
            y = -r.x * r.x + r.y * r.y - r.z * r.z + r.s * r.s;
            z = 2 * (r.x * r.s + r.y * r.z);
            return (new LSL_Vector(x, y, z));
        }

        public LSL_Vector llRot2Up(LSL_Rotation r)
        {
            m_host.AddScriptLPS(1);
            double x, y, z, m;

            m = r.x * r.x + r.y * r.y + r.z * r.z + r.s * r.s;
            // m is always greater than zero
            // if m is not equal to 1 then Rotation needs to be normalized
            if (Math.Abs(1.0 - m) > 0.000001) // allow a little slop here for calculation precision
            {
                m = 1.0 / Math.Sqrt(m);
                r.x *= m;
                r.y *= m;
                r.z *= m;
                r.s *= m;
            }

            // Fast Algebric Calculations instead of Vectors & Quaternions Product
            x = 2 * (r.x * r.z + r.y * r.s);
            y = 2 * (-r.x * r.s + r.y * r.z);
            z = -r.x * r.x - r.y * r.y + r.z * r.z + r.s * r.s;
            return (new LSL_Vector(x, y, z));
        }

        public LSL_Rotation llRotBetween(LSL_Vector a, LSL_Vector b)
        {
            //A and B should both be normalized
            m_host.AddScriptLPS(1);
            /*  This method is more accurate than the SL one, and thus causes problems
                for scripts that deal with the SL inaccuracy around 180-degrees -.- .._.
                
            double dotProduct = LSL_Vector.Dot(a, b);
            LSL_Vector crossProduct = LSL_Vector.Cross(a, b);
            double magProduct = LSL_Vector.Mag(a) * LSL_Vector.Mag(b);
            double angle = Math.Acos(dotProduct / magProduct);
            LSL_Vector axis = LSL_Vector.Norm(crossProduct);
            double s = Math.Sin(angle / 2);

            double x = axis.x * s;
            double y = axis.y * s;
            double z = axis.z * s;
            double w = Math.Cos(angle / 2);

            if (Double.IsNaN(x) || Double.IsNaN(y) || Double.IsNaN(z) || Double.IsNaN(w))
                return new LSL_Rotation(0.0f, 0.0f, 0.0f, 1.0f);

            return new LSL_Rotation((float)x, (float)y, (float)z, (float)w);
            */
            
            // This method mimics the 180 errors found in SL
            // See www.euclideanspace.com... angleBetween
            LSL_Vector vec_a = a;
            LSL_Vector vec_b = b;
            
            // Eliminate zero length
            LSL_Float vec_a_mag = LSL_Vector.Mag(vec_a);
            LSL_Float vec_b_mag = LSL_Vector.Mag(vec_b);
            if (vec_a_mag < 0.00001 ||
                vec_b_mag < 0.00001)
            {
                return new LSL_Rotation(0.0f, 0.0f, 0.0f, 1.0f);
            }
            
            // Normalize
            vec_a = llVecNorm(vec_a);
            vec_b = llVecNorm(vec_b);

            // Calculate axis and rotation angle
            LSL_Vector axis = vec_a % vec_b;
            LSL_Float cos_theta  = vec_a * vec_b;
    
            // Check if parallel
            if (cos_theta > 0.99999)
            {
                return new LSL_Rotation(0.0f, 0.0f, 0.0f, 1.0f);
            }
            
            // Check if anti-parallel
            else if (cos_theta < -0.99999)
            {
                LSL_Vector orthog_axis = new LSL_Vector(1.0, 0.0, 0.0) - (vec_a.x / (vec_a * vec_a) * vec_a);
                if (LSL_Vector.Mag(orthog_axis)  < 0.000001)  orthog_axis = new LSL_Vector(0.0, 0.0, 1.0);
                return new LSL_Rotation((float)orthog_axis.x, (float)orthog_axis.y, (float)orthog_axis.z, 0.0);
            }
            else // other rotation
            {
                LSL_Float theta = (LSL_Float)Math.Acos(cos_theta) * 0.5f;
                axis = llVecNorm(axis);
                double x, y, z, s, t;
                s = Math.Cos(theta);
                t = Math.Sin(theta);
                x = axis.x * t;
                y = axis.y * t;
                z = axis.z * t;
                return new LSL_Rotation(x,y,z,s);
            }
        }
                
        public void llWhisper(int channelID, string text)
        {
            m_host.AddScriptLPS(1);

            if (text.Length > 1023)
                text = text.Substring(0, 1023);

            World.SimChat(Utils.StringToBytes(text),
                          ChatTypeEnum.Whisper, channelID, m_host.ParentGroup.RootPart.AbsolutePosition, m_host.Name, m_host.UUID, false);

            IWorldComm wComm = m_ScriptEngine.World.RequestModuleInterface<IWorldComm>();
            if (wComm != null)
                wComm.DeliverMessage(ChatTypeEnum.Whisper, channelID, m_host.Name, m_host.UUID, text);
        }

        public void llSay(int channelID, string text)
        {
            m_host.AddScriptLPS(1);

            if (channelID == 0)
                m_SayShoutCount++;

            if (m_SayShoutCount >= 11)
                ScriptSleep(2000);

            if (m_scriptConsoleChannelEnabled && (channelID == m_scriptConsoleChannel))
            {
                Console.WriteLine(text);
            }
            else
            {
                if (text.Length > 1023)
                    text = text.Substring(0, 1023);

                World.SimChat(Utils.StringToBytes(text),
                              ChatTypeEnum.Say, channelID, m_host.ParentGroup.RootPart.AbsolutePosition, m_host.Name, m_host.UUID, false);

                IWorldComm wComm = m_ScriptEngine.World.RequestModuleInterface<IWorldComm>();
                if (wComm != null)
                    wComm.DeliverMessage(ChatTypeEnum.Say, channelID, m_host.Name, m_host.UUID, text);
            }
        }

        public void llShout(int channelID, string text)
        {
            m_host.AddScriptLPS(1);

            if (channelID == 0)
                m_SayShoutCount++;

            if (m_SayShoutCount >= 11)
                ScriptSleep(2000);

            if (text.Length > 1023)
                text = text.Substring(0, 1023);

            World.SimChat(Utils.StringToBytes(text),
                          ChatTypeEnum.Shout, channelID, m_host.ParentGroup.RootPart.AbsolutePosition, m_host.Name, m_host.UUID, true);

            IWorldComm wComm = m_ScriptEngine.World.RequestModuleInterface<IWorldComm>();
            if (wComm != null)
                wComm.DeliverMessage(ChatTypeEnum.Shout, channelID, m_host.Name, m_host.UUID, text);
        }

        public void llRegionSay(int channelID, string text)
        {
            if (channelID == 0)
            {
                LSLError("Cannot use llRegionSay() on channel 0");
                return;
            }

            if (text.Length > 1023)
                text = text.Substring(0, 1023);

            m_host.AddScriptLPS(1);

            IWorldComm wComm = m_ScriptEngine.World.RequestModuleInterface<IWorldComm>();
            if (wComm != null)
                wComm.DeliverMessage(ChatTypeEnum.Region, channelID, m_host.Name, m_host.UUID, text);
        }

        public LSL_Integer llListen(int channelID, string name, string ID, string msg)
        {
            m_host.AddScriptLPS(1);
            UUID keyID;
            UUID.TryParse(ID, out keyID);
            IWorldComm wComm = m_ScriptEngine.World.RequestModuleInterface<IWorldComm>();
            if (wComm != null)
                return wComm.Listen(m_localID, m_itemID, m_host.UUID, channelID, name, keyID, msg);
            else
                return -1;
        }

        public void llListenControl(int number, int active)
        {
            m_host.AddScriptLPS(1);
            IWorldComm wComm = m_ScriptEngine.World.RequestModuleInterface<IWorldComm>();
            if (wComm != null)
                wComm.ListenControl(m_itemID, number, active);
        }

        public void llListenRemove(int number)
        {
            m_host.AddScriptLPS(1);
            IWorldComm wComm = m_ScriptEngine.World.RequestModuleInterface<IWorldComm>();
            if (wComm != null)
                wComm.ListenRemove(m_itemID, number);
        }

        public void llSensor(string name, string id, int type, double range, double arc)
        {
            m_host.AddScriptLPS(1);
            UUID keyID = UUID.Zero;
            UUID.TryParse(id, out keyID);

            AsyncCommands.SensorRepeatPlugin.SenseOnce(m_localID, m_itemID, name, keyID, type, range, arc, m_host);
       }

        public void llSensorRepeat(string name, string id, int type, double range, double arc, double rate)
        {
            m_host.AddScriptLPS(1);
            UUID keyID = UUID.Zero;
            UUID.TryParse(id, out keyID);

            AsyncCommands.SensorRepeatPlugin.SetSenseRepeatEvent(m_localID, m_itemID, name, keyID, type, range, arc, rate, m_host);
        }

        public void llSensorRemove()
        {
            m_host.AddScriptLPS(1);
            AsyncCommands.SensorRepeatPlugin.UnSetSenseRepeaterEvents(m_localID, m_itemID);
        }

        public string resolveName(UUID objecUUID)
        {
            // try avatar username surname
            UserAccount account = World.UserAccountService.GetUserAccount(World.RegionInfo.ScopeID, objecUUID);
            if (account != null)
            {
                string avatarname = account.Name;
                return avatarname;
            }
            // try an scene object
            SceneObjectPart SOP = World.GetSceneObjectPart(objecUUID);
            if (SOP != null)
            {
                string objectname = SOP.Name;
                return objectname;
            }

            EntityBase SensedObject;
            World.Entities.TryGetValue(objecUUID, out SensedObject);

            if (SensedObject == null)
            {
                IGroupsModule groups = World.RequestModuleInterface<IGroupsModule>();
                if (groups != null)
                {
                    GroupRecord gr = groups.GetGroupRecord(objecUUID);
                    if (gr != null)
                        return gr.GroupName;
                }
                return String.Empty;
            }

            return SensedObject.Name;
        }

        public LSL_String llDetectedName(int number)
        {
            m_host.AddScriptLPS(1);
            DetectParams detectedParams = m_ScriptEngine.GetDetectParams(m_itemID, number);
            if (detectedParams == null)
                return String.Empty;
            return detectedParams.Name;
        }

        public LSL_String llDetectedKey(int number)
        {
            m_host.AddScriptLPS(1);
            DetectParams detectedParams = m_ScriptEngine.GetDetectParams(m_itemID, number);
            if (detectedParams == null)
                return String.Empty;
            return detectedParams.Key.ToString();
        }

        public LSL_String llDetectedOwner(int number)
        {
            m_host.AddScriptLPS(1);
            DetectParams detectedParams = m_ScriptEngine.GetDetectParams(m_itemID, number);
            if (detectedParams == null)
                return String.Empty;
            return detectedParams.Owner.ToString();
        }

        public LSL_Integer llDetectedType(int number)
        {
            m_host.AddScriptLPS(1);
            DetectParams detectedParams = m_ScriptEngine.GetDetectParams(m_itemID, number);
            if (detectedParams == null)
                return 0;
            return new LSL_Integer(detectedParams.Type);
        }

        public LSL_Vector llDetectedPos(int number)
        {
            m_host.AddScriptLPS(1);
            DetectParams detectedParams = m_ScriptEngine.GetDetectParams(m_itemID, number);
            if (detectedParams == null)
                return new LSL_Vector();
            return detectedParams.Position;
        }

        public LSL_Vector llDetectedVel(int number)
        {
            m_host.AddScriptLPS(1);
            DetectParams detectedParams = m_ScriptEngine.GetDetectParams(m_itemID, number);
            if (detectedParams == null)
                return new LSL_Vector();
            return detectedParams.Velocity;
        }

        public LSL_Vector llDetectedGrab(int number)
        {
            m_host.AddScriptLPS(1);
            DetectParams parms = m_ScriptEngine.GetDetectParams(m_itemID, number);
            if (parms == null)
                return new LSL_Vector(0, 0, 0);

            return parms.OffsetPos;
        }

        public LSL_Rotation llDetectedRot(int number)
        {
            m_host.AddScriptLPS(1);
            DetectParams detectedParams = m_ScriptEngine.GetDetectParams(m_itemID, number);
            if (detectedParams == null)
                return new LSL_Rotation();
            return detectedParams.Rotation;
        }

        public LSL_Integer llDetectedGroup(int number)
        {
            m_host.AddScriptLPS(1);
            DetectParams detectedParams = m_ScriptEngine.GetDetectParams(m_itemID, number);
            if (detectedParams == null)
                return new LSL_Integer(0);
            if (m_host.GroupID == detectedParams.Group)
                return new LSL_Integer(1);
            return new LSL_Integer(0);
        }

        public LSL_Integer llDetectedLinkNumber(int number)
        {
            m_host.AddScriptLPS(1);
            DetectParams parms = m_ScriptEngine.GetDetectParams(m_itemID, number);
            if (parms == null)
                return new LSL_Integer(0);

            return new LSL_Integer(parms.LinkNum);
        }

        /// <summary>
        /// See http://wiki.secondlife.com/wiki/LlDetectedTouchBinormal for details
        /// </summary>
        public LSL_Vector llDetectedTouchBinormal(int index)
        {
            m_host.AddScriptLPS(1);
            DetectParams detectedParams = m_ScriptEngine.GetDetectParams(m_itemID, index);
            if (detectedParams == null)
                return new LSL_Vector();
            return detectedParams.TouchBinormal;
        }

        /// <summary>
        /// See http://wiki.secondlife.com/wiki/LlDetectedTouchFace for details
        /// </summary>
        public LSL_Integer llDetectedTouchFace(int index)
        {
            m_host.AddScriptLPS(1);
            DetectParams detectedParams = m_ScriptEngine.GetDetectParams(m_itemID, index);
            if (detectedParams == null)
                return new LSL_Integer(-1);
            return new LSL_Integer(detectedParams.TouchFace);
        }

        /// <summary>
        /// See http://wiki.secondlife.com/wiki/LlDetectedTouchNormal for details
        /// </summary>
        public LSL_Vector llDetectedTouchNormal(int index)
        {
            m_host.AddScriptLPS(1);
            DetectParams detectedParams = m_ScriptEngine.GetDetectParams(m_itemID, index);
            if (detectedParams == null)
                return new LSL_Vector();
            return detectedParams.TouchNormal;
        }

        /// <summary>
        /// See http://wiki.secondlife.com/wiki/LlDetectedTouchPos for details
        /// </summary>
        public LSL_Vector llDetectedTouchPos(int index)
        {
            m_host.AddScriptLPS(1);
            DetectParams detectedParams = m_ScriptEngine.GetDetectParams(m_itemID, index);
            if (detectedParams == null)
                return new LSL_Vector();
            return detectedParams.TouchPos;
        }

        /// <summary>
        /// See http://wiki.secondlife.com/wiki/LlDetectedTouchST for details
        /// </summary>
        public LSL_Vector llDetectedTouchST(int index)
        {
            m_host.AddScriptLPS(1);
            DetectParams detectedParams = m_ScriptEngine.GetDetectParams(m_itemID, index);
            if (detectedParams == null)
                return new LSL_Vector(-1.0, -1.0, 0.0);
            return detectedParams.TouchST;
        }

        /// <summary>
        /// See http://wiki.secondlife.com/wiki/LlDetectedTouchUV for details
        /// </summary>
        public LSL_Vector llDetectedTouchUV(int index)
        {
            m_host.AddScriptLPS(1);
            DetectParams detectedParams = m_ScriptEngine.GetDetectParams(m_itemID, index);
            if (detectedParams == null)
                return new LSL_Vector(-1.0, -1.0, 0.0);
            return detectedParams.TouchUV;
        }

        [DebuggerNonUserCode]
        public virtual void llDie()
        {
            m_host.AddScriptLPS(1);
            if (!m_host.IsAttachment) throw new SelfDeleteException();
        }

        public LSL_Float llGround(LSL_Vector offset)
        {
            m_host.AddScriptLPS(1);
            Vector3 pos = m_host.GetWorldPosition() + new Vector3((float)offset.x,
                                                                  (float)offset.y,
                                                                  (float)offset.z);

            //Get the slope normal.  This gives us the equation of the plane tangent to the slope.
            LSL_Vector vsn = llGroundNormal(offset);

            // Clamp to valid position
            if (pos.X < 0)
                pos.X = 0;
            else if (pos.X >= World.Heightmap.Width)
                pos.X = World.Heightmap.Width - 1;
            if (pos.Y < 0)
                pos.Y = 0;
            else if (pos.Y >= World.Heightmap.Height)
                pos.Y = World.Heightmap.Height - 1;

            //Get the height for the integer coordinates from the Heightmap
            float baseheight = (float)World.Heightmap[(int)pos.X, (int)pos.Y];

            //Calculate the difference between the actual coordinates and the integer coordinates
            float xdiff = pos.X - (float)((int)pos.X);
            float ydiff = pos.Y - (float)((int)pos.Y);

            //Use the equation of the tangent plane to adjust the height to account for slope

            return (((vsn.x * xdiff) + (vsn.y * ydiff)) / (-1 * vsn.z)) + baseheight;
        }

        public LSL_Float llCloud(LSL_Vector offset)
        {
            m_host.AddScriptLPS(1);
            float cloudCover = 0f;
            ICloudModule module = World.RequestModuleInterface<ICloudModule>();
            if (module != null)
            {
                Vector3 pos = m_host.GetWorldPosition();
                int x = (int)(pos.X + offset.x);
                int y = (int)(pos.Y + offset.y);

                cloudCover = module.CloudCover(x, y, 0);

            }
            return cloudCover;
        }

        public LSL_Vector llWind(LSL_Vector offset)
        {
            m_host.AddScriptLPS(1);
            LSL_Vector wind = new LSL_Vector(0, 0, 0);
            IWindModule module = World.RequestModuleInterface<IWindModule>();
            if (module != null)
            {
                Vector3 pos = m_host.GetWorldPosition();
                int x = (int)(pos.X + offset.x);
                int y = (int)(pos.Y + offset.y);

                Vector3 windSpeed = module.WindSpeed(x, y, 0);

                wind.x = windSpeed.X;
                wind.y = windSpeed.Y;
            }
            return wind;
        }

        public void llSetStatus(int status, int value)
        {
            if (m_host == null || m_host.ParentGroup == null || m_host.ParentGroup.IsDeleted)
                return;
            m_host.AddScriptLPS(1);

            int statusrotationaxis = 0;

            if ((status & ScriptBaseClass.STATUS_PHYSICS) == ScriptBaseClass.STATUS_PHYSICS)
            {
                if (value != 0)
                {
                    SceneObjectGroup group = m_host.ParentGroup;
                    if (group == null)
                        return;
                    bool allow = true;

                    foreach (SceneObjectPart part in group.Parts)
                    {
                        if (part.Scale.X > World.m_maxPhys || part.Scale.Y > World.m_maxPhys || part.Scale.Z > World.m_maxPhys)
                        {
                            allow = false;
                            break;
                        }
                    }

                    if (!allow)
                        return;
                    m_host.ScriptSetPhysicsStatus(true);
                }
                else
                    m_host.ScriptSetPhysicsStatus(false);
            }

            if ((status & ScriptBaseClass.STATUS_PHANTOM) == ScriptBaseClass.STATUS_PHANTOM)
            {
                if (value != 0)
                    m_host.ScriptSetPhantomStatus(true);
                else
                    m_host.ScriptSetPhantomStatus(false);
            }

            if ((status & ScriptBaseClass.STATUS_CAST_SHADOWS) == ScriptBaseClass.STATUS_CAST_SHADOWS)
            {
                m_host.AddFlag(PrimFlags.CastShadows);
            }

            if ((status & ScriptBaseClass.STATUS_ROTATE_X) == ScriptBaseClass.STATUS_ROTATE_X)
            {
                statusrotationaxis |= ScriptBaseClass.STATUS_ROTATE_X;
            }

            if ((status & ScriptBaseClass.STATUS_ROTATE_Y) == ScriptBaseClass.STATUS_ROTATE_Y)
            {
                statusrotationaxis |= ScriptBaseClass.STATUS_ROTATE_Y;
            }

            if ((status & ScriptBaseClass.STATUS_ROTATE_Z) == ScriptBaseClass.STATUS_ROTATE_Z)
            {
                statusrotationaxis |= ScriptBaseClass.STATUS_ROTATE_Z;
            }

            if ((status & ScriptBaseClass.STATUS_BLOCK_GRAB) == ScriptBaseClass.STATUS_BLOCK_GRAB)
            {
                if (value != 0)
                    m_host.SetBlockGrab(true);
                else
                    m_host.SetBlockGrab(false);
            }

            if ((status & ScriptBaseClass.STATUS_DIE_AT_EDGE) == ScriptBaseClass.STATUS_DIE_AT_EDGE)
            {
                if (value != 0)
                    m_host.SetDieAtEdge(true);
                else
                    m_host.SetDieAtEdge(false);
            }

            if ((status & ScriptBaseClass.STATUS_RETURN_AT_EDGE) == ScriptBaseClass.STATUS_RETURN_AT_EDGE)
            {
                if (value != 0)
                    m_host.SetReturnAtEdge(true);
                else
                    m_host.SetReturnAtEdge(false);
            }

            if ((status & ScriptBaseClass.STATUS_SANDBOX) == ScriptBaseClass.STATUS_SANDBOX)
            {
                if (value != 0)
                    m_host.SetStatusSandbox(true);
                else
                    m_host.SetStatusSandbox(false);
            }

            if (statusrotationaxis != 0)
            {
                m_host.SetAxisRotation(statusrotationaxis, value);
            }
        }

        public LSL_Integer llGetStatus(int status)
        {
            m_host.AddScriptLPS(1);
            // m_log.Debug(m_host.ToString() + " status is " + m_host.GetEffectiveObjectFlags().ToString());
            switch (status)
            {
                case ScriptBaseClass.STATUS_PHYSICS:
                    if ((m_host.GetEffectiveObjectFlags() & (uint)PrimFlags.Physics) == (uint)PrimFlags.Physics)
                    {
                        return 1;
                    }
                    return 0;

                case ScriptBaseClass.STATUS_PHANTOM:
                    if ((m_host.GetEffectiveObjectFlags() & (uint)PrimFlags.Phantom) == (uint)PrimFlags.Phantom)
                    {
                        return 1;
                    }
                    return 0;

                case ScriptBaseClass.STATUS_CAST_SHADOWS:
                    if ((m_host.GetEffectiveObjectFlags() & (uint)PrimFlags.CastShadows) == (uint)PrimFlags.CastShadows)
                    {
                        return 1;
                    }
                    return 0;

                case ScriptBaseClass.STATUS_BLOCK_GRAB:
                    if (m_host.GetBlockGrab())
                        return 1;
                    else
                        return 0;

                case ScriptBaseClass.STATUS_DIE_AT_EDGE:
                    if (m_host.GetDieAtEdge())
                        return 1;
                    else
                        return 0;

                case ScriptBaseClass.STATUS_RETURN_AT_EDGE:
                    if (m_host.GetReturnAtEdge())
                        return 1;
                    else
                        return 0;

                case ScriptBaseClass.STATUS_ROTATE_X:
                    if (m_host.GetAxisRotation(2) == 2)
                        return 1;
                    else
                        return 0;

                case ScriptBaseClass.STATUS_ROTATE_Y:
                    if (m_host.GetAxisRotation(4) == 4)
                        return 1;
                    else
                        return 0;

                case ScriptBaseClass.STATUS_ROTATE_Z:
                    if (m_host.GetAxisRotation(8) == 8)
                        return 1;
                    else
                        return 0;

                case ScriptBaseClass.STATUS_SANDBOX:
                    if (m_host.GetStatusSandbox())
                        return 1;
                    else
                        return 0;
            }
            return 0;
        }

        public void llSetScale(LSL_Vector scale)
        {
            m_host.AddScriptLPS(1);
            SetScale(m_host, scale);
        }

        protected void SetScale(SceneObjectPart part, LSL_Vector scale)
        {
            // TODO: this needs to trigger a persistance save as well
            if (part == null || part.ParentGroup == null || part.ParentGroup.IsDeleted)
                return;
            if (scale.x < 0.01)
                scale.x = 0.01;
            if (scale.y < 0.01)
                scale.y = 0.01;
            if (scale.z < 0.01)
                scale.z = 0.01;

            if (part.ParentGroup.RootPart.PhysActor != null && part.ParentGroup.RootPart.PhysActor.IsPhysical)
            {
                if (scale.x > World.m_maxPhys)
                    scale.x = World.m_maxPhys;
                if (scale.y > World.m_maxPhys)
                    scale.y = World.m_maxPhys;
                if (scale.z > World.m_maxPhys)
                    scale.z = World.m_maxPhys;
            }

            if (scale.x > World.m_maxNonphys)
                scale.x = World.m_maxNonphys;
            if (scale.y > World.m_maxNonphys)
                scale.y = World.m_maxNonphys;
            if (scale.z > World.m_maxNonphys)
                scale.z = World.m_maxNonphys;

            Vector3 tmp = part.Scale;
            tmp.X = (float)scale.x;
            tmp.Y = (float)scale.y;
            tmp.Z = (float)scale.z;
            part.Scale = tmp;
            part.SendFullUpdateToAllClients();
        }

        public LSL_Vector llGetScale()
        {
            m_host.AddScriptLPS(1);
            return new LSL_Vector(m_host.Scale.X, m_host.Scale.Y, m_host.Scale.Z);
        }

        public void llSetClickAction(int action)
        {
            m_host.AddScriptLPS(1);
            m_host.ClickAction = (byte)action;
            if (m_host.ParentGroup != null) m_host.ParentGroup.HasGroupChanged = true;
            m_host.ScheduleFullUpdate();
            return;
        }

        public void llSetColor(LSL_Vector color, int face)
        {
            m_host.AddScriptLPS(1);

            SetColor(m_host, color, face);
        }

        protected void SetColor(SceneObjectPart part, LSL_Vector color, int face)
        {
            if (part == null || part.ParentGroup == null || part.ParentGroup.IsDeleted)
                return;

            Primitive.TextureEntry tex = part.Shape.Textures;
            Color4 texcolor;
            if (face >= 0 && face < GetNumberOfSides(part))
            {
                texcolor = tex.CreateFace((uint)face).RGBA;
                texcolor.R = Util.Clip((float)color.x, 0.0f, 1.0f);
                texcolor.G = Util.Clip((float)color.y, 0.0f, 1.0f);
                texcolor.B = Util.Clip((float)color.z, 0.0f, 1.0f);
                tex.FaceTextures[face].RGBA = texcolor;
                part.UpdateTexture(tex);
                return;
            }
            else if (face == ScriptBaseClass.ALL_SIDES)
            {
                for (uint i = 0; i < GetNumberOfSides(part); i++)
                {
                    if (tex.FaceTextures[i] != null)
                    {
                        texcolor = tex.FaceTextures[i].RGBA;
                        texcolor.R = Util.Clip((float)color.x, 0.0f, 1.0f);
                        texcolor.G = Util.Clip((float)color.y, 0.0f, 1.0f);
                        texcolor.B = Util.Clip((float)color.z, 0.0f, 1.0f);
                        tex.FaceTextures[i].RGBA = texcolor;
                    }
                    texcolor = tex.DefaultTexture.RGBA;
                    texcolor.R = Util.Clip((float)color.x, 0.0f, 1.0f);
                    texcolor.G = Util.Clip((float)color.y, 0.0f, 1.0f);
                    texcolor.B = Util.Clip((float)color.z, 0.0f, 1.0f);
                    tex.DefaultTexture.RGBA = texcolor;
                }
                part.UpdateTexture(tex);
                return;
            }

            if (face == ScriptBaseClass.ALL_SIDES)
                face = SceneObjectPart.ALL_SIDES;

            m_host.SetFaceColor(new Vector3((float)color.x, (float)color.y, (float)color.z), face);
        }

        public void SetTexGen(SceneObjectPart part, int face,int style)
        {
            if (part == null || part.ParentGroup == null || part.ParentGroup.IsDeleted)
                return;

            Primitive.TextureEntry tex = part.Shape.Textures;
            MappingType textype;
            textype = MappingType.Default;
            if (style == (int)ScriptBaseClass.PRIM_TEXGEN_PLANAR)
                textype = MappingType.Planar;

            if (face >= 0 && face < GetNumberOfSides(part))
            {
                tex.CreateFace((uint) face);
                tex.FaceTextures[face].TexMapType = textype;
                part.UpdateTexture(tex);
                return;
            }
            else if (face == ScriptBaseClass.ALL_SIDES)
            {
                for (uint i = 0; i < GetNumberOfSides(part); i++)
                {
                    if (tex.FaceTextures[i] != null)
                    {
                        tex.FaceTextures[i].TexMapType = textype;
                    }
                    tex.DefaultTexture.TexMapType = textype;
                }
                part.UpdateTexture(tex);
                return;
            }
        }

        public void SetGlow(SceneObjectPart part, int face, float glow)
        {
            if (part == null || part.ParentGroup == null || part.ParentGroup.IsDeleted)
                return;

            Primitive.TextureEntry tex = part.Shape.Textures;
            if (face >= 0 && face < GetNumberOfSides(part))
            {
                tex.CreateFace((uint) face);
                tex.FaceTextures[face].Glow = glow;
                part.UpdateTexture(tex);
                return;
            }
            else if (face == ScriptBaseClass.ALL_SIDES)
            {
                for (uint i = 0; i < GetNumberOfSides(part); i++)
                {
                    if (tex.FaceTextures[i] != null)
                    {
                        tex.FaceTextures[i].Glow = glow;
                    }
                    tex.DefaultTexture.Glow = glow;
                }
                part.UpdateTexture(tex);
                return;
            }
        }

        public void SetShiny(SceneObjectPart part, int face, int shiny, Bumpiness bump)
        {
            if (part == null || part.ParentGroup == null || part.ParentGroup.IsDeleted)
                return;

            Shininess sval = new Shininess();

            switch (shiny)
            {
            case 0:
                sval = Shininess.None;
                break;
            case 1:
                sval = Shininess.Low;
                break;
            case 2:
                sval = Shininess.Medium;
                break;
            case 3:
                sval = Shininess.High;
                break;
            default:
                sval = Shininess.None;
                break;
            }

            Primitive.TextureEntry tex = part.Shape.Textures;
            if (face >= 0 && face < GetNumberOfSides(part))
            {
                tex.CreateFace((uint) face);
                tex.FaceTextures[face].Shiny = sval;
                tex.FaceTextures[face].Bump = bump;
                part.UpdateTexture(tex);
                return;
            }
            else if (face == ScriptBaseClass.ALL_SIDES)
            {
                for (uint i = 0; i < GetNumberOfSides(part); i++)
                {
                    if (tex.FaceTextures[i] != null)
                    {
                        tex.FaceTextures[i].Shiny = sval;
                        tex.FaceTextures[i].Bump = bump;;
                    }
                    tex.DefaultTexture.Shiny = sval;
                    tex.DefaultTexture.Bump = bump;
                }
                part.UpdateTexture(tex);
                return;
            }
        }

        public void SetFullBright(SceneObjectPart part, int face, bool bright)
        {
            if (part == null || part.ParentGroup == null || part.ParentGroup.IsDeleted)
                return;

             Primitive.TextureEntry tex = part.Shape.Textures;
             if (face >= 0 && face < GetNumberOfSides(part))
             {
                 tex.CreateFace((uint) face);
                 tex.FaceTextures[face].Fullbright = bright;
                 part.UpdateTexture(tex);
                 return;
             }
             else if (face == ScriptBaseClass.ALL_SIDES)
             {
                 for (uint i = 0; i < GetNumberOfSides(part); i++)
                 {
                     if (tex.FaceTextures[i] != null)
                     {
                         tex.FaceTextures[i].Fullbright = bright;
                     }
                 }
                 tex.DefaultTexture.Fullbright = bright;
                 part.UpdateTexture(tex);
                 return;
             }
         }

        public LSL_Float llGetAlpha(int face)
        {
            m_host.AddScriptLPS(1);

            return GetAlpha(m_host, face);
        }

        protected LSL_Float GetAlpha(SceneObjectPart part, int face)
        {
            Primitive.TextureEntry tex = part.Shape.Textures;
            if (face == ScriptBaseClass.ALL_SIDES)
            {
                int i;
                double sum = 0.0;
                for (i = 0 ; i < GetNumberOfSides(part); i++)
                    sum += (double)tex.GetFace((uint)i).RGBA.A;
                return sum;
            }
            if (face >= 0 && face < GetNumberOfSides(part))
            {
                return (double)tex.GetFace((uint)face).RGBA.A;
            }
            return 0.0;
        }

        public void llSetAlpha(double alpha, int face)
        {
            m_host.AddScriptLPS(1);

            SetAlpha(m_host, alpha, face);
        }

        public void llSetLinkAlpha(int linknumber, double alpha, int face)
        {
            m_host.AddScriptLPS(1);

            List<SceneObjectPart> parts = GetLinkParts(linknumber);
            if (parts.Count > 0)
            {
                try
                {
                    parts[0].ParentGroup.areUpdatesSuspended = true;
                    foreach (SceneObjectPart part in parts)
                        SetAlpha(part, alpha, face);
                }
                finally
                {
                    parts[0].ParentGroup.areUpdatesSuspended = false;
                }
            }
        }

        protected void SetAlpha(SceneObjectPart part, double alpha, int face)
        {
            if (part == null || part.ParentGroup == null || part.ParentGroup.IsDeleted)
                return;

            Primitive.TextureEntry tex = part.Shape.Textures;
            Color4 texcolor;
            if (face >= 0 && face < GetNumberOfSides(part))
            {
                texcolor = tex.CreateFace((uint)face).RGBA;
                texcolor.A = Util.Clip((float)alpha, 0.0f, 1.0f);
                tex.FaceTextures[face].RGBA = texcolor;
                part.UpdateTexture(tex);
                return;
            }
            else if (face == ScriptBaseClass.ALL_SIDES)
            {
                for (int i = 0; i < GetNumberOfSides(part); i++)
                {
                    if (tex.FaceTextures[i] != null)
                    {
                        texcolor = tex.FaceTextures[i].RGBA;
                        texcolor.A = Util.Clip((float)alpha, 0.0f, 1.0f);
                        tex.FaceTextures[i].RGBA = texcolor;
                    }
                }
                texcolor = tex.DefaultTexture.RGBA;
                texcolor.A = Util.Clip((float)alpha, 0.0f, 1.0f);
                tex.DefaultTexture.RGBA = texcolor;
                part.UpdateTexture(tex);
                return;
            }
        }

        /// <summary>
        /// Set flexi parameters of a part.
        ///
        /// FIXME: Much of this code should probably be within the part itself.
        /// </summary>
        /// <param name="part"></param>
        /// <param name="flexi"></param>
        /// <param name="softness"></param>
        /// <param name="gravity"></param>
        /// <param name="friction"></param>
        /// <param name="wind"></param>
        /// <param name="tension"></param>
        /// <param name="Force"></param>
        protected void SetFlexi(SceneObjectPart part, bool flexi, int softness, float gravity, float friction,
            float wind, float tension, LSL_Vector Force)
        {
            if (part == null || part.ParentGroup == null || part.ParentGroup.IsDeleted)
                return;

            if (flexi)
            {
                part.Shape.FlexiEntry = true;   // this setting flexi true isn't working, but the below parameters do
                                                // work once the prim is already flexi
                part.Shape.FlexiSoftness = softness;
                part.Shape.FlexiGravity = gravity;
                part.Shape.FlexiDrag = friction;
                part.Shape.FlexiWind = wind;
                part.Shape.FlexiTension = tension;
                part.Shape.FlexiForceX = (float)Force.x;
                part.Shape.FlexiForceY = (float)Force.y;
                part.Shape.FlexiForceZ = (float)Force.z;
                part.Shape.PathCurve = 0x80;
            }

            part.ParentGroup.HasGroupChanged = true;
            part.ScheduleFullUpdate();
        }

        /// <summary>
        /// Set a light point on a part
        /// </summary>
        /// FIXME: Much of this code should probably be in SceneObjectGroup
        ///
        /// <param name="part"></param>
        /// <param name="light"></param>
        /// <param name="color"></param>
        /// <param name="intensity"></param>
        /// <param name="radius"></param>
        /// <param name="falloff"></param>
        protected void SetPointLight(SceneObjectPart part, bool light, LSL_Vector color, float intensity, float radius, float falloff)
        {
            if (part == null || part.ParentGroup == null || part.ParentGroup.IsDeleted)
                return;

            if (light)
            {
                part.Shape.LightEntry = true;
                part.Shape.LightColorR = Util.Clip((float)color.x, 0.0f, 1.0f);
                part.Shape.LightColorG = Util.Clip((float)color.y, 0.0f, 1.0f);
                part.Shape.LightColorB = Util.Clip((float)color.z, 0.0f, 1.0f);
                part.Shape.LightIntensity = intensity;
                part.Shape.LightRadius = radius;
                part.Shape.LightFalloff = falloff;
            }
            else
            {
                part.Shape.LightEntry = false;
            }

            part.ParentGroup.HasGroupChanged = true;
            part.ScheduleFullUpdate();
        }

        public LSL_Vector llGetColor(int face)
        {
            m_host.AddScriptLPS(1);
            return GetColor(m_host, face);
        }

        protected LSL_Vector GetColor(SceneObjectPart part, int face)
        {
            Primitive.TextureEntry tex = part.Shape.Textures;
            Color4 texcolor;
            LSL_Vector rgb = new LSL_Vector();
            if (face == ScriptBaseClass.ALL_SIDES)
            {
                int i;

                for (i = 0 ; i < GetNumberOfSides(part); i++)
                {
                    texcolor = tex.GetFace((uint)i).RGBA;
                    rgb.x += texcolor.R;
                    rgb.y += texcolor.G;
                    rgb.z += texcolor.B;
                }

                rgb.x /= (float)GetNumberOfSides(part);
                rgb.y /= (float)GetNumberOfSides(part);
                rgb.z /= (float)GetNumberOfSides(part);

                return rgb;
            }
            if (face >= 0 && face < GetNumberOfSides(part))
            {
                texcolor = tex.GetFace((uint)face).RGBA;
                rgb.x = texcolor.R;
                rgb.y = texcolor.G;
                rgb.z = texcolor.B;
                return rgb;
            }
            else
            {
                return new LSL_Vector();
            }
        }

        public void llSetTexture(string texture, int face)
        {
            m_host.AddScriptLPS(1);
            SetTexture(m_host, texture, face);
            ScriptSleep(200);
        }

        public void llSetLinkTexture(int linknumber, string texture, int face)
        {
            m_host.AddScriptLPS(1);

            List<SceneObjectPart> parts = GetLinkParts(linknumber);
            if (parts.Count > 0)
            {
                try
                {
                    parts[0].ParentGroup.areUpdatesSuspended = true;
                    foreach (SceneObjectPart part in parts)
                        SetTexture(part, texture, face);
                }
                finally
                {
                    parts[0].ParentGroup.areUpdatesSuspended = false;
                }
            }
            ScriptSleep(200);
        }

        protected void SetTexture(SceneObjectPart part, string texture, int face)
        {
            if (part == null || part.ParentGroup == null || part.ParentGroup.IsDeleted)
                return;

            UUID textureID = new UUID();

		    textureID = InventoryKey(texture, (int)AssetType.Texture);
		    if (textureID == UUID.Zero)
		    {
			    if (!UUID.TryParse(texture, out textureID))
			        return;
		    }

            Primitive.TextureEntry tex = part.Shape.Textures;

            if (face >= 0 && face < GetNumberOfSides(part))
            {
                Primitive.TextureEntryFace texface = tex.CreateFace((uint)face);
                texface.TextureID = textureID;
                tex.FaceTextures[face] = texface;
                part.UpdateTexture(tex);
                return;
            }
            else if (face == ScriptBaseClass.ALL_SIDES)
            {
                for (uint i = 0; i < GetNumberOfSides(part); i++)
                {
                    if (tex.FaceTextures[i] != null)
                    {
                        tex.FaceTextures[i].TextureID = textureID;
                    }
                }
                tex.DefaultTexture.TextureID = textureID;
                part.UpdateTexture(tex);
                return;
            }
        }

        public void llScaleTexture(double u, double v, int face)
        {
            m_host.AddScriptLPS(1);

            ScaleTexture(m_host, u, v, face);
            ScriptSleep(200);
        }

        protected void ScaleTexture(SceneObjectPart part, double u, double v, int face)
        {
            if (part == null || part.ParentGroup == null || part.ParentGroup.IsDeleted)
                return;

            Primitive.TextureEntry tex = part.Shape.Textures;
            if (face >= 0 && face < GetNumberOfSides(part))
            {
                Primitive.TextureEntryFace texface = tex.CreateFace((uint)face);
                texface.RepeatU = (float)u;
                texface.RepeatV = (float)v;
                tex.FaceTextures[face] = texface;
                part.UpdateTexture(tex);
                return;
            }
            if (face == ScriptBaseClass.ALL_SIDES)
            {
                for (int i = 0; i < GetNumberOfSides(part); i++)
                {
                    if (tex.FaceTextures[i] != null)
                    {
                        tex.FaceTextures[i].RepeatU = (float)u;
                        tex.FaceTextures[i].RepeatV = (float)v;
                    }
                }
                tex.DefaultTexture.RepeatU = (float)u;
                tex.DefaultTexture.RepeatV = (float)v;
                part.UpdateTexture(tex);
                return;
            }
        }

        public void llOffsetTexture(double u, double v, int face)
        {
            m_host.AddScriptLPS(1);
            OffsetTexture(m_host, u, v, face);
            ScriptSleep(200);
        }

        protected void OffsetTexture(SceneObjectPart part, double u, double v, int face)
        {
            if (part == null || part.ParentGroup == null || part.ParentGroup.IsDeleted)
                return;

            Primitive.TextureEntry tex = part.Shape.Textures;
            if (face >= 0 && face < GetNumberOfSides(part))
            {
                Primitive.TextureEntryFace texface = tex.CreateFace((uint)face);
                texface.OffsetU = (float)u;
                texface.OffsetV = (float)v;
                tex.FaceTextures[face] = texface;
                part.UpdateTexture(tex);
                return;
            }
            if (face == ScriptBaseClass.ALL_SIDES)
            {
                for (int i = 0; i < GetNumberOfSides(part); i++)
                {
                    if (tex.FaceTextures[i] != null)
                    {
                        tex.FaceTextures[i].OffsetU = (float)u;
                        tex.FaceTextures[i].OffsetV = (float)v;
                    }
                }
                tex.DefaultTexture.OffsetU = (float)u;
                tex.DefaultTexture.OffsetV = (float)v;
                part.UpdateTexture(tex);
                return;
            }
        }

        public void llRotateTexture(double rotation, int face)
        {
            m_host.AddScriptLPS(1);
            RotateTexture(m_host, rotation, face);
            ScriptSleep(200);
        }

        protected void RotateTexture(SceneObjectPart part, double rotation, int face)
        {
            if (part == null || part.ParentGroup == null || part.ParentGroup.IsDeleted)
                return;

            Primitive.TextureEntry tex = part.Shape.Textures;
            if (face >= 0 && face < GetNumberOfSides(part))
            {
                Primitive.TextureEntryFace texface = tex.CreateFace((uint)face);
                texface.Rotation = (float)rotation;
                tex.FaceTextures[face] = texface;
                part.UpdateTexture(tex);
                return;
            }
            if (face == ScriptBaseClass.ALL_SIDES)
            {
                for (int i = 0; i < GetNumberOfSides(part); i++)
                {
                    if (tex.FaceTextures[i] != null)
                    {
                        tex.FaceTextures[i].Rotation = (float)rotation;
                    }
                }
                tex.DefaultTexture.Rotation = (float)rotation;
                part.UpdateTexture(tex);
                return;
            }
        }

        public LSL_String llGetTexture(int face)
        {
            m_host.AddScriptLPS(1);
            return GetTexture(m_host, face);
        }

        protected LSL_String GetTexture(SceneObjectPart part, int face)
        {
            Primitive.TextureEntry tex = part.Shape.Textures;
            if (face == ScriptBaseClass.ALL_SIDES)
            {
                face = 0;
            }
            if (face >= 0 && face < GetNumberOfSides(part))
            {
                Primitive.TextureEntryFace texface;
                texface = tex.GetFace((uint)face);
                return texface.TextureID.ToString();
            }
            else
            {
                return String.Empty;
            }
        }

        public void llSetPos(LSL_Vector pos)
        {
            m_host.AddScriptLPS(1);

            SetPos(m_host, pos);

            ScriptSleep(200);
        }

        // Capped movemment if distance > 10m (http://wiki.secondlife.com/wiki/LlSetPos)
        // note linked setpos is capped "differently"
        private LSL_Vector SetPosAdjust(LSL_Vector start, LSL_Vector end)
        {
            if (llVecDist(start, end) > 10.0f * m_ScriptDistanceFactor)
                return start + m_ScriptDistanceFactor * 10.0f * llVecNorm(end - start);
            else
                return end;
        }

        protected LSL_Vector GetSetPosTarget(SceneObjectPart part, LSL_Vector targetPos, LSL_Vector fromPos)
        {
            if (part == null || part.ParentGroup == null || part.ParentGroup.IsDeleted)
                return fromPos;

            // Capped movemment if distance > 10m (http://wiki.secondlife.com/wiki/LlSetPos)
            

            float ground = World.GetGroundHeight((float)targetPos.x, (float)targetPos.y);
            bool disable_underground_movement = m_ScriptEngine.Config.GetBoolean("DisableUndergroundMovement", true);

            if (part.ParentGroup.RootPart == part)
            {
                if ((targetPos.z < ground) && disable_underground_movement && m_host.AttachmentPoint == 0)
                    targetPos.z = ground;
            }
            LSL_Vector real_vec = SetPosAdjust(fromPos, targetPos);

            return real_vec;
        }

        protected void SetPos(SceneObjectPart part, LSL_Vector targetPos)
        {
            if (part == null || part.ParentGroup == null || part.ParentGroup.IsDeleted)
                return;

            LSL_Vector currentPos = GetPartLocalPos(part);
            LSL_Vector toPos = GetSetPosTarget(part, targetPos, currentPos);

            if (part.ParentGroup.RootPart == part)
            {
                SceneObjectGroup parent = part.ParentGroup;
                parent.UpdateGroupPosition(new Vector3((float)toPos.x, (float)toPos.y, (float)toPos.z));
            }
            else
            {
                part.OffsetPosition = new Vector3((float)toPos.x, (float)toPos.y, (float)toPos.z);
                SceneObjectGroup parent = part.ParentGroup;
                parent.HasGroupChanged = true;
                parent.ScheduleGroupForTerseUpdate();
            }
        }

        public LSL_Vector llGetPos()
        {
            m_host.AddScriptLPS(1);
            Vector3 pos = m_host.GetWorldPosition();
            return new LSL_Vector(pos.X, pos.Y, pos.Z);
        }

        public LSL_Vector llGetLocalPos()
        {
            m_host.AddScriptLPS(1);
            return GetPartLocalPos(m_host);
        }

        protected LSL_Vector GetPartLocalPos(SceneObjectPart part)
        {
            m_host.AddScriptLPS(1);
            if (part.ParentID == 0)
            {
                return new LSL_Vector(part.AbsolutePosition.X,
                                      part.AbsolutePosition.Y,
                                      part.AbsolutePosition.Z);
            }
            else
            {
                if (m_host.IsRoot)
                {
                    return new LSL_Vector(m_host.AttachedPos.X,
                                          m_host.AttachedPos.Y,
                                          m_host.AttachedPos.Z);
                }
                else
                {
                    return new LSL_Vector(part.OffsetPosition.X,
                                          part.OffsetPosition.Y,
                                          part.OffsetPosition.Z);
                }
            }
        }

        public void llSetRot(LSL_Rotation rot)
        {
            m_host.AddScriptLPS(1);

            // try to let this work as in SL...
            if (m_host.LinkNum < 2)
            {
                // Special case: If we are root, rotate complete SOG to new
                // rotation.
                // We are root if the link number is 0 (single prim) or 1
                // (root prim). ParentID may be nonzero in attachments and
                // using it would cause attachments and HUDs to rotate
                // to the wrong positions.
                SetRot(m_host, Rot2Quaternion(rot));
            }
            else
            {
                // we are a child. The rotation values will be set to the one of root modified by rot, as in SL. Don't ask.
                SceneObjectGroup group = m_host.ParentGroup;
                if (group != null) // a bit paranoid, maybe
                {
                    SceneObjectPart rootPart = group.RootPart;
                    if (rootPart != null) // again, better safe than sorry
                    {
                        SetRot(m_host, rootPart.RotationOffset * Rot2Quaternion(rot));
                    }
                }
            }

            ScriptSleep(200);
        }

        public void llSetLocalRot(LSL_Rotation rot)
        {
            m_host.AddScriptLPS(1);
            SetRot(m_host, Rot2Quaternion(rot));
            ScriptSleep(200);
        }

        protected void SetRot(SceneObjectPart part, Quaternion rot)
        {
            if (part == null || part.ParentGroup == null || part.ParentGroup.IsDeleted)
                return;

            part.UpdateRotation(rot);
            // Update rotation does not move the object in the physics scene if it's a linkset.

//KF:  Do NOT use this next line if using ODE physics engine. This need a switch based on .ini Phys Engine type
//          part.ParentGroup.AbsolutePosition = part.ParentGroup.AbsolutePosition;

            // So, after thinking about this for a bit, the issue with the part.ParentGroup.AbsolutePosition = part.ParentGroup.AbsolutePosition line
            // is it isn't compatible with vehicles because it causes the vehicle body to have to be broken down and rebuilt
            // It's perfectly okay when the object is not an active physical body though.
            // So, part.ParentGroup.ResetChildPrimPhysicsPositions(); does the thing that Kitto is warning against
            // but only if the object is not physial and active.   This is important for rotating doors.
            // without the absoluteposition = absoluteposition happening, the doors do not move in the physics
            // scene
            if (part.PhysActor != null && !part.PhysActor.IsPhysical)
            {
                part.ParentGroup.ResetChildPrimPhysicsPositions();
            }
        }

        /// <summary>
        /// See http://lslwiki.net/lslwiki/wakka.php?wakka=ChildRotation
        /// </summary>
        public LSL_Rotation llGetRot()
        {
            // unlinked or root prim then use llRootRotation
            // see llRootRotaion for references.
            if (m_host.LinkNum == 0 || m_host.LinkNum == 1)
            {
                return llGetRootRotation();
            }
            m_host.AddScriptLPS(1);
            Quaternion q = m_host.GetWorldRotation();
            return new LSL_Rotation(q.X, q.Y, q.Z, q.W);
        }

        private LSL_Rotation GetPartRot(SceneObjectPart part)
        {
            Quaternion q;
            if (part.LinkNum == 0 || part.LinkNum == 1) // unlinked or root prim
            {
                if (part.ParentGroup.RootPart.AttachmentPoint != 0)
                {
                    ScenePresence avatar = World.GetScenePresence(part.AttachedAvatar);
                    if (avatar != null)
                    {
                        if ((avatar.AgentControlFlags & (uint)AgentManager.ControlFlags.AGENT_CONTROL_MOUSELOOK) != 0)
                            q = avatar.CameraRotation; // Mouselook
                        else
                            q = avatar.Rotation; // Currently infrequently updated so may be inaccurate
                    }
                    else
                        q = part.ParentGroup.GroupRotation; // Likely never get here but just in case
                }
                else
                    q = part.ParentGroup.GroupRotation; // just the group rotation
                return new LSL_Rotation(q.X, q.Y, q.Z, q.W);
            }
            q = part.GetWorldRotation();
            return new LSL_Rotation(q.X, q.Y, q.Z, q.W);
        }

        public LSL_Rotation llGetLocalRot()
        {
            m_host.AddScriptLPS(1);
            return new LSL_Rotation(m_host.RotationOffset.X, m_host.RotationOffset.Y, m_host.RotationOffset.Z, m_host.RotationOffset.W);
        }

        public void llSetForce(LSL_Vector force, int local)
        {
            m_host.AddScriptLPS(1);

            if (m_host.ParentGroup != null)
            {
                if (!m_host.ParentGroup.IsDeleted)
                {
                    if (local != 0)
                        force *= llGetRot();

                    m_host.ParentGroup.RootPart.SetForce(new Vector3((float)force.x, (float)force.y, (float)force.z));
                }
            }
        }

        public LSL_Vector llGetForce()
        {
            LSL_Vector force = new LSL_Vector(0.0, 0.0, 0.0);

            m_host.AddScriptLPS(1);

            if (m_host.ParentGroup != null)
            {
                if (!m_host.ParentGroup.IsDeleted)
                {
                    Vector3 tmpForce = m_host.ParentGroup.RootPart.GetForce();
                    force.x = tmpForce.X;
                    force.y = tmpForce.Y;
                    force.z = tmpForce.Z;
                }
            }

            return force;
        }

        public LSL_Integer llTarget(LSL_Vector position, double range)
        {
            m_host.AddScriptLPS(1);
            return m_host.registerTargetWaypoint(new Vector3((float)position.x, (float)position.y, (float)position.z), (float)range);
        }

        public void llTargetRemove(int number)
        {
            m_host.AddScriptLPS(1);
            m_host.unregisterTargetWaypoint(number);
        }

        public LSL_Integer llRotTarget(LSL_Rotation rot, double error)
        {
            m_host.AddScriptLPS(1);
            return m_host.registerRotTargetWaypoint(new Quaternion((float)rot.x, (float)rot.y, (float)rot.z, (float)rot.s), (float)error);
        }

        public void llRotTargetRemove(int number)
        {
            m_host.AddScriptLPS(1);
            m_host.unregisterRotTargetWaypoint(number);
        }

        public void llMoveToTarget(LSL_Vector target, double tau)
        {
            m_host.AddScriptLPS(1);
            m_host.MoveToTarget(new Vector3((float)target.x, (float)target.y, (float)target.z), (float)tau);
        }

        public void llStopMoveToTarget()
        {
            m_host.AddScriptLPS(1);
            m_host.StopMoveToTarget();
        }

        public void llApplyImpulse(LSL_Vector force, int local)
        {
            m_host.AddScriptLPS(1);
            //No energy force yet
            Vector3 v = new Vector3((float)force.x, (float)force.y, (float)force.z);
            if (v.Length() > 20000.0f)
            {
                v.Normalize();
                v = v * 20000.0f;
            }
            m_host.ApplyImpulse(v, local != 0);
        }

        public void llApplyRotationalImpulse(LSL_Vector force, int local)
        {
            m_host.AddScriptLPS(1);
            m_host.ApplyAngularImpulse(new Vector3((float)force.x, (float)force.y, (float)force.z), local != 0);
        }

        public void llSetTorque(LSL_Vector torque, int local)
        {
            m_host.AddScriptLPS(1);
            m_host.SetAngularImpulse(new Vector3((float)torque.x, (float)torque.y, (float)torque.z), local != 0);
        }

        public LSL_Vector llGetTorque()
        {
            m_host.AddScriptLPS(1);
            Vector3 torque = m_host.GetTorque();
            return new LSL_Vector(torque.X,torque.Y,torque.Z);
        }

        public void llSetForceAndTorque(LSL_Vector force, LSL_Vector torque, int local)
        {
            m_host.AddScriptLPS(1);
            llSetForce(force, local);
            llSetTorque(torque, local);
        }

        public LSL_Vector llGetVel()
        {
            m_host.AddScriptLPS(1);
            return new LSL_Vector(m_host.Velocity.X, m_host.Velocity.Y, m_host.Velocity.Z);
        }

        public LSL_Vector llGetAccel()
        {
            m_host.AddScriptLPS(1);
            return new LSL_Vector(m_host.Acceleration.X, m_host.Acceleration.Y, m_host.Acceleration.Z);
        }

        public LSL_Vector llGetOmega()
        {
            m_host.AddScriptLPS(1);
            return new LSL_Vector(m_host.AngularVelocity.X, m_host.AngularVelocity.Y, m_host.AngularVelocity.Z);
        }

        public LSL_Float llGetTimeOfDay()
        {
            m_host.AddScriptLPS(1);
            return (double)((DateTime.Now.TimeOfDay.TotalMilliseconds / 1000) % (3600 * 4));
        }

        public LSL_Float llGetWallclock()
        {
            m_host.AddScriptLPS(1);
            return DateTime.Now.TimeOfDay.TotalSeconds;
        }

        public LSL_Float llGetTime()
        {
            m_host.AddScriptLPS(1);
            TimeSpan ScriptTime = DateTime.Now - m_timer;
            return (double)(ScriptTime.TotalMilliseconds / 1000);
        }

        public void llResetTime()
        {
            m_host.AddScriptLPS(1);
            m_timer = DateTime.Now;
        }

        public LSL_Float llGetAndResetTime()
        {
            m_host.AddScriptLPS(1);
            TimeSpan ScriptTime = DateTime.Now - m_timer;
            m_timer = DateTime.Now;
            return (double)(ScriptTime.TotalMilliseconds / 1000);
        }

        public void llSound(string sound, double volume, int queue, int loop)
        {
            m_host.AddScriptLPS(1);
            // This function has been deprecated
            // see http://www.lslwiki.net/lslwiki/wakka.php?wakka=llSound
            Deprecated("llSound");
        }

        // Xantor 20080528 PlaySound updated so it accepts an objectinventory name -or- a key to a sound
        // 20080530 Updated to remove code duplication
        public void llPlaySound(string sound, double volume)
        {
            m_host.AddScriptLPS(1);

            // send the sound, once, to all clients in range
            m_host.SendSound(KeyOrName(sound).ToString(), volume, false, 0, 0, false, false);
        }

        // Xantor 20080528 we should do this differently.
        // 1) apply the sound to the object
        // 2) schedule full update
        // just sending the sound out once doesn't work so well when other avatars come in view later on
        // or when the prim gets moved, changed, sat on, whatever
        // see large number of mantises (mantes?)
        // 20080530 Updated to remove code duplication
        // 20080530 Stop sound if there is one, otherwise volume only changes don't work
        public void llLoopSound(string sound, double volume)
        {
            m_host.AddScriptLPS(1);

            if (m_host.Sound != UUID.Zero)
                llStopSound();

            m_host.Sound = KeyOrName(sound);
            m_host.SoundGain = volume;
            m_host.SoundFlags = 1;      // looping
            m_host.SoundRadius = 20;    // Magic number, 20 seems reasonable. Make configurable?

            m_host.ScheduleFullUpdate();
            m_host.SendFullUpdateToAllClients();
        }

        public void llLoopSoundMaster(string sound, double volume)
        {
            m_host.AddScriptLPS(1);
            m_host.ParentGroup.LoopSoundMasterPrim = m_host;
            lock (m_host.ParentGroup.LoopSoundSlavePrims)
            {
                foreach (SceneObjectPart prim in m_host.ParentGroup.LoopSoundSlavePrims)
                {
                    if (prim.Sound != UUID.Zero)
                        llStopSound();

                    prim.Sound = KeyOrName(sound);
                    prim.SoundGain = volume;
                    prim.SoundFlags = 1;      // looping
                    prim.SoundRadius = 20;    // Magic number, 20 seems reasonable. Make configurable?

                    prim.ScheduleFullUpdate();
                    prim.SendFullUpdateToAllClients();
                }
            }
            if (m_host.Sound != UUID.Zero)
                llStopSound();

            m_host.Sound = KeyOrName(sound);
            m_host.SoundGain = volume;
            m_host.SoundFlags = 1;      // looping
            m_host.SoundRadius = 20;    // Magic number, 20 seems reasonable. Make configurable?

            m_host.ScheduleFullUpdate();
            m_host.SendFullUpdateToAllClients();
        }

        public void llLoopSoundSlave(string sound, double volume)
        {
            m_host.AddScriptLPS(1);
            lock (m_host.ParentGroup.LoopSoundSlavePrims)
            {
                m_host.ParentGroup.LoopSoundSlavePrims.Add(m_host);
            }
        }

        public void llPlaySoundSlave(string sound, double volume)
        {
            m_host.AddScriptLPS(1);

            // send the sound, once, to all clients in range
            m_host.SendSound(KeyOrName(sound).ToString(), volume, false, 0, 0, true, false);
        }

        public void llTriggerSound(string sound, double volume)
        {
            m_host.AddScriptLPS(1);
            // send the sound, once, to all clients in range
            m_host.SendSound(KeyOrName(sound).ToString(), volume, true, 0, 0, false, false);
        }

        // Xantor 20080528: Clear prim data of sound instead
        public void llStopSound()
        {
            m_host.AddScriptLPS(1);
            if (m_host.ParentGroup.LoopSoundSlavePrims.Contains(m_host))
            {
                if (m_host.ParentGroup.LoopSoundMasterPrim == m_host)
                {
                    foreach (SceneObjectPart part in m_host.ParentGroup.LoopSoundSlavePrims)
                    {
                        part.Sound = UUID.Zero;
                        part.SoundGain = 0;
                        part.SoundFlags = 0;
                        part.SoundRadius = 0;
                        part.ScheduleFullUpdate();
                        part.SendFullUpdateToAllClients();
                    }
                    m_host.ParentGroup.LoopSoundMasterPrim = null;
                    m_host.ParentGroup.LoopSoundSlavePrims.Clear();
                }
                else
                {
                    m_host.Sound = UUID.Zero;
                    m_host.SoundGain = 0;
                    m_host.SoundFlags = 0;
                    m_host.SoundRadius = 0;
                    m_host.ScheduleFullUpdate();
                    m_host.SendFullUpdateToAllClients();
                }
            }
            else
            {
                m_host.Sound = UUID.Zero;
                m_host.SoundGain = 0;
                m_host.SoundFlags = 0;
                m_host.SoundRadius = 0;
                m_host.ScheduleFullUpdate();
                m_host.SendFullUpdateToAllClients();
            }
        }

        public void llPreloadSound(string sound)
        {
            m_host.AddScriptLPS(1);
            m_host.PreloadSound(sound);
            ScriptSleep(1000);
        }

        /// <summary>
        /// Return a portion of the designated string bounded by
        /// inclusive indices (start and end). As usual, the negative
        /// indices, and the tolerance for out-of-bound values, makes
        /// this more complicated than it might otherwise seem.
        /// </summary>

        public LSL_String llGetSubString(string src, int start, int end)
        {

            m_host.AddScriptLPS(1);

            // Normalize indices (if negative).
            // After normlaization they may still be
            // negative, but that is now relative to
            // the start, rather than the end, of the
            // sequence.

            if (start < 0)
            {
                start = src.Length+start;
            }
            if (end < 0)
            {
                end = src.Length+end;
            }

            // Conventional substring
            if (start <= end)
            {
                // Implies both bounds are out-of-range.
                if (end < 0 || start >= src.Length)
                {
                    return String.Empty;
                }
                // If end is positive, then it directly
                // corresponds to the lengt of the substring
                // needed (plus one of course). BUT, it
                // must be within bounds.
                if (end >= src.Length)
                {
                    end = src.Length-1;
                }

                if (start < 0)
                {
                    return src.Substring(0,end+1);
                }
                // Both indices are positive
                return src.Substring(start, (end+1) - start);
            }

            // Inverted substring (end < start)
            else
            {
                // Implies both indices are below the
                // lower bound. In the inverted case, that
                // means the entire string will be returned
                // unchanged.
                if (start < 0)
                {
                    return src;
                }
                // If both indices are greater than the upper
                // bound the result may seem initially counter
                // intuitive.
                if (end >= src.Length)
                {
                    return src;
                }

                if (end < 0)
                {
                    if (start < src.Length)
                    {
                        return src.Substring(start);
                    }
                    else
                    {
                        return String.Empty;
                    }
                }
                else
                {
                    if (start < src.Length)
                    {
                        return src.Substring(0,end+1) + src.Substring(start);
                    }
                    else
                    {
                        return src.Substring(0,end+1);
                    }
                }
            }
         }

        /// <summary>
        /// Delete substring removes the specified substring bounded
        /// by the inclusive indices start and end. Indices may be
        /// negative (indicating end-relative) and may be inverted,
        /// i.e. end < start.
        /// </summary>

        public LSL_String llDeleteSubString(string src, int start, int end)
        {

            m_host.AddScriptLPS(1);

            // Normalize indices (if negative).
            // After normlaization they may still be
            // negative, but that is now relative to
            // the start, rather than the end, of the
            // sequence.
            if (start < 0)
            {
                start = src.Length+start;
            }
            if (end < 0)
            {
                end = src.Length+end;
            }
            // Conventionally delimited substring
            if (start <= end)
            {
                // If both bounds are outside of the existing
                // string, then return unchanges.
                if (end < 0 || start >= src.Length)
                {
                    return src;
                }
                // At least one bound is in-range, so we
                // need to clip the out-of-bound argument.
                if (start < 0)
                {
                    start = 0;
                }

                if (end >= src.Length)
                {
                    end = src.Length-1;
                }

                return src.Remove(start,end-start+1);
            }
            // Inverted substring
            else
            {
                // In this case, out of bounds means that
                // the existing string is part of the cut.
                if (start < 0 || end >= src.Length)
                {
                    return String.Empty;
                }

                if (end > 0)
                {
                    if (start < src.Length)
                    {
                        return src.Remove(start).Remove(0,end+1);
                    }
                    else
                    {
                        return src.Remove(0,end+1);
                    }
                }
                else
                {
                    if (start < src.Length)
                    {
                        return src.Remove(start);
                    }
                    else
                    {
                        return src;
                    }
                }
            }
        }

        /// <summary>
        /// Insert string inserts the specified string identified by src
        /// at the index indicated by index. Index may be negative, in
        /// which case it is end-relative. The index may exceed either
        /// string bound, with the result being a concatenation.
        /// </summary>

        public LSL_String llInsertString(string dest, int index, string src)
        {

            m_host.AddScriptLPS(1);

            // Normalize indices (if negative).
            // After normlaization they may still be
            // negative, but that is now relative to
            // the start, rather than the end, of the
            // sequence.
            if (index < 0)
            {
                index = dest.Length+index;

                // Negative now means it is less than the lower
                // bound of the string.

                if (index < 0)
                {
                    return src+dest;
                }

            }

            if (index >= dest.Length)
            {
                return dest+src;
            }

            // The index is in bounds.
            // In this case the index refers to the index that will
            // be assigned to the first character of the inserted string.
            // So unlike the other string operations, we do not add one
            // to get the correct string length.
            return dest.Substring(0,index)+src+dest.Substring(index);

        }

        public LSL_String llToUpper(string src)
        {
            m_host.AddScriptLPS(1);
            return src.ToUpper();
        }

        public LSL_String llToLower(string src)
        {
            m_host.AddScriptLPS(1);
            return src.ToLower();
        }

        public LSL_Integer llGiveMoney(string destination, int amount)
        {
            UUID invItemID=InventorySelf();
            if (invItemID == UUID.Zero)
                return 0;

            m_host.AddScriptLPS(1);

            m_host.TaskInventory.LockItemsForRead(true);
            TaskInventoryItem item = m_host.TaskInventory[invItemID];
            m_host.TaskInventory.LockItemsForRead(false);

            if (item.PermsGranter == UUID.Zero)
                return 0;

            if ((item.PermsMask & ScriptBaseClass.PERMISSION_DEBIT) == 0)
            {
                LSLError("No permissions to give money");
                return 0;
            }

            UUID toID = new UUID();

            if (!UUID.TryParse(destination, out toID))
            {
                LSLError("Bad key in llGiveMoney");
                return 0;
            }

            IMoneyModule money = World.RequestModuleInterface<IMoneyModule>();

            if (money == null)
            {
                NotImplemented("llGiveMoney");
                return 0;
            }

            bool result = money.ObjectGiveMoney(
                m_host.ParentGroup.RootPart.UUID, m_host.ParentGroup.RootPart.OwnerID, toID, amount);

            if (result)
                return 1;

            return 0;
        }

        public void llMakeExplosion(int particles, double scale, double vel, double lifetime, double arc, string texture, LSL_Vector offset)
        {
            m_host.AddScriptLPS(1);
            Deprecated("llMakeExplosion");
            ScriptSleep(100);
        }

        public void llMakeFountain(int particles, double scale, double vel, double lifetime, double arc, int bounce, string texture, LSL_Vector offset, double bounce_offset)
        {
            m_host.AddScriptLPS(1);
            Deprecated("llMakeFountain");
            ScriptSleep(100);
        }

        public void llMakeSmoke(int particles, double scale, double vel, double lifetime, double arc, string texture, LSL_Vector offset)
        {
            m_host.AddScriptLPS(1);
            Deprecated("llMakeSmoke");
            ScriptSleep(100);
        }

        public void llMakeFire(int particles, double scale, double vel, double lifetime, double arc, string texture, LSL_Vector offset)
        {
            m_host.AddScriptLPS(1);
            Deprecated("llMakeFire");
            ScriptSleep(100);
        }

        public void llRezAtRoot(string inventory, LSL_Vector pos, LSL_Vector vel, LSL_Rotation rot, int param)
        {
            m_host.AddScriptLPS(1);

            if (Double.IsNaN(rot.x) || Double.IsNaN(rot.y) || Double.IsNaN(rot.z) || Double.IsNaN(rot.s))
                return;
            float dist = (float)llVecDist(llGetPos(), pos);

            if (dist > m_ScriptDistanceFactor * 10.0f)
                return;

            //Clone is thread-safe
            TaskInventoryDictionary partInventory = (TaskInventoryDictionary)m_host.TaskInventory.Clone();

            foreach (KeyValuePair<UUID, TaskInventoryItem> inv in partInventory)
            {
                if (inv.Value.Name == inventory)
                {
                    // make sure we're an object.
                    if (inv.Value.InvType != (int)InventoryType.Object)
                    {
                        llSay(0, "Unable to create requested object. Object is missing from database.");
                        return;
                    }

                    Vector3 llpos = new Vector3((float)pos.x, (float)pos.y, (float)pos.z);
                    Vector3 llvel = new Vector3((float)vel.x, (float)vel.y, (float)vel.z);

                    // need the magnitude later
                    float velmag = (float)Util.GetMagnitude(llvel);

                    SceneObjectGroup new_group = World.RezObject(m_host, inv.Value, llpos, Rot2Quaternion(rot), llvel, param);

                    // If either of these are null, then there was an unknown error.
                    if (new_group == null)
                        continue;
                    if (new_group.RootPart == null)
                        continue;

                    // objects rezzed with this method are die_at_edge by default.
                    new_group.RootPart.SetDieAtEdge(true);

                    new_group.ResumeScripts();

                    m_ScriptEngine.PostObjectEvent(m_host.LocalId, new EventParams(
                            "object_rez", new Object[] {
                            new LSL_String(
                            new_group.RootPart.UUID.ToString()) },
                            new DetectParams[0]));

                    float groupmass = new_group.GetMass();

                    if (new_group.RootPart.PhysActor != null && new_group.RootPart.PhysActor.IsPhysical && llvel != Vector3.Zero)
                    {
                        //Recoil.
                        llApplyImpulse(new LSL_Vector(llvel.X * groupmass, llvel.Y * groupmass, llvel.Z * groupmass), 0);
                    }
                    // Variable script delay? (see (http://wiki.secondlife.com/wiki/LSL_Delay)
                    ScriptSleep((int)((groupmass * velmag) / 10));
                    ScriptSleep(100);
                    return;
                }
            }

            llSay(0, "Could not find object " + inventory);
        }

        public void llRezObject(string inventory, LSL_Vector pos, LSL_Vector vel, LSL_Rotation rot, int param)
        {
            llRezAtRoot(inventory, pos, vel, rot, param);
        }

        public void llLookAt(LSL_Vector target, double strength, double damping)
        {
            /*
            m_host.AddScriptLPS(1);
            // Determine where we are looking from
            LSL_Vector from = llGetPos();

            // Work out the normalised vector from the source to the target
            LSL_Vector delta = llVecNorm(target - from);
            LSL_Vector angle = new LSL_Vector(0,0,0);

            // Calculate the yaw
            // subtracting PI_BY_TWO is required to compensate for the odd SL co-ordinate system
            angle.x = llAtan2(delta.z, delta.y) - ScriptBaseClass.PI_BY_TWO;

            // Calculate pitch
            angle.y = llAtan2(delta.x, llSqrt((delta.y * delta.y) + (delta.z * delta.z)));

            // we need to convert from a vector describing
            // the angles of rotation in radians into rotation value

            LSL_Types.Quaternion rot = llEuler2Rot(angle);

            // This would only work if your physics system contains an APID controller:
            // Quaternion rotation = new Quaternion((float)rot.x, (float)rot.y, (float)rot.z, (float)rot.s);
            // m_host.startLookAt(rotation, (float)damping, (float)strength);
            
            // Orient the object to the angle calculated
            llSetRot(rot);
            */

            //The above code, while nice, doesn't replicate the behaviour of SL and tends to "roll" the object.
            //There's probably a smarter way of doing this, my rotation math-fu is weak.
            // http://bugs.meta7.com/view.php?id=28
            //                                       - Tom

			/* And the following does not do the job either. It has to be performed inside the ODE glue-code. -.- .._.
			LSL_Rotation newrot = llGetRot() * llRotBetween(new LSL_Vector(1.0d, 0.0d, 0.0d) * llGetRot(), new LSL_Vector(0.0d, 0.0d, -1.0d));
            llSetRot(newrot * llRotBetween(new LSL_Vector(0.0d,0.0d,1.0d) * newrot, target - llGetPos()));
			*/
            if (m_host.PhysActor != null && !m_host.PhysActor.IsPhysical)
            {
                // Part is non-phys, convert this to a llSetRot()
                Vector3 tgt = new Vector3((float)target.x, (float)target.y, (float)target.z);
                Vector3 dir = tgt - m_host.GroupPosition;
				dir.Normalize();
                float tzrot = (float)Math.Atan2(dir.Y, dir.X);
                float txy = (float)Math.Sqrt((dir.X * dir.X) + (dir.Y * dir.Y));
                float terot = (float)Math.Atan2(-dir.Z, txy);
                LSL_Vector az = new LSL_Vector(0.0f, 0.0f, tzrot);
                LSL_Vector ae = new LSL_Vector(0.0f, terot, 0.0f);
                LSL_Types.Quaternion spin =  llEuler2Rot(az);
                LSL_Types.Quaternion rot =  llEuler2Rot(ae) * spin;
                llSetRot(rot);
            }
            else
            {
    			// Physical, send the target vector to RotLookAt method inside a 'rotation', the .w -99.9 value indicates it is really a LookAt.
    			Quaternion q = new Quaternion((float)target.x, (float)target.y, (float)target.z, -99.9f);
    			m_host.RotLookAt(q, (float)strength, (float)damping);
            }

        }
        
        public void llRotLookAt(LSL_Rotation target, double strength, double damping)
        {
            m_host.AddScriptLPS(1);
//            NotImplemented("llRotLookAt");
            m_host.RotLookAt(Rot2Quaternion(target), (float)strength, (float)damping);
            
        }

        public void llStopLookAt()
        {
            m_host.AddScriptLPS(1);
//            NotImplemented("llStopLookAt");
            m_host.StopLookAt();
        }

        public void llSetTimerEvent(double sec)
        {
            if (sec != 0.0 && sec < m_MinTimerInterval)
                sec = m_MinTimerInterval;
            m_host.AddScriptLPS(1);
            // Setting timer repeat
            AsyncCommands.TimerPlugin.SetTimerEvent(m_localID, m_itemID, sec);
        }

        public virtual void llSleep(double sec)
        {
            m_host.AddScriptLPS(1);
            Thread.Sleep((int)(sec * 1000));
        }

        public LSL_Float llGetMass()
        {
            m_host.AddScriptLPS(1);
            return m_host.GetMass();
        }

        public void llCollisionFilter(string name, string id, int accept)
        {
            m_host.AddScriptLPS(1);
            m_host.CollisionFilter.Clear();
            if (id != null)
            {
                m_host.CollisionFilter.Add(accept,id);
            }
            else
            {
                m_host.CollisionFilter.Add(accept,name);
            }
        }

        public void llTakeControls(int controls, int accept, int pass_on)
        {
            TaskInventoryItem item;

            m_host.TaskInventory.LockItemsForRead(true);
            if (!m_host.TaskInventory.ContainsKey(InventorySelf()))
            {
                m_host.TaskInventory.LockItemsForRead(false);
                return;
            }
            else
            {
                item = m_host.TaskInventory[InventorySelf()];
            }
            m_host.TaskInventory.LockItemsForRead(false);

            if (item.PermsGranter != UUID.Zero)
            {
                ScenePresence presence = World.GetScenePresence(item.PermsGranter);

                if (presence != null)
                {
                    if ((item.PermsMask & ScriptBaseClass.PERMISSION_TAKE_CONTROLS) != 0)
                    {
                        presence.RegisterControlEventsToScript(controls, accept, pass_on, m_localID, m_itemID);
                    }
                }
            }

            m_host.AddScriptLPS(1);
        }

        public void llReleaseControls()
        {
            TaskInventoryItem item;

            m_host.TaskInventory.LockItemsForRead(true);
            lock (m_host.TaskInventory)
            {
                
                if (!m_host.TaskInventory.ContainsKey(InventorySelf()))
                {
                    m_host.TaskInventory.LockItemsForRead(false);
                    return;
                }
                else
                {
                    item = m_host.TaskInventory[InventorySelf()];
                }
            }
            m_host.TaskInventory.LockItemsForRead(false);

            m_host.AddScriptLPS(1);

            if (item.PermsGranter != UUID.Zero)
            {
                ScenePresence presence = World.GetScenePresence(item.PermsGranter);

                if (presence != null)
                {
                    if ((item.PermsMask & ScriptBaseClass.PERMISSION_TAKE_CONTROLS) != 0)
                    {
                        // Unregister controls from Presence
                        presence.UnRegisterControlEventsToScript(m_localID, m_itemID);
                        // Remove Take Control permission.
                        item.PermsMask &= ~ScriptBaseClass.PERMISSION_TAKE_CONTROLS;
                    }
                }
            }
        }

        public void llReleaseURL(string url)
        {
            m_host.AddScriptLPS(1);
            if (m_UrlModule != null)
                m_UrlModule.ReleaseURL(url);
        }

        public void llAttachToAvatar(int attachment)
        {
            m_host.AddScriptLPS(1);

            TaskInventoryItem item;

            m_host.TaskInventory.LockItemsForRead(true);

            if (!m_host.TaskInventory.ContainsKey(InventorySelf()))
            {
                m_host.TaskInventory.LockItemsForRead(false);
                return;
            }
            else
            {
                item = m_host.TaskInventory[InventorySelf()];
            }

            m_host.TaskInventory.LockItemsForRead(false);

            if (item.PermsGranter != m_host.OwnerID)
                return;

            if ((item.PermsMask & ScriptBaseClass.PERMISSION_ATTACH) != 0)
            {
                SceneObjectGroup grp = m_host.ParentGroup;

                ScenePresence presence = World.GetScenePresence(m_host.OwnerID);

                grp.AttachToAgent(m_host.OwnerID, (uint)attachment, Vector3.Zero, false);
            }
        }

        public void llDetachFromAvatar()
        {
            m_host.AddScriptLPS(1);

            if (m_host.ParentGroup.RootPart.AttachmentPoint == 0)
                return;

            TaskInventoryItem item;

            m_host.TaskInventory.LockItemsForRead(true);

            if (!m_host.TaskInventory.ContainsKey(InventorySelf()))
            {
                m_host.TaskInventory.LockItemsForRead(false);
                return;
            }
            else
            {
                item = m_host.TaskInventory[InventorySelf()];
            }
            m_host.TaskInventory.LockItemsForRead(false);


            if (item.PermsGranter != m_host.OwnerID)
                return;

            if ((item.PermsMask & ScriptBaseClass.PERMISSION_ATTACH) != 0)
            {
                IAttachmentsModule attachmentsModule = m_ScriptEngine.World.AttachmentsModule;
                if (attachmentsModule != null)
                    Util.FireAndForget(DetachWrapper, m_host);
            }
        }

        private void DetachWrapper(object o)
        {
            SceneObjectPart host = (SceneObjectPart)o;

            SceneObjectGroup grp = host.ParentGroup;
            UUID itemID = grp.GetFromItemID();
            ScenePresence presence = World.GetScenePresence(host.OwnerID);

            IAttachmentsModule attachmentsModule = m_ScriptEngine.World.AttachmentsModule;
            if (attachmentsModule != null)
                attachmentsModule.ShowDetachInUserInventory(itemID, presence.ControllingClient);
        }

        public void llTakeCamera(string avatar)
        {
            m_host.AddScriptLPS(1);
            Deprecated("llTakeCamera");
        }

        public void llReleaseCamera(string avatar)
        {
            m_host.AddScriptLPS(1);
            Deprecated("llReleaseCamera");
        }

        public LSL_String llGetOwner()
        {
            m_host.AddScriptLPS(1);

            return m_host.OwnerID.ToString();
        }

        public void llInstantMessage(string user, string message)
        {
            UUID result;
            if (!UUID.TryParse(user, out result))
            {
                ShoutError("An invalid key  was passed to llInstantMessage");
                ScriptSleep(2000);
                return;
            }
            

            m_host.AddScriptLPS(1);

            // We may be able to use ClientView.SendInstantMessage here, but we need a client instance.
            // InstantMessageModule.OnInstantMessage searches through a list of scenes for a client matching the toAgent,
            // but I don't think we have a list of scenes available from here.
            // (We also don't want to duplicate the code in OnInstantMessage if we can avoid it.)

            // user is a UUID

            // TODO: figure out values for client, fromSession, and imSessionID
            // client.SendInstantMessage(m_host.UUID, fromSession, message, user, imSessionID, m_host.Name, AgentManager.InstantMessageDialog.MessageFromAgent, (uint)Util.UnixTimeSinceEpoch());
            UUID friendTransactionID = UUID.Random();

            //m_pendingFriendRequests.Add(friendTransactionID, fromAgentID);
            
            GridInstantMessage msg = new GridInstantMessage();
            msg.fromAgentID = new Guid(m_host.UUID.ToString()); // fromAgentID.Guid;
            msg.toAgentID = new Guid(user); // toAgentID.Guid;
            msg.imSessionID = new Guid(friendTransactionID.ToString()); // This is the item we're mucking with here
//            m_log.Debug("[Scripting IM]: From:" + msg.fromAgentID.ToString() + " To: " + msg.toAgentID.ToString() + " Session:" + msg.imSessionID.ToString() + " Message:" + message);
//            m_log.Debug("[Scripting IM]: Filling Session: " + msg.imSessionID.ToString());
//            DateTime dt = DateTime.UtcNow;
//
//            // Ticks from UtcNow, but make it look like local. Evil, huh?
//            dt = DateTime.SpecifyKind(dt, DateTimeKind.Local);
//
//            try
//            {
//                // Convert that to the PST timezone
//                TimeZoneInfo timeZoneInfo = TimeZoneInfo.FindSystemTimeZoneById("America/Los_Angeles");
//                dt = TimeZoneInfo.ConvertTime(dt, timeZoneInfo);
//            }
//            catch
//            {
//                // No logging here, as it could be VERY spammy
//            }
//
//            // And make it look local again to fool the unix time util
//            dt = DateTime.SpecifyKind(dt, DateTimeKind.Utc);

            msg.timestamp = (uint)Util.UnixTimeSinceEpoch();

            //if (client != null)
            //{
                msg.fromAgentName = m_host.Name;//client.FirstName + " " + client.LastName;// fromAgentName;
            //}
            //else
            //{
            //    msg.fromAgentName = "(hippos)";// Added for posterity.  This means that we can't figure out who sent it
            //}
            // Cap the message length at 1024.
            if (message != null && message.Length > 1024)
                msg.message = message.Substring(0, 1024);
            else
                msg.message = message;
            msg.dialog = (byte)19; // MessageFromObject
            msg.fromGroup = false;// fromGroup;
            msg.offline = (byte)0; //offline;
            msg.ParentEstateID = World.RegionInfo.EstateSettings.EstateID;
            msg.Position = new Vector3(m_host.AbsolutePosition);
            msg.RegionID = World.RegionInfo.RegionID.Guid;
            msg.binaryBucket 
                = Util.StringToBytes256(
                    "{0}/{1}/{2}/{3}", 
                    World.RegionInfo.RegionName, 
                    (int)Math.Floor(m_host.AbsolutePosition.X), 
                    (int)Math.Floor(m_host.AbsolutePosition.Y), 
                    (int)Math.Floor(m_host.AbsolutePosition.Z));

            if (m_TransferModule != null)
            {
                m_TransferModule.SendInstantMessage(msg, delegate(bool success) {});
            }
            
            ScriptSleep(2000);
      }

        public void llEmail(string address, string subject, string message)
        {
            m_host.AddScriptLPS(1);
            IEmailModule emailModule = m_ScriptEngine.World.RequestModuleInterface<IEmailModule>();
            if (emailModule == null)
            {
                ShoutError("llEmail: email module not configured");
                return;
            }

            emailModule.SendEmail(m_host.UUID, address, subject, message);
            ScriptSleep(15000);
        }

        public void llGetNextEmail(string address, string subject)
        {
            m_host.AddScriptLPS(1);
            IEmailModule emailModule = m_ScriptEngine.World.RequestModuleInterface<IEmailModule>();
            if (emailModule == null)
            {
                ShoutError("llGetNextEmail: email module not configured");
                return;
            }
            Email email;

            email = emailModule.GetNextEmail(m_host.UUID, address, subject);

            if (email == null)
                return;

            m_ScriptEngine.PostObjectEvent(m_host.LocalId,
                    new EventParams("email",
                    new Object[] {
                        new LSL_String(email.time),
                        new LSL_String(email.sender),
                        new LSL_String(email.subject),
                        new LSL_String(email.message),
                        new LSL_Integer(email.numLeft)},
                    new DetectParams[0]));

        }

        public LSL_String llGetKey()
        {
            m_host.AddScriptLPS(1);
            return m_host.UUID.ToString();
        }

        public void llSetBuoyancy(double buoyancy)
        {
            m_host.AddScriptLPS(1);
            if (m_host.ParentGroup != null)
            {
                if (!m_host.ParentGroup.IsDeleted)
                {
                    m_host.ParentGroup.RootPart.SetBuoyancy((float)buoyancy);
                }
            }
        }

        /// <summary>
        /// Attempt to clamp the object on the Z axis at the given height over tau seconds.
        /// </summary>
        /// <param name="height">Height to hover.  Height of zero disables hover.</param>
        /// <param name="water">False if height is calculated just from ground, otherwise uses ground or water depending on whichever is higher</param>
        /// <param name="tau">Number of seconds over which to reach target</param>
        public void llSetHoverHeight(double height, int water, double tau)
        {
            m_host.AddScriptLPS(1);
            if (m_host.PhysActor != null)
            {
                PIDHoverType hoverType = PIDHoverType.Ground;
                if (water != 0)
                {
                    hoverType = PIDHoverType.GroundAndWater;
                }

                m_host.SetHoverHeight((float)height, hoverType, (float)tau);
            }
        }

        public void llStopHover()
        {
            m_host.AddScriptLPS(1);
            if (m_host.PhysActor != null)
            {
                m_host.SetHoverHeight(0f, PIDHoverType.Ground, 0f);
            }
        }

        public void llMinEventDelay(double delay)
        {
            m_host.AddScriptLPS(1);
            try
            {
                m_ScriptEngine.SetMinEventDelay(m_itemID, delay);
            }
            catch (NotImplementedException)
            {
                // Currently not implemented in DotNetEngine only XEngine
                NotImplemented("llMinEventDelay in DotNetEngine");
            }
        }

        /// <summary>
        /// llSoundPreload is deprecated. In SL this appears to do absolutely nothing
        /// and is documented to have no delay.
        /// </summary>
        public void llSoundPreload(string sound)
        {
            m_host.AddScriptLPS(1);
        }

        public LSL_Integer llStringLength(string str)
        {
            m_host.AddScriptLPS(1);
            if (str.Length > 0)
            {
                return str.Length;
            }
            else
            {
                return 0;
            }
        }

        public void llStartAnimation(string anim)
        {
            m_host.AddScriptLPS(1);

            UUID invItemID = InventorySelf();
            if (invItemID == UUID.Zero)
                return;

            TaskInventoryItem item;

            m_host.TaskInventory.LockItemsForRead(true);
            if (!m_host.TaskInventory.ContainsKey(InventorySelf()))
            {
                m_host.TaskInventory.LockItemsForRead(false);
                return;
            }
            else
            {
                item = m_host.TaskInventory[InventorySelf()];
            }
            m_host.TaskInventory.LockItemsForRead(false);
            if (item.PermsGranter == UUID.Zero)
                return;

            if ((item.PermsMask & ScriptBaseClass.PERMISSION_TRIGGER_ANIMATION) != 0)
            {
                ScenePresence presence = World.GetScenePresence(item.PermsGranter);

                if (presence != null)
                {
                    // Do NOT try to parse UUID, animations cannot be triggered by ID
                    UUID animID = InventoryKey(anim, (int)AssetType.Animation);
                    if (animID == UUID.Zero)
                        presence.Animator.AddAnimation(anim, m_host.UUID);
                    else
                        presence.Animator.AddAnimation(animID, m_host.UUID);
                }
            }
        }

        public void llStopAnimation(string anim)
        {
            m_host.AddScriptLPS(1);

            UUID invItemID=InventorySelf();
            if (invItemID == UUID.Zero)
                return;

            TaskInventoryItem item;

            m_host.TaskInventory.LockItemsForRead(true);
            if (!m_host.TaskInventory.ContainsKey(InventorySelf()))
            {
                m_host.TaskInventory.LockItemsForRead(false);
                return;
            }
            else
            {
                item = m_host.TaskInventory[InventorySelf()];
            }
            m_host.TaskInventory.LockItemsForRead(false);
            

            if (item.PermsGranter == UUID.Zero)
                return;

            if ((item.PermsMask & ScriptBaseClass.PERMISSION_TRIGGER_ANIMATION) != 0)
            {
                UUID animID = new UUID();

                if (!UUID.TryParse(anim, out animID))
                {
                    animID=InventoryKey(anim);
                }

                ScenePresence presence = World.GetScenePresence(item.PermsGranter);

                if (presence != null)
                {
                    if (animID == UUID.Zero)
                        presence.Animator.RemoveAnimation(anim);
                    else
                        presence.Animator.RemoveAnimation(animID);
                }
            }
        }

        public void llPointAt(LSL_Vector pos)
        {
            m_host.AddScriptLPS(1);
        }

        public void llStopPointAt()
        {
            m_host.AddScriptLPS(1);
        }

        public void llTargetOmega(LSL_Vector axis, double spinrate, double gain)
        {
            m_host.AddScriptLPS(1);
            m_host.AngularVelocity = new Vector3((float)(axis.x * spinrate), (float)(axis.y * spinrate), (float)(axis.z * spinrate));
            m_host.ScheduleTerseUpdate();
            m_host.SendTerseUpdateToAllClients();
            m_host.ParentGroup.HasGroupChanged = true;
        }

        public LSL_Integer llGetStartParameter()
        {
            m_host.AddScriptLPS(1);
            return m_ScriptEngine.GetStartParameter(m_itemID);
        }

        public void llRequestPermissions(string agent, int perm)
        {
            UUID agentID = new UUID();

            if (!UUID.TryParse(agent, out agentID))
                return;

            UUID invItemID = InventorySelf();

            if (invItemID == UUID.Zero)
                return; // Not in a prim? How??

            TaskInventoryItem item;


            m_host.TaskInventory.LockItemsForRead(true);
            if (!m_host.TaskInventory.ContainsKey(invItemID))
            {
                m_host.TaskInventory.LockItemsForRead(false);
                return;
            }
            else
            {
                item = m_host.TaskInventory[invItemID];
            }
            m_host.TaskInventory.LockItemsForRead(false);

            if (agentID == UUID.Zero || perm == 0) // Releasing permissions
            {
                llReleaseControls();

                item.PermsGranter = UUID.Zero;
                item.PermsMask = 0;

                m_ScriptEngine.PostScriptEvent(m_itemID, new EventParams(
                        "run_time_permissions", new Object[] {
                        new LSL_Integer(0) },
                        new DetectParams[0]));

                return;
            }

            if (item.PermsGranter != agentID || (perm & ScriptBaseClass.PERMISSION_TAKE_CONTROLS) == 0)
                llReleaseControls();

            m_host.AddScriptLPS(1);

            if (m_host.ParentGroup.IsAttachment && (UUID)agent == m_host.ParentGroup.RootPart.AttachedAvatar)
            {
                // When attached, certain permissions are implicit if requested from owner
                int implicitPerms = ScriptBaseClass.PERMISSION_TAKE_CONTROLS |
                        ScriptBaseClass.PERMISSION_TRIGGER_ANIMATION |
                        ScriptBaseClass.PERMISSION_CONTROL_CAMERA |
                        ScriptBaseClass.PERMISSION_TRACK_CAMERA |
                        ScriptBaseClass.PERMISSION_ATTACH;

                if ((perm & (~implicitPerms)) == 0) // Requested only implicit perms
                {
                    m_host.TaskInventory.LockItemsForWrite(true);
                    m_host.TaskInventory[invItemID].PermsGranter = agentID;
                    m_host.TaskInventory[invItemID].PermsMask = perm;
                    m_host.TaskInventory.LockItemsForWrite(false);

                    m_ScriptEngine.PostScriptEvent(m_itemID, new EventParams(
                            "run_time_permissions", new Object[] {
                            new LSL_Integer(perm) },
                            new DetectParams[0]));

                    return;
                }
            }
            else if (m_host.SitTargetAvatar == agentID) // Sitting avatar
            {
                // When agent is sitting, certain permissions are implicit if requested from sitting agent
                int implicitPerms = ScriptBaseClass.PERMISSION_TRIGGER_ANIMATION |
                    ScriptBaseClass.PERMISSION_CONTROL_CAMERA |
                    ScriptBaseClass.PERMISSION_TRACK_CAMERA |
                    ScriptBaseClass.PERMISSION_TAKE_CONTROLS;

                if ((perm & (~implicitPerms)) == 0) // Requested only implicit perms
                {
                    m_host.TaskInventory.LockItemsForWrite(true);
                    m_host.TaskInventory[invItemID].PermsGranter = agentID;
                    m_host.TaskInventory[invItemID].PermsMask = perm;
                    m_host.TaskInventory.LockItemsForWrite(false);

                    m_ScriptEngine.PostScriptEvent(m_itemID, new EventParams(
                            "run_time_permissions", new Object[] {
                            new LSL_Integer(perm) },
                            new DetectParams[0]));

                    return;
                }
            }

            ScenePresence presence = World.GetScenePresence(agentID);

            if (presence != null)
            {
                string ownerName = resolveName(m_host.ParentGroup.RootPart.OwnerID);
                if (ownerName == String.Empty)
                    ownerName = "(hippos)";

                if (!m_waitingForScriptAnswer)
                {
                    m_host.TaskInventory.LockItemsForWrite(true);
                    m_host.TaskInventory[invItemID].PermsGranter = agentID;
                    m_host.TaskInventory[invItemID].PermsMask = 0;
                    m_host.TaskInventory.LockItemsForWrite(false);

                    presence.ControllingClient.OnScriptAnswer += handleScriptAnswer;
                    m_waitingForScriptAnswer=true;
                }

                presence.ControllingClient.SendScriptQuestion(
                    m_host.UUID, m_host.ParentGroup.RootPart.Name, ownerName, invItemID, perm);

                return;
            }

            // Requested agent is not in range, refuse perms
            m_ScriptEngine.PostScriptEvent(m_itemID, new EventParams(
                    "run_time_permissions", new Object[] {
                    new LSL_Integer(0) },
                    new DetectParams[0]));
        }

        void handleScriptAnswer(IClientAPI client, UUID taskID, UUID itemID, int answer)
        {
            if (taskID != m_host.UUID)
                return;

            UUID invItemID = InventorySelf();

            if (invItemID == UUID.Zero)
                return;

            client.OnScriptAnswer-=handleScriptAnswer;
            m_waitingForScriptAnswer=false;

            if ((answer & ScriptBaseClass.PERMISSION_TAKE_CONTROLS) == 0)
                llReleaseControls();

            
            m_host.TaskInventory.LockItemsForWrite(true);
            m_host.TaskInventory[invItemID].PermsMask = answer;
            m_host.TaskInventory.LockItemsForWrite(false);
            

            m_ScriptEngine.PostScriptEvent(m_itemID, new EventParams(
                    "run_time_permissions", new Object[] {
                    new LSL_Integer(answer) },
                    new DetectParams[0]));
        }

        public LSL_String llGetPermissionsKey()
        {
            m_host.AddScriptLPS(1);

            m_host.TaskInventory.LockItemsForRead(true);
            
            foreach (TaskInventoryItem item in m_host.TaskInventory.Values)
            {
                if (item.Type == 10 && item.ItemID == m_itemID)
                {
                    m_host.TaskInventory.LockItemsForRead(false);
                    return item.PermsGranter.ToString();
                }
            }
            m_host.TaskInventory.LockItemsForRead(false);

            return UUID.Zero.ToString();
        }

        public LSL_Integer llGetPermissions()
        {
            m_host.AddScriptLPS(1);

            m_host.TaskInventory.LockItemsForRead(true);

            foreach (TaskInventoryItem item in m_host.TaskInventory.Values)
            {
                if (item.Type == 10 && item.ItemID == m_itemID)
                {
                    int perms = item.PermsMask;
                    if (m_automaticLinkPermission)
                        perms |= ScriptBaseClass.PERMISSION_CHANGE_LINKS;
                    m_host.TaskInventory.LockItemsForRead(false);
                    return perms;
                }
            }
            m_host.TaskInventory.LockItemsForRead(false);

            return 0;
        }

        public LSL_Integer llGetLinkNumber()
        {
            m_host.AddScriptLPS(1);

            if (m_host.ParentGroup.PrimCount > 1)
            {
                return m_host.LinkNum;
            }
            else
            {
                return 0;
            }
        }

        public void llSetLinkColor(int linknumber, LSL_Vector color, int face)
        {
            List<SceneObjectPart> parts = GetLinkParts(linknumber);
            if (parts.Count > 0)
            {
                try
                {
                    parts[0].ParentGroup.areUpdatesSuspended = true;
                    foreach (SceneObjectPart part in parts)
                        part.SetFaceColor(new Vector3((float)color.x, (float)color.y, (float)color.z), face);
                }
                finally
                {
                    parts[0].ParentGroup.areUpdatesSuspended = false;
                }
            }
        }

        public void llCreateLink(string target, int parent)
        {
            m_host.AddScriptLPS(1);
            UUID invItemID = InventorySelf();
            UUID targetID;

            if (!UUID.TryParse(target, out targetID))
                return;

            TaskInventoryItem item;
            m_host.TaskInventory.LockItemsForRead(true);
            item = m_host.TaskInventory[invItemID];
            m_host.TaskInventory.LockItemsForRead(false);
             
            if ((item.PermsMask & ScriptBaseClass.PERMISSION_CHANGE_LINKS) == 0
                && !m_automaticLinkPermission)
            {
                ShoutError("Script trying to link but PERMISSION_CHANGE_LINKS permission not set!");
                return;
            }

            IClientAPI client = null;
            ScenePresence sp = World.GetScenePresence(item.PermsGranter);
            if (sp != null)
                client = sp.ControllingClient;

            SceneObjectPart targetPart = World.GetSceneObjectPart((UUID)targetID);

            if (targetPart.ParentGroup.RootPart.AttachmentPoint != 0)
                return; // Fail silently if attached

            if (targetPart.ParentGroup.RootPart.OwnerID != m_host.ParentGroup.RootPart.OwnerID)
                return;

            SceneObjectGroup parentPrim = null, childPrim = null;

            if (targetPart != null)
            {
                if (parent != 0)
                {
                    parentPrim = m_host.ParentGroup;
                    childPrim = targetPart.ParentGroup;
                }
                else
                {
                    parentPrim = targetPart.ParentGroup;
                    childPrim = m_host.ParentGroup;
                }
//                byte uf = childPrim.RootPart.UpdateFlag;
                childPrim.RootPart.UpdateFlag = 0;
                parentPrim.LinkToGroup(childPrim);
//                if (uf != (Byte)0)
//                    parent.RootPart.UpdateFlag = uf;
            }

            parentPrim.TriggerScriptChangedEvent(Changed.LINK);
            parentPrim.RootPart.CreateSelected = true;
            parentPrim.HasGroupChanged = true;
            parentPrim.ScheduleGroupForFullUpdate();

            if (client != null)
                parentPrim.GetProperties(client);

            ScriptSleep(1000);
        }

        public void llBreakLink(int linknum)
        {
            m_host.AddScriptLPS(1);
            UUID invItemID = InventorySelf();

            m_host.TaskInventory.LockItemsForRead(true);
                if ((m_host.TaskInventory[invItemID].PermsMask & ScriptBaseClass.PERMISSION_CHANGE_LINKS) == 0
                    && !m_automaticLinkPermission)
                {
                    ShoutError("Script trying to link but PERMISSION_CHANGE_LINKS permission not set!");
                    m_host.TaskInventory.LockItemsForRead(false);
                    return;
                }
            m_host.TaskInventory.LockItemsForRead(false);
            
            if (linknum < ScriptBaseClass.LINK_THIS)
                return;

            SceneObjectGroup parentPrim = m_host.ParentGroup;

            if (parentPrim.RootPart.AttachmentPoint != 0)
                return; // Fail silently if attached
            SceneObjectPart childPrim = null;

            switch (linknum)
            {
                case ScriptBaseClass.LINK_ROOT:
                    break;
                case ScriptBaseClass.LINK_SET:
                case ScriptBaseClass.LINK_ALL_OTHERS:
                case ScriptBaseClass.LINK_ALL_CHILDREN:
                case ScriptBaseClass.LINK_THIS:
                    foreach (SceneObjectPart part in parentPrim.Parts)
                    {
                        if (part.UUID != m_host.UUID)
                        {
                            childPrim = part;
                            break;
                        }
                    }
                    break;
                default:
                    childPrim = parentPrim.GetLinkNumPart(linknum);
                    if (childPrim.UUID == m_host.UUID)
                        childPrim = null;
                    break;
            }

            if (linknum == ScriptBaseClass.LINK_ROOT)
            {
                // Restructuring Multiple Prims.
                List<SceneObjectPart> parts = new List<SceneObjectPart>(parentPrim.Parts);
                parts.Remove(parentPrim.RootPart);
                if (parts.Count > 0)
                {
                    try
                    {
                        parts[0].ParentGroup.areUpdatesSuspended = true;
                        foreach (SceneObjectPart part in parts)
                        {
                            parentPrim.DelinkFromGroup(part.LocalId, true);
                        }
                    }
                    finally
                    {
                        parts[0].ParentGroup.areUpdatesSuspended = false;
                    }
                }

                parentPrim.HasGroupChanged = true;
                parentPrim.ScheduleGroupForFullUpdate();
                parentPrim.TriggerScriptChangedEvent(Changed.LINK);

                if (parts.Count > 0)
                {
                    SceneObjectPart newRoot = parts[0];
                    parts.Remove(newRoot);

                    try
                    {
                        parts[0].ParentGroup.areUpdatesSuspended = true;
                        foreach (SceneObjectPart part in parts)
                        {
                            part.UpdateFlag = 0;
                            newRoot.ParentGroup.LinkToGroup(part.ParentGroup);
                        }
                    }
                    finally
                    {
                        parts[0].ParentGroup.areUpdatesSuspended = false;
                    }                    
                    
                    
                    newRoot.ParentGroup.HasGroupChanged = true;
                    newRoot.ParentGroup.ScheduleGroupForFullUpdate();
                }
            }
            else
            {
                if (childPrim == null)
                    return;

                parentPrim.DelinkFromGroup(childPrim.LocalId, true);
                parentPrim.HasGroupChanged = true;
                parentPrim.ScheduleGroupForFullUpdate();
                parentPrim.TriggerScriptChangedEvent(Changed.LINK);
            }
        }

        public void llBreakAllLinks()
        {
            m_host.AddScriptLPS(1);

            UUID invItemID = InventorySelf();

            TaskInventoryItem item;
            m_host.TaskInventory.LockItemsForRead(true);
            item = m_host.TaskInventory[invItemID];
            m_host.TaskInventory.LockItemsForRead(false);
             
            if ((item.PermsMask & ScriptBaseClass.PERMISSION_CHANGE_LINKS) == 0
                && !m_automaticLinkPermission)
            {
                ShoutError("Script trying to link but PERMISSION_CHANGE_LINKS permission not set!");
                return;
            }

            SceneObjectGroup parentPrim = m_host.ParentGroup;
            if (parentPrim.RootPart.AttachmentPoint != 0)
                return; // Fail silently if attached

            List<SceneObjectPart> parts = new List<SceneObjectPart>(parentPrim.Parts);
            parts.Remove(parentPrim.RootPart);

            foreach (SceneObjectPart part in parts)
            {
                parentPrim.DelinkFromGroup(part.LocalId, true);
                parentPrim.TriggerScriptChangedEvent(Changed.LINK);
            }
            parentPrim.HasGroupChanged = true;
            parentPrim.ScheduleGroupForFullUpdate();
        }

        public LSL_String llGetLinkKey(int linknum)
        {
            m_host.AddScriptLPS(1);
            SceneObjectPart part = m_host.ParentGroup.GetLinkNumPart(linknum);
            if (part != null)
            {
                return part.UUID.ToString();
            }
            else
            {
                if (linknum > m_host.ParentGroup.PrimCount || (linknum == 1 && m_host.ParentGroup.PrimCount == 1))
                {
                    linknum -= (m_host.ParentGroup.PrimCount) + 1;

                    if (linknum < 0)
                        return UUID.Zero.ToString();

                    List<ScenePresence> avatars = GetLinkAvatars(ScriptBaseClass.LINK_SET);
                    if (avatars.Count > linknum)
                    {
                        return avatars[linknum].UUID.ToString();
                    }
                }
                return UUID.Zero.ToString();
            }
        }

        /// <summary>
        /// The rules governing the returned name are not simple. The only
        /// time a blank name is returned is if the target prim has a blank
        /// name. If no prim with the given link number can be found then
        /// usually NULL_KEY is returned but there are exceptions.
        ///
        /// In a single unlinked prim, A call with 0 returns the name, all
        /// other values for link number return NULL_KEY
        ///
        /// In link sets it is more complicated.
        ///
        /// If the script is in the root prim:-
        ///     A zero link number returns NULL_KEY.
        ///     Positive link numbers return the name of the prim, or NULL_KEY
        ///     if a prim does not exist at that position.
        ///     Negative link numbers return the name of the first child prim.
        ///
        /// If the script is in a child prim:-
        ///     Link numbers 0 or 1 return the name of the root prim.
        ///     Positive link numbers return the name of the prim or NULL_KEY
        ///     if a prim does not exist at that position.
        ///     Negative numbers return the name of the root prim.
        ///
        /// References
        /// http://lslwiki.net/lslwiki/wakka.php?wakka=llGetLinkName
        /// Mentions NULL_KEY being returned
        /// http://wiki.secondlife.com/wiki/LlGetLinkName
        /// Mentions using the LINK_* constants, some of which are negative
        /// </summary>
        public LSL_String llGetLinkName(int linknum)
        {
            m_host.AddScriptLPS(1);

            // simplest case, this prims link number
            if (m_host.LinkNum == linknum)
                return m_host.Name;

            // Single prim
            if (m_host.LinkNum == 0)
            {
                if (linknum == 0)
                    return m_host.Name;
                else
                    return UUID.Zero.ToString();
            }
            // Link set
            SceneObjectPart part = null;
            if (m_host.LinkNum == 1) // this is the Root prim
            {
                if (linknum < 0)
                    part = m_host.ParentGroup.GetLinkNumPart(2);
                else
                    part = m_host.ParentGroup.GetLinkNumPart(linknum);
            }
            else // this is a child prim
            {
                if (linknum < 2)
                    part = m_host.ParentGroup.GetLinkNumPart(1);
                else
                    part = m_host.ParentGroup.GetLinkNumPart(linknum);
            }
            if (part != null)
                return part.Name;
            else
                return UUID.Zero.ToString();
        }

        public LSL_Integer llGetInventoryNumber(int type)
        {
            m_host.AddScriptLPS(1);
            int count = 0;

            m_host.TaskInventory.LockItemsForRead(true);
            foreach (KeyValuePair<UUID, TaskInventoryItem> inv in m_host.TaskInventory)
            {
                if (inv.Value.Type == type || type == -1)
                {
                    count = count + 1;
                }
            }
            
            m_host.TaskInventory.LockItemsForRead(false);
            return count;
        }

        public LSL_String llGetInventoryName(int type, int number)
        {
            m_host.AddScriptLPS(1);
            ArrayList keys = new ArrayList();

            m_host.TaskInventory.LockItemsForRead(true);
            foreach (KeyValuePair<UUID, TaskInventoryItem> inv in m_host.TaskInventory)
            {
                if (inv.Value.Type == type || type == -1)
                {
                    keys.Add(inv.Value.Name);
                }
            }
            m_host.TaskInventory.LockItemsForRead(false);

            if (keys.Count == 0)
            {
                return String.Empty;
            }
            keys.Sort();
            if (keys.Count > number)
            {
                return (string)keys[number];
            }
            return String.Empty;
        }

        public LSL_Float llGetEnergy()
        {
            m_host.AddScriptLPS(1);
            // TODO: figure out real energy value
            return 1.0f;
        }

        public void llGiveInventory(string destination, string inventory)
        {
            m_host.AddScriptLPS(1);
            bool found = false;
            UUID destId = UUID.Zero;
            UUID objId = UUID.Zero;
            int assetType = 0;
            string objName = String.Empty;

            if (!UUID.TryParse(destination, out destId))
            {
                llSay(0, "Could not parse key " + destination);
                return;
            }

            // move the first object found with this inventory name
            m_host.TaskInventory.LockItemsForRead(true);
            foreach (KeyValuePair<UUID, TaskInventoryItem> inv in m_host.TaskInventory)
            {
                if (inv.Value.Name == inventory)
                {
                    found = true;
                    objId = inv.Key;
                    assetType = inv.Value.Type;
                    objName = inv.Value.Name;
                    break;
                }
            }
            m_host.TaskInventory.LockItemsForRead(false);

            if (!found)
            {
                llSay(0, String.Format("Could not find object '{0}'", inventory));
                return;
//                throw new Exception(String.Format("The inventory object '{0}' could not be found", inventory));
            }

            // check if destination is an object
            if (World.GetSceneObjectPart(destId) != null)
            {
                // destination is an object
                World.MoveTaskInventoryItem(destId, m_host, objId);
            }
            else
            {
                ScenePresence presence = World.GetScenePresence(destId);

                if (presence == null)
                {
                    UserAccount account =
                            World.UserAccountService.GetUserAccount(
                            World.RegionInfo.ScopeID,
                            destId);

                    if (account == null)
                    {
                        llSay(0, "Can't find destination "+destId.ToString());
                        return;
                    }
                }

                // destination is an avatar
                InventoryItemBase agentItem = World.MoveTaskInventoryItem(destId, UUID.Zero, m_host, objId);

                if (agentItem == null)
                    return;

                byte[] bucket = new byte[17];
                bucket[0] = (byte)assetType;
                byte[] objBytes = agentItem.ID.GetBytes();
                Array.Copy(objBytes, 0, bucket, 1, 16);

                GridInstantMessage msg = new GridInstantMessage(World,
                        m_host.UUID, m_host.Name+", an object owned by "+
                        resolveName(m_host.OwnerID)+",", destId,
                        (byte)InstantMessageDialog.InventoryOffered,
                        false, objName+"\n"+m_host.Name+" is located at "+
                        World.RegionInfo.RegionName+" "+
                        m_host.AbsolutePosition.ToString(),
                        agentItem.ID, true, m_host.AbsolutePosition,
                        bucket);

                if (m_TransferModule != null)
                    m_TransferModule.SendInstantMessage(msg, delegate(bool success) {});
                
                //This delay should only occur when giving inventory to avatars.
                ScriptSleep(3000);
            }
        }

        [DebuggerNonUserCode]
        public void llRemoveInventory(string name)
        {
            m_host.AddScriptLPS(1);

            List<TaskInventoryItem> inv;
            try
            {
                m_host.TaskInventory.LockItemsForRead(true);
                inv = new List<TaskInventoryItem>(m_host.TaskInventory.Values);
            }
            finally
            {
                m_host.TaskInventory.LockItemsForRead(false);
            }
            foreach (TaskInventoryItem item in inv)
            {
                if (item.Name == name)
                {
                    if (item.ItemID == m_itemID)
                        throw new ScriptDeleteException();
                    else
                        m_host.Inventory.RemoveInventoryItem(item.ItemID);
                    return;
                }
            }
        }

        public void llSetText(string text, LSL_Vector color, double alpha)
        {
            m_host.AddScriptLPS(1);
            Vector3 av3 = new Vector3(Util.Clip((float)color.x, 0.0f, 1.0f),
                                      Util.Clip((float)color.y, 0.0f, 1.0f),
                                      Util.Clip((float)color.z, 0.0f, 1.0f));
            m_host.SetText(text, av3, Util.Clip((float)alpha, 0.0f, 1.0f));
            m_host.ParentGroup.HasGroupChanged = true;
            m_host.ParentGroup.ScheduleGroupForFullUpdate();
        }

        public LSL_Float llWater(LSL_Vector offset)
        {
            m_host.AddScriptLPS(1);
            return World.RegionInfo.RegionSettings.WaterHeight;
        }

        public void llPassTouches(int pass)
        {
            m_host.AddScriptLPS(1);
            if (pass != 0)
                m_host.PassTouches = true;
            else
                m_host.PassTouches = false;
        }

        public LSL_String llRequestAgentData(string id, int data)
        {
            m_host.AddScriptLPS(1);

            UUID uuid;
            if (UUID.TryParse(id, out uuid))
            {
                PresenceInfo pinfo = null;
                UserAccount account;

                UserInfoCacheEntry ce;
                if (!m_userInfoCache.TryGetValue(uuid, out ce))
                {
                    account = World.UserAccountService.GetUserAccount(World.RegionInfo.ScopeID, uuid);
                    if (account == null)
                    {
                        m_userInfoCache[uuid] = null; // Cache negative
                        return UUID.Zero.ToString();
                    }


                    PresenceInfo[] pinfos = World.PresenceService.GetAgents(new string[] { uuid.ToString() });
                    if (pinfos != null && pinfos.Length > 0)
                    {
                        foreach (PresenceInfo p in pinfos)
                        {
                            if (p.RegionID != UUID.Zero)
                            {
                                pinfo = p;
                            }
                        }
                    }

                    ce = new UserInfoCacheEntry();
                    ce.time = Util.EnvironmentTickCount();
                    ce.account = account;
                    ce.pinfo = pinfo;
                    m_userInfoCache[uuid] = ce;
                }
                else
                {
                    if (ce == null)
                        return UUID.Zero.ToString();

                    account = ce.account;
                    pinfo = ce.pinfo;
                }

                if (Util.EnvironmentTickCount() < ce.time || (Util.EnvironmentTickCount() - ce.time) >= 20000)
                {
                    PresenceInfo[] pinfos = World.PresenceService.GetAgents(new string[] { uuid.ToString() });
                    if (pinfos != null && pinfos.Length > 0)
                    {
                        foreach (PresenceInfo p in pinfos)
                        {
                            if (p.RegionID != UUID.Zero)
                            {
                                pinfo = p;
                            }
                        }
                    }
                    else
                        pinfo = null;

                    ce.time = Util.EnvironmentTickCount();
                    ce.pinfo = pinfo;
                }

                string reply = String.Empty;

                switch (data)
                {
                    case 1: // DATA_ONLINE (0|1)
                        if (pinfo != null && pinfo.RegionID != UUID.Zero)
                            reply = "1";
                        else
                            reply = "0";
                        break;
                    case 2: // DATA_NAME (First Last)
                        reply = account.FirstName + " " + account.LastName;
                        break;
                    case 3: // DATA_BORN (YYYY-MM-DD)
                        DateTime born = new DateTime(1970, 1, 1, 0, 0, 0, 0);
                        born = born.AddSeconds(account.Created);
                        reply = born.ToString("yyyy-MM-dd");
                        break;
                    case 4: // DATA_RATING (0,0,0,0,0,0)
                        reply = "0,0,0,0,0,0";
                        break;
                    case 8: // DATA_PAYINFO (0|1|2|3)
                        reply = "0";
                        break;
                    default:
                        return UUID.Zero.ToString(); // Raise no event
                }

                UUID rq = UUID.Random();

                UUID tid = AsyncCommands.
                    DataserverPlugin.RegisterRequest(m_localID,
                                                 m_itemID, rq.ToString());

                AsyncCommands.
                DataserverPlugin.DataserverReply(rq.ToString(), reply);

                ScriptSleep(100);
                return tid.ToString();
            }
            else
            {
                ShoutError("Invalid UUID passed to llRequestAgentData.");
            }
            return "";
        }

        public LSL_String llRequestInventoryData(string name)
        {
            m_host.AddScriptLPS(1);

            //Clone is thread safe
            TaskInventoryDictionary itemDictionary = (TaskInventoryDictionary)m_host.TaskInventory.Clone();

            foreach (TaskInventoryItem item in itemDictionary.Values)
            {
                if (item.Type == 3 && item.Name == name)
                {
                    UUID tid = AsyncCommands.
                        DataserverPlugin.RegisterRequest(m_localID,
                                                     m_itemID, item.AssetID.ToString());

                    Vector3 region = new Vector3(
                        World.RegionInfo.RegionLocX * Constants.RegionSize,
                        World.RegionInfo.RegionLocY * Constants.RegionSize,
                        0);

                    World.AssetService.Get(item.AssetID.ToString(), this,
                        delegate(string i, object sender, AssetBase a)
                        {
                            AssetLandmark lm = new AssetLandmark(a);

                            float rx = (uint)(lm.RegionHandle >> 32);
                            float ry = (uint)lm.RegionHandle;
                            region = lm.Position + new Vector3(rx, ry, 0) - region;

                            string reply = region.ToString();
                            AsyncCommands.
                                DataserverPlugin.DataserverReply(i.ToString(),
                                                             reply);
                        });

                    ScriptSleep(1000);
                    return tid.ToString();
                }
            }
            ScriptSleep(1000);
            return String.Empty;
        }

        public void llSetDamage(double damage)
        {
            m_host.AddScriptLPS(1);
            m_host.ParentGroup.Damage = (float)damage;
        }

        public void llTeleportAgentHome(string agent)
        {
            m_host.AddScriptLPS(1);
            UUID agentId = new UUID();
            if (UUID.TryParse(agent, out agentId))
            {
                ScenePresence presence = World.GetScenePresence(agentId);
                if (presence != null)
                {
                    // agent must not be a god
                    if (presence.UserLevel >= 200) return;

                    // agent must be over the owners land
                    if (m_host.OwnerID == World.LandChannel.GetLandObject(
                            presence.AbsolutePosition.X, presence.AbsolutePosition.Y).LandData.OwnerID)
                    {
                        World.TeleportClientHome(agentId, presence.ControllingClient);
                    }
                }
            }
            ScriptSleep(5000);
        }

        public void llTextBox(string agent, string message, int chatChannel)
        {
            IDialogModule dm = World.RequestModuleInterface<IDialogModule>();

            if (dm == null)
                return;

            m_host.AddScriptLPS(1);
            UUID av = new UUID();
            if (!UUID.TryParse(agent,out av))
            {
                //LSLError("First parameter to llDialog needs to be a key");
                return;
            }

            if (message == string.Empty)
            {
                ShoutError("Trying to use llTextBox with empty message.");
            }
            else if (message.Length > 512)
            {
                ShoutError("Trying to use llTextBox with message over 512 characters.");
            }
            else
            {
                dm.SendTextBoxToUser(av, message, chatChannel, m_host.Name, m_host.UUID, m_host.OwnerID);
                ScriptSleep(1000);
            }
        }

        public void llModifyLand(int action, int brush)
        {
            m_host.AddScriptLPS(1);
            ITerrainModule tm = m_ScriptEngine.World.RequestModuleInterface<ITerrainModule>();
            if (tm != null)
            {
                tm.ModifyTerrain(m_host.OwnerID, m_host.AbsolutePosition, (byte) brush, (byte) action, m_host.OwnerID);
            }
        }

        public void llCollisionSound(string impact_sound, double impact_volume)
        {

            m_host.AddScriptLPS(1);
            // TODO: Parameter check logic required.
            UUID soundId = UUID.Zero;
            if (!UUID.TryParse(impact_sound, out soundId))
            {
                m_host.TaskInventory.LockItemsForRead(true);
                foreach (TaskInventoryItem item in m_host.TaskInventory.Values)
                {
                    if (item.Type == (int)AssetType.Sound && item.Name == impact_sound)
                    {
                        soundId = item.AssetID;
                        break;
                    }
                }
                m_host.TaskInventory.LockItemsForRead(false);
            }
            m_host.CollisionSound = soundId;
            m_host.CollisionSoundVolume = (float)impact_volume;
        }

        public LSL_String llGetAnimation(string id)
        {
            // This should only return a value if the avatar is in the same region
            m_host.AddScriptLPS(1);
            UUID avatar = (UUID)id;
            ScenePresence presence = World.GetScenePresence(avatar);
            if (presence == null)
                return "";

            if (m_host.RegionHandle == presence.RegionHandle)
            {
                Dictionary<UUID, string> animationstateNames = AnimationSet.Animations.AnimStateNames;

                if (presence != null)
                {
                    AnimationSet currentAnims = presence.Animator.Animations;
                    string currentAnimationState = String.Empty;
                    if (animationstateNames.TryGetValue(currentAnims.DefaultAnimation.AnimID, out currentAnimationState))
                        return currentAnimationState;
                }
            }

            return String.Empty;
        }

        public void llMessageLinked(int linknumber, int num, string msg, string id)
        {
            m_host.AddScriptLPS(1);

            List<SceneObjectPart> parts = GetLinkParts(linknumber);

            UUID partItemID;
            foreach (SceneObjectPart part in parts)
            {
                //Clone is thread safe
                TaskInventoryDictionary itemsDictionary = (TaskInventoryDictionary)part.TaskInventory.Clone();

                foreach (TaskInventoryItem item in itemsDictionary.Values)
                {
                    if (item.Type == ScriptBaseClass.INVENTORY_SCRIPT)
                    {
                        partItemID = item.ItemID;
                        int linkNumber = m_host.LinkNum;
                        if (m_host.ParentGroup.PrimCount == 1)
                            linkNumber = 0;

                        object[] resobj = new object[]
                                  {
                                      new LSL_Integer(linkNumber), new LSL_Integer(num), new LSL_String(msg), new LSL_String(id)
                                  };

                        m_ScriptEngine.PostScriptEvent(partItemID,
                                new EventParams("link_message",
                                resobj, new DetectParams[0]));
                    }
                }
            }
        }

        public void llPushObject(string target, LSL_Vector impulse, LSL_Vector ang_impulse, int local)
        {
            m_host.AddScriptLPS(1);
            bool pushrestricted = World.RegionInfo.RegionSettings.RestrictPushing;
            bool pushAllowed = false;

            bool pusheeIsAvatar = false;
            UUID targetID = UUID.Zero;

            if (!UUID.TryParse(target,out targetID))
                return;

            ScenePresence pusheeav = null;
            Vector3 PusheePos = Vector3.Zero;
            SceneObjectPart pusheeob = null;

            ScenePresence avatar = World.GetScenePresence(targetID);
            if (avatar != null)
            {
                pusheeIsAvatar = true;

                // Pushee doesn't have a physics actor
                if (avatar.PhysicsActor == null)
                    return;

                // Pushee is in GodMode this pushing object isn't owned by them
                if (avatar.GodLevel > 0 && m_host.OwnerID != targetID)
                    return;

                pusheeav = avatar;

                // Find pushee position
                // Pushee Linked?
                if (pusheeav.ParentID != 0)
                {
                    SceneObjectPart parentobj = World.GetSceneObjectPart(pusheeav.ParentID);
                    if (parentobj != null)
                    {
                        PusheePos = parentobj.AbsolutePosition;
                    }
                    else
                    {
                        PusheePos = pusheeav.AbsolutePosition;
                    }
                }
                else
                {
                    PusheePos = pusheeav.AbsolutePosition;
                }
            }

            if (!pusheeIsAvatar)
            {
                // not an avatar so push is not affected by parcel flags
                pusheeob = World.GetSceneObjectPart((UUID)target);

                // We can't find object
                if (pusheeob == null)
                    return;

                // Object not pushable.  Not an attachment and has no physics component
                if (!pusheeob.IsAttachment && pusheeob.PhysActor == null)
                    return;

                PusheePos = pusheeob.AbsolutePosition;
                pushAllowed = true;
            }
            else
            {
                if (pushrestricted)
                {
                    ILandObject targetlandObj = World.LandChannel.GetLandObject(PusheePos.X, PusheePos.Y);

                    // We didn't find the parcel but region is push restricted so assume it is NOT ok
                    if (targetlandObj == null)
                        return;

                    // Need provisions for Group Owned here
                    if (m_host.OwnerID == targetlandObj.LandData.OwnerID ||
                        targetlandObj.LandData.IsGroupOwned || m_host.OwnerID == targetID)
                    {
                        pushAllowed = true;
                    }
                }
                else
                {
                    ILandObject targetlandObj = World.LandChannel.GetLandObject(PusheePos.X, PusheePos.Y);
                    if (targetlandObj == null)
                    {
                        // We didn't find the parcel but region isn't push restricted so assume it's ok
                        pushAllowed = true;
                    }
                    else
                    {
                        // Parcel push restriction
                        if ((targetlandObj.LandData.Flags & (uint)ParcelFlags.RestrictPushObject) == (uint)ParcelFlags.RestrictPushObject)
                        {
                            // Need provisions for Group Owned here
                            if (m_host.OwnerID == targetlandObj.LandData.OwnerID ||
                                targetlandObj.LandData.IsGroupOwned ||
                                m_host.OwnerID == targetID)
                            {
                                pushAllowed = true;
                            }

                            //ParcelFlags.RestrictPushObject
                            //pushAllowed = true;
                        }
                        else
                        {
                            // Parcel isn't push restricted
                            pushAllowed = true;
                        }
                    }
                }
            }
            if (pushAllowed)
            {
                float distance = (PusheePos - m_host.AbsolutePosition).Length();
                float distance_term = distance * distance * distance; // Script Energy
                float pusher_mass = m_host.GetMass();

                float PUSH_ATTENUATION_DISTANCE = 17f;
                float PUSH_ATTENUATION_SCALE = 5f;
                float distance_attenuation = 1f;
                if (distance > PUSH_ATTENUATION_DISTANCE)
                {
                    float normalized_units = 1f + (distance - PUSH_ATTENUATION_DISTANCE) / PUSH_ATTENUATION_SCALE;
                    distance_attenuation = 1f / normalized_units;
                }

                Vector3 applied_linear_impulse = new Vector3((float)impulse.x, (float)impulse.y, (float)impulse.z);
                {
                    float impulse_length = applied_linear_impulse.Length();

                    float desired_energy = impulse_length * pusher_mass;
                    if (desired_energy > 0f)
                        desired_energy += distance_term;

                    float scaling_factor = 1f;
                    scaling_factor *= distance_attenuation;
                    applied_linear_impulse *= scaling_factor;

                }
                if (pusheeIsAvatar)
                {
                    if (pusheeav != null)
                    {
                        if (pusheeav.PhysicsActor != null)
                        {
                            if (local != 0)
                            {
                                applied_linear_impulse *= m_host.GetWorldRotation();
                            }
                            pusheeav.PhysicsActor.AddForce(applied_linear_impulse, true);
                        }
                    }
                }
                else
                {
                    if (pusheeob != null)
                    {
                        if (pusheeob.PhysActor != null)
                        {
                            pusheeob.ApplyImpulse(applied_linear_impulse, local != 0);
                        }
                    }
                }
            }
        }

        public void llPassCollisions(int pass)
        {
            m_host.AddScriptLPS(1);
            if (pass == 0)
            {
                m_host.ParentGroup.PassCollision = false;
            }
            else
            {
                m_host.ParentGroup.PassCollision = true;
            }
        }

        public LSL_String llGetScriptName()
        {
            string result = String.Empty;

            m_host.AddScriptLPS(1);

            m_host.TaskInventory.LockItemsForRead(true);
            foreach (TaskInventoryItem item in m_host.TaskInventory.Values)
            {
                if (item.Type == 10 && item.ItemID == m_itemID)
                {
                    result =  item.Name!=null?item.Name:String.Empty;
                    break;
                }
            }
            m_host.TaskInventory.LockItemsForRead(false);

            return result;
        }

        public LSL_Integer llGetLinkNumberOfSides(int link)
        {
            m_host.AddScriptLPS(1);

            SceneObjectPart linkedPart;

            if (link == ScriptBaseClass.LINK_ROOT)
                linkedPart = m_host.ParentGroup.RootPart;
            else if (link == ScriptBaseClass.LINK_THIS)
                linkedPart = m_host;
            else
                linkedPart = m_host.ParentGroup.GetLinkNumPart(link);

            return GetNumberOfSides(linkedPart);
        }

        public LSL_Integer llGetNumberOfSides()
        {
            m_host.AddScriptLPS(1);

            return GetNumberOfSides(m_host);
        }

        protected int GetNumberOfSides(SceneObjectPart part)
        {
            int sides = part.GetNumberOfSides();

            if (part.GetPrimType() == PrimType.SPHERE && part.Shape.ProfileHollow > 0)
            {
                // Make up for a bug where LSL shows 4 sides rather than 2
                sides += 2;
            }

            return sides;
        }


        /* The new / changed functions were tested with the following LSL script:

        default
        {
            state_entry()
            {
                rotation rot = llEuler2Rot(<0,70,0> * DEG_TO_RAD);

                llOwnerSay("to get here, we rotate over: "+ (string) llRot2Axis(rot));
                llOwnerSay("and we rotate for: "+ (llRot2Angle(rot) * RAD_TO_DEG));

                // convert back and forth between quaternion <-> vector and angle

                rotation newrot = llAxisAngle2Rot(llRot2Axis(rot),llRot2Angle(rot));

                llOwnerSay("Old rotation was: "+(string) rot);
                llOwnerSay("re-converted rotation is: "+(string) newrot);

                llSetRot(rot);  // to check the parameters in the prim
            }
        }
        */

        // Xantor 29/apr/2008
        // Returns rotation described by rotating angle radians about axis.
        // q = cos(a/2) + i (x * sin(a/2)) + j (y * sin(a/2)) + k (z * sin(a/2))
        public LSL_Rotation llAxisAngle2Rot(LSL_Vector axis, double angle)
        {
            m_host.AddScriptLPS(1);

            double x, y, z, s, t;

            s = Math.Cos(angle * 0.5);
            t = Math.Sin(angle * 0.5); // temp value to avoid 2 more sin() calcs
            x = axis.x * t;
            y = axis.y * t;
            z = axis.z * t;

            return new LSL_Rotation(x,y,z,s);
        }


        // Xantor 29/apr/2008
        // converts a Quaternion to X,Y,Z axis rotations
        public LSL_Vector llRot2Axis(LSL_Rotation rot)
        {
            m_host.AddScriptLPS(1);
            double x,y,z;

            if (rot.s > 1) // normalization needed
            {
                double length = Math.Sqrt(rot.x * rot.x + rot.y * rot.y +
                        rot.z * rot.z + rot.s * rot.s);

                rot.x /= length;
                rot.y /= length;
                rot.z /= length;
                rot.s /= length;

            }

            // double angle = 2 * Math.Acos(rot.s);
            double s = Math.Sqrt(1 - rot.s * rot.s);
            if (s < 0.001)
            {
                x = 1;
                y = z = 0;
            }
            else
            {
                x = rot.x / s; // normalise axis
                y = rot.y / s;
                z = rot.z / s;
            }

            return new LSL_Vector(x,y,z);
        }


        // Returns the angle of a quaternion (see llRot2Axis for the axis)
        public LSL_Float llRot2Angle(LSL_Rotation rot)
        {
            m_host.AddScriptLPS(1);

            if (rot.s > 1) // normalization needed
            {
                double length = Math.Sqrt(rot.x * rot.x + rot.y * rot.y +
                        rot.z * rot.z + rot.s * rot.s);

                rot.x /= length;
                rot.y /= length;
                rot.z /= length;
                rot.s /= length;
            }

            double angle = 2 * Math.Acos(rot.s);

            return angle;
        }

        public LSL_Float llAcos(double val)
        {
            m_host.AddScriptLPS(1);
            return (double)Math.Acos(val);
        }

        public LSL_Float llAsin(double val)
        {
            m_host.AddScriptLPS(1);
            return (double)Math.Asin(val);
        }

        // Xantor 30/apr/2008
        public LSL_Float llAngleBetween(LSL_Rotation a, LSL_Rotation b)
        {
            m_host.AddScriptLPS(1);

            double angle = Math.Acos(a.x * b.x + a.y * b.y + a.z * b.z + a.s * b.s) * 2;
            if (angle < 0) angle = -angle;
            if (angle > Math.PI) return (Math.PI * 2 - angle);
            return angle;
        }

        public LSL_String llGetInventoryKey(string name)
        {
            m_host.AddScriptLPS(1);

            m_host.TaskInventory.LockItemsForRead(true);
            foreach (KeyValuePair<UUID, TaskInventoryItem> inv in m_host.TaskInventory)
            {
                if (inv.Value.Name == name)
                {
                    if ((inv.Value.CurrentPermissions & (uint)(PermissionMask.Copy | PermissionMask.Transfer | PermissionMask.Modify)) == (uint)(PermissionMask.Copy | PermissionMask.Transfer | PermissionMask.Modify))
                    {
                        m_host.TaskInventory.LockItemsForRead(false);
                        return inv.Value.AssetID.ToString();
                    }
                    else
                    {
                        m_host.TaskInventory.LockItemsForRead(false);
                        return UUID.Zero.ToString();
                    }
                }
            }
            m_host.TaskInventory.LockItemsForRead(false);

            return UUID.Zero.ToString();
        }

        public void llAllowInventoryDrop(int add)
        {
            m_host.AddScriptLPS(1);

            if (add != 0)
                m_host.ParentGroup.RootPart.AllowedDrop = true;
            else
                m_host.ParentGroup.RootPart.AllowedDrop = false;

            // Update the object flags
            m_host.ParentGroup.RootPart.aggregateScriptEvents();
        }

        public LSL_Vector llGetSunDirection()
        {
            m_host.AddScriptLPS(1);

            LSL_Vector SunDoubleVector3;
            Vector3 SunFloatVector3;

            // sunPosition estate setting is set in OpenSim.Region.CoreModules.SunModule
            // have to convert from Vector3 (float) to LSL_Vector (double)
            SunFloatVector3 = World.RegionInfo.RegionSettings.SunVector;
            SunDoubleVector3.x = (double)SunFloatVector3.X;
            SunDoubleVector3.y = (double)SunFloatVector3.Y;
            SunDoubleVector3.z = (double)SunFloatVector3.Z;

            return SunDoubleVector3;
        }

        public LSL_Vector llGetTextureOffset(int face)
        {
            m_host.AddScriptLPS(1);
            return GetTextureOffset(m_host, face);
        }

        protected LSL_Vector GetTextureOffset(SceneObjectPart part, int face)
        {
            Primitive.TextureEntry tex = part.Shape.Textures;
            LSL_Vector offset = new LSL_Vector();
            if (face == ScriptBaseClass.ALL_SIDES)
            {
                face = 0;
            }
            if (face >= 0 && face < GetNumberOfSides(part))
            {
                offset.x = tex.GetFace((uint)face).OffsetU;
                offset.y = tex.GetFace((uint)face).OffsetV;
                offset.z = 0.0;
                return offset;
            }
            else
            {
                return offset;
            }
        }

        public LSL_Vector llGetTextureScale(int side)
        {
            m_host.AddScriptLPS(1);
            Primitive.TextureEntry tex = m_host.Shape.Textures;
            LSL_Vector scale;
            if (side == -1)
            {
                side = 0;
            }
            scale.x = tex.GetFace((uint)side).RepeatU;
            scale.y = tex.GetFace((uint)side).RepeatV;
            scale.z = 0.0;
            return scale;
        }

        public LSL_Float llGetTextureRot(int face)
        {
            m_host.AddScriptLPS(1);
            return GetTextureRot(m_host, face);
        }

        protected LSL_Float GetTextureRot(SceneObjectPart part, int face)
        {
            Primitive.TextureEntry tex = part.Shape.Textures;
            if (face == -1)
            {
                face = 0;
            }
            if (face >= 0 && face < GetNumberOfSides(part))
            {
                return tex.GetFace((uint)face).Rotation;
            }
            else
            {
                return 0.0;
            }
        }

        public LSL_Integer llSubStringIndex(string source, string pattern)
        {
            m_host.AddScriptLPS(1);
            return source.IndexOf(pattern);
        }

        public LSL_String llGetOwnerKey(string id)
        {
            m_host.AddScriptLPS(1);
            UUID key = new UUID();
            if (UUID.TryParse(id, out key))
            {
                try
                {
                    SceneObjectPart obj = World.GetSceneObjectPart(key);
                    if (obj == null)
                        return id; // the key is for an agent so just return the key
                    else
                        return obj.OwnerID.ToString();
                }
                catch (KeyNotFoundException)
                {
                    return id; // The Object/Agent not in the region so just return the key
                }
            }
            else
            {
                return UUID.Zero.ToString();
            }
        }

        public LSL_Vector llGetCenterOfMass()
        {
            m_host.AddScriptLPS(1);
            Vector3 center = m_host.GetGeometricCenter();
            return new LSL_Vector(center.X,center.Y,center.Z);
        }

        public LSL_List llListSort(LSL_List src, int stride, int ascending)
        {
            m_host.AddScriptLPS(1);

            if (stride <= 0)
            {
                stride = 1;
            }
            return src.Sort(stride, ascending);
        }

        public LSL_Integer llGetListLength(LSL_List src)
        {
            m_host.AddScriptLPS(1);

            return src.Length;
        }

        public LSL_Integer llList2Integer(LSL_List src, int index)
        {
            m_host.AddScriptLPS(1);
            if (index < 0)
            {
                index = src.Length + index;
            }
            if (index >= src.Length || index < 0)
            {
                return 0;
            }
            try
            {
                if (src.Data[index] is LSL_Integer)
                    return (LSL_Integer) src.Data[index];
                else if (src.Data[index] is LSL_Float)
                    return Convert.ToInt32(((LSL_Float) src.Data[index]).value);
                return new LSL_Integer(src.Data[index].ToString());
            }
            catch (FormatException)
            {
                return 0;
            }
        }

        public LSL_Float llList2Float(LSL_List src, int index)
        {
            m_host.AddScriptLPS(1);
            if (index < 0)
            {
                index = src.Length + index;
            }
            if (index >= src.Length || index < 0)
            {
                return 0.0;
            }
            try
            {
                if (src.Data[index] is LSL_Integer)
                    return Convert.ToDouble(((LSL_Integer) src.Data[index]).value);
                else if (src.Data[index] is LSL_Float)
                    return Convert.ToDouble(((LSL_Float) src.Data[index]).value);
                else if (src.Data[index] is LSL_String)
                {
                    string str = ((LSL_String) src.Data[index]).m_string;
                    Match m = Regex.Match(str, "^\\s*(-?\\+?[,0-9]+\\.?[0-9]*)");
                    if (m != Match.Empty)
                    {
                        str = m.Value;
                        double d = 0.0;
                        if (!Double.TryParse(str, out d))
                            return 0.0;

                        return d;
                    }
                    return 0.0;
                }
                return Convert.ToDouble(src.Data[index]);
            }
            catch (FormatException)
            {
                return 0.0;
            }
        }

        public LSL_String llList2String(LSL_List src, int index)
        {
            m_host.AddScriptLPS(1);
            if (index < 0)
            {
                index = src.Length + index;
            }
            if (index >= src.Length || index < 0)
            {
                return String.Empty;
            }
            return src.Data[index].ToString();
        }

        public LSL_String llList2Key(LSL_List src, int index)
        {
            m_host.AddScriptLPS(1);
            if (index < 0)
            {
                index = src.Length + index;
            }
            if (index >= src.Length || index < 0)
            {
                return "";
            }
            return src.Data[index].ToString();
        }

        public LSL_Vector llList2Vector(LSL_List src, int index)
        {
            m_host.AddScriptLPS(1);
            if (index < 0)
            {
                index = src.Length + index;
            }
            if (index >= src.Length || index < 0)
            {
                return new LSL_Vector(0, 0, 0);
            }
            if (src.Data[index].GetType() == typeof(LSL_Vector))
            {
                return (LSL_Vector)src.Data[index];
            }
            else
            {
                return new LSL_Vector(src.Data[index].ToString());
            }
        }

        public LSL_Rotation llList2Rot(LSL_List src, int index)
        {
            m_host.AddScriptLPS(1);
            if (index < 0)
            {
                index = src.Length + index;
            }
            if (index >= src.Length || index < 0)
            {
                return new LSL_Rotation(0, 0, 0, 1);
            }
            if (src.Data[index].GetType() == typeof(LSL_Rotation))
            {
                return (LSL_Rotation)src.Data[index];
            }
            else
            {
                return new LSL_Rotation(src.Data[index].ToString());
            }
        }

        public LSL_List llList2List(LSL_List src, int start, int end)
        {
            m_host.AddScriptLPS(1);
            return src.GetSublist(start, end);
        }

        public LSL_List llDeleteSubList(LSL_List src, int start, int end)
        {
            return src.DeleteSublist(start, end);
        }

        public LSL_Integer llGetListEntryType(LSL_List src, int index)
        {
            m_host.AddScriptLPS(1);
            if (index < 0)
            {
                index = src.Length + index;
            }
            if (index >= src.Length)
            {
                return 0;
            }

            if (src.Data[index] is LSL_Integer || src.Data[index] is Int32)
                return 1;
            if (src.Data[index] is LSL_Float || src.Data[index] is Single || src.Data[index] is Double)
                return 2;
            if (src.Data[index] is LSL_String || src.Data[index] is String)
            {
                UUID tuuid;
                if (UUID.TryParse(src.Data[index].ToString(), out tuuid))
                {
                    return 4;
                }
                else
                {
                    return 3;
                }
            }
            if (src.Data[index] is LSL_Vector)
                return 5;
            if (src.Data[index] is LSL_Rotation)
                return 6;
            if (src.Data[index] is LSL_List)
                return 7;
            return 0;

        }

        /// <summary>
        /// Process the supplied list and return the
        /// content of the list formatted as a comma
        /// separated list. There is a space after
        /// each comma.
        /// </summary>

        public LSL_String llList2CSV(LSL_List src)
        {

            string ret = String.Empty;
            int    x   = 0;

            m_host.AddScriptLPS(1);

            if (src.Data.Length > 0)
            {
                ret = src.Data[x++].ToString();
                for (; x < src.Data.Length; x++)
                {
                    ret += ", "+src.Data[x].ToString();
                }
            }

            return ret;
        }

        /// <summary>
        /// The supplied string is scanned for commas
        /// and converted into a list. Commas are only
        /// effective if they are encountered outside
        /// of '<' '>' delimiters. Any whitespace
        /// before or after an element is trimmed.
        /// </summary>

        public LSL_List llCSV2List(string src)
        {

            LSL_List result = new LSL_List();
            int parens = 0;
            int start  = 0;
            int length = 0;

            m_host.AddScriptLPS(1);

            for (int i = 0; i < src.Length; i++)
            {
                switch (src[i])
                {
                    case '<':
                        parens++;
                        length++;
                        break;
                    case '>':
                        if (parens > 0)
                            parens--;
                        length++;
                        break;
                    case ',':
                        if (parens == 0)
                        {
                            result.Add(new LSL_String(src.Substring(start,length).Trim()));
                            start += length+1;
                            length = 0;
                        }
                        else
                        {
                            length++;
                        }
                        break;
                    default:
                        length++;
                        break;
                }
            }

            result.Add(src.Substring(start,length).Trim());

            return result;
        }

        ///  <summary>
        ///  Randomizes the list, be arbitrarily reordering
        ///  sublists of stride elements. As the stride approaches
        ///  the size of the list, the options become very
        ///  limited.
        ///  </summary>
        ///  <remarks>
        ///  This could take a while for very large list
        ///  sizes.
        ///  </remarks>

        public LSL_List llListRandomize(LSL_List src, int stride)
        {
            LSL_List result;
            Random rand           = new Random();

            int   chunkk;
            int[] chunks;

            m_host.AddScriptLPS(1);

            if (stride <= 0)
            {
                stride = 1;
            }

            // Stride MUST be a factor of the list length
            // If not, then return the src list. This also
            // traps those cases where stride > length.

            if (src.Length != stride && src.Length%stride == 0)
            {
                chunkk = src.Length/stride;

                chunks = new int[chunkk];

                for (int i = 0; i < chunkk; i++)
                    chunks[i] = i;

                // Knuth shuffle the chunkk index
                for (int i = chunkk - 1; i >= 1; i--)
                {
                    // Elect an unrandomized chunk to swap
                    int index = rand.Next(i + 1);
                    int tmp;

                    // and swap position with first unrandomized chunk
                    tmp = chunks[i];
                    chunks[i] = chunks[index];
                    chunks[index] = tmp;
                }

                // Construct the randomized list

                result = new LSL_List();

                for (int i = 0; i < chunkk; i++)
                {
                    for (int j = 0; j < stride; j++)
                    {
                        result.Add(src.Data[chunks[i]*stride+j]);
                    }
                }
            }
            else
            {
                object[] array = new object[src.Length];
                Array.Copy(src.Data, 0, array, 0, src.Length);
                result = new LSL_List(array);
            }

            return result;
        }

        /// <summary>
        /// Elements in the source list starting with 0 and then
        /// every i+stride. If the stride is negative then the scan
        /// is backwards producing an inverted result.
        /// Only those elements that are also in the specified
        /// range are included in the result.
        /// </summary>

        public LSL_List llList2ListStrided(LSL_List src, int start, int end, int stride)
        {

            LSL_List result = new LSL_List();
            int[] si = new int[2];
            int[] ei = new int[2];
            bool twopass = false;

            m_host.AddScriptLPS(1);

            //  First step is always to deal with negative indices

            if (start < 0)
                start = src.Length+start;
            if (end   < 0)
                end   = src.Length+end;

            //  Out of bounds indices are OK, just trim them
            //  accordingly

            if (start > src.Length)
                start = src.Length;

            if (end > src.Length)
                end = src.Length;

            if (stride == 0)
                stride = 1;

            //  There may be one or two ranges to be considered

            if (start != end)
            {

                if (start <= end)
                {
                   si[0] = start;
                   ei[0] = end;
                }
                else
                {
                   si[1] = start;
                   ei[1] = src.Length;
                   si[0] = 0;
                   ei[0] = end;
                   twopass = true;
                }

                //  The scan always starts from the beginning of the
                //  source list, but members are only selected if they
                //  fall within the specified sub-range. The specified
                //  range values are inclusive.
                //  A negative stride reverses the direction of the
                //  scan producing an inverted list as a result.

                if (stride > 0)
                {
                    for (int i = 0; i < src.Length; i += stride)
                    {
                        if (i<=ei[0] && i>=si[0])
                            result.Add(src.Data[i]);
                        if (twopass && i>=si[1] && i<=ei[1])
                            result.Add(src.Data[i]);
                    }
                }
                else if (stride < 0)
                {
                    for (int i = src.Length - 1; i >= 0; i += stride)
                    {
                        if (i <= ei[0] && i >= si[0])
                            result.Add(src.Data[i]);
                        if (twopass && i >= si[1] && i <= ei[1])
                            result.Add(src.Data[i]);
                    }
                }
            }
            else
            {
                if (start%stride == 0)
                {
                    result.Add(src.Data[start]);
                }
            }

            return result;
        }

        public LSL_Integer llGetRegionAgentCount()
        {
            m_host.AddScriptLPS(1);
            return new LSL_Integer(World.GetRootAgentCount());
        }

        public LSL_Vector llGetRegionCorner()
        {
            m_host.AddScriptLPS(1);
            return new LSL_Vector(World.RegionInfo.RegionLocX * Constants.RegionSize, World.RegionInfo.RegionLocY * Constants.RegionSize, 0);
        }

        /// <summary>
        /// Insert the list identified by <src> into the
        /// list designated by <dest> such that the first
        /// new element has the index specified by <index>
        /// </summary>

        public LSL_List llListInsertList(LSL_List dest, LSL_List src, int index)
        {

            LSL_List pref = null;
            LSL_List suff = null;

            m_host.AddScriptLPS(1);

            if (index < 0)
            {
                index = index+dest.Length;
                if (index < 0)
                {
                    index = 0;
                }
            }

            if (index != 0)
            {
                pref = dest.GetSublist(0,index-1);
                if (index < dest.Length)
                {
                    suff = dest.GetSublist(index,-1);
                    return pref + src + suff;
                }
                else
                {
                    return pref + src;
                }
            }
            else
            {
                if (index < dest.Length)
                {
                    suff = dest.GetSublist(index,-1);
                    return src + suff;
                }
                else
                {
                    return src;
                }
            }

        }

        /// <summary>
        /// Returns the index of the first occurrence of test
        /// in src.
        /// </summary>

        public LSL_Integer llListFindList(LSL_List src, LSL_List test)
        {

            int index  = -1;
            int length = src.Length - test.Length + 1;

            m_host.AddScriptLPS(1);

            // If either list is empty, do not match

            if (src.Length != 0 && test.Length != 0)
            {
                for (int i = 0; i < length; i++)
                {
                    if (src.Data[i].Equals(test.Data[0]))
                    {
                        int j;
                        for (j = 1; j < test.Length; j++)
                            if (!src.Data[i+j].Equals(test.Data[j]))
                                break;
                        if (j == test.Length)
                        {
                            index = i;
                            break;
                        }
                    }
                }
            }

            return index;

        }

        public LSL_String llGetObjectName()
        {
            m_host.AddScriptLPS(1);
            return m_host.Name!=null?m_host.Name:String.Empty;
        }

        public void llSetObjectName(string name)
        {
            m_host.AddScriptLPS(1);
            m_host.Name = name!=null?name:String.Empty;
        }

        public LSL_String llGetDate()
        {
            m_host.AddScriptLPS(1);
            DateTime date = DateTime.Now.ToUniversalTime();
            string result = date.ToString("yyyy-MM-dd");
            return result;
        }

        public LSL_Integer llEdgeOfWorld(LSL_Vector pos, LSL_Vector dir)
        {
            m_host.AddScriptLPS(1);

            // edge will be used to pass the Region Coordinates offset
            // we want to check for a neighboring sim
            LSL_Vector edge = new LSL_Vector(0, 0, 0);

            if (dir.x == 0)
            {
                if (dir.y == 0)
                {
                    // Direction vector is 0,0 so return
                    // false since we're staying in the sim
                    return 0;
                }
                else
                {
                    // Y is the only valid direction
                    edge.y = dir.y / Math.Abs(dir.y);
                }
            }
            else
            {
                LSL_Float mag;
                if (dir.x > 0)
                {
                    mag = (Constants.RegionSize - pos.x) / dir.x;
                }
                else
                {
                    mag = (pos.x/dir.x);
                }

                mag = Math.Abs(mag);

                edge.y = pos.y + (dir.y * mag);

                if (edge.y > Constants.RegionSize || edge.y < 0)
                {
                    // Y goes out of bounds first
                    edge.y = dir.y / Math.Abs(dir.y);
                }
                else
                {
                    // X goes out of bounds first or its a corner exit
                    edge.y = 0;
                    edge.x = dir.x / Math.Abs(dir.x);
                }
            }

            List<GridRegion> neighbors = World.GridService.GetNeighbours(World.RegionInfo.ScopeID, World.RegionInfo.RegionID);

            uint neighborX = World.RegionInfo.RegionLocX + (uint)dir.x;
            uint neighborY = World.RegionInfo.RegionLocY + (uint)dir.y;

            foreach (GridRegion sri in neighbors)
            {
                if (sri.RegionLocX == neighborX && sri.RegionLocY == neighborY)
                    return 0;
            }

            return 1;
        }

        /// <summary>
        /// Not fully implemented yet. Still to do:-
        /// AGENT_BUSY
        /// Remove as they are done
        /// </summary>
        public LSL_Integer llGetAgentInfo(string id)
        {
            m_host.AddScriptLPS(1);

            UUID key = new UUID();
            if (!UUID.TryParse(id, out key))
            {
                return 0;
            }

            int flags = 0;

            ScenePresence agent = World.GetScenePresence(key);
            if (agent == null)
            {
                return 0;
            }

            if (agent.IsChildAgent)
                return 0; // Fail if they are not in the same region

            // note: in OpenSim, sitting seems to cancel AGENT_ALWAYS_RUN, unlike SL
            if (agent.SetAlwaysRun)
            {
                flags |= ScriptBaseClass.AGENT_ALWAYS_RUN;
            }

            if (agent.HasAttachments())
            {
                flags |= ScriptBaseClass.AGENT_ATTACHMENTS;
                if (agent.HasScriptedAttachments())
                    flags |= ScriptBaseClass.AGENT_SCRIPTED;
            }

            if ((agent.AgentControlFlags & (uint)AgentManager.ControlFlags.AGENT_CONTROL_FLY) != 0)
            {
                flags |= ScriptBaseClass.AGENT_FLYING;
                flags |= ScriptBaseClass.AGENT_IN_AIR; // flying always implies in-air, even if colliding with e.g. a wall
            }

            if ((agent.AgentControlFlags & (uint)AgentManager.ControlFlags.AGENT_CONTROL_AWAY) != 0)
            {
                flags |= ScriptBaseClass.AGENT_AWAY;
            }

            // seems to get unset, even if in mouselook, when avatar is sitting on a prim???
            if ((agent.AgentControlFlags & (uint)AgentManager.ControlFlags.AGENT_CONTROL_MOUSELOOK) != 0)
            {
                flags |= ScriptBaseClass.AGENT_MOUSELOOK;
            }

            if ((agent.State & (byte)AgentState.Typing) != (byte)0)
            {
                flags |= ScriptBaseClass.AGENT_TYPING;
            }

            string agentMovementAnimation = agent.Animator.GetMovementAnimation();

            if (agentMovementAnimation == "CROUCH")
            {
                flags |= ScriptBaseClass.AGENT_CROUCHING;
            }

            if (agentMovementAnimation == "WALK" || agentMovementAnimation == "CROUCHWALK")
            {
                flags |= ScriptBaseClass.AGENT_WALKING;
            }

            // not colliding implies in air. Note: flying also implies in-air, even if colliding (see above)

            // note: AGENT_IN_AIR and AGENT_WALKING seem to be mutually exclusive states in SL.

            // note: this may need some tweaking when walking downhill. you "fall down" for a brief instant
            // and don't collide when walking downhill, which instantly registers as in-air, briefly. should
            // there be some minimum non-collision threshold time before claiming the avatar is in-air?
            if ((flags & ScriptBaseClass.AGENT_WALKING) == 0 &&
                agent.PhysicsActor != null &&
                !agent.PhysicsActor.IsColliding)
            {
                    flags |= ScriptBaseClass.AGENT_IN_AIR;
            }

             if (agent.ParentID != 0)
             {
                 flags |= ScriptBaseClass.AGENT_ON_OBJECT;
                 flags |= ScriptBaseClass.AGENT_SITTING;
             }

             if (agent.Animator.Animations.DefaultAnimation.AnimID
                == AnimationSet.Animations.AnimsUUID["SIT_GROUND_CONSTRAINED"])
             {
                 flags |= ScriptBaseClass.AGENT_SITTING;
             }

            return flags;
        }

        public LSL_String llGetAgentLanguage(string id)
        {
            // This should only return a value if the avatar is in the same region
            //ckrinke 1-30-09 : This needs to parse the XMLRPC language field supplied
            //by the client at login. Currently returning only en-us until our I18N
            //effort gains momentum
            m_host.AddScriptLPS(1);
            return "en-us";
        }

        public void llAdjustSoundVolume(double volume)
        {
            m_host.AddScriptLPS(1);
            m_host.AdjustSoundGain(volume);
            ScriptSleep(100);
        }

<<<<<<< HEAD
        public void llSetSoundQueueing(int queue)
        {
            m_host.AddScriptLPS(1);
        }

=======
>>>>>>> dc95e38e
        public void llSetSoundRadius(double radius)
        {
            m_host.AddScriptLPS(1);
            m_host.SoundRadius = radius;
        }

        public LSL_String llKey2Name(string id)
        {
            m_host.AddScriptLPS(1);
            UUID key = new UUID();
            if (UUID.TryParse(id,out key))
            {
                ScenePresence presence = World.GetScenePresence(key);

                if (presence != null)
                {
                    return presence.ControllingClient.Name;
                    //return presence.Name;
                }

                if (World.GetSceneObjectPart(key) != null)
                {
                    return World.GetSceneObjectPart(key).Name;
                }
            }
            return String.Empty;
        }



        public void llSetTextureAnim(int mode, int face, int sizex, int sizey, double start, double length, double rate)
        {
            m_host.AddScriptLPS(1);

            SetTextureAnim(m_host, mode, face, sizex, sizey, start, length, rate);
        }

        public void llSetLinkTextureAnim(int linknumber, int mode, int face, int sizex, int sizey, double start, double length, double rate)
        {
            m_host.AddScriptLPS(1);

            List<SceneObjectPart> parts = GetLinkParts(linknumber);
            if (parts.Count > 0)
            {
                try
                {
                    parts[0].ParentGroup.areUpdatesSuspended = true;
                    foreach (var part in parts)
                    {
                        SetTextureAnim(part, mode, face, sizex, sizey, start, length, rate);
                    }
                }
                finally
                {
                    parts[0].ParentGroup.areUpdatesSuspended = false;
                }
            }
        }

        private void SetTextureAnim(SceneObjectPart part, int mode, int face, int sizex, int sizey, double start, double length, double rate)
        {

            Primitive.TextureAnimation pTexAnim = new Primitive.TextureAnimation();
            pTexAnim.Flags = (Primitive.TextureAnimMode)mode;

            //ALL_SIDES
            if (face == ScriptBaseClass.ALL_SIDES)
                face = 255;

            pTexAnim.Face = (uint)face;
            pTexAnim.Length = (float)length;
            pTexAnim.Rate = (float)rate;
            pTexAnim.SizeX = (uint)sizex;
            pTexAnim.SizeY = (uint)sizey;
            pTexAnim.Start = (float)start;

            part.AddTextureAnimation(pTexAnim);
            part.SendFullUpdateToAllClients();
            part.ParentGroup.HasGroupChanged = true;
        }

        public void llTriggerSoundLimited(string sound, double volume, LSL_Vector top_north_east,
                                          LSL_Vector bottom_south_west)
        {
            m_host.AddScriptLPS(1);
            float radius1 = (float)llVecDist(llGetPos(), top_north_east);
            float radius2 = (float)llVecDist(llGetPos(), bottom_south_west);
            float radius = Math.Abs(radius1 - radius2);
            m_host.SendSound(KeyOrName(sound).ToString(), volume, true, 0, radius, false, false);
        }

        public void llEjectFromLand(string pest)
        {
            m_host.AddScriptLPS(1);
            UUID agentId = new UUID();
            if (UUID.TryParse(pest, out agentId))
            {
                ScenePresence presence = World.GetScenePresence(agentId);
                if (presence != null)
                {
                    // agent must be over the owners land
                    if (m_host.OwnerID == World.LandChannel.GetLandObject(
                            presence.AbsolutePosition.X, presence.AbsolutePosition.Y).LandData.OwnerID)
                        World.TeleportClientHome(agentId, presence.ControllingClient);
                }
            }
            ScriptSleep(5000);
        }

        public LSL_List llParseString2List(string str, LSL_List separators, LSL_List in_spacers)
        {
            return ParseString2List(str, separators, in_spacers, false);
        }

        public LSL_Integer llOverMyLand(string id)
        {
            m_host.AddScriptLPS(1);
            UUID key = new UUID();
            if (UUID.TryParse(id, out key))
            {
                ScenePresence presence = World.GetScenePresence(key);
                if (presence != null) // object is an avatar
                {
                    if (m_host.OwnerID
                        == World.LandChannel.GetLandObject(
                            presence.AbsolutePosition.X, presence.AbsolutePosition.Y).LandData.OwnerID)
                        return 1;
                }
                else // object is not an avatar
                {
                    SceneObjectPart obj = World.GetSceneObjectPart(key);
                    if (obj != null)
                        if (m_host.OwnerID
                            == World.LandChannel.GetLandObject(
                                obj.AbsolutePosition.X, obj.AbsolutePosition.Y).LandData.OwnerID)
                            return 1;
                }
            }

            return 0;
        }

        public LSL_String llGetLandOwnerAt(LSL_Vector pos)
        {
            m_host.AddScriptLPS(1);
            ILandObject land = World.LandChannel.GetLandObject((float)pos.x, (float)pos.y);
            if (land == null)
                return UUID.Zero.ToString();
            return land.LandData.OwnerID.ToString();
        }

        /// <summary>
        /// According to http://lslwiki.net/lslwiki/wakka.php?wakka=llGetAgentSize
        /// only the height of avatars vary and that says:
        /// Width (x) and depth (y) are constant. (0.45m and 0.6m respectively).
        /// </summary>
        public LSL_Vector llGetAgentSize(string id)
        {
            m_host.AddScriptLPS(1);
            ScenePresence avatar = World.GetScenePresence((UUID)id);
            LSL_Vector agentSize;
            if (avatar == null || avatar.IsChildAgent) // Fail if not in the same region
            {
                agentSize = ScriptBaseClass.ZERO_VECTOR;
            }
            else
            {
                agentSize = new LSL_Vector(0.45, 0.6, avatar.Appearance.AvatarHeight);
            }
            return agentSize;
        }

        public LSL_Integer llSameGroup(string agent)
        {
            m_host.AddScriptLPS(1);
            UUID agentId = new UUID();
            if (!UUID.TryParse(agent, out agentId))
                return new LSL_Integer(0);
            ScenePresence presence = World.GetScenePresence(agentId);
            if (presence == null || presence.IsChildAgent) // Return flase for child agents
                return new LSL_Integer(0);
            IClientAPI client = presence.ControllingClient;
            if (m_host.GroupID == client.ActiveGroupId)
                return new LSL_Integer(1);
            else
                return new LSL_Integer(0);
        }

        public void llUnSit(string id)
        {
            m_host.AddScriptLPS(1);

            UUID key = new UUID();
            if (UUID.TryParse(id, out key))
            {
                ScenePresence av = World.GetScenePresence(key);

                if (av != null)
                {
                    if (llAvatarOnSitTarget() == id)
                    {
                        // if the avatar is sitting on this object, then
                        // we can unsit them.  We don't want random scripts unsitting random people
                        // Lets avoid the popcorn avatar scenario.
                        av.StandUp();
                    }
                    else
                    {
                        // If the object owner also owns the parcel
                        // or
                        // if the land is group owned and the object is group owned by the same group
                        // or
                        // if the object is owned by a person with estate access.

                        ILandObject parcel = World.LandChannel.GetLandObject(av.AbsolutePosition.X, av.AbsolutePosition.Y);
                        if (parcel != null)
                        {
                            if (m_host.OwnerID == parcel.LandData.OwnerID ||
                                (m_host.OwnerID == m_host.GroupID && m_host.GroupID == parcel.LandData.GroupID
                                && parcel.LandData.IsGroupOwned) || World.Permissions.IsGod(m_host.OwnerID))
                            {
                                av.StandUp();
                            }
                        }
                    }
                }

            }

        }

        public LSL_Vector llGroundSlope(LSL_Vector offset)
        {
            m_host.AddScriptLPS(1);
            //Get the slope normal.  This gives us the equation of the plane tangent to the slope.
            LSL_Vector vsn = llGroundNormal(offset);

            //Plug the x,y coordinates of the slope normal into the equation of the plane to get
            //the height of that point on the plane.  The resulting vector gives the slope.
            Vector3 vsl = new Vector3();
            vsl.X = (float)vsn.x;
            vsl.Y = (float)vsn.y;
            vsl.Z = (float)(((vsn.x * vsn.x) + (vsn.y * vsn.y)) / (-1 * vsn.z));
            vsl.Normalize();
            //Normalization might be overkill here

            return new LSL_Vector(vsl.X, vsl.Y, vsl.Z);
        }

        public LSL_Vector llGroundNormal(LSL_Vector offset)
        {
            m_host.AddScriptLPS(1);
            Vector3 pos = m_host.GetWorldPosition() + new Vector3((float)offset.x,
                                                                (float)offset.y,
                                                                (float)offset.z);
            // Clamp to valid position
            if (pos.X < 0)
                pos.X = 0;
            else if (pos.X >= World.Heightmap.Width)
                pos.X = World.Heightmap.Width - 1;
            if (pos.Y < 0)
                pos.Y = 0;
            else if (pos.Y >= World.Heightmap.Height)
                pos.Y = World.Heightmap.Height - 1;

            //Find two points in addition to the position to define a plane
            Vector3 p0 = new Vector3(pos.X, pos.Y,
                                     (float)World.Heightmap[(int)pos.X, (int)pos.Y]);
            Vector3 p1 = new Vector3();
            Vector3 p2 = new Vector3();
            if ((pos.X + 1.0f) >= World.Heightmap.Width)
                p1 = new Vector3(pos.X + 1.0f, pos.Y,
                            (float)World.Heightmap[(int)pos.X, (int)pos.Y]);
            else
                p1 = new Vector3(pos.X + 1.0f, pos.Y,
                            (float)World.Heightmap[(int)(pos.X + 1.0f), (int)pos.Y]);
            if ((pos.Y + 1.0f) >= World.Heightmap.Height)
                p2 = new Vector3(pos.X, pos.Y + 1.0f,
                            (float)World.Heightmap[(int)pos.X, (int)pos.Y]);
            else
                p2 = new Vector3(pos.X, pos.Y + 1.0f,
                            (float)World.Heightmap[(int)pos.X, (int)(pos.Y + 1.0f)]);

            //Find normalized vectors from p0 to p1 and p0 to p2
            Vector3 v0 = new Vector3(p1.X - p0.X, p1.Y - p0.Y, p1.Z - p0.Z);
            Vector3 v1 = new Vector3(p2.X - p0.X, p2.Y - p0.Y, p2.Z - p0.Z);
            v0.Normalize();
            v1.Normalize();

            //Find the cross product of the vectors (the slope normal).
            Vector3 vsn = new Vector3();
            vsn.X = (v0.Y * v1.Z) - (v0.Z * v1.Y);
            vsn.Y = (v0.Z * v1.X) - (v0.X * v1.Z);
            vsn.Z = (v0.X * v1.Y) - (v0.Y * v1.X);
            vsn.Normalize();
            //I believe the crossproduct of two normalized vectors is a normalized vector so
            //this normalization may be overkill

            return new LSL_Vector(vsn.X, vsn.Y, vsn.Z);
        }

        public LSL_Vector llGroundContour(LSL_Vector offset)
        {
            m_host.AddScriptLPS(1);
            LSL_Vector x = llGroundSlope(offset);
            return new LSL_Vector(-x.y, x.x, 0.0);
        }

        public LSL_Integer llGetAttached()
        {
            m_host.AddScriptLPS(1);
            return m_host.ParentGroup.RootPart.AttachmentPoint;
        }

        public virtual LSL_Integer llGetFreeMemory()
        {
            m_host.AddScriptLPS(1);
            // Make scripts designed for LSO happy
            return 16384;
        }

        public LSL_Integer llGetFreeURLs()
        {
            m_host.AddScriptLPS(1);
            if (m_UrlModule != null)
                return new LSL_Integer(m_UrlModule.GetFreeUrls());
            return new LSL_Integer(0);
        }


        public LSL_String llGetRegionName()
        {
            m_host.AddScriptLPS(1);
            return World.RegionInfo.RegionName;
        }

        public LSL_Float llGetRegionTimeDilation()
        {
            m_host.AddScriptLPS(1);
            return (double)World.TimeDilation;
        }

        /// <summary>
        /// Returns the value reported in the client Statistics window
        /// </summary>
        public LSL_Float llGetRegionFPS()
        {
            m_host.AddScriptLPS(1);
            return World.SimulatorFPS;
        }


        /* particle system rules should be coming into this routine as doubles, that is
        rule[0] should be an integer from this list and rule[1] should be the arg
        for the same integer. wiki.secondlife.com has most of this mapping, but some
        came from http://www.caligari-designs.com/p4u2

        We iterate through the list for 'Count' elements, incrementing by two for each
        iteration and set the members of Primitive.ParticleSystem, one at a time.
        */

        public enum PrimitiveRule : int
        {
            PSYS_PART_FLAGS = 0,
            PSYS_PART_START_COLOR = 1,
            PSYS_PART_START_ALPHA = 2,
            PSYS_PART_END_COLOR = 3,
            PSYS_PART_END_ALPHA = 4,
            PSYS_PART_START_SCALE = 5,
            PSYS_PART_END_SCALE = 6,
            PSYS_PART_MAX_AGE = 7,
            PSYS_SRC_ACCEL = 8,
            PSYS_SRC_PATTERN = 9,
            PSYS_SRC_INNERANGLE = 10,
            PSYS_SRC_OUTERANGLE = 11,
            PSYS_SRC_TEXTURE = 12,
            PSYS_SRC_BURST_RATE = 13,
            PSYS_SRC_BURST_PART_COUNT = 15,
            PSYS_SRC_BURST_RADIUS = 16,
            PSYS_SRC_BURST_SPEED_MIN = 17,
            PSYS_SRC_BURST_SPEED_MAX = 18,
            PSYS_SRC_MAX_AGE = 19,
            PSYS_SRC_TARGET_KEY = 20,
            PSYS_SRC_OMEGA = 21,
            PSYS_SRC_ANGLE_BEGIN = 22,
            PSYS_SRC_ANGLE_END = 23
        }

        internal Primitive.ParticleSystem.ParticleDataFlags ConvertUINTtoFlags(uint flags)
        {
            Primitive.ParticleSystem.ParticleDataFlags returnval = Primitive.ParticleSystem.ParticleDataFlags.None;

            return returnval;
        }

        protected Primitive.ParticleSystem getNewParticleSystemWithSLDefaultValues()
        {
            Primitive.ParticleSystem ps = new Primitive.ParticleSystem();

            // TODO find out about the other defaults and add them here
            ps.PartStartColor = new Color4(1.0f, 1.0f, 1.0f, 1.0f);
            ps.PartEndColor = new Color4(1.0f, 1.0f, 1.0f, 1.0f);
            ps.PartStartScaleX = 1.0f;
            ps.PartStartScaleY = 1.0f;
            ps.PartEndScaleX = 1.0f;
            ps.PartEndScaleY = 1.0f;
            ps.BurstSpeedMin = 1.0f;
            ps.BurstSpeedMax = 1.0f;
            ps.BurstRate = 0.1f;
            ps.PartMaxAge = 10.0f;
            return ps;
        }

        public void llLinkParticleSystem(int linknumber, LSL_List rules)
        {
            m_host.AddScriptLPS(1);

            List<SceneObjectPart> parts = GetLinkParts(linknumber);

            foreach (var part in parts)
            {
                SetParticleSystem(part, rules);
            }
        }

        public void llParticleSystem(LSL_List rules)
        {
            m_host.AddScriptLPS(1);
            SetParticleSystem(m_host, rules);
        }

        private void SetParticleSystem(SceneObjectPart part, LSL_List rules)
        {


            if (rules.Length == 0)
            {
                part.RemoveParticleSystem();
                part.ParentGroup.HasGroupChanged = true;
            }
            else
            {
                Primitive.ParticleSystem prules = getNewParticleSystemWithSLDefaultValues();
                LSL_Vector tempv = new LSL_Vector();

                float tempf = 0;

                for (int i = 0; i < rules.Length; i += 2)
                {
                    switch (rules.GetLSLIntegerItem(i))
                    {
                        case (int)ScriptBaseClass.PSYS_PART_FLAGS:
                            prules.PartDataFlags = (Primitive.ParticleSystem.ParticleDataFlags)(uint)rules.GetLSLIntegerItem(i + 1);
                            break;

                        case (int)ScriptBaseClass.PSYS_PART_START_COLOR:
                            tempv = rules.GetVector3Item(i + 1);
                            prules.PartStartColor.R = (float)tempv.x;
                            prules.PartStartColor.G = (float)tempv.y;
                            prules.PartStartColor.B = (float)tempv.z;
                            break;

                        case (int)ScriptBaseClass.PSYS_PART_START_ALPHA:
                            tempf = (float)rules.GetLSLFloatItem(i + 1);
                            prules.PartStartColor.A = tempf;
                            break;

                        case (int)ScriptBaseClass.PSYS_PART_END_COLOR:
                            tempv = rules.GetVector3Item(i + 1);
                            prules.PartEndColor.R = (float)tempv.x;
                            prules.PartEndColor.G = (float)tempv.y;
                            prules.PartEndColor.B = (float)tempv.z;
                            break;

                        case (int)ScriptBaseClass.PSYS_PART_END_ALPHA:
                            tempf = (float)rules.GetLSLFloatItem(i + 1);
                            prules.PartEndColor.A = tempf;
                            break;

                        case (int)ScriptBaseClass.PSYS_PART_START_SCALE:
                            tempv = rules.GetVector3Item(i + 1);
                            prules.PartStartScaleX = (float)tempv.x;
                            prules.PartStartScaleY = (float)tempv.y;
                            break;

                        case (int)ScriptBaseClass.PSYS_PART_END_SCALE:
                            tempv = rules.GetVector3Item(i + 1);
                            prules.PartEndScaleX = (float)tempv.x;
                            prules.PartEndScaleY = (float)tempv.y;
                            break;

                        case (int)ScriptBaseClass.PSYS_PART_MAX_AGE:
                            tempf = (float)rules.GetLSLFloatItem(i + 1);
                            prules.PartMaxAge = tempf;
                            break;

                        case (int)ScriptBaseClass.PSYS_SRC_ACCEL:
                            tempv = rules.GetVector3Item(i + 1);
                            prules.PartAcceleration.X = (float)tempv.x;
                            prules.PartAcceleration.Y = (float)tempv.y;
                            prules.PartAcceleration.Z = (float)tempv.z;
                            break;

                        case (int)ScriptBaseClass.PSYS_SRC_PATTERN:
                            int tmpi = (int)rules.GetLSLIntegerItem(i + 1);
                            prules.Pattern = (Primitive.ParticleSystem.SourcePattern)tmpi;
                            break;

                        // PSYS_SRC_INNERANGLE and PSYS_SRC_ANGLE_BEGIN use the same variables. The
                        // PSYS_SRC_OUTERANGLE and PSYS_SRC_ANGLE_END also use the same variable. The
                        // client tells the difference between the two by looking at the 0x02 bit in
                        // the PartFlags variable.
                        case (int)ScriptBaseClass.PSYS_SRC_INNERANGLE:
                            tempf = (float)rules.GetLSLFloatItem(i + 1);
                            prules.InnerAngle = (float)tempf;
                            prules.PartFlags &= 0xFFFFFFFD; // Make sure new angle format is off.
                            break;

                        case (int)ScriptBaseClass.PSYS_SRC_OUTERANGLE:
                            tempf = (float)rules.GetLSLFloatItem(i + 1);
                            prules.OuterAngle = (float)tempf;
                            prules.PartFlags &= 0xFFFFFFFD; // Make sure new angle format is off.
                            break;

                        case (int)ScriptBaseClass.PSYS_SRC_TEXTURE:
                            prules.Texture = KeyOrName(rules.GetLSLStringItem(i + 1));
                            break;

                        case (int)ScriptBaseClass.PSYS_SRC_BURST_RATE:
                            tempf = (float)rules.GetLSLFloatItem(i + 1);
                            prules.BurstRate = (float)tempf;
                            break;

                        case (int)ScriptBaseClass.PSYS_SRC_BURST_PART_COUNT:
                            prules.BurstPartCount = (byte)(int)rules.GetLSLIntegerItem(i + 1);
                            break;

                        case (int)ScriptBaseClass.PSYS_SRC_BURST_RADIUS:
                            tempf = (float)rules.GetLSLFloatItem(i + 1);
                            prules.BurstRadius = (float)tempf;
                            break;

                        case (int)ScriptBaseClass.PSYS_SRC_BURST_SPEED_MIN:
                            tempf = (float)rules.GetLSLFloatItem(i + 1);
                            prules.BurstSpeedMin = (float)tempf;
                            break;

                        case (int)ScriptBaseClass.PSYS_SRC_BURST_SPEED_MAX:
                            tempf = (float)rules.GetLSLFloatItem(i + 1);
                            prules.BurstSpeedMax = (float)tempf;
                            break;

                        case (int)ScriptBaseClass.PSYS_SRC_MAX_AGE:
                            tempf = (float)rules.GetLSLFloatItem(i + 1);
                            prules.MaxAge = (float)tempf;
                            break;

                        case (int)ScriptBaseClass.PSYS_SRC_TARGET_KEY:
                            UUID key = UUID.Zero;
                            if (UUID.TryParse(rules.Data[i + 1].ToString(), out key))
                            {
                                prules.Target = key;
                            }
                            else
                            {
                                prules.Target = part.UUID;
                            }
                            break;

                        case (int)ScriptBaseClass.PSYS_SRC_OMEGA:
                            // AL: This is an assumption, since it is the only thing that would match.
                            tempv = rules.GetVector3Item(i + 1);
                            prules.AngularVelocity.X = (float)tempv.x;
                            prules.AngularVelocity.Y = (float)tempv.y;
                            prules.AngularVelocity.Z = (float)tempv.z;
                            break;

                        case (int)ScriptBaseClass.PSYS_SRC_ANGLE_BEGIN:
                            tempf = (float)rules.GetLSLFloatItem(i + 1);
                            prules.InnerAngle = (float)tempf;
                            prules.PartFlags |= 0x02; // Set new angle format.
                            break;

                        case (int)ScriptBaseClass.PSYS_SRC_ANGLE_END:
                            tempf = (float)rules.GetLSLFloatItem(i + 1);
                            prules.OuterAngle = (float)tempf;
                            prules.PartFlags |= 0x02; // Set new angle format.
                            break;
                    }

                }
                prules.CRC = 1;

                part.AddNewParticleSystem(prules);
                part.ParentGroup.HasGroupChanged = true;
            }
            part.SendFullUpdateToAllClients();
        }

        public void llGroundRepel(double height, int water, double tau)
        {
            m_host.AddScriptLPS(1);
            if (m_host.PhysActor != null)
            {
                float ground = (float)llGround(new LSL_Types.Vector3(0, 0, 0));
                float waterLevel = (float)llWater(new LSL_Types.Vector3(0, 0, 0));
                PIDHoverType hoverType = PIDHoverType.Ground;
                if (water != 0)
                {
                    hoverType = PIDHoverType.GroundAndWater;
                    if (ground < waterLevel)
                        height += waterLevel;
                    else
                        height += ground;
                }
                else
                {
                    height += ground;
                }

                m_host.SetHoverHeight((float)height, hoverType, (float)tau);
            }
        }

        protected UUID GetTaskInventoryItem(string name)
        {
            m_host.TaskInventory.LockItemsForRead(true);
            foreach (KeyValuePair<UUID, TaskInventoryItem> inv in m_host.TaskInventory)
            {
                if (inv.Value.Name == name)
                {
                    m_host.TaskInventory.LockItemsForRead(false);
                    return inv.Key;
                }
            }
            m_host.TaskInventory.LockItemsForRead(false);

            return UUID.Zero;
        }

        public void llGiveInventoryList(string destination, string category, LSL_List inventory)
        {
            m_host.AddScriptLPS(1);

            UUID destID;
            if (!UUID.TryParse(destination, out destID))
                return;

            List<UUID> itemList = new List<UUID>();

            foreach (Object item in inventory.Data)
            {
                UUID itemID;
                if (UUID.TryParse(item.ToString(), out itemID))
                {
                    itemList.Add(itemID);
                }
                else
                {
                    itemID = GetTaskInventoryItem(item.ToString());
                    if (itemID != UUID.Zero)
                        itemList.Add(itemID);
                }
            }

            if (itemList.Count == 0)
                return;

            UUID folderID = m_ScriptEngine.World.MoveTaskInventoryItems(destID, category, m_host, itemList);

            if (folderID == UUID.Zero)
                return;

            byte[] bucket = new byte[17];
            bucket[0] = (byte)AssetType.Folder;
            byte[] objBytes = folderID.GetBytes();
            Array.Copy(objBytes, 0, bucket, 1, 16);

            GridInstantMessage msg = new GridInstantMessage(World,
                    m_host.UUID, m_host.Name+", an object owned by "+
                    resolveName(m_host.OwnerID)+",", destID,
                    (byte)InstantMessageDialog.InventoryOffered,
                    false, category+"\n"+m_host.Name+" is located at "+
                    World.RegionInfo.RegionName+" "+
                    m_host.AbsolutePosition.ToString(),
                    folderID, true, m_host.AbsolutePosition,
                    bucket);

            if (m_TransferModule != null)
                m_TransferModule.SendInstantMessage(msg, delegate(bool success) {});
        }

        public void llSetVehicleType(int type)
        {
            m_host.AddScriptLPS(1);
            if (m_host.ParentGroup != null)
            {
                if (!m_host.ParentGroup.IsDeleted)
                {
                    m_host.ParentGroup.RootPart.SetVehicleType(type);
                }
            }
        }

        //CFK 9/28: Most, but not all of the underlying plumbing between here and the physics modules is in
        //CFK 9/28: so these are not complete yet.
        public void llSetVehicleFloatParam(int param, LSL_Float value)
        {
            m_host.AddScriptLPS(1);

            if (m_host.ParentGroup != null)
            {
                if (!m_host.ParentGroup.IsDeleted)
                {
                    m_host.ParentGroup.RootPart.SetVehicleFloatParam(param, (float)value);
                }
            }
        }

        //CFK 9/28: Most, but not all of the underlying plumbing between here and the physics modules is in
        //CFK 9/28: so these are not complete yet.
        public void llSetVehicleVectorParam(int param, LSL_Vector vec)
        {
            m_host.AddScriptLPS(1);
            if (m_host.ParentGroup != null)
            {
                if (!m_host.ParentGroup.IsDeleted)
                {
                    m_host.ParentGroup.RootPart.SetVehicleVectorParam(param,
                        new Vector3((float)vec.x, (float)vec.y, (float)vec.z));
                }
            }
        }

        //CFK 9/28: Most, but not all of the underlying plumbing between here and the physics modules is in
        //CFK 9/28: so these are not complete yet.
        public void llSetVehicleRotationParam(int param, LSL_Rotation rot)
        {
            m_host.AddScriptLPS(1);
            if (m_host.ParentGroup != null)
            {
                if (!m_host.ParentGroup.IsDeleted)
                {
                    m_host.ParentGroup.RootPart.SetVehicleRotationParam(param,
                        Rot2Quaternion(rot));
                }
            }
        }

        public void llSetVehicleFlags(int flags)
        {
            m_host.AddScriptLPS(1);
            if (m_host.ParentGroup != null)
            {
                if (!m_host.ParentGroup.IsDeleted)
                {
                    m_host.ParentGroup.RootPart.SetVehicleFlags(flags, false);
                }
            }
        }

        public void llRemoveVehicleFlags(int flags)
        {
            m_host.AddScriptLPS(1);
            if (m_host.ParentGroup != null)
            {
                if (!m_host.ParentGroup.IsDeleted)
                {
                    m_host.ParentGroup.RootPart.SetVehicleFlags(flags, true);
                }
            }
        }

        public void llSitTarget(LSL_Vector offset, LSL_Rotation rot)
        {
            m_host.AddScriptLPS(1);
            // LSL quaternions can normalize to 0, normal Quaternions can't.
            if (rot.s == 0 && rot.x == 0 && rot.y == 0 && rot.z == 0)
                rot.z = 1; // ZERO_ROTATION = 0,0,0,1

            m_host.SitTargetPosition = new Vector3((float)offset.x, (float)offset.y, (float)offset.z);
            m_host.SitTargetOrientation = Rot2Quaternion(rot);
            m_host.ParentGroup.HasGroupChanged = true;
        }

        public LSL_String llAvatarOnSitTarget()
        {
            m_host.AddScriptLPS(1);
            return m_host.GetAvatarOnSitTarget().ToString();
        }

        public void llAddToLandPassList(string avatar, double hours)
        {
            m_host.AddScriptLPS(1);
            UUID key;
            ILandObject land = World.LandChannel.GetLandObject(m_host.AbsolutePosition.X, m_host.AbsolutePosition.Y);
            if (World.Permissions.CanEditParcelProperties(m_host.OwnerID, land, GroupPowers.LandManageAllowed))
            {
                ParcelManager.ParcelAccessEntry entry = new ParcelManager.ParcelAccessEntry();
                if (UUID.TryParse(avatar, out key))
                {
                    if (land.LandData.ParcelAccessList.FindIndex(
                            delegate(ParcelManager.ParcelAccessEntry e)
                            {
                                if (e.AgentID == key && e.Flags == AccessList.Access)
                                    return true;
                                return false;
                            }) == -1)
                    {
                        entry.AgentID = key;
                        entry.Flags = AccessList.Access;
                        entry.Time = DateTime.Now.AddHours(hours);
                        land.LandData.ParcelAccessList.Add(entry);
                    }
                }
            }
            ScriptSleep(100);
        }

        public void llSetTouchText(string text)
        {
            m_host.AddScriptLPS(1);
            m_host.TouchName = text;
        }

        public void llSetSitText(string text)
        {
            m_host.AddScriptLPS(1);
            m_host.SitName = text;
        }

        public void llSetCameraEyeOffset(LSL_Vector offset)
        {
            m_host.AddScriptLPS(1);
            m_host.SetCameraEyeOffset(new Vector3((float)offset.x, (float)offset.y, (float)offset.z));
        }

        public void llSetCameraAtOffset(LSL_Vector offset)
        {
            m_host.AddScriptLPS(1);
            m_host.SetCameraAtOffset(new Vector3((float)offset.x, (float)offset.y, (float)offset.z));
        }

        public LSL_String llDumpList2String(LSL_List src, string seperator)
        {
            m_host.AddScriptLPS(1);
            if (src.Length == 0)
            {
                return String.Empty;
            }
            string ret = String.Empty;
            foreach (object o in src.Data)
            {
                ret = ret + o.ToString() + seperator;
            }
            ret = ret.Substring(0, ret.Length - seperator.Length);
            return ret;
        }

        public LSL_Integer llScriptDanger(LSL_Vector pos)
        {
            m_host.AddScriptLPS(1);
            bool result = World.ScriptDanger(m_host.LocalId, new Vector3((float)pos.x, (float)pos.y, (float)pos.z));
            if (result)
            {
                return 1;
            }
            else
            {
                return 0;
            }

        }

        public void llDialog(string avatar, string message, LSL_List buttons, int chat_channel)
        {
            IDialogModule dm = World.RequestModuleInterface<IDialogModule>();

            if (dm == null)
                return;

            m_host.AddScriptLPS(1);
            UUID av = new UUID();
            if (!UUID.TryParse(avatar,out av))
            {
                //LSLError("First parameter to llDialog needs to be a key");
                return;
            }
            if (buttons.Length < 1)
            {
                buttons.Add("OK");
            }
            if (buttons.Length > 12)
            {
                LSLError("No more than 12 buttons can be shown");
                return;
            }
            string[] buts = new string[buttons.Length];
            for (int i = 0; i < buttons.Length; i++)
            {
                if (buttons.Data[i].ToString() == String.Empty)
                {
                    LSLError("button label cannot be blank");
                    return;
                }
                if (buttons.Data[i].ToString().Length > 24)
                {
                    llWhisper(ScriptBaseClass.DEBUG_CHANNEL, "button label cannot be longer than 24 characters");
                    return;
                }
                buts[i] = buttons.Data[i].ToString();
            }

            dm.SendDialogToUser(
                av, m_host.Name, m_host.UUID, m_host.OwnerID,
                message, new UUID("00000000-0000-2222-3333-100000001000"), chat_channel, buts);

            ScriptSleep(1000);
        }

        public void llVolumeDetect(int detect)
        {
            m_host.AddScriptLPS(1);
            if (m_host.ParentGroup != null)
            {
                if (!m_host.ParentGroup.IsDeleted)
                {
                    m_host.ParentGroup.RootPart.ScriptSetVolumeDetect(detect!=0);
                }
            }
        }

        /// <summary>
        /// This is a depecated function so this just replicates the result of
        /// invoking it in SL
        /// </summary>

        public void llRemoteLoadScript(string target, string name, int running, int start_param)
        {
            m_host.AddScriptLPS(1);
            // Report an error as it does in SL
            ShoutError("Deprecated. Please use llRemoteLoadScriptPin instead.");
            ScriptSleep(3000);
        }

        public void llSetRemoteScriptAccessPin(int pin)
        {
            m_host.AddScriptLPS(1);
            m_host.ScriptAccessPin = pin;
        }

        public void llRemoteLoadScriptPin(string target, string name, int pin, int running, int start_param)
        {
            m_host.AddScriptLPS(1);
            bool found = false;
            UUID destId = UUID.Zero;
            UUID srcId = UUID.Zero;

            if (!UUID.TryParse(target, out destId))
            {
                llSay(0, "Could not parse key " + target);
                return;
            }

            // target must be a different prim than the one containing the script
            if (m_host.UUID == destId)
            {
                return;
            }

            // copy the first script found with this inventory name
            TaskInventoryItem scriptItem = null;
            m_host.TaskInventory.LockItemsForRead(true);
            foreach (KeyValuePair<UUID, TaskInventoryItem> inv in m_host.TaskInventory)
            {
                if (inv.Value.Name == name)
                {
                    // make sure the object is a script
                    if (10 == inv.Value.Type)
                    {
                        found = true;
                        srcId = inv.Key;
                        scriptItem = inv.Value;
                        break;
                    }
                }
            }
            m_host.TaskInventory.LockItemsForRead(false);

            if (!found)
            {
                llSay(0, "Could not find script " + name);
                return;
            }

            SceneObjectPart dest = World.GetSceneObjectPart(destId);
            if (dest != null)
            {
                if ((scriptItem.BasePermissions & (uint)PermissionMask.Transfer) != 0 || dest.ParentGroup.RootPart.OwnerID == m_host.ParentGroup.RootPart.OwnerID)
                {
                    // the rest of the permission checks are done in RezScript, so check the pin there as well
                    World.RezScript(srcId, m_host, destId, pin, running, start_param);

                    if ((scriptItem.BasePermissions & (uint)PermissionMask.Copy) == 0)
                        m_host.Inventory.RemoveInventoryItem(srcId);
                }
            }
            // this will cause the delay even if the script pin or permissions were wrong - seems ok
            ScriptSleep(3000);
        }

        public void llOpenRemoteDataChannel()
        {
            m_host.AddScriptLPS(1);
            IXMLRPC xmlrpcMod = m_ScriptEngine.World.RequestModuleInterface<IXMLRPC>();
            if (xmlrpcMod.IsEnabled())
            {
                UUID channelID = xmlrpcMod.OpenXMLRPCChannel(m_localID, m_itemID, UUID.Zero);
                IXmlRpcRouter xmlRpcRouter = m_ScriptEngine.World.RequestModuleInterface<IXmlRpcRouter>();
                if (xmlRpcRouter != null)
                {
                    string ExternalHostName = m_ScriptEngine.World.RegionInfo.ExternalHostName;

                    xmlRpcRouter.RegisterNewReceiver(m_ScriptEngine.ScriptModule, channelID, m_host.UUID,
                                                     m_itemID, String.Format("http://{0}:{1}/", ExternalHostName,
                                                                             xmlrpcMod.Port.ToString()));
                }
                object[] resobj = new object[]
                    {
                        new LSL_Integer(1),
                        new LSL_String(channelID.ToString()),
                        new LSL_String(UUID.Zero.ToString()),
                        new LSL_String(String.Empty),
                        new LSL_Integer(0),
                        new LSL_String(String.Empty)
                    };
                m_ScriptEngine.PostScriptEvent(m_itemID, new EventParams("remote_data", resobj,
                                                                         new DetectParams[0]));
            }
            ScriptSleep(1000);
        }

        public LSL_String llSendRemoteData(string channel, string dest, int idata, string sdata)
        {
            m_host.AddScriptLPS(1);
            IXMLRPC xmlrpcMod = m_ScriptEngine.World.RequestModuleInterface<IXMLRPC>();
            ScriptSleep(3000);
            return (xmlrpcMod.SendRemoteData(m_localID, m_itemID, channel, dest, idata, sdata)).ToString();
        }

        public void llRemoteDataReply(string channel, string message_id, string sdata, int idata)
        {
            m_host.AddScriptLPS(1);
            IXMLRPC xmlrpcMod = m_ScriptEngine.World.RequestModuleInterface<IXMLRPC>();
            xmlrpcMod.RemoteDataReply(channel, message_id, sdata, idata);
            ScriptSleep(3000);
        }

        public void llCloseRemoteDataChannel(string channel)
        {
            m_host.AddScriptLPS(1);
            IXMLRPC xmlrpcMod = m_ScriptEngine.World.RequestModuleInterface<IXMLRPC>();
            xmlrpcMod.CloseXMLRPCChannel((UUID)channel);
            ScriptSleep(1000);
        }

        public LSL_String llMD5String(string src, int nonce)
        {
            m_host.AddScriptLPS(1);
            return Util.Md5Hash(String.Format("{0}:{1}", src, nonce.ToString()), Encoding.UTF8);
        }

        public LSL_String llSHA1String(string src)
        {
            m_host.AddScriptLPS(1);
            return Util.SHA1Hash(src, Encoding.UTF8).ToLower();
        }

        protected ObjectShapePacket.ObjectDataBlock SetPrimitiveBlockShapeParams(SceneObjectPart part, int holeshape, LSL_Vector cut, float hollow, LSL_Vector twist)
        {
            ObjectShapePacket.ObjectDataBlock shapeBlock = new ObjectShapePacket.ObjectDataBlock();
            if (part == null || part.ParentGroup == null || part.ParentGroup.IsDeleted)
                return shapeBlock;

            if (holeshape != (int)ScriptBaseClass.PRIM_HOLE_DEFAULT &&
                holeshape != (int)ScriptBaseClass.PRIM_HOLE_CIRCLE &&
                holeshape != (int)ScriptBaseClass.PRIM_HOLE_SQUARE &&
                holeshape != (int)ScriptBaseClass.PRIM_HOLE_TRIANGLE)
            {
                holeshape = (int)ScriptBaseClass.PRIM_HOLE_DEFAULT;
            }
            shapeBlock.ProfileCurve = (byte)holeshape;
            if (cut.x < 0f)
            {
                cut.x = 0f;
            }
            if (cut.x > 1f)
            {
                cut.x = 1f;
            }
            if (cut.y < 0f)
            {
                cut.y = 0f;
            }
            if (cut.y > 1f)
            {
                cut.y = 1f;
            }
            if (cut.y - cut.x < 0.05f)
            {
                cut.x = cut.y - 0.05f;
                if (cut.x < 0.0f)
                {
                    cut.x = 0.0f;
                    cut.y = 0.05f;
                }
            }
            shapeBlock.ProfileBegin = (ushort)(50000 * cut.x);
            shapeBlock.ProfileEnd = (ushort)(50000 * (1 - cut.y));
            if (hollow < 0f)
            {
                hollow = 0f;
            }
            if (hollow > 0.95)
            {
                hollow = 0.95f;
            }
            shapeBlock.ProfileHollow = (ushort)(50000 * hollow);
            if (twist.x < -1.0f)
            {
                twist.x = -1.0f;
            }
            if (twist.x > 1.0f)
            {
                twist.x = 1.0f;
            }
            if (twist.y < -1.0f)
            {
                twist.y = -1.0f;
            }
            if (twist.y > 1.0f)
            {
                twist.y = 1.0f;
            }
            shapeBlock.PathTwistBegin = (sbyte)(100 * twist.x);
            shapeBlock.PathTwist = (sbyte)(100 * twist.y);

            shapeBlock.ObjectLocalID = part.LocalId;

            // retain pathcurve
            shapeBlock.PathCurve = part.Shape.PathCurve;

            part.Shape.SculptEntry = false;
            return shapeBlock;
        }

        protected void SetPrimitiveShapeParams(SceneObjectPart part, int holeshape, LSL_Vector cut, float hollow, LSL_Vector twist, LSL_Vector taper_b, LSL_Vector topshear, byte fudge)
        {
            if (part == null || part.ParentGroup == null || part.ParentGroup.IsDeleted)
                return;

            ObjectShapePacket.ObjectDataBlock shapeBlock;

            shapeBlock = SetPrimitiveBlockShapeParams(part, holeshape, cut, hollow, twist);

            shapeBlock.ProfileCurve += fudge;

            if (taper_b.x < 0f)
            {
                taper_b.x = 0f;
            }
            if (taper_b.x > 2f)
            {
                taper_b.x = 2f;
            }
            if (taper_b.y < 0f)
            {
                taper_b.y = 0f;
            }
            if (taper_b.y > 2f)
            {
                taper_b.y = 2f;
            }
            shapeBlock.PathScaleX = (byte)(100 * (2.0 - taper_b.x));
            shapeBlock.PathScaleY = (byte)(100 * (2.0 - taper_b.y));
            if (topshear.x < -0.5f)
            {
                topshear.x = -0.5f;
            }
            if (topshear.x > 0.5f)
            {
                topshear.x = 0.5f;
            }
            if (topshear.y < -0.5f)
            {
                topshear.y = -0.5f;
            }
            if (topshear.y > 0.5f)
            {
                topshear.y = 0.5f;
            }
            shapeBlock.PathShearX = (byte)(100 * topshear.x);
            shapeBlock.PathShearY = (byte)(100 * topshear.y);

            part.Shape.SculptEntry = false;
            part.UpdateShape(shapeBlock);
        }

        protected void SetPrimitiveShapeParams(SceneObjectPart part, int holeshape, LSL_Vector cut, float hollow, LSL_Vector twist, LSL_Vector dimple, byte fudge)
        {
            if (part == null || part.ParentGroup == null || part.ParentGroup.IsDeleted)
                return;

            ObjectShapePacket.ObjectDataBlock shapeBlock;

            shapeBlock = SetPrimitiveBlockShapeParams(part, holeshape, cut, hollow, twist);

            // profile/path swapped for a sphere
            shapeBlock.PathBegin = shapeBlock.ProfileBegin;
            shapeBlock.PathEnd = shapeBlock.ProfileEnd;

            shapeBlock.ProfileCurve += fudge;

            shapeBlock.PathScaleX = 100;
            shapeBlock.PathScaleY = 100;

            if (dimple.x < 0f)
            {
                dimple.x = 0f;
            }
            if (dimple.x > 1f)
            {
                dimple.x = 1f;
            }
            if (dimple.y < 0f)
            {
                dimple.y = 0f;
            }
            if (dimple.y > 1f)
            {
                dimple.y = 1f;
            }
            if (dimple.y - cut.x < 0.05f)
            {
                dimple.x = cut.y - 0.05f;
            }
            shapeBlock.ProfileBegin = (ushort)(50000 * dimple.x);
            shapeBlock.ProfileEnd   = (ushort)(50000 * (1 - dimple.y));

            part.Shape.SculptEntry = false;
            part.UpdateShape(shapeBlock);
        }

        protected void SetPrimitiveShapeParams(SceneObjectPart part, int holeshape, LSL_Vector cut, float hollow, LSL_Vector twist, LSL_Vector holesize, LSL_Vector topshear, LSL_Vector profilecut, LSL_Vector taper_a, float revolutions, float radiusoffset, float skew, byte fudge)
        {
            if (part == null || part.ParentGroup == null || part.ParentGroup.IsDeleted)
                return;

            ObjectShapePacket.ObjectDataBlock shapeBlock;

            shapeBlock = SetPrimitiveBlockShapeParams(part, holeshape, cut, hollow, twist);

            shapeBlock.ProfileCurve += fudge;

            // profile/path swapped for a torrus, tube, ring
            shapeBlock.PathBegin = shapeBlock.ProfileBegin;
            shapeBlock.PathEnd = shapeBlock.ProfileEnd;

            if (holesize.x < 0.05f)
            {
                holesize.x = 0.05f;
            }
            if (holesize.x > 1f)
            {
                holesize.x = 1f;
            }
            if (holesize.y < 0.05f)
            {
                holesize.y = 0.05f;
            }
            if (holesize.y > 0.5f)
            {
                holesize.y = 0.5f;
            }
            shapeBlock.PathScaleX = (byte)(100 * (2 - holesize.x));
            shapeBlock.PathScaleY = (byte)(100 * (2 - holesize.y));
            if (topshear.x < -0.5f)
            {
                topshear.x = -0.5f;
            }
            if (topshear.x > 0.5f)
            {
                topshear.x = 0.5f;
            }
            if (topshear.y < -0.5f)
            {
                topshear.y = -0.5f;
            }
            if (topshear.y > 0.5f)
            {
                topshear.y = 0.5f;
            }
            shapeBlock.PathShearX = (byte)(100 * topshear.x);
            shapeBlock.PathShearY = (byte)(100 * topshear.y);
            if (profilecut.x < 0f)
            {
                profilecut.x = 0f;
            }
            if (profilecut.x > 1f)
            {
                profilecut.x = 1f;
            }
            if (profilecut.y < 0f)
            {
                profilecut.y = 0f;
            }
            if (profilecut.y > 1f)
            {
                profilecut.y = 1f;
            }
            if (profilecut.y - profilecut.x < 0.05f)
            {
                profilecut.x = profilecut.y - 0.05f;
                if (profilecut.x < 0.0f)
                {
                    profilecut.x = 0.0f;
                    profilecut.y = 0.05f;
                }
            }
            shapeBlock.ProfileBegin = (ushort)(50000 * profilecut.x);
            shapeBlock.ProfileEnd = (ushort)(50000 * (1 - profilecut.y));
            if (taper_a.x < -1f)
            {
                taper_a.x = -1f;
            }
            if (taper_a.x > 1f)
            {
                taper_a.x = 1f;
            }
            if (taper_a.y < -1f)
            {
                taper_a.y = -1f;
            }
            if (taper_a.y > 1f)
            {
                taper_a.y = 1f;
            }
            shapeBlock.PathTaperX = (sbyte)(100 * taper_a.x);
            shapeBlock.PathTaperY = (sbyte)(100 * taper_a.y);
            if (revolutions < 1f)
            {
                revolutions = 1f;
            }
            if (revolutions > 4f)
            {
                revolutions = 4f;
            }
            shapeBlock.PathRevolutions = (byte)(66.666667 * (revolutions - 1.0));
            // limits on radiusoffset depend on revolutions and hole size (how?) seems like the maximum range is 0 to 1
            if (radiusoffset < 0f)
            {
                radiusoffset = 0f;
            }
            if (radiusoffset > 1f)
            {
                radiusoffset = 1f;
            }
            shapeBlock.PathRadiusOffset = (sbyte)(100 * radiusoffset);
            if (skew < -0.95f)
            {
                skew = -0.95f;
            }
            if (skew > 0.95f)
            {
                skew = 0.95f;
            }
            shapeBlock.PathSkew = (sbyte)(100 * skew);

            part.Shape.SculptEntry = false;
            part.UpdateShape(shapeBlock);
        }

        protected void SetPrimitiveShapeParams(SceneObjectPart part, string map, int type)
        {
            if (part == null || part.ParentGroup == null || part.ParentGroup.IsDeleted)
                return;

            ObjectShapePacket.ObjectDataBlock shapeBlock = new ObjectShapePacket.ObjectDataBlock();
            UUID sculptId;

            if (!UUID.TryParse(map, out sculptId))
            {
                sculptId = InventoryKey(map, (int)AssetType.Texture);
            }

            if (sculptId == UUID.Zero)
                return;

            shapeBlock.ObjectLocalID = part.LocalId;
            shapeBlock.PathScaleX = 100;
            shapeBlock.PathScaleY = 150;

            if ((type & (int)ScriptBaseClass.PRIM_SCULPT_TYPE_CYLINDER) == 0 &&
                (type & (int)ScriptBaseClass.PRIM_SCULPT_TYPE_PLANE) == 0 &&
                (type & (int)ScriptBaseClass.PRIM_SCULPT_TYPE_SPHERE) == 0 &&
                (type & (int)ScriptBaseClass.PRIM_SCULPT_TYPE_TORUS) == 0)
            {
                // default
                type = type | (int)ScriptBaseClass.PRIM_SCULPT_TYPE_SPHERE;
            }

            // retain pathcurve
            shapeBlock.PathCurve = part.Shape.PathCurve;

            part.Shape.SetSculptData((byte)type, sculptId);
            part.Shape.SculptEntry = true;
            part.UpdateShape(shapeBlock);
        }

        public void llSetPrimitiveParams(LSL_List rules)
        {
            m_host.AddScriptLPS(1);
            SetPrimParams(m_host, rules);

            ScriptSleep(200);
        }

        public void llSetLinkPrimitiveParamsFast(int linknumber, LSL_List rules)
        {
            m_host.AddScriptLPS(1);

            List<SceneObjectPart> parts = GetLinkParts(linknumber);
            List<ScenePresence> avatars = GetLinkAvatars(linknumber);
            if (parts.Count>0)
            {
                try
                {
                    parts[0].ParentGroup.areUpdatesSuspended = true;
                    foreach (SceneObjectPart part in parts)
                        SetPrimParams(part, rules);
                }
                finally
                {
                    parts[0].ParentGroup.areUpdatesSuspended = false;
                }
            }
            if (avatars.Count > 0)
            {
                foreach (ScenePresence avatar in avatars)
                    SetPrimParams(avatar, rules);
            }
        }

        public void llSetLinkPrimitiveParams(int linknumber, LSL_List rules)
        {
            llSetLinkPrimitiveParamsFast(linknumber, rules);
            ScriptSleep(200);
        }

        protected void SetPrimParams(ScenePresence av, LSL_List rules)
        {
            //This is a special version of SetPrimParams to deal with avatars which are sat on the linkset.
            //We only support PRIM_POSITION and PRIM_ROTATION

            int idx = 0;

            while (idx < rules.Length)
            {
                int code = rules.GetLSLIntegerItem(idx++);

                int remain = rules.Length - idx;

                

                switch (code)
                {
                    case (int)ScriptBaseClass.PRIM_POSITION:
                        if (remain < 1)
                            return;
                        LSL_Vector v;
                        v = rules.GetVector3Item(idx++);
                        av.OffsetPosition = new Vector3((float)v.x, (float)v.y, (float)v.z);
                        av.SendAvatarDataToAllAgents();

                        break;

                    case (int)ScriptBaseClass.PRIM_ROTATION:
                        if (remain < 1)
                            return;
                        LSL_Rotation r;
                        r = rules.GetQuaternionItem(idx++);
                        av.OffsetRotation = new Quaternion((float)r.x, (float)r.y, (float)r.z, (float)r.s);
                        av.SendAvatarDataToAllAgents();
                        break;
                }
            }
        }

        protected void SetPrimParams(SceneObjectPart part, LSL_List rules)
        {
            if (part == null || part.ParentGroup == null || part.ParentGroup.IsDeleted)
                return;

            int idx = 0;

            bool positionChanged = false;
            LSL_Vector currentPosition = GetPartLocalPos(part);

            while (idx < rules.Length)
            {
                int code = rules.GetLSLIntegerItem(idx++);

                int remain = rules.Length - idx;

                int face;
                LSL_Vector v;
                
                switch (code)
                {
                    case (int)ScriptBaseClass.PRIM_POSITION:
                        if (remain < 1)
                            return;

                        v=rules.GetVector3Item(idx++);
                        positionChanged = true;
                        currentPosition = GetSetPosTarget(part, v, currentPosition);

                        break;
                    case (int)ScriptBaseClass.PRIM_SIZE:
                        if (remain < 1)
                            return;

                        v=rules.GetVector3Item(idx++);
                        SetScale(part, v);

                        break;
                    case (int)ScriptBaseClass.PRIM_ROTATION:
                        if (remain < 1)
                            return;

                        LSL_Rotation q = rules.GetQuaternionItem(idx++);
                        // try to let this work as in SL...
                        if (part.ParentID == 0)
                        {
                            // special case: If we are root, rotate complete SOG to new rotation
                            SetRot(part, Rot2Quaternion(q));
                        }
                        else
                        {
                            // we are a child. The rotation values will be set to the one of root modified by rot, as in SL. Don't ask.
                            SceneObjectGroup group = part.ParentGroup;
                            if (group != null) // a bit paranoid, maybe
                            {
                                SceneObjectPart rootPart = group.RootPart;
                                if (rootPart != null) // again, better safe than sorry
                                {
                                    SetRot(part, rootPart.RotationOffset * Rot2Quaternion(q));
                                }
                            }
                        }

                        break;

                    case (int)ScriptBaseClass.PRIM_TYPE:
                        if (remain < 3)
                            return;

                        code = (int)rules.GetLSLIntegerItem(idx++);

                        remain = rules.Length - idx;
                        float hollow;
                        LSL_Vector twist;
                        LSL_Vector taper_b;
                        LSL_Vector topshear;
                        float revolutions;
                        float radiusoffset;
                        float skew;
                        LSL_Vector holesize;
                        LSL_Vector profilecut;

                        switch (code)
                        {
                            case (int)ScriptBaseClass.PRIM_TYPE_BOX:
                                if (remain < 6)
                                    return;

                                face = (int)rules.GetLSLIntegerItem(idx++);
                                v = rules.GetVector3Item(idx++); // cut
                                hollow = (float)rules.GetLSLFloatItem(idx++);
                                twist = rules.GetVector3Item(idx++);
                                taper_b = rules.GetVector3Item(idx++);
                                topshear = rules.GetVector3Item(idx++);

                                part.Shape.PathCurve = (byte)Extrusion.Straight;
                                SetPrimitiveShapeParams(part, face, v, hollow, twist, taper_b, topshear, 1);
                                break;

                            case (int)ScriptBaseClass.PRIM_TYPE_CYLINDER:
                                if (remain < 6)
                                    return;

                                face = (int)rules.GetLSLIntegerItem(idx++); // holeshape
                                v = rules.GetVector3Item(idx++); // cut
                                hollow = (float)rules.GetLSLFloatItem(idx++);
                                twist = rules.GetVector3Item(idx++);
                                taper_b = rules.GetVector3Item(idx++);
                                topshear = rules.GetVector3Item(idx++);
                                part.Shape.ProfileShape = ProfileShape.Circle;
                                part.Shape.PathCurve = (byte)Extrusion.Straight;
                                SetPrimitiveShapeParams(part, face, v, hollow, twist, taper_b, topshear, 0);
                                break;

                            case (int)ScriptBaseClass.PRIM_TYPE_PRISM:
                                if (remain < 6)
                                    return;

                                face = (int)rules.GetLSLIntegerItem(idx++); // holeshape
                                v = rules.GetVector3Item(idx++); //cut
                                hollow = (float)rules.GetLSLFloatItem(idx++);
                                twist = rules.GetVector3Item(idx++);
                                taper_b = rules.GetVector3Item(idx++);
                                topshear = rules.GetVector3Item(idx++);
                                part.Shape.PathCurve = (byte)Extrusion.Straight;
                                SetPrimitiveShapeParams(part, face, v, hollow, twist, taper_b, topshear, 3);
                                break;

                            case (int)ScriptBaseClass.PRIM_TYPE_SPHERE:
                                if (remain < 5)
                                    return;

                                face = (int)rules.GetLSLIntegerItem(idx++); // holeshape
                                v = rules.GetVector3Item(idx++); // cut
                                hollow = (float)rules.GetLSLFloatItem(idx++);
                                twist = rules.GetVector3Item(idx++);
                                taper_b = rules.GetVector3Item(idx++); // dimple
                                part.Shape.PathCurve = (byte)Extrusion.Curve1;
                                SetPrimitiveShapeParams(part, face, v, hollow, twist, taper_b, 5);
                                break;

                            case (int)ScriptBaseClass.PRIM_TYPE_TORUS:
                                if (remain < 11)
                                    return;

                                face = (int)rules.GetLSLIntegerItem(idx++); // holeshape
                                v = rules.GetVector3Item(idx++); //cut
                                hollow = (float)rules.GetLSLFloatItem(idx++);
                                twist = rules.GetVector3Item(idx++);
                                holesize = rules.GetVector3Item(idx++);
                                topshear = rules.GetVector3Item(idx++);
                                profilecut = rules.GetVector3Item(idx++);
                                taper_b = rules.GetVector3Item(idx++); // taper_a
                                revolutions = (float)rules.GetLSLFloatItem(idx++);
                                radiusoffset = (float)rules.GetLSLFloatItem(idx++);
                                skew = (float)rules.GetLSLFloatItem(idx++);
                                part.Shape.PathCurve = (byte)Extrusion.Curve1;
                                SetPrimitiveShapeParams(part, face, v, hollow, twist, holesize, topshear, profilecut, taper_b,
                                                        revolutions, radiusoffset, skew, 0);
                                break;

                            case (int)ScriptBaseClass.PRIM_TYPE_TUBE:
                                if (remain < 11)
                                    return;

                                face = (int)rules.GetLSLIntegerItem(idx++); // holeshape
                                v = rules.GetVector3Item(idx++); //cut
                                hollow = (float)rules.GetLSLFloatItem(idx++);
                                twist = rules.GetVector3Item(idx++);
                                holesize = rules.GetVector3Item(idx++);
                                topshear = rules.GetVector3Item(idx++);
                                profilecut = rules.GetVector3Item(idx++);
                                taper_b = rules.GetVector3Item(idx++); // taper_a
                                revolutions = (float)rules.GetLSLFloatItem(idx++);
                                radiusoffset = (float)rules.GetLSLFloatItem(idx++);
                                skew = (float)rules.GetLSLFloatItem(idx++);
                                part.Shape.PathCurve = (byte)Extrusion.Curve1;
                                SetPrimitiveShapeParams(part, face, v, hollow, twist, holesize, topshear, profilecut, taper_b,
                                                        revolutions, radiusoffset, skew, 1);
                                break;

                            case (int)ScriptBaseClass.PRIM_TYPE_RING:
                                if (remain < 11)
                                    return;

                                face = (int)rules.GetLSLIntegerItem(idx++); // holeshape
                                v = rules.GetVector3Item(idx++); //cut
                                hollow = (float)rules.GetLSLFloatItem(idx++);
                                twist = rules.GetVector3Item(idx++);
                                holesize = rules.GetVector3Item(idx++);
                                topshear = rules.GetVector3Item(idx++);
                                profilecut = rules.GetVector3Item(idx++);
                                taper_b = rules.GetVector3Item(idx++); // taper_a
                                revolutions = (float)rules.GetLSLFloatItem(idx++);
                                radiusoffset = (float)rules.GetLSLFloatItem(idx++);
                                skew = (float)rules.GetLSLFloatItem(idx++);
                                part.Shape.PathCurve = (byte)Extrusion.Curve1;
                                SetPrimitiveShapeParams(part, face, v, hollow, twist, holesize, topshear, profilecut, taper_b,
                                                        revolutions, radiusoffset, skew, 3);
                                break;

                            case (int)ScriptBaseClass.PRIM_TYPE_SCULPT:
                                if (remain < 2)
                                    return;

                                string map = rules.Data[idx++].ToString();
                                face = (int)rules.GetLSLIntegerItem(idx++); // type
                                part.Shape.PathCurve = (byte)Extrusion.Curve1;
                                SetPrimitiveShapeParams(part, map, face);
                                break;
                        }

                        break;

                    case (int)ScriptBaseClass.PRIM_TEXTURE:
                        if (remain < 5)
                            return;

                        face=(int)rules.GetLSLIntegerItem(idx++);
                        string tex=rules.Data[idx++].ToString();
                        LSL_Vector repeats=rules.GetVector3Item(idx++);
                        LSL_Vector offsets=rules.GetVector3Item(idx++);
                        double rotation=(double)rules.GetLSLFloatItem(idx++);

                        SetTexture(part, tex, face);
                        ScaleTexture(part, repeats.x, repeats.y, face);
                        OffsetTexture(part, offsets.x, offsets.y, face);
                        RotateTexture(part, rotation, face);

                        break;

                    case (int)ScriptBaseClass.PRIM_COLOR:
                        if (remain < 3)
                            return;

                        face=(int)rules.GetLSLIntegerItem(idx++);
                        LSL_Vector color=rules.GetVector3Item(idx++);
                        double alpha=(double)rules.GetLSLFloatItem(idx++);

                        part.SetFaceColor(new Vector3((float)color.x, (float)color.y, (float)color.z), face);
                        SetAlpha(part, alpha, face);

                        break;

                    case (int)ScriptBaseClass.PRIM_FLEXIBLE:
                        if (remain < 7)
                            return;

                        bool flexi = rules.GetLSLIntegerItem(idx++);
                        int softness = rules.GetLSLIntegerItem(idx++);
                        float gravity = (float)rules.GetLSLFloatItem(idx++);
                        float friction = (float)rules.GetLSLFloatItem(idx++);
                        float wind = (float)rules.GetLSLFloatItem(idx++);
                        float tension = (float)rules.GetLSLFloatItem(idx++);
                        LSL_Vector force = rules.GetVector3Item(idx++);

                        SetFlexi(part, flexi, softness, gravity, friction, wind, tension, force);

                        break;

                    case (int)ScriptBaseClass.PRIM_POINT_LIGHT:
                        if (remain < 5)
                            return;
                        bool light = rules.GetLSLIntegerItem(idx++);
                        LSL_Vector lightcolor = rules.GetVector3Item(idx++);
                        float intensity = (float)rules.GetLSLFloatItem(idx++);
                        float radius = (float)rules.GetLSLFloatItem(idx++);
                        float falloff = (float)rules.GetLSLFloatItem(idx++);

                        SetPointLight(part, light, lightcolor, intensity, radius, falloff);

                        break;

                    case (int)ScriptBaseClass.PRIM_GLOW:
                        if (remain < 2)
                            return;
                        face = rules.GetLSLIntegerItem(idx++);
                        float glow = (float)rules.GetLSLFloatItem(idx++);

                        SetGlow(part, face, glow);

                        break;

                    case (int)ScriptBaseClass.PRIM_BUMP_SHINY:
                        if (remain < 3)
                            return;
                        face = (int)rules.GetLSLIntegerItem(idx++);
                        int shiny = (int)rules.GetLSLIntegerItem(idx++);
                        Bumpiness bump = (Bumpiness)Convert.ToByte((int)rules.GetLSLIntegerItem(idx++));

                        SetShiny(part, face, shiny, bump);

                        break;

                     case (int)ScriptBaseClass.PRIM_FULLBRIGHT:
                         if (remain < 2)
                             return;
                         face = rules.GetLSLIntegerItem(idx++);
                         bool st = rules.GetLSLIntegerItem(idx++);
                         SetFullBright(part, face , st);
                         break;

                     case (int)ScriptBaseClass.PRIM_MATERIAL:
                         if (remain < 1)
                             return;
                         int mat = rules.GetLSLIntegerItem(idx++);
                         if (mat < 0 || mat > 7)
                             return;

                         part.Material = Convert.ToByte(mat);
                         break;

                     case (int)ScriptBaseClass.PRIM_PHANTOM:
                        if (remain < 1)
                             return;

                         string ph = rules.Data[idx++].ToString();
                         bool phantom;

                         if (ph.Equals("1"))
                             phantom = true;
                         else
                             phantom = false;

                         part.ScriptSetPhantomStatus(phantom);
                         break;

                     case (int)ScriptBaseClass.PRIM_PHYSICS:
                        if (remain < 1)
                             return;
                         string phy = rules.Data[idx++].ToString();
                         bool physics;

                         if (phy.Equals("1"))
                             physics = true;
                         else
                             physics = false;

                         part.ScriptSetPhysicsStatus(physics);
                         break;

                    case (int)ScriptBaseClass.PRIM_TEMP_ON_REZ:
                        if (remain < 1)
                            return;
                        string temp = rules.Data[idx++].ToString();
                        bool tempOnRez;

                        if (temp.Equals("1"))
                            tempOnRez = true;
                        else
                            tempOnRez = false;

                        part.ScriptSetTemporaryStatus(tempOnRez);
                        break;

                    case (int)ScriptBaseClass.PRIM_TEXGEN:
                        if (remain < 2)
                            return;
                            //face,type
                        face = rules.GetLSLIntegerItem(idx++);
                        int style = rules.GetLSLIntegerItem(idx++);
                        SetTexGen(part, face, style);
                        break;
                    case (int)ScriptBaseClass.PRIM_TEXT:
                        if (remain < 3)
                            return;
                        string primText = rules.GetLSLStringItem(idx++);
                        LSL_Vector primTextColor = rules.GetVector3Item(idx++);
                        LSL_Float primTextAlpha = rules.GetLSLFloatItem(idx++);
                        Vector3 av3 = new Vector3(Util.Clip((float)primTextColor.x, 0.0f, 1.0f),
                                      Util.Clip((float)primTextColor.y, 0.0f, 1.0f),
                                      Util.Clip((float)primTextColor.z, 0.0f, 1.0f));
                        part.SetText(primText, av3, Util.Clip((float)primTextAlpha, 0.0f, 1.0f));

                        break;
                    case (int)ScriptBaseClass.PRIM_NAME:
                        if (remain < 1)
                            return;
                        string primName = rules.GetLSLStringItem(idx++);
                        part.Name = primName;
                        break;
                    case (int)ScriptBaseClass.PRIM_DESC:
                        if (remain < 1)
                            return;
                        string primDesc = rules.GetLSLStringItem(idx++);
                        part.Description = primDesc;
                        break;
                    case (int)ScriptBaseClass.PRIM_ROT_LOCAL:
                        if (remain < 1)
                            return;
                        LSL_Rotation lr = rules.GetQuaternionItem(idx++);
                        SetRot(part, Rot2Quaternion(lr));
                        break;
                }
            }

            if (positionChanged)
            {
                if (part.ParentGroup.RootPart == part)
                {
                    SceneObjectGroup parent = part.ParentGroup;
                    parent.UpdateGroupPosition(new Vector3((float)currentPosition.x, (float)currentPosition.y, (float)currentPosition.z));
                }
                else
                {
                    part.OffsetPosition = new Vector3((float)currentPosition.x, (float)currentPosition.y, (float)currentPosition.z);
                    SceneObjectGroup parent = part.ParentGroup;
                    parent.HasGroupChanged = true;
                    parent.ScheduleGroupForTerseUpdate();
                }    
            }
        }

        public LSL_String llStringToBase64(string str)
        {
            m_host.AddScriptLPS(1);
            try
            {
                byte[] encData_byte = new byte[str.Length];
                encData_byte = Util.UTF8.GetBytes(str);
                string encodedData = Convert.ToBase64String(encData_byte);
                return encodedData;
            }
            catch (Exception e)
            {
                throw new Exception("Error in base64Encode" + e.Message);
            }
        }

        public LSL_String llBase64ToString(string str)
        {
            m_host.AddScriptLPS(1);
            try
            {
                return Util.Base64ToString(str);
            }
            catch (Exception e)
            {
                throw new Exception("Error in base64Decode" + e.Message);
            }
        }

        public LSL_String llXorBase64Strings(string str1, string str2)
        {
            m_host.AddScriptLPS(1);
            Deprecated("llXorBase64Strings");
            ScriptSleep(300);
            return String.Empty;
        }

        public void llRemoteDataSetRegion()
        {
            m_host.AddScriptLPS(1);
            Deprecated("llRemoteDataSetRegion");
        }

        public LSL_Float llLog10(double val)
        {
            m_host.AddScriptLPS(1);
            return (double)Math.Log10(val);
        }

        public LSL_Float llLog(double val)
        {
            m_host.AddScriptLPS(1);
            return (double)Math.Log(val);
        }

        public LSL_List llGetAnimationList(string id)
        {
            m_host.AddScriptLPS(1);

            LSL_List l = new LSL_List();
            ScenePresence av = World.GetScenePresence((UUID)id);
            if (av == null || av.IsChildAgent) // only if in the region
                return l;
            UUID[] anims;
            anims = av.Animator.GetAnimationArray();
            foreach (UUID foo in anims)
                l.Add(foo.ToString());
            return l;
        }

        public void llSetParcelMusicURL(string url)
        {
            m_host.AddScriptLPS(1);

            ILandObject land = World.LandChannel.GetLandObject(m_host.AbsolutePosition.X, m_host.AbsolutePosition.Y);

            if (land.LandData.OwnerID != m_host.OwnerID)
                return;

            land.SetMusicUrl(url);

            ScriptSleep(2000);
        }

        public LSL_Vector llGetRootPosition()
        {
            m_host.AddScriptLPS(1);
            return new LSL_Vector(m_host.ParentGroup.AbsolutePosition.X, m_host.ParentGroup.AbsolutePosition.Y,
                                  m_host.ParentGroup.AbsolutePosition.Z);
        }

        /// <summary>
        /// http://lslwiki.net/lslwiki/wakka.php?wakka=llGetRot
        /// http://lslwiki.net/lslwiki/wakka.php?wakka=ChildRotation
        /// Also tested in sl in regards to the behaviour in attachments/mouselook
        /// In the root prim:-
        ///     Returns the object rotation if not attached
        ///     Returns the avatars rotation if attached
        ///     Returns the camera rotation if attached and the avatar is in mouselook
        /// </summary>
        public LSL_Rotation llGetRootRotation()
        {
            m_host.AddScriptLPS(1);
            Quaternion q;
            if (m_host.ParentGroup.RootPart.AttachmentPoint != 0)
            {
                ScenePresence avatar = World.GetScenePresence(m_host.AttachedAvatar);
                if (avatar != null)
                    if ((avatar.AgentControlFlags & (uint)AgentManager.ControlFlags.AGENT_CONTROL_MOUSELOOK) != 0)
                        q = avatar.CameraRotation; // Mouselook
                    else
                        q = avatar.Rotation; // Currently infrequently updated so may be inaccurate
                else
                    q = m_host.ParentGroup.GroupRotation; // Likely never get here but just in case
            }
            else
                q = m_host.ParentGroup.GroupRotation; // just the group rotation
            return new LSL_Rotation(q.X, q.Y, q.Z, q.W);
        }

        public LSL_String llGetObjectDesc()
        {
            return m_host.Description!=null?m_host.Description:String.Empty;
        }

        public void llSetObjectDesc(string desc)
        {
            m_host.AddScriptLPS(1);
            m_host.Description = desc!=null?desc:String.Empty;
        }

        public LSL_String llGetCreator()
        {
            m_host.AddScriptLPS(1);
            return m_host.CreatorID.ToString();
        }

        public LSL_String llGetTimestamp()
        {
            m_host.AddScriptLPS(1);
            return DateTime.Now.ToUniversalTime().ToString("yyyy-MM-ddTHH:mm:ss.fffffffZ");
        }

        public LSL_Integer llGetNumberOfPrims()
        {
            m_host.AddScriptLPS(1);
            int avatarCount = m_host.ParentGroup.GetLinkedAvatars().Count;
            
            return m_host.ParentGroup.PrimCount + avatarCount;
        }

        /// <summary>
        /// A partial implementation.
        /// http://lslwiki.net/lslwiki/wakka.php?wakka=llGetBoundingBox
        /// So far only valid for standing/flying/ground sitting avatars and single prim objects.
        /// If the object has multiple prims and/or a sitting avatar then the bounding
        /// box is for the root prim only.
        /// </summary>
        public LSL_List llGetBoundingBox(string obj)
        {
            m_host.AddScriptLPS(1);
            UUID objID = UUID.Zero;
            LSL_List result = new LSL_List();

            // If the ID is not valid, return null result
            if (!UUID.TryParse(obj, out objID))
            {
                result.Add(new LSL_Vector());
                result.Add(new LSL_Vector());
                return result;
            }

            // Check if this is an attached prim. If so, replace
            // the UUID with the avatar UUID and report it's bounding box
            SceneObjectPart part = World.GetSceneObjectPart(objID);
            if (part != null && part.ParentGroup.IsAttachment)
                objID = part.ParentGroup.RootPart.AttachedAvatar;

            // Find out if this is an avatar ID. If so, return it's box
            ScenePresence presence = World.GetScenePresence(objID);
            if (presence != null)
            {
                // As per LSL Wiki, there is no difference between sitting
                // and standing avatar since server 1.36
                LSL_Vector lower;
                LSL_Vector upper;
                if (presence.Animator.Animations.DefaultAnimation.AnimID 
                    == AnimationSet.Animations.AnimsUUID["SIT_GROUND_CONSTRAINED"])
                {
                    // This is for ground sitting avatars
                    float height = presence.Appearance.AvatarHeight / 2.66666667f;
                    lower = new LSL_Vector(-0.3375f, -0.45f, height * -1.0f);
                    upper = new LSL_Vector(0.3375f, 0.45f, 0.0f);
                }
                else
                {
                    // This is for standing/flying avatars
                    float height = presence.Appearance.AvatarHeight / 2.0f;
                    lower = new LSL_Vector(-0.225f, -0.3f, height * -1.0f);
                    upper = new LSL_Vector(0.225f, 0.3f, height + 0.05f);
                }

                // Adjust to the documented error offsets (see LSL Wiki)
                lower += new LSL_Vector(0.05f, 0.05f, 0.05f);
                upper -= new LSL_Vector(0.05f, 0.05f, 0.05f);

                if (lower.x > upper.x)
                    lower.x = upper.x;
                if (lower.y > upper.y)
                    lower.y = upper.y;
                if (lower.z > upper.z)
                    lower.z = upper.z;

                result.Add(lower);
                result.Add(upper);
                return result;
            }

            part = World.GetSceneObjectPart(objID);
            // Currently only works for single prims without a sitting avatar
            if (part != null)
            {
                float minX;
                float maxX;
                float minY;
                float maxY;
                float minZ;
                float maxZ;

                // This BBox is in sim coordinates, with the offset being
                // a contained point.
                Vector3[] offsets = Scene.GetCombinedBoundingBox(new List<SceneObjectGroup> { part.ParentGroup },
                        out minX, out maxX, out minY, out maxY, out minZ, out maxZ);

                minX -= offsets[0].X;
                maxX -= offsets[0].X;
                minY -= offsets[0].Y;
                maxY -= offsets[0].Y;
                minZ -= offsets[0].Z;
                maxZ -= offsets[0].Z;

                LSL_Vector lower;
                LSL_Vector upper;

                // Adjust to the documented error offsets (see LSL Wiki)
                lower = new LSL_Vector(minX + 0.05f, minY + 0.05f, minZ + 0.05f);
                upper = new LSL_Vector(maxX - 0.05f, maxY - 0.05f, maxZ - 0.05f);

                if (lower.x > upper.x)
                    lower.x = upper.x;
                if (lower.y > upper.y)
                    lower.y = upper.y;
                if (lower.z > upper.z)
                    lower.z = upper.z;

                result.Add(lower);
                result.Add(upper);
                return result;
            }

            // Not found so return empty values
            result.Add(new LSL_Vector());
            result.Add(new LSL_Vector());
            return result;
        }

        public LSL_Vector llGetGeometricCenter()
        {
            return new LSL_Vector(m_host.GetGeometricCenter().X, m_host.GetGeometricCenter().Y, m_host.GetGeometricCenter().Z);
        }

        public LSL_List llGetPrimitiveParams(LSL_List rules)
        {
            m_host.AddScriptLPS(1);
            return GetLinkPrimitiveParams(m_host, rules);
        }

        public LSL_List llGetLinkPrimitiveParams(int linknumber, LSL_List rules)
        {
            m_host.AddScriptLPS(1);

            List<SceneObjectPart> parts = GetLinkParts(linknumber);

            LSL_List res = new LSL_List();

            foreach (var part in parts)
            {
                LSL_List partRes = GetLinkPrimitiveParams(part, rules);
                res += partRes;
            }

            return res;
        }

        public LSL_List GetLinkPrimitiveParams(SceneObjectPart part, LSL_List rules)
        {
            LSL_List res = new LSL_List();
            int idx=0;
            while (idx < rules.Length)
            {
                int code=(int)rules.GetLSLIntegerItem(idx++);
                int remain=rules.Length-idx;

                switch (code)
                {
                    case (int)ScriptBaseClass.PRIM_MATERIAL:
                        res.Add(new LSL_Integer(part.Material));
                        break;

                    case (int)ScriptBaseClass.PRIM_PHYSICS:
                        if ((part.GetEffectiveObjectFlags() & (uint)PrimFlags.Physics) != 0)
                            res.Add(new LSL_Integer(1));
                        else
                            res.Add(new LSL_Integer(0));
                        break;

                    case (int)ScriptBaseClass.PRIM_TEMP_ON_REZ:
                        if ((part.GetEffectiveObjectFlags() & (uint)PrimFlags.TemporaryOnRez) != 0)
                            res.Add(new LSL_Integer(1));
                        else
                            res.Add(new LSL_Integer(0));
                        break;

                    case (int)ScriptBaseClass.PRIM_PHANTOM:
                        if ((part.GetEffectiveObjectFlags() & (uint)PrimFlags.Phantom) != 0)
                            res.Add(new LSL_Integer(1));
                        else
                            res.Add(new LSL_Integer(0));
                        break;

                    case (int)ScriptBaseClass.PRIM_POSITION:
                        LSL_Vector v = new LSL_Vector(part.AbsolutePosition.X,
                                                      part.AbsolutePosition.Y,
                                                      part.AbsolutePosition.Z);
                        res.Add(v);
                        break;

                    case (int)ScriptBaseClass.PRIM_SIZE:
                        res.Add(new LSL_Vector(part.Scale.X,
                                                      part.Scale.Y,
                                                      part.Scale.Z));
                        break;

                    case (int)ScriptBaseClass.PRIM_ROTATION:
                        res.Add(GetPartRot(part));
                        break;

                    case (int)ScriptBaseClass.PRIM_TYPE:
                        // implementing box
                        PrimitiveBaseShape Shape = part.Shape;
                        int primType = (int)part.GetPrimType();
                        res.Add(new LSL_Integer(primType));
                        double topshearx = (double)(sbyte)Shape.PathShearX / 100.0; // Fix negative values for PathShearX
                        double topsheary = (double)(sbyte)Shape.PathShearY / 100.0; // and PathShearY.
                        switch (primType)
                        {
                            case ScriptBaseClass.PRIM_TYPE_BOX:
                            case ScriptBaseClass.PRIM_TYPE_CYLINDER:
                            case ScriptBaseClass.PRIM_TYPE_PRISM:
                                res.Add(new LSL_Integer(Shape.ProfileCurve));
                                res.Add(new LSL_Vector(Shape.ProfileBegin / 50000.0, 1 - Shape.ProfileEnd / 50000.0, 0));
                                res.Add(new LSL_Float(Shape.ProfileHollow / 50000.0));
                                res.Add(new LSL_Vector(Shape.PathTwistBegin / 100.0, Shape.PathTwist / 100.0, 0));
                                res.Add(new LSL_Vector(1 - (Shape.PathScaleX / 100.0 - 1), 1 - (Shape.PathScaleY / 100.0 - 1), 0));
                                res.Add(new LSL_Vector(topshearx, topsheary, 0));
                                break;

                            case ScriptBaseClass.PRIM_TYPE_SPHERE:
                                res.Add(new LSL_Integer(Shape.ProfileCurve));
                                res.Add(new LSL_Vector(Shape.PathBegin / 50000.0, 1 - Shape.PathEnd / 50000.0, 0));
                                res.Add(new LSL_Float(Shape.ProfileHollow / 50000.0));
                                res.Add(new LSL_Vector(Shape.PathTwistBegin / 100.0, Shape.PathTwist / 100.0, 0));
                                res.Add(new LSL_Vector(Shape.ProfileBegin / 50000.0, 1 - Shape.ProfileEnd / 50000.0, 0));
                                break;

                            case ScriptBaseClass.PRIM_TYPE_SCULPT:
                                res.Add(Shape.SculptTexture.ToString());
                                res.Add(new LSL_Integer(Shape.SculptType));
                                break;

                            case ScriptBaseClass.PRIM_TYPE_RING:
                            case ScriptBaseClass.PRIM_TYPE_TUBE:
                            case ScriptBaseClass.PRIM_TYPE_TORUS:
                                // holeshape
                                res.Add(new LSL_Integer(Shape.ProfileCurve));

                                // cut
                                res.Add(new LSL_Vector(Shape.PathBegin / 50000.0, 1 - Shape.PathEnd / 50000.0, 0));

                                // hollow
                                res.Add(new LSL_Float(Shape.ProfileHollow / 50000.0));

                                // twist
                                res.Add(new LSL_Vector(Shape.PathTwistBegin / 100.0, Shape.PathTwist / 100.0, 0));

                                // vector holesize
                                res.Add(new LSL_Vector(1 - (Shape.PathScaleX / 100.0 - 1), 1 - (Shape.PathScaleY / 100.0 - 1), 0));

                                // vector topshear
                                res.Add(new LSL_Vector(topshearx, topsheary, 0));

                                // vector profilecut
                                res.Add(new LSL_Vector(Shape.ProfileBegin / 50000.0, 1 - Shape.ProfileEnd / 50000.0, 0));

                                // vector tapera
                                res.Add(new LSL_Vector(Shape.PathTaperX / 100.0, Shape.PathTaperY / 100.0, 0));

                                // float revolutions
                                res.Add(new LSL_Float((Shape.PathRevolutions * 0.015) + 1.0)); // Slightly inaccurate, because an unsigned
                                                                                               // byte is being used to represent the entire
                                                                                               // range of floating-point values from 1.0
                                                                                               // through 4.0 (which is how SL does it).

                                // float radiusoffset
                                res.Add(new LSL_Float(Shape.PathRadiusOffset / 100.0));

                                // float skew
                                res.Add(new LSL_Float(Shape.PathSkew / 100.0));
                                break;
                        }
                        break;

                    case (int)ScriptBaseClass.PRIM_TEXTURE:
                        if (remain < 1)
                            return res;

                        int face = (int)rules.GetLSLIntegerItem(idx++);
                        Primitive.TextureEntry tex = part.Shape.Textures;
                        if (face == ScriptBaseClass.ALL_SIDES)
                        {
                            for (face = 0 ; face < GetNumberOfSides(part); face++)
                            {
                                Primitive.TextureEntryFace texface = tex.GetFace((uint)face);

                                res.Add(new LSL_String(texface.TextureID.ToString()));
                                res.Add(new LSL_Vector(texface.RepeatU,
                                                       texface.RepeatV,
                                                       0));
                                res.Add(new LSL_Vector(texface.OffsetU,
                                                       texface.OffsetV,
                                                       0));
                                res.Add(new LSL_Float(texface.Rotation));
                            }
                        }
                        else
                        {
                            if (face >= 0 && face < GetNumberOfSides(part))
                            {
                                Primitive.TextureEntryFace texface = tex.GetFace((uint)face);

                                res.Add(new LSL_String(texface.TextureID.ToString()));
                                res.Add(new LSL_Vector(texface.RepeatU,
                                                       texface.RepeatV,
                                                       0));
                                res.Add(new LSL_Vector(texface.OffsetU,
                                                       texface.OffsetV,
                                                       0));
                                res.Add(new LSL_Float(texface.Rotation));
                            }
                        }
                        break;

                    case (int)ScriptBaseClass.PRIM_COLOR:
                        if (remain < 1)
                            return res;

                        face=(int)rules.GetLSLIntegerItem(idx++);

                        tex = part.Shape.Textures;
                        Color4 texcolor;
                        if (face == ScriptBaseClass.ALL_SIDES)
                        {
                            for (face = 0 ; face < GetNumberOfSides(part); face++)
                            {
                                texcolor = tex.GetFace((uint)face).RGBA;
                                res.Add(new LSL_Vector(texcolor.R,
                                                       texcolor.G,
                                                       texcolor.B));
                                res.Add(new LSL_Float(texcolor.A));
                            }
                        }
                        else
                        {
                            texcolor = tex.GetFace((uint)face).RGBA;
                            res.Add(new LSL_Vector(texcolor.R,
                                                   texcolor.G,
                                                   texcolor.B));
                            res.Add(new LSL_Float(texcolor.A));
                        }
                        break;

                    case (int)ScriptBaseClass.PRIM_BUMP_SHINY:
                        if (remain < 1)
                            return res;
                        face = (int)rules.GetLSLIntegerItem(idx++);

                        tex = part.Shape.Textures;
                        int shiny;
                        if (face == ScriptBaseClass.ALL_SIDES)
                        {
                            for (face = 0; face < GetNumberOfSides(part); face++)
                            {
                                Shininess shinyness = tex.GetFace((uint)face).Shiny;
                                if (shinyness == Shininess.High)
                                {
                                    shiny = ScriptBaseClass.PRIM_SHINY_HIGH;
                                }
                                else if (shinyness == Shininess.Medium)
                                {
                                    shiny = ScriptBaseClass.PRIM_SHINY_MEDIUM;
                                }
                                else if (shinyness == Shininess.Low)
                                {
                                    shiny = ScriptBaseClass.PRIM_SHINY_LOW;
                                }
                                else
                                {
                                    shiny = ScriptBaseClass.PRIM_SHINY_NONE;
                                }
                                res.Add(new LSL_Integer(shiny));
                                res.Add(new LSL_Integer((int)tex.GetFace((uint)face).Bump));
                            }
                        }
                        else
                        {
                            Shininess shinyness = tex.GetFace((uint)face).Shiny;
                            if (shinyness == Shininess.High)
                            {
                                shiny = ScriptBaseClass.PRIM_SHINY_HIGH; 
                            }
                            else if (shinyness == Shininess.Medium)
                            {
                                shiny = ScriptBaseClass.PRIM_SHINY_MEDIUM;
                            }
                            else if (shinyness == Shininess.Low)
                            {
                                shiny = ScriptBaseClass.PRIM_SHINY_LOW;
                            }
                            else
                            {
                                shiny = ScriptBaseClass.PRIM_SHINY_NONE;
                            }
                            res.Add(new LSL_Integer(shiny));
                            res.Add(new LSL_Integer((int)tex.GetFace((uint)face).Bump));
                        }
                        break;

                    case (int)ScriptBaseClass.PRIM_FULLBRIGHT:
                        if (remain < 1)
                            return res;
                        face = (int)rules.GetLSLIntegerItem(idx++);

                        tex = part.Shape.Textures;
                        int fullbright;
                        if (face == ScriptBaseClass.ALL_SIDES)
                        {
                            for (face = 0; face < GetNumberOfSides(part); face++)
                            {
                                if (tex.GetFace((uint)face).Fullbright == true)
                                {
                                    fullbright = ScriptBaseClass.TRUE;
                                }
                                else
                                {
                                    fullbright = ScriptBaseClass.FALSE;
                                }
                                res.Add(new LSL_Integer(fullbright));
                            }
                        }
                        else
                        {
                            if (tex.GetFace((uint)face).Fullbright == true)
                            {
                                fullbright = ScriptBaseClass.TRUE;
                            }
                            else
                            {
                                fullbright = ScriptBaseClass.FALSE;
                            }
                            res.Add(new LSL_Integer(fullbright));
                        }
                        break;

                    case (int)ScriptBaseClass.PRIM_FLEXIBLE:
                        PrimitiveBaseShape shape = part.Shape;

                        if (shape.FlexiEntry)
                            res.Add(new LSL_Integer(1));              // active
                        else
                            res.Add(new LSL_Integer(0));
                        res.Add(new LSL_Integer(shape.FlexiSoftness));// softness
                        res.Add(new LSL_Float(shape.FlexiGravity));   // gravity
                        res.Add(new LSL_Float(shape.FlexiDrag));      // friction
                        res.Add(new LSL_Float(shape.FlexiWind));      // wind
                        res.Add(new LSL_Float(shape.FlexiTension));   // tension
                        res.Add(new LSL_Vector(shape.FlexiForceX,       // force
                                               shape.FlexiForceY,
                                               shape.FlexiForceZ));
                        break;

                    case (int)ScriptBaseClass.PRIM_TEXGEN:
                        // (PRIM_TEXGEN_DEFAULT, PRIM_TEXGEN_PLANAR)
                        if (remain < 1)
                            return res;
                        face = (int)rules.GetLSLIntegerItem(idx++);

                        tex = part.Shape.Textures;
                        if (face == ScriptBaseClass.ALL_SIDES)
                        {
                            for (face = 0; face < GetNumberOfSides(part); face++)
                            {
                                if (tex.GetFace((uint)face).TexMapType == MappingType.Planar)
                                {
                                    res.Add(new LSL_Integer(ScriptBaseClass.PRIM_TEXGEN_PLANAR));
                                }
                                else
                                {
                                    res.Add(new LSL_Integer(ScriptBaseClass.PRIM_TEXGEN_DEFAULT));
                                }
                            }
                        }
                        else
                        {
                            if (tex.GetFace((uint)face).TexMapType == MappingType.Planar)
                            {
                                res.Add(new LSL_Integer(ScriptBaseClass.PRIM_TEXGEN_PLANAR));
                            }
                            else
                            {
                                res.Add(new LSL_Integer(ScriptBaseClass.PRIM_TEXGEN_DEFAULT));
                            }
                        }
                        break;

                    case (int)ScriptBaseClass.PRIM_POINT_LIGHT:
                        shape = part.Shape;

                        if (shape.LightEntry)
                            res.Add(new LSL_Integer(1));              // active
                        else
                            res.Add(new LSL_Integer(0));
                        res.Add(new LSL_Vector(shape.LightColorR,       // color
                                               shape.LightColorG,
                                               shape.LightColorB));
                        res.Add(new LSL_Float(shape.LightIntensity)); // intensity
                        res.Add(new LSL_Float(shape.LightRadius));    // radius
                        res.Add(new LSL_Float(shape.LightFalloff));   // falloff
                        break;

                    case (int)ScriptBaseClass.PRIM_GLOW:
                        if (remain < 1)
                            return res;
                        face = (int)rules.GetLSLIntegerItem(idx++);

                        tex = part.Shape.Textures;
                        float primglow;
                        if (face == ScriptBaseClass.ALL_SIDES)
                        {
                            for (face = 0; face < GetNumberOfSides(part); face++)
                            {
                                primglow = tex.GetFace((uint)face).Glow;
                                res.Add(new LSL_Float(primglow));
                            }
                        }
                        else
                        {
                            primglow = tex.GetFace((uint)face).Glow;
                            res.Add(new LSL_Float(primglow));
                        }
                        break;
                    case (int)ScriptBaseClass.PRIM_TEXT:
                        Color4 textColor = part.GetTextColor();
                        res.Add(part.Text);
                        res.Add(new LSL_Vector(textColor.R,
                                               textColor.G,
                                               textColor.B));
                        res.Add(new LSL_Float(textColor.A));
                        break;
                    case (int)ScriptBaseClass.PRIM_NAME:
                        res.Add(part.Name);
                        break;
                    case (int)ScriptBaseClass.PRIM_DESC:
                        res.Add(part.Description);
                        break;
                    case (int)ScriptBaseClass.PRIM_ROT_LOCAL:
                        res.Add(new LSL_Rotation(part.RotationOffset.X, part.RotationOffset.Y, part.RotationOffset.Z, part.RotationOffset.W));
                        break;
                }
            }
            return res;
        }

        public LSL_List llGetPrimMediaParams(int face, LSL_List rules)
        {
            m_host.AddScriptLPS(1);
            ScriptSleep(1000);

            // LSL Spec http://wiki.secondlife.com/wiki/LlGetPrimMediaParams says to fail silently if face is invalid
            // TODO: Need to correctly handle case where a face has no media (which gives back an empty list).
            // Assuming silently fail means give back an empty list.  Ideally, need to check this.
            if (face < 0 || face > m_host.GetNumberOfSides() - 1)
                return new LSL_List();

            return GetPrimMediaParams(face, rules);
        }

        private LSL_List GetPrimMediaParams(int face, LSL_List rules)
        {
            IMoapModule module = m_ScriptEngine.World.RequestModuleInterface<IMoapModule>();
            if (null == module)
                throw new Exception("Media on a prim functions not available");

            MediaEntry me = module.GetMediaEntry(m_host, face);

            // As per http://wiki.secondlife.com/wiki/LlGetPrimMediaParams
            if (null == me)
                return new LSL_List();

            LSL_List res = new LSL_List();

            for (int i = 0; i < rules.Length; i++)
            {
                int code = (int)rules.GetLSLIntegerItem(i);

                switch (code)
                {
                    case ScriptBaseClass.PRIM_MEDIA_ALT_IMAGE_ENABLE:
                        // Not implemented
                        res.Add(new LSL_Integer(0));
                        break;

                    case ScriptBaseClass.PRIM_MEDIA_CONTROLS:
                        if (me.Controls == MediaControls.Standard)
                            res.Add(new LSL_Integer(ScriptBaseClass.PRIM_MEDIA_CONTROLS_STANDARD));
                        else
                            res.Add(new LSL_Integer(ScriptBaseClass.PRIM_MEDIA_CONTROLS_MINI));
                        break;

                    case ScriptBaseClass.PRIM_MEDIA_CURRENT_URL:
                        res.Add(new LSL_String(me.CurrentURL));
                        break;

                    case ScriptBaseClass.PRIM_MEDIA_HOME_URL:
                        res.Add(new LSL_String(me.HomeURL));
                        break;

                    case ScriptBaseClass.PRIM_MEDIA_AUTO_LOOP:
                        res.Add(me.AutoLoop ? ScriptBaseClass.TRUE : ScriptBaseClass.FALSE);
                        break;

                    case ScriptBaseClass.PRIM_MEDIA_AUTO_PLAY:
                        res.Add(me.AutoPlay ? ScriptBaseClass.TRUE : ScriptBaseClass.FALSE);
                        break;

                    case ScriptBaseClass.PRIM_MEDIA_AUTO_SCALE:
                        res.Add(me.AutoScale ? ScriptBaseClass.TRUE : ScriptBaseClass.FALSE);
                        break;

                    case ScriptBaseClass.PRIM_MEDIA_AUTO_ZOOM:
                        res.Add(me.AutoZoom ? ScriptBaseClass.TRUE : ScriptBaseClass.FALSE);
                        break;

                    case ScriptBaseClass.PRIM_MEDIA_FIRST_CLICK_INTERACT:
                        res.Add(me.InteractOnFirstClick ? ScriptBaseClass.TRUE : ScriptBaseClass.FALSE);
                        break;

                    case ScriptBaseClass.PRIM_MEDIA_WIDTH_PIXELS:
                        res.Add(new LSL_Integer(me.Width));
                        break;

                    case ScriptBaseClass.PRIM_MEDIA_HEIGHT_PIXELS:
                        res.Add(new LSL_Integer(me.Height));
                        break;

                    case ScriptBaseClass.PRIM_MEDIA_WHITELIST_ENABLE:
                        res.Add(me.EnableWhiteList ? ScriptBaseClass.TRUE : ScriptBaseClass.FALSE);
                        break;

                    case ScriptBaseClass.PRIM_MEDIA_WHITELIST:
                        string[] urls = (string[])me.WhiteList.Clone();

                        for (int j = 0; j < urls.Length; j++)
                            urls[j] = Uri.EscapeDataString(urls[j]);

                        res.Add(new LSL_String(string.Join(", ", urls)));
                        break;

                    case ScriptBaseClass.PRIM_MEDIA_PERMS_INTERACT:
                        res.Add(new LSL_Integer((int)me.InteractPermissions));
                        break;

                    case ScriptBaseClass.PRIM_MEDIA_PERMS_CONTROL:
                        res.Add(new LSL_Integer((int)me.ControlPermissions));
                        break;
                }
            }

            return res;
        }

        public LSL_Integer llSetPrimMediaParams(int face, LSL_List rules)
        {
            m_host.AddScriptLPS(1);
            ScriptSleep(1000);

            // LSL Spec http://wiki.secondlife.com/wiki/LlSetPrimMediaParams says to fail silently if face is invalid
            // Assuming silently fail means sending back LSL_STATUS_OK.  Ideally, need to check this.
            // Don't perform the media check directly
            if (face < 0 || face > m_host.GetNumberOfSides() - 1)
                return ScriptBaseClass.LSL_STATUS_OK;

            return SetPrimMediaParams(face, rules);
        }

        private LSL_Integer SetPrimMediaParams(int face, LSL_List rules)
        {
            IMoapModule module = m_ScriptEngine.World.RequestModuleInterface<IMoapModule>();
            if (null == module)
                throw new Exception("Media on a prim functions not available");

            MediaEntry me = module.GetMediaEntry(m_host, face);
            if (null == me)
                me = new MediaEntry();

            int i = 0;

            while (i < rules.Length - 1)
            {
                int code = rules.GetLSLIntegerItem(i++);

                switch (code)
                {
                    case ScriptBaseClass.PRIM_MEDIA_ALT_IMAGE_ENABLE:
                        me.EnableAlterntiveImage = (rules.GetLSLIntegerItem(i++) != 0 ? true : false);
                        break;

                    case ScriptBaseClass.PRIM_MEDIA_CONTROLS:
                        int v = rules.GetLSLIntegerItem(i++);
                        if (ScriptBaseClass.PRIM_MEDIA_CONTROLS_STANDARD == v)
                            me.Controls = MediaControls.Standard;
                        else
                            me.Controls = MediaControls.Mini;
                        break;

                    case ScriptBaseClass.PRIM_MEDIA_CURRENT_URL:
                        me.CurrentURL = rules.GetLSLStringItem(i++);
                        break;

                    case ScriptBaseClass.PRIM_MEDIA_HOME_URL:
                        me.HomeURL = rules.GetLSLStringItem(i++);
                        break;

                    case ScriptBaseClass.PRIM_MEDIA_AUTO_LOOP:
                        me.AutoLoop = (ScriptBaseClass.TRUE == rules.GetLSLIntegerItem(i++) ? true : false);
                        break;

                    case ScriptBaseClass.PRIM_MEDIA_AUTO_PLAY:
                        me.AutoPlay = (ScriptBaseClass.TRUE == rules.GetLSLIntegerItem(i++) ? true : false);
                        break;

                    case ScriptBaseClass.PRIM_MEDIA_AUTO_SCALE:
                        me.AutoScale = (ScriptBaseClass.TRUE == rules.GetLSLIntegerItem(i++) ? true : false);
                        break;

                    case ScriptBaseClass.PRIM_MEDIA_AUTO_ZOOM:
                        me.AutoZoom = (ScriptBaseClass.TRUE == rules.GetLSLIntegerItem(i++) ? true : false);
                        break;

                    case ScriptBaseClass.PRIM_MEDIA_FIRST_CLICK_INTERACT:
                        me.InteractOnFirstClick = (ScriptBaseClass.TRUE == rules.GetLSLIntegerItem(i++) ? true : false);
                        break;

                    case ScriptBaseClass.PRIM_MEDIA_WIDTH_PIXELS:
                        me.Width = (int)rules.GetLSLIntegerItem(i++);
                        break;

                    case ScriptBaseClass.PRIM_MEDIA_HEIGHT_PIXELS:
                        me.Height = (int)rules.GetLSLIntegerItem(i++);
                        break;

                    case ScriptBaseClass.PRIM_MEDIA_WHITELIST_ENABLE:
                        me.EnableWhiteList = (ScriptBaseClass.TRUE == rules.GetLSLIntegerItem(i++) ? true : false);
                        break;

                    case ScriptBaseClass.PRIM_MEDIA_WHITELIST:
                        string[] rawWhiteListUrls = rules.GetLSLStringItem(i++).ToString().Split(new char[] { ',' });
                        List<string> whiteListUrls = new List<string>();
                        Array.ForEach(
                            rawWhiteListUrls, delegate(string rawUrl) { whiteListUrls.Add(rawUrl.Trim()); });
                        me.WhiteList = whiteListUrls.ToArray();
                        break;

                    case ScriptBaseClass.PRIM_MEDIA_PERMS_INTERACT:
                        me.InteractPermissions = (MediaPermission)(byte)(int)rules.GetLSLIntegerItem(i++);
                        break;

                    case ScriptBaseClass.PRIM_MEDIA_PERMS_CONTROL:
                        me.ControlPermissions = (MediaPermission)(byte)(int)rules.GetLSLIntegerItem(i++);
                        break;
                }
            }

            module.SetMediaEntry(m_host, face, me);

            return ScriptBaseClass.LSL_STATUS_OK;
        }

        public LSL_Integer llClearPrimMedia(LSL_Integer face)
        {
            m_host.AddScriptLPS(1);
            ScriptSleep(1000);

            // LSL Spec http://wiki.secondlife.com/wiki/LlClearPrimMedia says to fail silently if face is invalid
            // Assuming silently fail means sending back LSL_STATUS_OK.  Ideally, need to check this.
            // FIXME: Don't perform the media check directly
            if (face < 0 || face > m_host.GetNumberOfSides() - 1)
                return ScriptBaseClass.LSL_STATUS_OK;

            IMoapModule module = m_ScriptEngine.World.RequestModuleInterface<IMoapModule>();
            if (null == module)
                throw new Exception("Media on a prim functions not available");

            module.ClearMediaEntry(m_host, face);

            return ScriptBaseClass.LSL_STATUS_OK;
        }

        //  <remarks>
        //  <para>
        //  The .NET definition of base 64 is:
        //  <list>
        //  <item>
        //  Significant: A-Z a-z 0-9 + -
        //  </item>
        //  <item>
        //  Whitespace: \t \n \r ' '
        //  </item>
        //  <item>
        //  Valueless: =
        //  </item>
        //  <item>
        //  End-of-string: \0 or '=='
        //  </item>
        //  </list>
        //  </para>
        //  <para>
        //  Each point in a base-64 string represents
        //  a 6 bit value. A 32-bit integer can be
        //  represented using 6 characters (with some
        //  redundancy).
        //  </para>
        //  <para>
        //  LSL requires a base64 string to be 8
        //  characters in length. LSL also uses '/'
        //  rather than '-' (MIME compliant).
        //  </para>
        //  <para>
        //  RFC 1341 used as a reference (as specified
        //  by the SecondLife Wiki).
        //  </para>
        //  <para>
        //  SL do not record any kind of exception for
        //  these functions, so the string to integer
        //  conversion returns '0' if an invalid
        //  character is encountered during conversion.
        //  </para>
        //  <para>
        //  References
        //  <list>
        //  <item>
        //  http://lslwiki.net/lslwiki/wakka.php?wakka=Base64
        //  </item>
        //  <item>
        //  </item>
        //  </list>
        //  </para>
        //  </remarks>

        //  <summary>
        //  Table for converting 6-bit integers into
        //  base-64 characters
        //  </summary>

        protected static readonly char[] i2ctable =
        {
            'A','B','C','D','E','F','G','H',
            'I','J','K','L','M','N','O','P',
            'Q','R','S','T','U','V','W','X',
            'Y','Z',
            'a','b','c','d','e','f','g','h',
            'i','j','k','l','m','n','o','p',
            'q','r','s','t','u','v','w','x',
            'y','z',
            '0','1','2','3','4','5','6','7',
            '8','9',
            '+','/'
        };

        //  <summary>
        //  Table for converting base-64 characters
        //  into 6-bit integers.
        //  </summary>

        protected static readonly int[] c2itable =
        {
            -1,-1,-1,-1,-1,-1,-1,-1,    // 0x
            -1,-1,-1,-1,-1,-1,-1,-1,
            -1,-1,-1,-1,-1,-1,-1,-1,    // 1x
            -1,-1,-1,-1,-1,-1,-1,-1,
            -1,-1,-1,-1,-1,-1,-1,-1,    // 2x
            -1,-1,-1,63,-1,-1,-1,64,
            53,54,55,56,57,58,59,60,    // 3x
            61,62,-1,-1,-1,0,-1,-1,
            -1,1,2,3,4,5,6,7,           // 4x
            8,9,10,11,12,13,14,15,
            16,17,18,19,20,21,22,23,    // 5x
            24,25,26,-1,-1,-1,-1,-1,
            -1,27,28,29,30,31,32,33,    // 6x
            34,35,36,37,38,39,40,41,
            42,43,44,45,46,47,48,49,    // 7x
            50,51,52,-1,-1,-1,-1,-1,
            -1,-1,-1,-1,-1,-1,-1,-1,    // 8x
            -1,-1,-1,-1,-1,-1,-1,-1,
            -1,-1,-1,-1,-1,-1,-1,-1,    // 9x
            -1,-1,-1,-1,-1,-1,-1,-1,
            -1,-1,-1,-1,-1,-1,-1,-1,    // Ax
            -1,-1,-1,-1,-1,-1,-1,-1,
            -1,-1,-1,-1,-1,-1,-1,-1,    // Bx
            -1,-1,-1,-1,-1,-1,-1,-1,
            -1,-1,-1,-1,-1,-1,-1,-1,    // Cx
            -1,-1,-1,-1,-1,-1,-1,-1,
            -1,-1,-1,-1,-1,-1,-1,-1,    // Dx
            -1,-1,-1,-1,-1,-1,-1,-1,
            -1,-1,-1,-1,-1,-1,-1,-1,    // Ex
            -1,-1,-1,-1,-1,-1,-1,-1,
            -1,-1,-1,-1,-1,-1,-1,-1,    // Fx
            -1,-1,-1,-1,-1,-1,-1,-1
        };

        //  <summary>
        //  Converts a 32-bit integer into a Base64
        //  character string. Base64 character strings
        //  are always 8 characters long. All iinteger
        //  values are acceptable.
        //  </summary>
        //  <param name="number">
        //  32-bit integer to be converted.
        //  </param>
        //  <returns>
        //  8 character string. The 1st six characters
        //  contain the encoded number, the last two
        //  characters are padded with "=".
        //  </returns>

        public LSL_String llIntegerToBase64(int number)
        {
            // uninitialized string

            char[] imdt = new char[8];

            m_host.AddScriptLPS(1);

            // Manually unroll the loop

            imdt[7] = '=';
            imdt[6] = '=';
            imdt[5] = i2ctable[number<<4  & 0x3F];
            imdt[4] = i2ctable[number>>2  & 0x3F];
            imdt[3] = i2ctable[number>>8  & 0x3F];
            imdt[2] = i2ctable[number>>14 & 0x3F];
            imdt[1] = i2ctable[number>>20 & 0x3F];
            imdt[0] = i2ctable[number>>26 & 0x3F];

            return new string(imdt);
        }

        //  <summary>
        //  Converts an eight character base-64 string
        //  into a 32-bit integer.
        //  </summary>
        //  <param name="str">
        //  8 characters string to be converted. Other
        //  length strings return zero.
        //  </param>
        //  <returns>
        //  Returns an integer representing the
        //  encoded value providedint he 1st 6
        //  characters of the string.
        //  </returns>
        //  <remarks>
        //  This is coded to behave like LSL's
        //  implementation (I think), based upon the
        //  information available at the Wiki.
        //  If more than 8 characters are supplied,
        //  zero is returned.
        //  If a NULL string is supplied, zero will
        //  be returned.
        //  If fewer than 6 characters are supplied, then
        //  the answer will reflect a partial
        //  accumulation.
        //  <para>
        //  The 6-bit segments are
        //  extracted left-to-right in big-endian mode,
        //  which means that segment 6 only contains the
        //  two low-order bits of the 32 bit integer as
        //  its high order 2 bits. A short string therefore
        //  means loss of low-order information. E.g.
        //
        //  |<---------------------- 32-bit integer ----------------------->|<-Pad->|
        //  |<--Byte 0----->|<--Byte 1----->|<--Byte 2----->|<--Byte 3----->|<-Pad->|
        //  |3|3|2|2|2|2|2|2|2|2|2|2|1|1|1|1|1|1|1|1|1|1| | | | | | | | | | |P|P|P|P|
        //  |1|0|9|8|7|6|5|4|3|2|1|0|9|8|7|6|5|4|3|2|1|0|9|8|7|6|5|4|3|2|1|0|P|P|P|P|
        //  |  str[0]   |  str[1]   |  str[2]   |  str[3]   |  str[4]   |  str[6]   |
        //
        //  </para>
        //  </remarks>

        public LSL_Integer llBase64ToInteger(string str)
        {
            int number = 0;
            int digit;

            m_host.AddScriptLPS(1);

            //    Require a well-fromed base64 string

            if (str.Length > 8)
                return 0;

            //    The loop is unrolled in the interests
            //    of performance and simple necessity.
            //
            //    MUST find 6 digits to be well formed
            //      -1 == invalid
            //       0 == padding

            if ((digit = c2itable[str[0]]) <= 0)
            {
                return digit < 0 ? (int)0 : number;
            }
            number += --digit<<26;

            if ((digit = c2itable[str[1]]) <= 0)
            {
                return digit < 0 ? (int)0 : number;
            }
            number += --digit<<20;

            if ((digit = c2itable[str[2]]) <= 0)
            {
                return digit < 0 ? (int)0 : number;
            }
            number += --digit<<14;

            if ((digit = c2itable[str[3]]) <= 0)
            {
                return digit < 0 ? (int)0 : number;
            }
            number += --digit<<8;

            if ((digit = c2itable[str[4]]) <= 0)
            {
                return digit < 0 ? (int)0 : number;
            }
            number += --digit<<2;

            if ((digit = c2itable[str[5]]) <= 0)
            {
                return digit < 0 ? (int)0 : number;
            }
            number += --digit>>4;

            // ignore trailing padding

            return number;
        }

        public LSL_Float llGetGMTclock()
        {
            m_host.AddScriptLPS(1);
            return DateTime.UtcNow.TimeOfDay.TotalSeconds;
        }

        public LSL_String llGetHTTPHeader(LSL_Key request_id, string header)
        {
            m_host.AddScriptLPS(1);

           if (m_UrlModule != null)
               return m_UrlModule.GetHttpHeader(new UUID(request_id), header);
           return String.Empty;
        }


        public LSL_String llGetSimulatorHostname()
        {
            m_host.AddScriptLPS(1);
            return System.Environment.MachineName;
        }

        //  <summary>
        //  Scan the string supplied in 'src' and
        //  tokenize it based upon two sets of
        //  tokenizers provided in two lists,
        //  separators and spacers.
        //  </summary>
        //
        //  <remarks>
        //  Separators demarcate tokens and are
        //  elided as they are encountered. Spacers
        //  also demarcate tokens, but are themselves
        //  retained as tokens.
        //
        //  Both separators and spacers may be arbitrarily
        //  long strings. i.e. ":::".
        //
        //  The function returns an ordered list
        //  representing the tokens found in the supplied
        //  sources string. If two successive tokenizers
        //  are encountered, then a null-string entry is
        //  added to the list.
        //
        //  It is a precondition that the source and
        //  toekizer lisst are non-null. If they are null,
        //  then a null pointer exception will be thrown
        //  while their lengths are being determined.
        //
        //  A small amount of working memoryis required
        //  of approximately 8*#tokenizers + 8*srcstrlen.
        //
        //  There are many ways in which this function
        //  can be implemented, this implementation is
        //  fairly naive and assumes that when the
        //  function is invooked with a short source
        //  string and/or short lists of tokenizers, then
        //  performance will not be an issue.
        //
        //  In order to minimize the perofrmance
        //  effects of long strings, or large numbers
        //  of tokeizers, the function skips as far as
        //  possible whenever a toekenizer is found,
        //  and eliminates redundant tokenizers as soon
        //  as is possible.
        //
        //  The implementation tries to minimize temporary
        //  garbage generation.
        //  </remarks>

        public LSL_List llParseStringKeepNulls(string src, LSL_List separators, LSL_List spacers)
        {
            return ParseString2List(src, separators, spacers, true);
        }

        private LSL_List ParseString2List(string src, LSL_List separators, LSL_List spacers, bool keepNulls)
        {
            int          srclen    = src.Length;
            int          seplen    = separators.Length;
            object[]     separray  = separators.Data;
            int          spclen    = spacers.Length;
            object[]     spcarray  = spacers.Data;
            int          dellen    = 0;
            string[]     delarray  = new string[seplen+spclen];

            int          outlen    = 0;
            string[]     outarray  = new string[srclen*2+1];

            int          i, j;
            string       d;

            m_host.AddScriptLPS(1);

            /*
             * Convert separator and spacer lists to C# strings.
             * Also filter out null strings so we don't hang.
             */
            for (i = 0; i < seplen; i ++)
            {
                d = separray[i].ToString();
                if (d.Length > 0)
                {
                    delarray[dellen++] = d;
                }
            }
            seplen = dellen;

            for (i = 0; i < spclen; i ++)
            {
                d = spcarray[i].ToString();
                if (d.Length > 0)
                {
                    delarray[dellen++] = d;
                }
            }

            /*
             * Scan through source string from beginning to end.
             */
            for (i = 0;;)
            {

                /*
                 * Find earliest delimeter in src starting at i (if any).
                 */
                int    earliestDel = -1;
                int    earliestSrc = srclen;
                string earliestStr = null;
                for (j = 0; j < dellen; j ++)
                {
                    d = delarray[j];
                    if (d != null)
                    {
                        int index = src.IndexOf(d, i);
                        if (index < 0)
                        {
                            delarray[j] = null;     // delim nowhere in src, don't check it anymore
                        }
                        else if (index < earliestSrc)
                        {
                            earliestSrc = index;    // where delimeter starts in source string
                            earliestDel = j;        // where delimeter is in delarray[]
                            earliestStr = d;        // the delimeter string from delarray[]
                            if (index == i) break;  // can't do any better than found at beg of string
                        }
                    }
                }

                /*
                 * Output source string starting at i through start of earliest delimeter.
                 */
                if (keepNulls || (earliestSrc > i))
                {
                    outarray[outlen++] = src.Substring(i, earliestSrc - i);
                }

                /*
                 * If no delimeter found at or after i, we're done scanning.
                 */
                if (earliestDel < 0) break;

                /*
                 * If delimeter was a spacer, output the spacer.
                 */
                if (earliestDel >= seplen)
                {
                    outarray[outlen++] = earliestStr;
                }

                /*
                 * Look at rest of src string following delimeter.
                 */
                i = earliestSrc + earliestStr.Length;
            }

            /*
             * Make up an exact-sized output array suitable for an LSL_List object.
             */
            object[] outlist = new object[outlen];
            for (i = 0; i < outlen; i ++)
            {
                outlist[i] = new LSL_String(outarray[i]);
            }
            return new LSL_List(outlist);
        }

        public LSL_Integer llGetObjectPermMask(int mask)
        {
            m_host.AddScriptLPS(1);

            int permmask = 0;

            if (mask == ScriptBaseClass.MASK_BASE)//0
            {
                permmask = (int)m_host.BaseMask;
            }

            else if (mask == ScriptBaseClass.MASK_OWNER)//1
            {
                permmask = (int)m_host.OwnerMask;
            }

            else if (mask == ScriptBaseClass.MASK_GROUP)//2
            {
                permmask = (int)m_host.GroupMask;
            }

            else if (mask == ScriptBaseClass.MASK_EVERYONE)//3
            {
                permmask = (int)m_host.EveryoneMask;
            }

            else if (mask == ScriptBaseClass.MASK_NEXT)//4
            {
                permmask = (int)m_host.NextOwnerMask;
            }

            return permmask;
        }

        public void llSetObjectPermMask(int mask, int value)
        {
            m_host.AddScriptLPS(1);

            if (m_ScriptEngine.Config.GetBoolean("AllowGodFunctions", false))
            {
                if (World.Permissions.CanRunConsoleCommand(m_host.OwnerID))
                {
                    if (mask == ScriptBaseClass.MASK_BASE)//0
                    {
                        m_host.BaseMask = (uint)value;
                    }

                    else if (mask == ScriptBaseClass.MASK_OWNER)//1
                    {
                        m_host.OwnerMask = (uint)value;
                    }

                    else if (mask == ScriptBaseClass.MASK_GROUP)//2
                    {
                        m_host.GroupMask = (uint)value;
                    }

                    else if (mask == ScriptBaseClass.MASK_EVERYONE)//3
                    {
                        m_host.EveryoneMask = (uint)value;
                    }

                    else if (mask == ScriptBaseClass.MASK_NEXT)//4
                    {
                        m_host.NextOwnerMask = (uint)value;
                    }
                }
            }
        }

        public LSL_Integer llGetInventoryPermMask(string item, int mask)
        {
            m_host.AddScriptLPS(1);

            m_host.TaskInventory.LockItemsForRead(true);
            foreach (KeyValuePair<UUID, TaskInventoryItem> inv in m_host.TaskInventory)
            {
                if (inv.Value.Name == item)
                {
                    m_host.TaskInventory.LockItemsForRead(false);
                    switch (mask)
                    {
                        case 0:
                            return (int)inv.Value.BasePermissions;
                        case 1:
                            return (int)inv.Value.CurrentPermissions;
                        case 2:
                            return (int)inv.Value.GroupPermissions;
                        case 3:
                            return (int)inv.Value.EveryonePermissions;
                        case 4:
                            return (int)inv.Value.NextPermissions;
                    }
                }
            }
            m_host.TaskInventory.LockItemsForRead(false);

            return -1;
        }

        public void llSetInventoryPermMask(string item, int mask, int value)
        {
            m_host.AddScriptLPS(1);
            if (m_ScriptEngine.Config.GetBoolean("AllowGodFunctions", false))
            {
                if (World.Permissions.CanRunConsoleCommand(m_host.OwnerID))
                {
                    lock (m_host.TaskInventory)
                    {
                        foreach (KeyValuePair<UUID, TaskInventoryItem> inv in m_host.TaskInventory)
                        {
                            if (inv.Value.Name == item)
                            {
                                switch (mask)
                                {
                                    case 0:
                                        inv.Value.BasePermissions = (uint)value;
                                        break;
                                    case 1:
                                        inv.Value.CurrentPermissions = (uint)value;
                                        break;
                                    case 2:
                                        inv.Value.GroupPermissions = (uint)value;
                                        break;
                                    case 3:
                                        inv.Value.EveryonePermissions = (uint)value;
                                        break;
                                    case 4:
                                        inv.Value.NextPermissions = (uint)value;
                                        break;
                                }
                            }
                        }
                    }
                }
            }
        }

        public LSL_String llGetInventoryCreator(string item)
        {
            m_host.AddScriptLPS(1);

            m_host.TaskInventory.LockItemsForRead(true);
            foreach (KeyValuePair<UUID, TaskInventoryItem> inv in m_host.TaskInventory)
            {
                if (inv.Value.Name == item)
                {
                    m_host.TaskInventory.LockItemsForRead(false);
                    return inv.Value.CreatorID.ToString();
                }
            }
            m_host.TaskInventory.LockItemsForRead(false);

            llSay(0, "No item name '" + item + "'");

            return String.Empty;
        }

        public void llOwnerSay(string msg)
        {
            m_host.AddScriptLPS(1);

            World.SimChatBroadcast(Utils.StringToBytes(msg), ChatTypeEnum.Owner, 0,
                                   m_host.AbsolutePosition, m_host.Name, m_host.UUID, false);
//            IWorldComm wComm = m_ScriptEngine.World.RequestModuleInterface<IWorldComm>();
//            wComm.DeliverMessage(ChatTypeEnum.Owner, 0, m_host.Name, m_host.UUID, msg);
        }

        public LSL_String llRequestSecureURL()
        {
            m_host.AddScriptLPS(1);
            if (m_UrlModule != null)
                return m_UrlModule.RequestSecureURL(m_ScriptEngine.ScriptModule, m_host, m_itemID).ToString();
            return UUID.Zero.ToString();
        }

        public LSL_String llRequestSimulatorData(string simulator, int data)
        {
            IOSSL_Api ossl = (IOSSL_Api)m_ScriptEngine.GetApi(m_itemID, "OSSL");

            try
            {
                m_host.AddScriptLPS(1);

                string reply = String.Empty;

                GridRegion info;

                if (m_ScriptEngine.World.RegionInfo.RegionName == simulator)
                    info = new GridRegion(m_ScriptEngine.World.RegionInfo);
                else
                    info = m_ScriptEngine.World.GridService.GetRegionByName(m_ScriptEngine.World.RegionInfo.ScopeID, simulator);

                switch (data)
                {
                    case ScriptBaseClass.DATA_SIM_POS:
                        if (info == null)
                        {
                            ScriptSleep(1000);
                            return UUID.Zero.ToString();
                        }
                        reply = new LSL_Vector(
                            info.RegionLocX,
                            info.RegionLocY,
                            0).ToString();
                        break;
                    case ScriptBaseClass.DATA_SIM_STATUS:
                        if (info != null)
                            reply = "up"; // Duh!
                        else
                            reply = "unknown";
                        break;
                    case ScriptBaseClass.DATA_SIM_RATING:
                        if (info == null)
                        {
                            ScriptSleep(1000);
                            return UUID.Zero.ToString();
                        }
                        int access = info.Maturity;
                        if (access == 0)
                            reply = "PG";
                        else if (access == 1)
                            reply = "MATURE";
                        else if (access == 2)
                            reply = "ADULT";
                        else
                            reply = "UNKNOWN";
                        break;
                    case ScriptBaseClass.DATA_SIM_RELEASE:
                        if (ossl != null)
                            ossl.CheckThreatLevel(ThreatLevel.High, "llRequestSimulatorData");
                        reply = "OpenSim";
                        break;
                    default:
                        ScriptSleep(1000);
                        return UUID.Zero.ToString(); // Raise no event
                }
                UUID rq = UUID.Random();

                UUID tid = AsyncCommands.
                    DataserverPlugin.RegisterRequest(m_localID, m_itemID, rq.ToString());

                AsyncCommands.
                    DataserverPlugin.DataserverReply(rq.ToString(), reply);

                ScriptSleep(1000);
                return tid.ToString();
            }
            catch(Exception)
            {
                //m_log.Error("[LSL_API]: llRequestSimulatorData" + e.ToString());
                return UUID.Zero.ToString();
            }
        }
        public LSL_String llRequestURL()
        {
            m_host.AddScriptLPS(1);

            if (m_UrlModule != null)
                return m_UrlModule.RequestURL(m_ScriptEngine.ScriptModule, m_host, m_itemID).ToString();
            return UUID.Zero.ToString();
        }

        public void llForceMouselook(int mouselook)
        {
            m_host.AddScriptLPS(1);
            m_host.SetForceMouselook(mouselook != 0);
        }

        public LSL_Float llGetObjectMass(string id)
        {
            m_host.AddScriptLPS(1);
            UUID key = new UUID();
            if (UUID.TryParse(id, out key))
            {
                try
                {
                    SceneObjectPart obj = World.GetSceneObjectPart(World.Entities[key].LocalId);
                    if (obj != null)
                        return (double)obj.GetMass();
                    // the object is null so the key is for an avatar
                    ScenePresence avatar = World.GetScenePresence(key);
                    if (avatar != null)
                        if (avatar.IsChildAgent)
                            // reference http://www.lslwiki.net/lslwiki/wakka.php?wakka=llGetObjectMass
                            // child agents have a mass of 1.0
                            return 1;
                        else
                            return (double)avatar.PhysicsActor.Mass;
                }
                catch (KeyNotFoundException)
                {
                    return 0; // The Object/Agent not in the region so just return zero
                }
            }
            return 0;
        }

        /// <summary>
        /// llListReplaceList removes the sub-list defined by the inclusive indices
        /// start and end and inserts the src list in its place. The inclusive
        /// nature of the indices means that at least one element must be deleted
        /// if the indices are within the bounds of the existing list. I.e. 2,2
        /// will remove the element at index 2 and replace it with the source
        /// list. Both indices may be negative, with the usual interpretation. An
        /// interesting case is where end is lower than start. As these indices
        /// bound the list to be removed, then 0->end, and start->lim are removed
        /// and the source list is added as a suffix.
        /// </summary>

        public LSL_List llListReplaceList(LSL_List dest, LSL_List src, int start, int end)
        {
            LSL_List pref = null;

            m_host.AddScriptLPS(1);

            // Note that although we have normalized, both
            // indices could still be negative.
            if (start < 0)
            {
                start = start+dest.Length;
            }

            if (end < 0)
            {
                end = end+dest.Length;
            }
            // The comventional case, remove a sequence starting with
            // start and ending with end. And then insert the source
            // list.
            if (start <= end)
            {
                // If greater than zero, then there is going to be a
                // surviving prefix. Otherwise the inclusive nature
                // of the indices mean that we're going to add the
                // source list as a prefix.
                if (start > 0)
                {
                    pref = dest.GetSublist(0,start-1);
                    // Only add a suffix if there is something
                    // beyond the end index (it's inclusive too).
                    if (end + 1 < dest.Length)
                    {
                        return pref + src + dest.GetSublist(end + 1, -1);
                    }
                    else
                    {
                        return pref + src;
                    }
                }
                // If start is less than or equal to zero, then
                // the new list is simply a prefix. We still need to
                // figure out any necessary surgery to the destination
                // based upon end. Note that if end exceeds the upper
                // bound in this case, the entire destination list
                // is removed.
                else if (start == 0)
                {
                    if (end + 1 < dest.Length)
                        return src + dest.GetSublist(end + 1, -1);
                    else
                        return src;
                }
                else // Start < 0
                {
                    if (end + 1 < dest.Length)
                        return dest.GetSublist(end + 1, -1);
                    else
                        return new LSL_List();
                }
            }
            // Finally, if start > end, we strip away a prefix and
            // a suffix, to leave the list that sits <between> ens
            // and start, and then tag on the src list. AT least
            // that's my interpretation. We can get sublist to do
            // this for us. Note that one, or both of the indices
            // might have been negative.
            else
            {
                return dest.GetSublist(end + 1, start - 1) + src;
            }
        }

        public void llLoadURL(string avatar_id, string message, string url)
        {
            m_host.AddScriptLPS(1);

            IDialogModule dm = World.RequestModuleInterface<IDialogModule>();
            if (null != dm)
                dm.SendUrlToUser(
                    new UUID(avatar_id), m_host.Name, m_host.UUID, m_host.OwnerID, false, message, url);

            ScriptSleep(10000);
        }

        public void llParcelMediaCommandList(LSL_List commandList)
        {
            // TODO: Not implemented yet (missing in libomv?):
            //  PARCEL_MEDIA_COMMAND_LOOP_SET    float loop      Use this to get or set the parcel's media loop duration. (1.19.1 RC0 or later)

            m_host.AddScriptLPS(1);

            // according to the docs, this command only works if script owner and land owner are the same
            // lets add estate owners and gods, too, and use the generic permission check.
            ILandObject landObject = World.LandChannel.GetLandObject(m_host.AbsolutePosition.X, m_host.AbsolutePosition.Y);
            if (!World.Permissions.CanEditParcelProperties(m_host.OwnerID, landObject, GroupPowers.ChangeMedia)) return;

            bool update = false; // send a ParcelMediaUpdate (and possibly change the land's media URL)?
            byte loop = 0;

            LandData landData = landObject.LandData;
            string url = landData.MediaURL;
            string texture = landData.MediaID.ToString();
            bool autoAlign = landData.MediaAutoScale != 0;
            string mediaType = ""; // TODO these have to be added as soon as LandData supports it
            string description = "";
            int width = 0;
            int height = 0;

            uint commandToSend = 0;
            float time = 0.0f; // default is from start

            ScenePresence presence = null;

            for (int i = 0; i < commandList.Data.Length; i++)
            {
                uint command = (uint)(commandList.GetLSLIntegerItem(i));
                switch (command)
                {
                    case (uint)ParcelMediaCommandEnum.Agent:
                        // we send only to one agent
                        if ((i + 1) < commandList.Length)
                        {
                            if (commandList.Data[i + 1] is LSL_String)
                            {
                                UUID agentID;
                                if (UUID.TryParse((LSL_String)commandList.Data[i + 1], out agentID))
                                {
                                    presence = World.GetScenePresence(agentID);
                                }
                            }
                            else ShoutError("The argument of PARCEL_MEDIA_COMMAND_AGENT must be a key");
                            ++i;
                        }
                        break;

                    case (uint)ParcelMediaCommandEnum.Loop:
                        loop = 1;
                        commandToSend = command;
                        update = true; //need to send the media update packet to set looping
                        break;

                    case (uint)ParcelMediaCommandEnum.Play:
                        loop = 0;
                        commandToSend = command;
                        update = true; //need to send the media update packet to make sure it doesn't loop
                        break;

                    case (uint)ParcelMediaCommandEnum.Pause:
                    case (uint)ParcelMediaCommandEnum.Stop:
                    case (uint)ParcelMediaCommandEnum.Unload:
                        commandToSend = command;
                        break;

                    case (uint)ParcelMediaCommandEnum.Url:
                        if ((i + 1) < commandList.Length)
                        {
                            if (commandList.Data[i + 1] is LSL_String)
                            {
                                url = (LSL_String)commandList.Data[i + 1];
                                update = true;
                            }
                            else ShoutError("The argument of PARCEL_MEDIA_COMMAND_URL must be a string.");
                            ++i;
                        }
                        break;

                    case (uint)ParcelMediaCommandEnum.Texture:
                        if ((i + 1) < commandList.Length)
                        {
                            if (commandList.Data[i + 1] is LSL_String)
                            {
                                texture = (LSL_String)commandList.Data[i + 1];
                                update = true;
                            }
                            else ShoutError("The argument of PARCEL_MEDIA_COMMAND_TEXTURE must be a string or key.");
                            ++i;
                        }
                        break;

                    case (uint)ParcelMediaCommandEnum.Time:
                        if ((i + 1) < commandList.Length)
                        {
                            if (commandList.Data[i + 1] is LSL_Float)
                            {
                                time = (float)(LSL_Float)commandList.Data[i + 1];
                            }
                            else ShoutError("The argument of PARCEL_MEDIA_COMMAND_TIME must be a float.");
                            ++i;
                        }
                        break;

                    case (uint)ParcelMediaCommandEnum.AutoAlign:
                        if ((i + 1) < commandList.Length)
                        {
                            if (commandList.Data[i + 1] is LSL_Integer)
                            {
                                autoAlign = (LSL_Integer)commandList.Data[i + 1];
                                update = true;
                            }

                            else ShoutError("The argument of PARCEL_MEDIA_COMMAND_AUTO_ALIGN must be an integer.");
                            ++i;
                        }
                        break;

                    case (uint)ParcelMediaCommandEnum.Type:
                        if ((i + 1) < commandList.Length)
                        {
                            if (commandList.Data[i + 1] is LSL_String)
                            {
                                mediaType = (LSL_String)commandList.Data[i + 1];
                                update = true;
                            }
                            else ShoutError("The argument of PARCEL_MEDIA_COMMAND_TYPE must be a string.");
                            ++i;
                        }
                        break;

                    case (uint)ParcelMediaCommandEnum.Desc:
                        if ((i + 1) < commandList.Length)
                        {
                            if (commandList.Data[i + 1] is LSL_String)
                            {
                                description = (LSL_String)commandList.Data[i + 1];
                                update = true;
                            }
                            else ShoutError("The argument of PARCEL_MEDIA_COMMAND_DESC must be a string.");
                            ++i;
                        }
                        break;

                    case (uint)ParcelMediaCommandEnum.Size:
                        if ((i + 2) < commandList.Length)
                        {
                            if (commandList.Data[i + 1] is LSL_Integer)
                            {
                                if (commandList.Data[i + 2] is LSL_Integer)
                                {
                                    width = (LSL_Integer)commandList.Data[i + 1];
                                    height = (LSL_Integer)commandList.Data[i + 2];
                                    update = true;
                                }
                                else ShoutError("The second argument of PARCEL_MEDIA_COMMAND_SIZE must be an integer.");
                            }
                            else ShoutError("The first argument of PARCEL_MEDIA_COMMAND_SIZE must be an integer.");
                            i += 2;
                        }
                        break;

                    default:
                        NotImplemented("llParcelMediaCommandList parameter not supported yet: " + Enum.Parse(typeof(ParcelMediaCommandEnum), commandList.Data[i].ToString()).ToString());
                        break;
                }//end switch
            }//end for

            // if we didn't get a presence, we send to all and change the url
            // if we did get a presence, we only send to the agent specified, and *don't change the land settings*!

            // did something important change or do we only start/stop/pause?
            if (update)
            {
                if (presence == null)
                {
                    // we send to all
                    landData.MediaID = new UUID(texture);
                    landData.MediaAutoScale = autoAlign ? (byte)1 : (byte)0;
                    landData.MediaWidth = width;
                    landData.MediaHeight = height;
                    landData.MediaType = mediaType;

                    // do that one last, it will cause a ParcelPropertiesUpdate
                    landObject.SetMediaUrl(url);

                    // now send to all (non-child) agents in the parcel
                    World.ForEachScenePresence(delegate(ScenePresence sp)
                    {
                        if (!sp.IsChildAgent && (sp.currentParcelUUID == landData.GlobalID))
                        {
                            sp.ControllingClient.SendParcelMediaUpdate(landData.MediaURL,
                                                                          landData.MediaID,
                                                                          landData.MediaAutoScale,
                                                                          mediaType,
                                                                          description,
                                                                          width, height,
                                                                          loop);
                        }
                    });
                }
                else if (!presence.IsChildAgent)
                {
                    // we only send to one (root) agent
                    presence.ControllingClient.SendParcelMediaUpdate(url,
                                                                     new UUID(texture),
                                                                     autoAlign ? (byte)1 : (byte)0,
                                                                     mediaType,
                                                                     description,
                                                                     width, height,
                                                                     loop);
                }
            }

            if (commandToSend != 0)
            {
                // the commandList contained a start/stop/... command, too
                if (presence == null)
                {
                    // send to all (non-child) agents in the parcel
                    World.ForEachScenePresence(delegate(ScenePresence sp)
                    {
                        if (!sp.IsChildAgent && (sp.currentParcelUUID == landData.GlobalID))
                        {
                            sp.ControllingClient.SendParcelMediaCommand(0x4, // TODO what is this?
                                                                           (ParcelMediaCommandEnum)commandToSend,
                                                                           time);
                        }
                    });
                }
                else if (!presence.IsChildAgent)
                {
                    presence.ControllingClient.SendParcelMediaCommand(0x4, // TODO what is this?
                                                                      (ParcelMediaCommandEnum)commandToSend,
                                                                      time);
                }
            }
            ScriptSleep(2000);
        }

        public LSL_List llParcelMediaQuery(LSL_List aList)
        {
            m_host.AddScriptLPS(1);
            LSL_List list = new LSL_List();
            //TO DO: make the implementation for the missing commands
            //PARCEL_MEDIA_COMMAND_LOOP_SET    float loop      Use this to get or set the parcel's media loop duration. (1.19.1 RC0 or later)
            for (int i = 0; i < aList.Data.Length; i++)
            {

                if (aList.Data[i] != null)
                {
                    switch ((ParcelMediaCommandEnum) Convert.ToInt32(aList.Data[i].ToString()))
                    {
                        case ParcelMediaCommandEnum.Url:
                            list.Add(new LSL_String(World.GetLandData(m_host.AbsolutePosition.X, m_host.AbsolutePosition.Y).MediaURL));
                            break;
                        case ParcelMediaCommandEnum.Desc:
                            list.Add(new LSL_String(World.GetLandData(m_host.AbsolutePosition.X, m_host.AbsolutePosition.Y).Description));
                            break;
                        case ParcelMediaCommandEnum.Texture:
                            list.Add(new LSL_String(World.GetLandData(m_host.AbsolutePosition.X, m_host.AbsolutePosition.Y).MediaID.ToString()));
                            break;
                        case ParcelMediaCommandEnum.Type:
                            list.Add(new LSL_String(World.GetLandData(m_host.AbsolutePosition.X, m_host.AbsolutePosition.Y).MediaType));
                            break;
                        case ParcelMediaCommandEnum.Size:
                            list.Add(new LSL_String(World.GetLandData(m_host.AbsolutePosition.X, m_host.AbsolutePosition.Y).MediaWidth));
                            list.Add(new LSL_String(World.GetLandData(m_host.AbsolutePosition.X, m_host.AbsolutePosition.Y).MediaHeight));
                            break;
                        default:
                            ParcelMediaCommandEnum mediaCommandEnum = ParcelMediaCommandEnum.Url;
                            NotImplemented("llParcelMediaQuery parameter do not supported yet: " + Enum.Parse(mediaCommandEnum.GetType() , aList.Data[i].ToString()).ToString());
                            break;
                    }

                }
            }
            ScriptSleep(2000);
            return list;
        }

        public LSL_Integer llModPow(int a, int b, int c)
        {
            m_host.AddScriptLPS(1);
            Int64 tmp = 0;
            Math.DivRem(Convert.ToInt64(Math.Pow(a, b)), c, out tmp);
            ScriptSleep(1000);
            return Convert.ToInt32(tmp);
        }

        public LSL_Integer llGetInventoryType(string name)
        {
            m_host.AddScriptLPS(1);

            m_host.TaskInventory.LockItemsForRead(true);
            foreach (KeyValuePair<UUID, TaskInventoryItem> inv in m_host.TaskInventory)
            {
                if (inv.Value.Name == name)
                {
                    m_host.TaskInventory.LockItemsForRead(false);
                    return inv.Value.Type;
                }
            }
            m_host.TaskInventory.LockItemsForRead(false);

            return -1;
        }

        public void llSetPayPrice(int price, LSL_List quick_pay_buttons)
        {
            m_host.AddScriptLPS(1);

            if (quick_pay_buttons.Data.Length < 4)
            {
                int x;
                for (x=quick_pay_buttons.Data.Length; x<= 4; x++)
                {
                    quick_pay_buttons.Add(ScriptBaseClass.PAY_HIDE);
                }
            }
            int[] nPrice = new int[5];
            nPrice[0] = price;
            nPrice[1] = quick_pay_buttons.GetLSLIntegerItem(0);
            nPrice[2] = quick_pay_buttons.GetLSLIntegerItem(1);
            nPrice[3] = quick_pay_buttons.GetLSLIntegerItem(2);
            nPrice[4] = quick_pay_buttons.GetLSLIntegerItem(3);
            m_host.ParentGroup.RootPart.PayPrice = nPrice;
            m_host.ParentGroup.HasGroupChanged = true;
        }

        public LSL_Vector llGetCameraPos()
        {
            m_host.AddScriptLPS(1);
            UUID invItemID = InventorySelf();

            if (invItemID == UUID.Zero)
                return new LSL_Vector();

            m_host.TaskInventory.LockItemsForRead(true);
            if (m_host.TaskInventory[invItemID].PermsGranter == UUID.Zero)
            {
                m_host.TaskInventory.LockItemsForRead(false);
                return new LSL_Vector();
            }

            if ((m_host.TaskInventory[invItemID].PermsMask & ScriptBaseClass.PERMISSION_TRACK_CAMERA) == 0)
            {
                ShoutError("No permissions to track the camera");
                m_host.TaskInventory.LockItemsForRead(false);
                return new LSL_Vector();
            }
            m_host.TaskInventory.LockItemsForRead(false);

            ScenePresence presence = World.GetScenePresence(m_host.OwnerID);
            if (presence != null)
            {
                LSL_Vector pos = new LSL_Vector(presence.CameraPosition.X, presence.CameraPosition.Y, presence.CameraPosition.Z);
                return pos;
            }
            return new LSL_Vector();
        }

        public LSL_Rotation llGetCameraRot()
        {
            m_host.AddScriptLPS(1);
            UUID invItemID = InventorySelf();
            if (invItemID == UUID.Zero)
                return new LSL_Rotation();

            m_host.TaskInventory.LockItemsForRead(true);
            if (m_host.TaskInventory[invItemID].PermsGranter == UUID.Zero)
            {
                m_host.TaskInventory.LockItemsForRead(false);
                return new LSL_Rotation();
            }
            if ((m_host.TaskInventory[invItemID].PermsMask & ScriptBaseClass.PERMISSION_TRACK_CAMERA) == 0)
            {
                ShoutError("No permissions to track the camera");
                m_host.TaskInventory.LockItemsForRead(false);
                return new LSL_Rotation();
            }
            m_host.TaskInventory.LockItemsForRead(false);

            ScenePresence presence = World.GetScenePresence(m_host.OwnerID);
            if (presence != null)
            {
                return new LSL_Rotation(presence.CameraRotation.X, presence.CameraRotation.Y, presence.CameraRotation.Z, presence.CameraRotation.W);
            }

            return new LSL_Rotation();
        }

        /// <summary>
        /// The SL implementation does nothing, it is deprecated
        /// This duplicates SL
        /// </summary>
        public void llSetPrimURL(string url)
        {
            m_host.AddScriptLPS(1);
            ScriptSleep(2000);
        }

        /// <summary>
        /// The SL implementation shouts an error, it is deprecated
        /// This duplicates SL
        /// </summary>
        public void llRefreshPrimURL()
        {
            m_host.AddScriptLPS(1);
            ShoutError("llRefreshPrimURL - not yet supported");
            ScriptSleep(20000);
        }

        public LSL_String llEscapeURL(string url)
        {
            m_host.AddScriptLPS(1);
            try
            {
                return Uri.EscapeDataString(url);
            }
            catch (Exception ex)
            {
                return "llEscapeURL: " + ex.ToString();
            }
        }

        public LSL_String llUnescapeURL(string url)
        {
            m_host.AddScriptLPS(1);
            try
            {
                return Uri.UnescapeDataString(url);
            }
            catch (Exception ex)
            {
                return "llUnescapeURL: " + ex.ToString();
            }
        }

        public void llMapDestination(string simname, LSL_Vector pos, LSL_Vector lookAt)
        {
            m_host.AddScriptLPS(1);
            DetectParams detectedParams = m_ScriptEngine.GetDetectParams(m_itemID, 0);
            if (detectedParams == null)
            {
                if (m_host.IsAttachment == true)
                {
                    detectedParams = new DetectParams();
                    detectedParams.Key = m_host.OwnerID;
                }
                else
                {
                    return;
                }
            }
           
            ScenePresence avatar = World.GetScenePresence(detectedParams.Key);
            if (avatar != null)
            {
                avatar.ControllingClient.SendScriptTeleportRequest(m_host.Name, simname,
                                                                   new Vector3((float)pos.x, (float)pos.y, (float)pos.z),
                                                                   new Vector3((float)lookAt.x, (float)lookAt.y, (float)lookAt.z));
            }
            
            ScriptSleep(1000);
        }

        public void llAddToLandBanList(string avatar, double hours)
        {
            m_host.AddScriptLPS(1);
            UUID key;
            ILandObject land = World.LandChannel.GetLandObject(m_host.AbsolutePosition.X, m_host.AbsolutePosition.Y);
            if (World.Permissions.CanEditParcelProperties(m_host.OwnerID, land, GroupPowers.LandManageBanned))
            {
                ParcelManager.ParcelAccessEntry entry = new ParcelManager.ParcelAccessEntry();
                if (UUID.TryParse(avatar, out key))
                {
                    if (land.LandData.ParcelAccessList.FindIndex(
                            delegate(ParcelManager.ParcelAccessEntry e)
                            {
                                if (e.AgentID == key && e.Flags == AccessList.Ban)
                                    return true;
                                return false;
                            }) == -1)
                    {
                        entry.AgentID = key;
                        entry.Flags = AccessList.Ban;
                        entry.Time = DateTime.Now.AddHours(hours);
                        land.LandData.ParcelAccessList.Add(entry);
                    }
                }
            }
            ScriptSleep(100);
        }

        public void llRemoveFromLandPassList(string avatar)
        {
            m_host.AddScriptLPS(1);
            UUID key;
            ILandObject land = World.LandChannel.GetLandObject(m_host.AbsolutePosition.X, m_host.AbsolutePosition.Y);
            if (World.Permissions.CanEditParcelProperties(m_host.OwnerID, land, GroupPowers.LandManageAllowed))
            {
                if (UUID.TryParse(avatar, out key))
                {
                    int idx = land.LandData.ParcelAccessList.FindIndex(
                            delegate(ParcelManager.ParcelAccessEntry e)
                            {
                                if (e.AgentID == key && e.Flags == AccessList.Access)
                                    return true;
                                return false;
                            });

                    if (idx != -1)
                        land.LandData.ParcelAccessList.RemoveAt(idx);
                }
            }
            ScriptSleep(100);
        }

        public void llRemoveFromLandBanList(string avatar)
        {
            m_host.AddScriptLPS(1);
            UUID key;
            ILandObject land = World.LandChannel.GetLandObject(m_host.AbsolutePosition.X, m_host.AbsolutePosition.Y);
            if (World.Permissions.CanEditParcelProperties(m_host.OwnerID, land, GroupPowers.LandManageBanned))
            {
                if (UUID.TryParse(avatar, out key))
                {
                    int idx = land.LandData.ParcelAccessList.FindIndex(
                            delegate(ParcelManager.ParcelAccessEntry e)
                            {
                                if (e.AgentID == key && e.Flags == AccessList.Ban)
                                    return true;
                                return false;
                            });

                    if (idx != -1)
                        land.LandData.ParcelAccessList.RemoveAt(idx);
                }
            }
            ScriptSleep(100);
        }

        public void llSetCameraParams(LSL_List rules)
        {
            m_host.AddScriptLPS(1);

            // our key in the object we are in
            UUID invItemID = InventorySelf();
            if (invItemID == UUID.Zero) return;

            // the object we are in
            UUID objectID = m_host.ParentUUID;
            if (objectID == UUID.Zero) return;

            UUID agentID;
            m_host.TaskInventory.LockItemsForRead(true);
            // we need the permission first, to know which avatar we want to set the camera for
            agentID = m_host.TaskInventory[invItemID].PermsGranter;

            if (agentID == UUID.Zero)
            {
                m_host.TaskInventory.LockItemsForRead(false);
                return;
            }
            if ((m_host.TaskInventory[invItemID].PermsMask & ScriptBaseClass.PERMISSION_CONTROL_CAMERA) == 0)
            {
                m_host.TaskInventory.LockItemsForRead(false);
                return;
            }
            m_host.TaskInventory.LockItemsForRead(false);

            ScenePresence presence = World.GetScenePresence(agentID);

            // we are not interested in child-agents
            if (presence.IsChildAgent) return;

            SortedDictionary<int, float> parameters = new SortedDictionary<int, float>();
            object[] data = rules.Data;
            for (int i = 0; i < data.Length; ++i)
            {
                int type = Convert.ToInt32(data[i++].ToString());
                if (i >= data.Length) break; // odd number of entries => ignore the last

                // some special cases: Vector parameters are split into 3 float parameters (with type+1, type+2, type+3)
                switch (type)
                {
                case ScriptBaseClass.CAMERA_FOCUS:
                case ScriptBaseClass.CAMERA_FOCUS_OFFSET:
                case ScriptBaseClass.CAMERA_POSITION:
                    LSL_Vector v = (LSL_Vector)data[i];
                    parameters.Add(type + 1, (float)v.x);
                    parameters.Add(type + 2, (float)v.y);
                    parameters.Add(type + 3, (float)v.z);
                    break;
                default:
                    // TODO: clean that up as soon as the implicit casts are in
                    if (data[i] is LSL_Float)
                        parameters.Add(type, (float)((LSL_Float)data[i]).value);
                    else if (data[i] is LSL_Integer)
                        parameters.Add(type, (float)((LSL_Integer)data[i]).value);
                    else parameters.Add(type, Convert.ToSingle(data[i]));
                    break;
                }
            }
            if (parameters.Count > 0) presence.ControllingClient.SendSetFollowCamProperties(objectID, parameters);
        }

        public void llClearCameraParams()
        {
            m_host.AddScriptLPS(1);

            // our key in the object we are in
            UUID invItemID=InventorySelf();
            if (invItemID == UUID.Zero) return;

            // the object we are in
            UUID objectID = m_host.ParentUUID;
            if (objectID == UUID.Zero) return;

            // we need the permission first, to know which avatar we want to clear the camera for
            UUID agentID;
            m_host.TaskInventory.LockItemsForRead(true);
            agentID = m_host.TaskInventory[invItemID].PermsGranter;
            if (agentID == UUID.Zero)
            {
                m_host.TaskInventory.LockItemsForRead(false);
                return;
            }
            if ((m_host.TaskInventory[invItemID].PermsMask & ScriptBaseClass.PERMISSION_CONTROL_CAMERA) == 0)
            {
                m_host.TaskInventory.LockItemsForRead(false);
                return;
            }
            m_host.TaskInventory.LockItemsForRead(false);

            ScenePresence presence = World.GetScenePresence(agentID);

            // we are not interested in child-agents
            if (presence.IsChildAgent) return;

            presence.ControllingClient.SendClearFollowCamProperties(objectID);
        }

        public LSL_Float llListStatistics(int operation, LSL_List src)
        {
            m_host.AddScriptLPS(1);
            LSL_List nums = LSL_List.ToDoubleList(src);
            switch (operation)
            {
                case ScriptBaseClass.LIST_STAT_RANGE:
                    return nums.Range();
                case ScriptBaseClass.LIST_STAT_MIN:
                    return nums.Min();
                case ScriptBaseClass.LIST_STAT_MAX:
                    return nums.Max();
                case ScriptBaseClass.LIST_STAT_MEAN:
                    return nums.Mean();
                case ScriptBaseClass.LIST_STAT_MEDIAN:
                    return nums.Median();
                case ScriptBaseClass.LIST_STAT_NUM_COUNT:
                    return nums.NumericLength();
                case ScriptBaseClass.LIST_STAT_STD_DEV:
                    return nums.StdDev();
                case ScriptBaseClass.LIST_STAT_SUM:
                    return nums.Sum();
                case ScriptBaseClass.LIST_STAT_SUM_SQUARES:
                    return nums.SumSqrs();
                case ScriptBaseClass.LIST_STAT_GEOMETRIC_MEAN:
                    return nums.GeometricMean();
                case ScriptBaseClass.LIST_STAT_HARMONIC_MEAN:
                    return nums.HarmonicMean();
                default:
                    return 0.0;
            }
        }

        public LSL_Integer llGetUnixTime()
        {
            m_host.AddScriptLPS(1);
            return Util.UnixTimeSinceEpoch();
        }

        public LSL_Integer llGetParcelFlags(LSL_Vector pos)
        {
            m_host.AddScriptLPS(1);
            return (int)World.LandChannel.GetLandObject((float)pos.x, (float)pos.y).LandData.Flags;
        }

        public LSL_Integer llGetRegionFlags()
        {
            m_host.AddScriptLPS(1);
            IEstateModule estate = World.RequestModuleInterface<IEstateModule>();
            if (estate == null)
                return 67108864;
            return (int)estate.GetRegionFlags();
        }

        public LSL_String llXorBase64StringsCorrect(string str1, string str2)
        {
            m_host.AddScriptLPS(1);

            if (str1 == String.Empty)
                return String.Empty;
            if (str2 == String.Empty)
                return str1;

            int len = str2.Length;
            if ((len % 4) != 0) // LL is EVIL!!!!
            {
                while (str2.EndsWith("="))
                    str2 = str2.Substring(0, str2.Length - 1);

                len = str2.Length;
                int mod = len % 4;

                if (mod == 1)
                    str2 = str2.Substring(0, str2.Length - 1);
                else if (mod == 2)
                    str2 += "==";
                else if (mod == 3)
                    str2 += "=";
            }

            byte[] data1;
            byte[] data2;
            try
            {
                data1 = Convert.FromBase64String(str1);
                data2 = Convert.FromBase64String(str2);
            }
            catch (Exception)
            {
                return new LSL_String(String.Empty);
            }

            byte[] d2 = new Byte[data1.Length];
            int pos = 0;
            
            if (data1.Length <= data2.Length)
            {
                Array.Copy(data2, 0, d2, 0, data1.Length);
            }
            else
            {
                while (pos < data1.Length)
                {
                    len = data1.Length - pos;
                    if (len > data2.Length)
                        len = data2.Length;

                    Array.Copy(data2, 0, d2, pos, len);
                    pos += len;
                }
            }

            for (pos = 0 ; pos < data1.Length ; pos++ )
                data1[pos] ^= d2[pos];

            return Convert.ToBase64String(data1);
        }

        public LSL_String llHTTPRequest(string url, LSL_List parameters, string body)
        {
            // Partial implementation: support for parameter flags needed
            //   see http://wiki.secondlife.com/wiki/LlHTTPRequest
            // parameter flags support are implemented in ScriptsHttpRequests.cs
            //   in StartHttpRequest

            m_host.AddScriptLPS(1);
            IHttpRequestModule httpScriptMod =
                m_ScriptEngine.World.RequestModuleInterface<IHttpRequestModule>();
            List<string> param = new List<string>();
            foreach (object o in parameters.Data)
            {
                param.Add(o.ToString());
            }

            Vector3 position = m_host.AbsolutePosition;
            Vector3 velocity = m_host.Velocity;
            Quaternion rotation = m_host.RotationOffset;
            string ownerName = String.Empty;
            ScenePresence scenePresence = World.GetScenePresence(m_host.OwnerID);
            if (scenePresence == null)
                ownerName = resolveName(m_host.OwnerID);
            else
                ownerName = scenePresence.Name;

            RegionInfo regionInfo = World.RegionInfo;

            Dictionary<string, string> httpHeaders = new Dictionary<string, string>();

            string shard = "OpenSim";
            IConfigSource config = m_ScriptEngine.ConfigSource;
            if (config.Configs["Network"] != null)
            {
                shard = config.Configs["Network"].GetString(
                    "user_server_url", "http://127.0.0.1:" + ConfigSettings.DefaultUserServerHttpPort.ToString());
                shard = config.Configs["Network"].GetString("shard", shard);
            }

            httpHeaders["X-SecondLife-Shard"] = shard;
            httpHeaders["X-SecondLife-Object-Name"] = m_host.Name;
            httpHeaders["X-SecondLife-Object-Key"] = m_host.UUID.ToString();
            httpHeaders["X-SecondLife-Region"] = string.Format("{0} ({1}, {2})", regionInfo.RegionName, regionInfo.RegionLocX, regionInfo.RegionLocY);
            httpHeaders["X-SecondLife-Local-Position"] = string.Format("({0:0.000000}, {1:0.000000}, {2:0.000000})", position.X, position.Y, position.Z);
            httpHeaders["X-SecondLife-Local-Velocity"] = string.Format("({0:0.000000}, {1:0.000000}, {2:0.000000})", velocity.X, velocity.Y, velocity.Z);
            httpHeaders["X-SecondLife-Local-Rotation"] = string.Format("({0:0.000000}, {1:0.000000}, {2:0.000000}, {3:0.000000})", rotation.X, rotation.Y, rotation.Z, rotation.W);
            httpHeaders["X-SecondLife-Owner-Name"] = ownerName;
            httpHeaders["X-SecondLife-Owner-Key"] = m_host.OwnerID.ToString();
            string userAgent = config.Configs["Network"].GetString("user_agent", null);
            if (userAgent != null)
                httpHeaders["User-Agent"] = userAgent;

            string authregex = @"^(https?:\/\/)(\w+):(\w+)@(.*)$";
            Regex r = new Regex(authregex);
            int[] gnums = r.GetGroupNumbers();
            Match m = r.Match(url);
            if (m.Success)
            {
                for (int i = 1; i < gnums.Length; i++)
                {
                    //System.Text.RegularExpressions.Group g = m.Groups[gnums[i]];
                    //CaptureCollection cc = g.Captures;
                }
                if (m.Groups.Count == 5)
                {
                    httpHeaders["Authorization"] = String.Format("Basic {0}", Convert.ToBase64String(System.Text.ASCIIEncoding.ASCII.GetBytes(m.Groups[2].ToString() + ":" + m.Groups[3].ToString())));
                    url = m.Groups[1].ToString() + m.Groups[4].ToString();
                }
            }

            UUID reqID = httpScriptMod.
                StartHttpRequest(m_localID, m_itemID, url, param, httpHeaders, body);

            if (reqID != UUID.Zero)
                return reqID.ToString();
            else
                return null;
        }


        public void llHTTPResponse(LSL_Key id, int status, string body)
        {
            // Partial implementation: support for parameter flags needed
            //   see http://wiki.secondlife.com/wiki/llHTTPResponse

            m_host.AddScriptLPS(1);

            if (m_UrlModule != null)
                m_UrlModule.HttpResponse(new UUID(id), status,body);
        }

        public void llResetLandBanList()
        {
            m_host.AddScriptLPS(1);
            LandData land = World.LandChannel.GetLandObject(m_host.AbsolutePosition.X, m_host.AbsolutePosition.Y).LandData;
            if (land.OwnerID == m_host.OwnerID)
            {
                foreach (ParcelManager.ParcelAccessEntry entry in land.ParcelAccessList)
                {
                    if (entry.Flags == AccessList.Ban)
                    {
                        land.ParcelAccessList.Remove(entry);
                    }
                }
            }
            ScriptSleep(100);
        }

        public void llResetLandPassList()
        {
            m_host.AddScriptLPS(1);
            LandData land = World.LandChannel.GetLandObject(m_host.AbsolutePosition.X, m_host.AbsolutePosition.Y).LandData;
            if (land.OwnerID == m_host.OwnerID)
            {
                foreach (ParcelManager.ParcelAccessEntry entry in land.ParcelAccessList)
                {
                    if (entry.Flags == AccessList.Access)
                    {
                        land.ParcelAccessList.Remove(entry);
                    }
                }
            }
            ScriptSleep(100);
        }

        public LSL_Integer llGetParcelPrimCount(LSL_Vector pos, int category, int sim_wide)
        {
            m_host.AddScriptLPS(1);
            
            ILandObject lo = World.LandChannel.GetLandObject((float)pos.x, (float)pos.y);

            if (lo == null)
                return 0;
            
            IPrimCounts pc = lo.PrimCounts;

            if (sim_wide != ScriptBaseClass.FALSE)
            {
                if (category == ScriptBaseClass.PARCEL_COUNT_TOTAL)
                {
                    return pc.Simulator;
                }
                else
                {
                    // counts not implemented yet
                    return 0;
                }
            }
            else
            {
                if (category == ScriptBaseClass.PARCEL_COUNT_TOTAL)
                    return pc.Total;
                else if (category == ScriptBaseClass.PARCEL_COUNT_OWNER)
                    return pc.Owner;
                else if (category == ScriptBaseClass.PARCEL_COUNT_GROUP)
                    return pc.Group;
                else if (category == ScriptBaseClass.PARCEL_COUNT_OTHER)
                    return pc.Others;
                else if (category == ScriptBaseClass.PARCEL_COUNT_SELECTED)
                    return pc.Selected;
                else if (category == ScriptBaseClass.PARCEL_COUNT_TEMP)
                    return 0; // counts not implemented yet
            }
            
            return 0;
        }

        public LSL_List llGetParcelPrimOwners(LSL_Vector pos)
        {
            m_host.AddScriptLPS(1);
            LandObject land = (LandObject)World.LandChannel.GetLandObject((float)pos.x, (float)pos.y);
            LSL_List ret = new LSL_List();
            if (land != null)
            {
                foreach (KeyValuePair<UUID, int> detectedParams in land.GetLandObjectOwners())
                {
                    ret.Add(new LSL_String(detectedParams.Key.ToString()));
                    ret.Add(detectedParams.Value);
                }
            }
            ScriptSleep(2000);
            return ret;
        }

        public LSL_Integer llGetObjectPrimCount(string object_id)
        {
            m_host.AddScriptLPS(1);
            SceneObjectPart part = World.GetSceneObjectPart(new UUID(object_id));
            if (part == null)
            {
                return 0;
            }
            else
            {
                return part.ParentGroup.PrimCount;
            }
        }

        public LSL_Integer llGetParcelMaxPrims(LSL_Vector pos, int sim_wide)
        {
            m_host.AddScriptLPS(1);

            ILandObject lo = World.LandChannel.GetLandObject((float)pos.x, (float)pos.y);

            if (lo == null)
                return 0;

            if (sim_wide != 0)
                return lo.GetSimulatorMaxPrimCount();
            else
                return lo.GetParcelMaxPrimCount();
        }

        public LSL_List llGetParcelDetails(LSL_Vector pos, LSL_List param)
        {
            m_host.AddScriptLPS(1);
            LandData land = World.GetLandData((float)pos.x, (float)pos.y);
            if (land == null)
            {
                return new LSL_List(0);
            }
            LSL_List ret = new LSL_List();
            foreach (object o in param.Data)
            {
                switch (o.ToString())
                {
                    case "0":
                        ret = ret + new LSL_List(land.Name);
                        break;
                    case "1":
                        ret = ret + new LSL_List(land.Description);
                        break;
                    case "2":
                        ret = ret + new LSL_List(land.OwnerID.ToString());
                        break;
                    case "3":
                        ret = ret + new LSL_List(land.GroupID.ToString());
                        break;
                    case "4":
                        ret = ret + new LSL_List(land.Area);
                        break;
                    case "5":
                        ret = ret + new LSL_List(land.GlobalID);
                        break;
                    default:
                        ret = ret + new LSL_List(0);
                        break;
                }
            }
            return ret;
        }

        public LSL_String llStringTrim(string src, int type)
        {
            m_host.AddScriptLPS(1);
            if (type == (int)ScriptBaseClass.STRING_TRIM_HEAD) { return src.TrimStart(); }
            if (type == (int)ScriptBaseClass.STRING_TRIM_TAIL) { return src.TrimEnd(); }
            if (type == (int)ScriptBaseClass.STRING_TRIM) { return src.Trim(); }
            return src;
        }

        public LSL_List llGetObjectDetails(string id, LSL_List args)
        {
            m_host.AddScriptLPS(1);
            LSL_List ret = new LSL_List();
            UUID key = new UUID();
            if (UUID.TryParse(id, out key))
            {
                ScenePresence av = World.GetScenePresence(key);

                if (av != null)
                {
                    foreach (object o in args.Data)
                    {
                        switch (o.ToString())
                        {
                            case "1":
                                ret.Add(av.Firstname + " " + av.Lastname);
                                break;
                            case "2":
                                ret.Add("");
                                break;
                            case "3":
                                ret.Add(new LSL_Vector((double)av.AbsolutePosition.X, (double)av.AbsolutePosition.Y, (double)av.AbsolutePosition.Z));
                                break;
                            case "4":
                                ret.Add(new LSL_Rotation((double)av.Rotation.X, (double)av.Rotation.Y, (double)av.Rotation.Z, (double)av.Rotation.W));
                                break;
                            case "5":
                                ret.Add(new LSL_Vector(av.Velocity.X, av.Velocity.Y, av.Velocity.Z));
                                break;
                            case "6":
                                ret.Add(id);
                                break;
                            case "7":
                                ret.Add(UUID.Zero.ToString());
                                break;
                            case "8":
                                ret.Add(UUID.Zero.ToString());
                                break;
                        }
                    }
                    return ret;
                }
                SceneObjectPart obj = World.GetSceneObjectPart(key);
                if (obj != null)
                {
                    foreach (object o in args.Data)
                    {
                        switch (o.ToString())
                        {
                            case "1":
                                ret.Add(obj.Name);
                                break;
                            case "2":
                                ret.Add(obj.Description);
                                break;
                            case "3":
                                ret.Add(new LSL_Vector(obj.AbsolutePosition.X, obj.AbsolutePosition.Y, obj.AbsolutePosition.Z));
                                break;
                            case "4":
                                ret.Add(new LSL_Rotation(obj.RotationOffset.X, obj.RotationOffset.Y, obj.RotationOffset.Z, obj.RotationOffset.W));
                                break;
                            case "5":
                                ret.Add(new LSL_Vector(obj.Velocity.X, obj.Velocity.Y, obj.Velocity.Z));
                                break;
                            case "6":
                                ret.Add(obj.OwnerID.ToString());
                                break;
                            case "7":
                                ret.Add(obj.GroupID.ToString());
                                break;
                            case "8":
                                ret.Add(obj.CreatorID.ToString());
                                break;
                        }
                    }
                    return ret;
                }
            }
            return new LSL_List();
        }

        internal UUID ScriptByName(string name)
        {
            m_host.TaskInventory.LockItemsForRead(true);

            foreach (TaskInventoryItem item in m_host.TaskInventory.Values)
            {
                if (item.Type == 10 && item.Name == name)
                {
                    m_host.TaskInventory.LockItemsForRead(false);
                    return item.ItemID;
                }
            }

            m_host.TaskInventory.LockItemsForRead(false);

            return UUID.Zero;
        }

        internal void ShoutError(string msg)
        {
            llShout(ScriptBaseClass.DEBUG_CHANNEL, msg);
        }

        internal void NotImplemented(string command)
        {
            if (throwErrorOnNotImplemented)
                throw new NotImplementedException("Command not implemented: " + command);
        }

        internal void Deprecated(string command)
        {
            throw new Exception("Command deprecated: " + command);
        }

        internal void LSLError(string msg)
        {
            throw new Exception("LSL Runtime Error: " + msg);
        }

        public delegate void AssetRequestCallback(UUID assetID, AssetBase asset);
        protected void WithNotecard(UUID assetID, AssetRequestCallback cb)
        {
            World.AssetService.Get(assetID.ToString(), this,
                delegate(string i, object sender, AssetBase a)
                {
                    UUID uuid = UUID.Zero;
                    UUID.TryParse(i, out uuid);
                    cb(uuid, a);
                });
        }

        public LSL_String llGetNumberOfNotecardLines(string name)
        {
            m_host.AddScriptLPS(1);

            //Clone is thread safe
            TaskInventoryDictionary itemsDictionary = (TaskInventoryDictionary)m_host.TaskInventory.Clone();

            UUID assetID = UUID.Zero;

            if (!UUID.TryParse(name, out assetID))
            {
                foreach (TaskInventoryItem item in itemsDictionary.Values)
                {
                    if (item.Type == 7 && item.Name == name)
                    {
                        assetID = item.AssetID;
                        break;
                    }
                }
            }

            if (assetID == UUID.Zero)
            {
                // => complain loudly, as specified by the LSL docs
                ShoutError("Notecard '" + name + "' could not be found.");

                return UUID.Zero.ToString();
            }

            // was: UUID tid = tid = AsyncCommands.
            UUID tid = AsyncCommands.DataserverPlugin.RegisterRequest(m_localID, m_itemID, assetID.ToString());

            if (NotecardCache.IsCached(assetID))
            {
                AsyncCommands.
                DataserverPlugin.DataserverReply(assetID.ToString(),
                NotecardCache.GetLines(assetID).ToString());
                ScriptSleep(100);
                return tid.ToString();
            }

            WithNotecard(assetID, delegate (UUID id, AssetBase a)
            {
                if (a == null || a.Type != 7)
                {
                    ShoutError("Notecard '" + name + "' could not be found.");
                    return;
                }

                System.Text.UTF8Encoding enc =
                    new System.Text.UTF8Encoding();
                string data = enc.GetString(a.Data);
                //m_log.Debug(data);
                NotecardCache.Cache(id, data);
                AsyncCommands.
                        DataserverPlugin.DataserverReply(id.ToString(),
                        NotecardCache.GetLines(id).ToString());
            });

            ScriptSleep(100);
            return tid.ToString();
        }

        public LSL_String llGetNotecardLine(string name, int line)
        {
            m_host.AddScriptLPS(1);

            //Clone is thread safe
            TaskInventoryDictionary itemsDictionary = (TaskInventoryDictionary)m_host.TaskInventory.Clone();

            UUID assetID = UUID.Zero;

            if (!UUID.TryParse(name, out assetID))
            {
                foreach (TaskInventoryItem item in itemsDictionary.Values)
                {
                    if (item.Type == 7 && item.Name == name)
                    {
                        assetID = item.AssetID;
                        break;
                    }
                }
            }

            if (assetID == UUID.Zero)
            {
                // => complain loudly, as specified by the LSL docs
                ShoutError("Notecard '" + name + "' could not be found.");

                return UUID.Zero.ToString();
            }

            // was: UUID tid = tid = AsyncCommands.
            UUID tid = AsyncCommands.DataserverPlugin.RegisterRequest(m_localID, m_itemID, assetID.ToString());

            if (NotecardCache.IsCached(assetID))
            {
                AsyncCommands.DataserverPlugin.DataserverReply(assetID.ToString(),
                                                               NotecardCache.GetLine(assetID, line, m_notecardLineReadCharsMax));
                ScriptSleep(100);
                return tid.ToString();
            }

            WithNotecard(assetID, delegate (UUID id, AssetBase a)
                         {
                             if (a == null || a.Type != 7)
                             {
                                 ShoutError("Notecard '" + name + "' could not be found.");
                                 return;
                             }

                             System.Text.UTF8Encoding enc =
                                 new System.Text.UTF8Encoding();
                             string data = enc.GetString(a.Data);
                             //m_log.Debug(data);
                             NotecardCache.Cache(id, data);
                             AsyncCommands.DataserverPlugin.DataserverReply(id.ToString(),
                                                                            NotecardCache.GetLine(id, line, m_notecardLineReadCharsMax));
                         });

            ScriptSleep(100);
            return tid.ToString();
        }

        public void SetPrimitiveParamsEx(LSL_Key prim, LSL_List rules)
        {
            SceneObjectPart obj = World.GetSceneObjectPart(new UUID(prim));
            if (obj == null)
                return;

            if (obj.OwnerID != m_host.OwnerID)
                return;

            SetPrimParams(obj, rules);
        }

        public LSL_List GetLinkPrimitiveParamsEx(LSL_Key prim, LSL_List rules)
        {
            SceneObjectPart obj = World.GetSceneObjectPart(new UUID(prim));
            if (obj == null)
                return new LSL_List();

            if (obj.OwnerID != m_host.OwnerID)
                return new LSL_List();

            return GetLinkPrimitiveParams(obj, rules);
        }

        public LSL_Integer llGetLinkNumberOfSides(LSL_Integer link)
        {
            List<SceneObjectPart> parts = GetLinkParts(link);
            if (parts.Count < 1)
                return 0;

            return GetNumberOfSides(parts[0]);
        }

        private string Name2Username(string name)
        {
            string[] parts = name.Split(new char[] {' '});
            if (parts.Length < 2)
                return name.ToLower();
            if (parts[1] == "Resident")
                return parts[0].ToLower();

            return name.Replace(" ", ".").ToLower();
        }

        public LSL_String llGetUsername(string id)
        {
            return Name2Username(llKey2Name(id));
        }

        public LSL_String llRequestUsername(string id)
        {
            UUID rq = UUID.Random();

            AsyncCommands.DataserverPlugin.RegisterRequest(m_localID, m_itemID, rq.ToString());

            AsyncCommands.DataserverPlugin.DataserverReply(rq.ToString(), Name2Username(llKey2Name(id)));

            return rq.ToString();
        }

        public LSL_String llGetDisplayName(string id)
        {
            return llKey2Name(id);
        }

        public LSL_String llRequestDisplayName(string id)
        {
            UUID rq = UUID.Random();

            AsyncCommands.DataserverPlugin.RegisterRequest(m_localID, m_itemID, rq.ToString());

            AsyncCommands.DataserverPlugin.DataserverReply(rq.ToString(), llKey2Name(id));

            return rq.ToString();
        }

<<<<<<< HEAD
        private void SayShoutTimerElapsed(Object sender, ElapsedEventArgs args)
        {
            m_SayShoutCount = 0;
        }
=======
        #region Not Implemented
        //
        // Listing the unimplemented lsl functions here, please move
        // them from this region as they are completed
        //
        public void llCastRay(LSL_Vector start, LSL_Vector end, LSL_List options)
        {
            m_host.AddScriptLPS(1);
            NotImplemented("llCastRay");

        }

        public void llGetEnv(LSL_String name)
        {
            m_host.AddScriptLPS(1);
            NotImplemented("llGetEnv");

        }

        public void llGetSPMaxMemory()
        {
            m_host.AddScriptLPS(1);
            NotImplemented("llGetSPMaxMemory");

        }

        public void llGetUsedMemory()
        {
            m_host.AddScriptLPS(1);
            NotImplemented("llGetUsedMemory");

        }

        public void  llRegionSayTo( LSL_Key target, LSL_Integer channel, LSL_String msg )
        {
            m_host.AddScriptLPS(1);
            NotImplemented("llRegionSayTo");

        }

        public void llScriptProfiler( LSL_Integer flags )
        {
            m_host.AddScriptLPS(1);
            NotImplemented("llScriptProfiler");

        }

        public void llSetSoundQueueing(int queue)
        {
            m_host.AddScriptLPS(1);
            NotImplemented("llSetSoundQueueing");
        }

        public void llCollisionSprite(string impact_sprite)
        {
            m_host.AddScriptLPS(1);
            NotImplemented("llCollisionSprite");
        }

        public void llGodLikeRezObject(string inventory, LSL_Vector pos)
        {
            m_host.AddScriptLPS(1);
            NotImplemented("llGodLikeRezObject");
        }

        #endregion
>>>>>>> dc95e38e
    }

    public class NotecardCache
    {
        protected class Notecard
        {
            public string[] text;
            public DateTime lastRef;
        }

        protected static Dictionary<UUID, Notecard> m_Notecards =
            new Dictionary<UUID, Notecard>();

        public static void Cache(UUID assetID, string text)
        {
            CacheCheck();

            lock (m_Notecards)
            {
                if (m_Notecards.ContainsKey(assetID))
                    return;

                Notecard nc = new Notecard();
                nc.lastRef = DateTime.Now;
                nc.text = SLUtil.ParseNotecardToList(text).ToArray();
                m_Notecards[assetID] = nc;
            }
        }

        public static bool IsCached(UUID assetID)
        {
            lock (m_Notecards)
            {
                return m_Notecards.ContainsKey(assetID);
            }
        }

        public static int GetLines(UUID assetID)
        {
            if (!IsCached(assetID))
                return -1;

            lock (m_Notecards)
            {
                m_Notecards[assetID].lastRef = DateTime.Now;
                return m_Notecards[assetID].text.Length;
            }
        }

        public static string GetLine(UUID assetID, int line, int maxLength)
        {
            if (line < 0)
                return "";

            string data;

            if (!IsCached(assetID))
                return "";

            lock (m_Notecards)
            {
                m_Notecards[assetID].lastRef = DateTime.Now;

                if (line >= m_Notecards[assetID].text.Length)
                    return "\n\n\n";

                data = m_Notecards[assetID].text[line];
                if (data.Length > maxLength)
                    data = data.Substring(0, maxLength);

                return data;
            }
        }

        public static void CacheCheck()
        {
            foreach (UUID key in new List<UUID>(m_Notecards.Keys))
            {
                Notecard nc = m_Notecards[key];
                if (nc.lastRef.AddSeconds(30) < DateTime.Now)
                    m_Notecards.Remove(key);
            }
        }
    }
}<|MERGE_RESOLUTION|>--- conflicted
+++ resolved
@@ -5951,14 +5951,6 @@
             ScriptSleep(100);
         }
 
-<<<<<<< HEAD
-        public void llSetSoundQueueing(int queue)
-        {
-            m_host.AddScriptLPS(1);
-        }
-
-=======
->>>>>>> dc95e38e
         public void llSetSoundRadius(double radius)
         {
             m_host.AddScriptLPS(1);
@@ -10987,12 +10979,11 @@
             return rq.ToString();
         }
 
-<<<<<<< HEAD
         private void SayShoutTimerElapsed(Object sender, ElapsedEventArgs args)
         {
             m_SayShoutCount = 0;
         }
-=======
+
         #region Not Implemented
         //
         // Listing the unimplemented lsl functions here, please move
@@ -11019,7 +11010,7 @@
 
         }
 
-        public void llGetUsedMemory()
+        public virtual void llGetUsedMemory()
         {
             m_host.AddScriptLPS(1);
             NotImplemented("llGetUsedMemory");
@@ -11036,14 +11027,13 @@
         public void llScriptProfiler( LSL_Integer flags )
         {
             m_host.AddScriptLPS(1);
-            NotImplemented("llScriptProfiler");
+            //NotImplemented("llScriptProfiler");
 
         }
 
         public void llSetSoundQueueing(int queue)
         {
             m_host.AddScriptLPS(1);
-            NotImplemented("llSetSoundQueueing");
         }
 
         public void llCollisionSprite(string impact_sprite)
@@ -11059,7 +11049,6 @@
         }
 
         #endregion
->>>>>>> dc95e38e
     }
 
     public class NotecardCache
