/*
 * Copyright (c) Contributors, http://opensimulator.org/
 * See CONTRIBUTORS.TXT for a full list of copyright holders.
 *
 * Redistribution and use in source and binary forms, with or without
 * modification, are permitted provided that the following conditions are met:
 *     * Redistributions of source code must retain the above copyright
 *       notice, this list of conditions and the following disclaimer.
 *     * Redistributions in binary form must reproduce the above copyright
 *       notice, this list of conditions and the following disclaimer in the
 *       documentation and/or other materials provided with the distribution.
 *     * Neither the name of the OpenSimulator Project nor the
 *       names of its contributors may be used to endorse or promote products
 *       derived from this software without specific prior written permission.
 *
 * THIS SOFTWARE IS PROVIDED BY THE DEVELOPERS ``AS IS'' AND ANY
 * EXPRESS OR IMPLIED WARRANTIES, INCLUDING, BUT NOT LIMITED TO, THE IMPLIED
 * WARRANTIES OF MERCHANTABILITY AND FITNESS FOR A PARTICULAR PURPOSE ARE
 * DISCLAIMED. IN NO EVENT SHALL THE CONTRIBUTORS BE LIABLE FOR ANY
 * DIRECT, INDIRECT, INCIDENTAL, SPECIAL, EXEMPLARY, OR CONSEQUENTIAL DAMAGES
 * (INCLUDING, BUT NOT LIMITED TO, PROCUREMENT OF SUBSTITUTE GOODS OR SERVICES;
 * LOSS OF USE, DATA, OR PROFITS; OR BUSINESS INTERRUPTION) HOWEVER CAUSED AND
 * ON ANY THEORY OF LIABILITY, WHETHER IN CONTRACT, STRICT LIABILITY, OR TORT
 * (INCLUDING NEGLIGENCE OR OTHERWISE) ARISING IN ANY WAY OUT OF THE USE OF THIS
 * SOFTWARE, EVEN IF ADVISED OF THE POSSIBILITY OF SUCH DAMAGE.
 */
 
using System;
using System.Collections;
using System.Collections.Generic;
using System.Diagnostics; //for [DebuggerNonUserCode]
using System.Runtime.Remoting.Lifetime;
using System.Text;
using System.Threading;
using System.Text.RegularExpressions;
using Nini.Config;
using log4net;
using OpenMetaverse;
using OpenMetaverse.Packets;
using OpenSim;
using OpenSim.Framework;

using OpenSim.Region.CoreModules;
using OpenSim.Region.CoreModules.World.Land;
using OpenSim.Region.CoreModules.World.Terrain;
using OpenSim.Region.Framework.Interfaces;
using OpenSim.Region.Framework.Scenes;
using OpenSim.Region.Framework.Scenes.Animation;
using OpenSim.Region.Physics.Manager;
using OpenSim.Region.ScriptEngine.Shared;
using OpenSim.Region.ScriptEngine.Shared.Api.Plugins;
using OpenSim.Region.ScriptEngine.Shared.ScriptBase;
using OpenSim.Region.ScriptEngine.Interfaces;
using OpenSim.Region.ScriptEngine.Shared.Api.Interfaces;
using OpenSim.Services.Interfaces;
using GridRegion = OpenSim.Services.Interfaces.GridRegion;
using PresenceInfo = OpenSim.Services.Interfaces.PresenceInfo;
using PrimType = OpenSim.Region.Framework.Scenes.PrimType;
using AssetLandmark = OpenSim.Framework.AssetLandmark;

using LSL_Float = OpenSim.Region.ScriptEngine.Shared.LSL_Types.LSLFloat;
using LSL_Integer = OpenSim.Region.ScriptEngine.Shared.LSL_Types.LSLInteger;
using LSL_Key = OpenSim.Region.ScriptEngine.Shared.LSL_Types.LSLString;
using LSL_List = OpenSim.Region.ScriptEngine.Shared.LSL_Types.list;
using LSL_Rotation = OpenSim.Region.ScriptEngine.Shared.LSL_Types.Quaternion;
using LSL_String = OpenSim.Region.ScriptEngine.Shared.LSL_Types.LSLString;
using LSL_Vector = OpenSim.Region.ScriptEngine.Shared.LSL_Types.Vector3;
using System.Reflection;

namespace OpenSim.Region.ScriptEngine.Shared.Api
{
    /// <summary>
    /// Contains all LSL ll-functions. This class will be in Default AppDomain.
    /// </summary>
    public class LSL_Api : MarshalByRefObject, ILSL_Api, IScriptApi
    {
//        private static readonly ILog m_log = LogManager.GetLogger(MethodBase.GetCurrentMethod().DeclaringType);
        protected IScriptEngine m_ScriptEngine;
        protected SceneObjectPart m_host;
        protected uint m_localID;
        protected UUID m_itemID;
        protected bool throwErrorOnNotImplemented = true;
        protected AsyncCommandManager AsyncCommands = null;
        protected float m_ScriptDelayFactor = 1.0f;
        protected float m_ScriptDistanceFactor = 1.0f;
        protected float m_MinTimerInterval = 0.5f;

        protected DateTime m_timer = DateTime.Now;
        protected bool m_waitingForScriptAnswer = false;
        protected bool m_automaticLinkPermission = false;
        protected IMessageTransferModule m_TransferModule = null;
        protected int m_notecardLineReadCharsMax = 255;
        protected int m_scriptConsoleChannel = 0;
        protected bool m_scriptConsoleChannelEnabled = false;
        protected IUrlModule m_UrlModule = null;

        public void Initialize(IScriptEngine ScriptEngine, SceneObjectPart host, uint localID, UUID itemID)
        {
            m_ScriptEngine = ScriptEngine;
            m_host = host;
            m_localID = localID;
            m_itemID = itemID;

            m_ScriptDelayFactor =
                m_ScriptEngine.Config.GetFloat("ScriptDelayFactor", 1.0f);
            m_ScriptDistanceFactor =
                m_ScriptEngine.Config.GetFloat("ScriptDistanceLimitFactor", 1.0f);
            m_MinTimerInterval =
                m_ScriptEngine.Config.GetFloat("MinTimerInterval", 0.5f);
            m_automaticLinkPermission =
                m_ScriptEngine.Config.GetBoolean("AutomaticLinkPermission", false);
            m_notecardLineReadCharsMax =
                m_ScriptEngine.Config.GetInt("NotecardLineReadCharsMax", 255);
            if (m_notecardLineReadCharsMax > 65535)
                m_notecardLineReadCharsMax = 65535;

            m_TransferModule =
                    m_ScriptEngine.World.RequestModuleInterface<IMessageTransferModule>();
            m_UrlModule = m_ScriptEngine.World.RequestModuleInterface<IUrlModule>();
            if (m_UrlModule != null)
            {
                m_ScriptEngine.OnScriptRemoved += m_UrlModule.ScriptRemoved;
                m_ScriptEngine.OnObjectRemoved += m_UrlModule.ObjectRemoved;
            }

            AsyncCommands = new AsyncCommandManager(ScriptEngine);
        }

        public override Object InitializeLifetimeService()
        {
            ILease lease = (ILease)base.InitializeLifetimeService();

            if (lease.CurrentState == LeaseState.Initial)
            {
                lease.InitialLeaseTime = TimeSpan.FromMinutes(0);
//                lease.RenewOnCallTime = TimeSpan.FromSeconds(10.0);
//                lease.SponsorshipTimeout = TimeSpan.FromMinutes(1.0);
            }
            return lease;
        }

        protected virtual void ScriptSleep(int delay)
        {
            delay = (int)((float)delay * m_ScriptDelayFactor);
            if (delay == 0)
                return;
            System.Threading.Thread.Sleep(delay);
        }

        public Scene World
        {
            get { return m_ScriptEngine.World; }
        }

        [DebuggerNonUserCode]
        public void state(string newState)
        {
            m_ScriptEngine.SetState(m_itemID, newState);
        }

        /// <summary>
        /// Reset the named script. The script must be present
        /// in the same prim.
        /// </summary>
        [DebuggerNonUserCode]
        public void llResetScript()
        {
            m_host.AddScriptLPS(1);
            m_ScriptEngine.ApiResetScript(m_itemID);
        }

        public void llResetOtherScript(string name)
        {
            UUID item;

            m_host.AddScriptLPS(1);

            if ((item = ScriptByName(name)) != UUID.Zero)
                m_ScriptEngine.ResetScript(item);
            else
                ShoutError("llResetOtherScript: script "+name+" not found");
        }

        public LSL_Integer llGetScriptState(string name)
        {
            UUID item;

            m_host.AddScriptLPS(1);

            if ((item = ScriptByName(name)) != UUID.Zero)
            {
                return m_ScriptEngine.GetScriptState(item) ?1:0;
            }

            ShoutError("llGetScriptState: script "+name+" not found");

            // If we didn't find it, then it's safe to
            // assume it is not running.

            return 0;
        }

        public void llSetScriptState(string name, int run)
        {
            UUID item;

            m_host.AddScriptLPS(1);

            // These functions are supposed to be robust,
            // so get the state one step at a time.

            if ((item = ScriptByName(name)) != UUID.Zero)
            {
                m_ScriptEngine.SetScriptState(item, run == 0 ? false : true);
            }
            else
            {
                ShoutError("llSetScriptState: script "+name+" not found");
            }
        }

        public List<ScenePresence> GetLinkAvatars(int linkType)
        {
            List<ScenePresence> ret = new List<ScenePresence>();
            if (m_host == null || m_host.ParentGroup == null || m_host.ParentGroup.IsDeleted)
                return ret;
            
            List<ScenePresence> avs = m_host.ParentGroup.GetLinkedAvatars();

            switch (linkType)
            {
                case ScriptBaseClass.LINK_SET:
                    return avs;

                case ScriptBaseClass.LINK_ROOT:
                    return ret;

                case ScriptBaseClass.LINK_ALL_OTHERS:
                    return avs;

                case ScriptBaseClass.LINK_ALL_CHILDREN:
                    return avs;

                case ScriptBaseClass.LINK_THIS:
                    return ret;

                default:
                    if (linkType < 0)
                        return ret;

                    int partCount = m_host.ParentGroup.GetPartCount();

                    if (linkType <= partCount)
                    {
                        return ret;
                    }
                    else
                    {
                        linkType = linkType - partCount;
                        if (linkType > avs.Count)
                        {
                            return ret;
                        }
                        else
                        {
                            ret.Add(avs[linkType-1]);
                            return ret;
                        }
                    }
            }
        }

        public List<SceneObjectPart> GetLinkParts(int linkType)
        {
            List<SceneObjectPart> ret = new List<SceneObjectPart>();
            if (m_host == null || m_host.ParentGroup == null || m_host.ParentGroup.IsDeleted)
                return ret;
            ret.Add(m_host);

            switch (linkType)
            {
            case ScriptBaseClass.LINK_SET:
                if (m_host.ParentGroup != null)
                    return new List<SceneObjectPart>(m_host.ParentGroup.Children.Values);
                return ret;

            case ScriptBaseClass.LINK_ROOT:
                if (m_host.ParentGroup != null)
                {
                    ret = new List<SceneObjectPart>();
                    ret.Add(m_host.ParentGroup.RootPart);
                    return ret;
                }
                return ret;

            case ScriptBaseClass.LINK_ALL_OTHERS:
                if (m_host.ParentGroup ==  null)
                    return new List<SceneObjectPart>();
                ret = new List<SceneObjectPart>(m_host.ParentGroup.Children.Values);
                if (ret.Contains(m_host))
                    ret.Remove(m_host);
                return ret;

            case ScriptBaseClass.LINK_ALL_CHILDREN:
                if (m_host.ParentGroup ==  null)
                    return new List<SceneObjectPart>();
                ret = new List<SceneObjectPart>(m_host.ParentGroup.Children.Values);
                if (ret.Contains(m_host.ParentGroup.RootPart))
                    ret.Remove(m_host.ParentGroup.RootPart);
                return ret;

            case ScriptBaseClass.LINK_THIS:
                return ret;

            default:
                if (linkType < 0 || m_host.ParentGroup ==  null)
                    return new List<SceneObjectPart>();
                SceneObjectPart target = m_host.ParentGroup.GetLinkNumPart(linkType);
                if (target == null)
                    return new List<SceneObjectPart>();
                ret = new List<SceneObjectPart>();
                ret.Add(target);
                return ret;

            }
        }

        protected UUID InventorySelf()
        {
            UUID invItemID = new UUID();
            bool unlock = false;
            if (!m_host.TaskInventory.IsReadLockedByMe())
            {
                m_host.TaskInventory.LockItemsForRead(true);
                unlock = true;
            }
            foreach (KeyValuePair<UUID, TaskInventoryItem> inv in m_host.TaskInventory)
            {
                if (inv.Value.Type == 10 && inv.Value.ItemID == m_itemID)
                {
                    invItemID = inv.Key;
                    break;
                }
            }
            if (unlock)
            {
                m_host.TaskInventory.LockItemsForRead(false);
            }
            return invItemID;
        }

        protected UUID InventoryKey(string name, int type)
        {
            m_host.AddScriptLPS(1);
            m_host.TaskInventory.LockItemsForRead(true);
            
            foreach (KeyValuePair<UUID, TaskInventoryItem> inv in m_host.TaskInventory)
            {
                if (inv.Value.Name == name)
                {
                    m_host.TaskInventory.LockItemsForRead(false);
                    
                    if (inv.Value.Type != type)
                    {
                        return UUID.Zero;
                    }

                    return inv.Value.AssetID;
                }
            }

            m_host.TaskInventory.LockItemsForRead(false);
            return UUID.Zero;
        }

        protected UUID InventoryKey(string name)
        {
            m_host.AddScriptLPS(1);

            
            m_host.TaskInventory.LockItemsForRead(true);

            foreach (KeyValuePair<UUID, TaskInventoryItem> inv in m_host.TaskInventory)
            {
                if (inv.Value.Name == name)
                {
                    m_host.TaskInventory.LockItemsForRead(false);
                    return inv.Value.AssetID;
                }
            }

            m_host.TaskInventory.LockItemsForRead(false);


            return UUID.Zero;
        }


        /// <summary>
        /// accepts a valid UUID, -or- a name of an inventory item.
        /// Returns a valid UUID or UUID.Zero if key invalid and item not found
        /// in prim inventory.
        /// </summary>
        /// <param name="k"></param>
        /// <returns></returns>
        protected UUID KeyOrName(string k)
        {
            UUID key = UUID.Zero;

            // if we can parse the string as a key, use it.
            if (UUID.TryParse(k, out key))
            {
                return key;
            }
            // else try to locate the name in inventory of object. found returns key,
            // not found returns UUID.Zero which will translate to the default particle texture
            else
            {
                return InventoryKey(k);
            }
        }

        // convert a LSL_Rotation to a Quaternion
        protected Quaternion Rot2Quaternion(LSL_Rotation r)
        {
            Quaternion q = new Quaternion((float)r.x, (float)r.y, (float)r.z, (float)r.s);
            q.Normalize();
            return q;
        }

        //These are the implementations of the various ll-functions used by the LSL scripts.
        public LSL_Float llSin(double f)
        {
            m_host.AddScriptLPS(1);
            return (double)Math.Sin(f);
        }

        public LSL_Float llCos(double f)
        {
            m_host.AddScriptLPS(1);
            return (double)Math.Cos(f);
        }

        public LSL_Float llTan(double f)
        {
            m_host.AddScriptLPS(1);
            return (double)Math.Tan(f);
        }

        public LSL_Float llAtan2(double x, double y)
        {
            m_host.AddScriptLPS(1);
            return (double)Math.Atan2(x, y);
        }

        public LSL_Float llSqrt(double f)
        {
            m_host.AddScriptLPS(1);
            return (double)Math.Sqrt(f);
        }

        public LSL_Float llPow(double fbase, double fexponent)
        {
            m_host.AddScriptLPS(1);
            return (double)Math.Pow(fbase, fexponent);
        }

        public LSL_Integer llAbs(int i)
        {
            // changed to replicate LSL behaviour whereby minimum int value is returned untouched.
            m_host.AddScriptLPS(1);
            if (i == Int32.MinValue)
                return i;
            else
                return (int)Math.Abs(i);
        }

        public LSL_Float llFabs(double f)
        {
            m_host.AddScriptLPS(1);
            return (double)Math.Abs(f);
        }

        public LSL_Float llFrand(double mag)
        {
            m_host.AddScriptLPS(1);
            lock (Util.RandomClass)
            {
                return Util.RandomClass.NextDouble() * mag;
            }
        }

        public LSL_Integer llFloor(double f)
        {
            m_host.AddScriptLPS(1);
            return (int)Math.Floor(f);
        }

        public LSL_Integer llCeil(double f)
        {
            m_host.AddScriptLPS(1);
            return (int)Math.Ceiling(f);
        }

        // Xantor 01/May/2008 fixed midpointrounding (2.5 becomes 3.0 instead of 2.0, default = ToEven)
        public LSL_Integer llRound(double f)
        {
            m_host.AddScriptLPS(1);
            return (int)Math.Round(f, MidpointRounding.AwayFromZero);
        }

        //This next group are vector operations involving squaring and square root. ckrinke
        public LSL_Float llVecMag(LSL_Vector v)
        {
            m_host.AddScriptLPS(1);
            return LSL_Vector.Mag(v);
        }

        public LSL_Vector llVecNorm(LSL_Vector v)
        {
            m_host.AddScriptLPS(1);
            return LSL_Vector.Norm(v);
        }

        public LSL_Float llVecDist(LSL_Vector a, LSL_Vector b)
        {
            m_host.AddScriptLPS(1);
            double dx = a.x - b.x;
            double dy = a.y - b.y;
            double dz = a.z - b.z;
            return Math.Sqrt(dx * dx + dy * dy + dz * dz);
        }

        //Now we start getting into quaternions which means sin/cos, matrices and vectors. ckrinke

<<<<<<< HEAD
        // Utility function for llRot2Euler

        // normalize an angle between -PI and PI (-180 to +180 degrees)
        protected double NormalizeAngle(double angle)
        {
            if (angle > -Math.PI && angle < Math.PI)
                return angle;

            int numPis = (int)(Math.PI / angle);
            double remainder = angle - Math.PI * numPis;
            if (numPis % 2 == 1)
                return Math.PI - angle;
            return remainder;
        }

        public LSL_Vector llRot2Euler(LSL_Rotation q1)
        {
            m_host.AddScriptLPS(1);
            LSL_Vector eul = new LSL_Vector();

            double sqw = q1.s*q1.s;
            double sqx = q1.x*q1.x;
            double sqy = q1.z*q1.z;
            double sqz = q1.y*q1.y;
            double unit = sqx + sqy + sqz + sqw; // if normalised is one, otherwise is correction factor
            double test = q1.x*q1.z + q1.y*q1.s;
            if (test > 0.4999*unit) { // singularity at north pole
                eul.z = 2 * Math.Atan2(q1.x,q1.s);
                eul.y = Math.PI/2;
                eul.x = 0;
                return eul;
            }
            if (test < -0.4999*unit) { // singularity at south pole
                eul.z = -2 * Math.Atan2(q1.x,q1.s);
                eul.y = -Math.PI/2;
                eul.x = 0;
                return eul;
            }
            eul.z = Math.Atan2(2*q1.z*q1.s-2*q1.x*q1.y , sqx - sqy - sqz + sqw);
            eul.y = Math.Asin(2*test/unit);
            eul.x = Math.Atan2(2*q1.x*q1.s-2*q1.z*q1.y , -sqx + sqy - sqz + sqw);
            return eul;
=======
        // Old implementation of llRot2Euler. Normalization not required as Atan2 function will
        // only return values >= -PI (-180 degrees) and <= PI (180 degrees).

        public LSL_Vector llRot2Euler(LSL_Rotation r)
        {
            m_host.AddScriptLPS(1);
            //This implementation is from http://lslwiki.net/lslwiki/wakka.php?wakka=LibraryRotationFunctions. ckrinke
            LSL_Rotation t = new LSL_Rotation(r.x * r.x, r.y * r.y, r.z * r.z, r.s * r.s);
            double m = (t.x + t.y + t.z + t.s);
            if (m == 0) return new LSL_Vector();
            double n = 2 * (r.y * r.s + r.x * r.z);
            double p = m * m - n * n;
            if (p > 0)
                return new LSL_Vector(Math.Atan2(2.0 * (r.x * r.s - r.y * r.z), (-t.x - t.y + t.z + t.s)),
                                             Math.Atan2(n, Math.Sqrt(p)),
                                             Math.Atan2(2.0 * (r.z * r.s - r.x * r.y), (t.x - t.y - t.z + t.s)));
            else if (n > 0)
                return new LSL_Vector(0.0, Math.PI * 0.5, Math.Atan2((r.z * r.s + r.x * r.y), 0.5 - t.x - t.z));
            else
                return new LSL_Vector(0.0, -Math.PI * 0.5, Math.Atan2((r.z * r.s + r.x * r.y), 0.5 - t.x - t.z));
>>>>>>> 120d7014
        }

        /* From wiki:
        The Euler angle vector (in radians) is converted to a rotation by doing the rotations around the 3 axes
        in Z, Y, X order. So llEuler2Rot(<1.0, 2.0, 3.0> * DEG_TO_RAD) generates a rotation by taking the zero rotation,
        a vector pointing along the X axis, first rotating it 3 degrees around the global Z axis, then rotating the resulting
        vector 2 degrees around the global Y axis, and finally rotating that 1 degree around the global X axis.
        */

        /* How we arrived at this llEuler2Rot
         *
         * Experiment in SL to determine conventions:
         *   llEuler2Rot(<PI,0,0>)=<1,0,0,0>
         *   llEuler2Rot(<0,PI,0>)=<0,1,0,0>
         *   llEuler2Rot(<0,0,PI>)=<0,0,1,0>
         *
         * Important facts about Quaternions
         *  - multiplication is non-commutative (a*b != b*a)
         *  - http://en.wikipedia.org/wiki/Quaternion#Basis_multiplication
         *
         * Above SL experiment gives (c1,c2,c3,s1,s2,s3 as defined in our llEuler2Rot):
         *   Qx = c1+i*s1
         *   Qy = c2+j*s2;
         *   Qz = c3+k*s3;
         *
         * Rotations applied in order (from above) Z, Y, X
         * Q = (Qz * Qy) * Qx
         * ((c1+i*s1)*(c2+j*s2))*(c3+k*s3)
         * (c1*c2+i*s1*c2+j*c1*s2+ij*s1*s2)*(c3+k*s3)
         * (c1*c2+i*s1*c2+j*c1*s2+k*s1*s2)*(c3+k*s3)
         * c1*c2*c3+i*s1*c2*c3+j*c1*s2*c3+k*s1*s2*c3+k*c1*c2*s3+ik*s1*c2*s3+jk*c1*s2*s3+kk*s1*s2*s3
         * c1*c2*c3+i*s1*c2*c3+j*c1*s2*c3+k*s1*s2*c3+k*c1*c2*s3 -j*s1*c2*s3 +i*c1*s2*s3   -s1*s2*s3
         * regroup: x=i*(s1*c2*c3+c1*s2*s3)
         *          y=j*(c1*s2*c3-s1*c2*s3)
         *          z=k*(s1*s2*c3+c1*c2*s3)
         *          s=   c1*c2*c3-s1*s2*s3
         *
         * This implementation agrees with the functions found here:
         * http://lslwiki.net/lslwiki/wakka.php?wakka=LibraryRotationFunctions
         * And with the results in SL.
         *
         * It's also possible to calculate llEuler2Rot by direct multiplication of
         * the Qz, Qy, and Qx vectors (as above - and done in the "accurate" function
         * from the wiki).
         * Apparently in some cases this is better from a numerical precision perspective?
         */

        public LSL_Rotation llEuler2Rot(LSL_Vector v)
        {
            m_host.AddScriptLPS(1);

            double x,y,z,s;

            double c1 = Math.Cos(v.x * 0.5);
            double c2 = Math.Cos(v.y * 0.5);
            double c3 = Math.Cos(v.z * 0.5);
            double s1 = Math.Sin(v.x * 0.5);
            double s2 = Math.Sin(v.y * 0.5);
            double s3 = Math.Sin(v.z * 0.5);

            x = s1 * c2 * c3 + c1 * s2 * s3;
            y = c1 * s2 * c3 - s1 * c2 * s3;
            z = s1 * s2 * c3 + c1 * c2 * s3;
            s = c1 * c2 * c3 - s1 * s2 * s3;

            return new LSL_Rotation(x, y, z, s);
        }

        public LSL_Rotation llAxes2Rot(LSL_Vector fwd, LSL_Vector left, LSL_Vector up)
        {
            m_host.AddScriptLPS(1);
            double s;
            double tr = fwd.x + left.y + up.z + 1.0;

            if (tr >= 1.0)
            {
                s = 0.5 / Math.Sqrt(tr);
                return new LSL_Rotation(
                        (left.z - up.y) * s,
                        (up.x - fwd.z) * s,
                        (fwd.y - left.x) * s,
                        0.25 / s);
            }
            else
            {
                double max = (left.y > up.z) ? left.y : up.z;

                if (max < fwd.x)
                {
                    s = Math.Sqrt(fwd.x - (left.y + up.z) + 1.0);
                    double x = s * 0.5;
                    s = 0.5 / s;
                    return new LSL_Rotation(
                            x,
                            (fwd.y + left.x) * s,
                            (up.x + fwd.z) * s,
                            (left.z - up.y) * s);
                }
                else if (max == left.y)
                {
                    s = Math.Sqrt(left.y - (up.z + fwd.x) + 1.0);
                    double y = s * 0.5;
                    s = 0.5 / s;
                    return new LSL_Rotation(
                            (fwd.y + left.x) * s,
                            y,
                            (left.z + up.y) * s,
                            (up.x - fwd.z) * s);
                }
                else
                {
                    s = Math.Sqrt(up.z - (fwd.x + left.y) + 1.0);
                    double z = s * 0.5;
                    s = 0.5 / s;
                    return new LSL_Rotation(
                            (up.x + fwd.z) * s,
                            (left.z + up.y) * s,
                            z,
                            (fwd.y - left.x) * s);
                }
            }
        }

        public LSL_Vector llRot2Fwd(LSL_Rotation r)
        {
            m_host.AddScriptLPS(1);

            double x, y, z, m;

            m = r.x * r.x + r.y * r.y + r.z * r.z + r.s * r.s;
            // m is always greater than zero
            // if m is not equal to 1 then Rotation needs to be normalized
            if (Math.Abs(1.0 - m) > 0.000001) // allow a little slop here for calculation precision
            {
                m = 1.0 / Math.Sqrt(m);
                r.x *= m;
                r.y *= m;
                r.z *= m;
                r.s *= m;
            }

            // Fast Algebric Calculations instead of Vectors & Quaternions Product
            x = r.x * r.x - r.y * r.y - r.z * r.z + r.s * r.s;
            y = 2 * (r.x * r.y + r.z * r.s);
            z = 2 * (r.x * r.z - r.y * r.s);
            return (new LSL_Vector(x, y, z));
        }

        public LSL_Vector llRot2Left(LSL_Rotation r)
        {
            m_host.AddScriptLPS(1);

            double x, y, z, m;

            m = r.x * r.x + r.y * r.y + r.z * r.z + r.s * r.s;
            // m is always greater than zero
            // if m is not equal to 1 then Rotation needs to be normalized
            if (Math.Abs(1.0 - m) > 0.000001) // allow a little slop here for calculation precision
            {
                m = 1.0 / Math.Sqrt(m);
                r.x *= m;
                r.y *= m;
                r.z *= m;
                r.s *= m;
            }

            // Fast Algebric Calculations instead of Vectors & Quaternions Product
            x = 2 * (r.x * r.y - r.z * r.s);
            y = -r.x * r.x + r.y * r.y - r.z * r.z + r.s * r.s;
            z = 2 * (r.x * r.s + r.y * r.z);
            return (new LSL_Vector(x, y, z));
        }

        public LSL_Vector llRot2Up(LSL_Rotation r)
        {
            m_host.AddScriptLPS(1);
            double x, y, z, m;

            m = r.x * r.x + r.y * r.y + r.z * r.z + r.s * r.s;
            // m is always greater than zero
            // if m is not equal to 1 then Rotation needs to be normalized
            if (Math.Abs(1.0 - m) > 0.000001) // allow a little slop here for calculation precision
            {
                m = 1.0 / Math.Sqrt(m);
                r.x *= m;
                r.y *= m;
                r.z *= m;
                r.s *= m;
            }

            // Fast Algebric Calculations instead of Vectors & Quaternions Product
            x = 2 * (r.x * r.z + r.y * r.s);
            y = 2 * (-r.x * r.s + r.y * r.z);
            z = -r.x * r.x - r.y * r.y + r.z * r.z + r.s * r.s;
            return (new LSL_Vector(x, y, z));
        }

        public LSL_Rotation llRotBetween(LSL_Vector a, LSL_Vector b)
        {
            //A and B should both be normalized
            m_host.AddScriptLPS(1);
            /*  This method is more accurate than the SL one, and thus causes problems
                for scripts that deal with the SL inaccuracy around 180-degrees -.- .._.
                
            double dotProduct = LSL_Vector.Dot(a, b);
            LSL_Vector crossProduct = LSL_Vector.Cross(a, b);
            double magProduct = LSL_Vector.Mag(a) * LSL_Vector.Mag(b);
            double angle = Math.Acos(dotProduct / magProduct);
            LSL_Vector axis = LSL_Vector.Norm(crossProduct);
            double s = Math.Sin(angle / 2);

            double x = axis.x * s;
            double y = axis.y * s;
            double z = axis.z * s;
            double w = Math.Cos(angle / 2);

            if (Double.IsNaN(x) || Double.IsNaN(y) || Double.IsNaN(z) || Double.IsNaN(w))
                return new LSL_Rotation(0.0f, 0.0f, 0.0f, 1.0f);

            return new LSL_Rotation((float)x, (float)y, (float)z, (float)w);
            */
            
            // This method mimics the 180 errors found in SL
            // See www.euclideanspace.com... angleBetween
            LSL_Vector vec_a = a;
            LSL_Vector vec_b = b;
            
            // Eliminate zero length
            LSL_Float vec_a_mag = LSL_Vector.Mag(vec_a);
            LSL_Float vec_b_mag = LSL_Vector.Mag(vec_b);
            if (vec_a_mag < 0.00001 ||
                vec_b_mag < 0.00001)
            {
                return new LSL_Rotation(0.0f, 0.0f, 0.0f, 1.0f);
            }
            
            // Normalize
            vec_a = llVecNorm(vec_a);
            vec_b = llVecNorm(vec_b);

            // Calculate axis and rotation angle
            LSL_Vector axis = vec_a % vec_b;
            LSL_Float cos_theta  = vec_a * vec_b;
    
            // Check if parallel
            if (cos_theta > 0.99999)
            {
                return new LSL_Rotation(0.0f, 0.0f, 0.0f, 1.0f);
            }
            
            // Check if anti-parallel
            else if (cos_theta < -0.99999)
            {
                LSL_Vector orthog_axis = new LSL_Vector(1.0, 0.0, 0.0) - (vec_a.x / (vec_a * vec_a) * vec_a);
                if (LSL_Vector.Mag(orthog_axis)  < 0.000001)  orthog_axis = new LSL_Vector(0.0, 0.0, 1.0);
                return new LSL_Rotation((float)orthog_axis.x, (float)orthog_axis.y, (float)orthog_axis.z, 0.0);
            }
            else // other rotation
            {
                LSL_Float theta = (LSL_Float)Math.Acos(cos_theta) * 0.5f;
                axis = llVecNorm(axis);
                double x, y, z, s, t;
                s = Math.Cos(theta);
                t = Math.Sin(theta);
                x = axis.x * t;
                y = axis.y * t;
                z = axis.z * t;
                return new LSL_Rotation(x,y,z,s);
            }
        }
                
        public void llWhisper(int channelID, string text)
        {
            m_host.AddScriptLPS(1);

            if (text.Length > 1023)
                text = text.Substring(0, 1023);

            World.SimChat(Utils.StringToBytes(text),
                          ChatTypeEnum.Whisper, channelID, m_host.ParentGroup.RootPart.AbsolutePosition, m_host.Name, m_host.UUID, false);

            IWorldComm wComm = m_ScriptEngine.World.RequestModuleInterface<IWorldComm>();
            if (wComm != null)
                wComm.DeliverMessage(ChatTypeEnum.Whisper, channelID, m_host.Name, m_host.UUID, text);
        }

        public void llSay(int channelID, string text)
        {
            m_host.AddScriptLPS(1);

            if (m_scriptConsoleChannelEnabled && (channelID == m_scriptConsoleChannel))
            {
                Console.WriteLine(text);
            }
            else
            {
                if (text.Length > 1023)
                    text = text.Substring(0, 1023);

                World.SimChat(Utils.StringToBytes(text),
                              ChatTypeEnum.Say, channelID, m_host.ParentGroup.RootPart.AbsolutePosition, m_host.Name, m_host.UUID, false);

                IWorldComm wComm = m_ScriptEngine.World.RequestModuleInterface<IWorldComm>();
                if (wComm != null)
                    wComm.DeliverMessage(ChatTypeEnum.Say, channelID, m_host.Name, m_host.UUID, text);
            }
        }

        public void llShout(int channelID, string text)
        {
            m_host.AddScriptLPS(1);

            if (text.Length > 1023)
                text = text.Substring(0, 1023);

            World.SimChat(Utils.StringToBytes(text),
                          ChatTypeEnum.Shout, channelID, m_host.ParentGroup.RootPart.AbsolutePosition, m_host.Name, m_host.UUID, true);

            IWorldComm wComm = m_ScriptEngine.World.RequestModuleInterface<IWorldComm>();
            if (wComm != null)
                wComm.DeliverMessage(ChatTypeEnum.Shout, channelID, m_host.Name, m_host.UUID, text);
        }

        public void llRegionSay(int channelID, string text)
        {
            if (channelID == 0)
            {
                LSLError("Cannot use llRegionSay() on channel 0");
                return;
            }

            if (text.Length > 1023)
                text = text.Substring(0, 1023);

            m_host.AddScriptLPS(1);

            IWorldComm wComm = m_ScriptEngine.World.RequestModuleInterface<IWorldComm>();
            if (wComm != null)
                wComm.DeliverMessage(ChatTypeEnum.Region, channelID, m_host.Name, m_host.UUID, text);
        }

        public LSL_Integer llListen(int channelID, string name, string ID, string msg)
        {
            m_host.AddScriptLPS(1);
            UUID keyID;
            UUID.TryParse(ID, out keyID);
            IWorldComm wComm = m_ScriptEngine.World.RequestModuleInterface<IWorldComm>();
            if (wComm != null)
                return wComm.Listen(m_localID, m_itemID, m_host.UUID, channelID, name, keyID, msg);
            else
                return -1;
        }

        public void llListenControl(int number, int active)
        {
            m_host.AddScriptLPS(1);
            IWorldComm wComm = m_ScriptEngine.World.RequestModuleInterface<IWorldComm>();
            if (wComm != null)
                wComm.ListenControl(m_itemID, number, active);
        }

        public void llListenRemove(int number)
        {
            m_host.AddScriptLPS(1);
            IWorldComm wComm = m_ScriptEngine.World.RequestModuleInterface<IWorldComm>();
            if (wComm != null)
                wComm.ListenRemove(m_itemID, number);
        }

        public void llSensor(string name, string id, int type, double range, double arc)
        {
            m_host.AddScriptLPS(1);
            UUID keyID = UUID.Zero;
            UUID.TryParse(id, out keyID);

            AsyncCommands.SensorRepeatPlugin.SenseOnce(m_localID, m_itemID, name, keyID, type, range, arc, m_host);
       }

        public void llSensorRepeat(string name, string id, int type, double range, double arc, double rate)
        {
            m_host.AddScriptLPS(1);
            UUID keyID = UUID.Zero;
            UUID.TryParse(id, out keyID);

            AsyncCommands.SensorRepeatPlugin.SetSenseRepeatEvent(m_localID, m_itemID, name, keyID, type, range, arc, rate, m_host);
        }

        public void llSensorRemove()
        {
            m_host.AddScriptLPS(1);
            AsyncCommands.SensorRepeatPlugin.UnSetSenseRepeaterEvents(m_localID, m_itemID);
        }

        public string resolveName(UUID objecUUID)
        {
            // try avatar username surname
            UserAccount account = World.UserAccountService.GetUserAccount(World.RegionInfo.ScopeID, objecUUID);
            if (account != null)
            {
                string avatarname = account.Name;
                return avatarname;
            }
            // try an scene object
            SceneObjectPart SOP = World.GetSceneObjectPart(objecUUID);
            if (SOP != null)
            {
                string objectname = SOP.Name;
                return objectname;
            }

            EntityBase SensedObject;
            World.Entities.TryGetValue(objecUUID, out SensedObject);

            if (SensedObject == null)
            {
                IGroupsModule groups = World.RequestModuleInterface<IGroupsModule>();
                if (groups != null)
                {
                    GroupRecord gr = groups.GetGroupRecord(objecUUID);
                    if (gr != null)
                        return gr.GroupName;
                }
                return String.Empty;
            }

            return SensedObject.Name;
        }

        public LSL_String llDetectedName(int number)
        {
            m_host.AddScriptLPS(1);
            DetectParams detectedParams = m_ScriptEngine.GetDetectParams(m_itemID, number);
            if (detectedParams == null)
                return String.Empty;
            return detectedParams.Name;
        }

        public LSL_String llDetectedKey(int number)
        {
            m_host.AddScriptLPS(1);
            DetectParams detectedParams = m_ScriptEngine.GetDetectParams(m_itemID, number);
            if (detectedParams == null)
                return String.Empty;
            return detectedParams.Key.ToString();
        }

        public LSL_String llDetectedOwner(int number)
        {
            m_host.AddScriptLPS(1);
            DetectParams detectedParams = m_ScriptEngine.GetDetectParams(m_itemID, number);
            if (detectedParams == null)
                return String.Empty;
            return detectedParams.Owner.ToString();
        }

        public LSL_Integer llDetectedType(int number)
        {
            m_host.AddScriptLPS(1);
            DetectParams detectedParams = m_ScriptEngine.GetDetectParams(m_itemID, number);
            if (detectedParams == null)
                return 0;
            return new LSL_Integer(detectedParams.Type);
        }

        public LSL_Vector llDetectedPos(int number)
        {
            m_host.AddScriptLPS(1);
            DetectParams detectedParams = m_ScriptEngine.GetDetectParams(m_itemID, number);
            if (detectedParams == null)
                return new LSL_Vector();
            return detectedParams.Position;
        }

        public LSL_Vector llDetectedVel(int number)
        {
            m_host.AddScriptLPS(1);
            DetectParams detectedParams = m_ScriptEngine.GetDetectParams(m_itemID, number);
            if (detectedParams == null)
                return new LSL_Vector();
            return detectedParams.Velocity;
        }

        public LSL_Vector llDetectedGrab(int number)
        {
            m_host.AddScriptLPS(1);
            DetectParams parms = m_ScriptEngine.GetDetectParams(m_itemID, number);
            if (parms == null)
                return new LSL_Vector(0, 0, 0);

            return parms.OffsetPos;
        }

        public LSL_Rotation llDetectedRot(int number)
        {
            m_host.AddScriptLPS(1);
            DetectParams detectedParams = m_ScriptEngine.GetDetectParams(m_itemID, number);
            if (detectedParams == null)
                return new LSL_Rotation();
            return detectedParams.Rotation;
        }

        public LSL_Integer llDetectedGroup(int number)
        {
            m_host.AddScriptLPS(1);
            DetectParams detectedParams = m_ScriptEngine.GetDetectParams(m_itemID, number);
            if (detectedParams == null)
                return new LSL_Integer(0);
            if (m_host.GroupID == detectedParams.Group)
                return new LSL_Integer(1);
            return new LSL_Integer(0);
        }

        public LSL_Integer llDetectedLinkNumber(int number)
        {
            m_host.AddScriptLPS(1);
            DetectParams parms = m_ScriptEngine.GetDetectParams(m_itemID, number);
            if (parms == null)
                return new LSL_Integer(0);

            return new LSL_Integer(parms.LinkNum);
        }

        /// <summary>
        /// See http://wiki.secondlife.com/wiki/LlDetectedTouchBinormal for details
        /// </summary>
        public LSL_Vector llDetectedTouchBinormal(int index)
        {
            m_host.AddScriptLPS(1);
            DetectParams detectedParams = m_ScriptEngine.GetDetectParams(m_itemID, index);
            if (detectedParams == null)
                return new LSL_Vector();
            return detectedParams.TouchBinormal;
        }

        /// <summary>
        /// See http://wiki.secondlife.com/wiki/LlDetectedTouchFace for details
        /// </summary>
        public LSL_Integer llDetectedTouchFace(int index)
        {
            m_host.AddScriptLPS(1);
            DetectParams detectedParams = m_ScriptEngine.GetDetectParams(m_itemID, index);
            if (detectedParams == null)
                return new LSL_Integer(-1);
            return new LSL_Integer(detectedParams.TouchFace);
        }

        /// <summary>
        /// See http://wiki.secondlife.com/wiki/LlDetectedTouchNormal for details
        /// </summary>
        public LSL_Vector llDetectedTouchNormal(int index)
        {
            m_host.AddScriptLPS(1);
            DetectParams detectedParams = m_ScriptEngine.GetDetectParams(m_itemID, index);
            if (detectedParams == null)
                return new LSL_Vector();
            return detectedParams.TouchNormal;
        }

        /// <summary>
        /// See http://wiki.secondlife.com/wiki/LlDetectedTouchPos for details
        /// </summary>
        public LSL_Vector llDetectedTouchPos(int index)
        {
            m_host.AddScriptLPS(1);
            DetectParams detectedParams = m_ScriptEngine.GetDetectParams(m_itemID, index);
            if (detectedParams == null)
                return new LSL_Vector();
            return detectedParams.TouchPos;
        }

        /// <summary>
        /// See http://wiki.secondlife.com/wiki/LlDetectedTouchST for details
        /// </summary>
        public LSL_Vector llDetectedTouchST(int index)
        {
            m_host.AddScriptLPS(1);
            DetectParams detectedParams = m_ScriptEngine.GetDetectParams(m_itemID, index);
            if (detectedParams == null)
                return new LSL_Vector(-1.0, -1.0, 0.0);
            return detectedParams.TouchST;
        }

        /// <summary>
        /// See http://wiki.secondlife.com/wiki/LlDetectedTouchUV for details
        /// </summary>
        public LSL_Vector llDetectedTouchUV(int index)
        {
            m_host.AddScriptLPS(1);
            DetectParams detectedParams = m_ScriptEngine.GetDetectParams(m_itemID, index);
            if (detectedParams == null)
                return new LSL_Vector(-1.0, -1.0, 0.0);
            return detectedParams.TouchUV;
        }

        [DebuggerNonUserCode]
        public virtual void llDie()
        {
            m_host.AddScriptLPS(1);
            if (!m_host.IsAttachment) throw new SelfDeleteException();
        }

        public LSL_Float llGround(LSL_Vector offset)
        {
            m_host.AddScriptLPS(1);
            Vector3 pos = m_host.GetWorldPosition() + new Vector3((float)offset.x,
                                                                  (float)offset.y,
                                                                  (float)offset.z);

            //Get the slope normal.  This gives us the equation of the plane tangent to the slope.
            LSL_Vector vsn = llGroundNormal(offset);

            // Clamp to valid position
            if (pos.X < 0)
                pos.X = 0;
            else if (pos.X >= World.Heightmap.Width)
                pos.X = World.Heightmap.Width - 1;
            if (pos.Y < 0)
                pos.Y = 0;
            else if (pos.Y >= World.Heightmap.Height)
                pos.Y = World.Heightmap.Height - 1;

            //Get the height for the integer coordinates from the Heightmap
            float baseheight = (float)World.Heightmap[(int)pos.X, (int)pos.Y];

            //Calculate the difference between the actual coordinates and the integer coordinates
            float xdiff = pos.X - (float)((int)pos.X);
            float ydiff = pos.Y - (float)((int)pos.Y);

            //Use the equation of the tangent plane to adjust the height to account for slope

            return (((vsn.x * xdiff) + (vsn.y * ydiff)) / (-1 * vsn.z)) + baseheight;
        }

        public LSL_Float llCloud(LSL_Vector offset)
        {
            m_host.AddScriptLPS(1);
            float cloudCover = 0f;
            ICloudModule module = World.RequestModuleInterface<ICloudModule>();
            if (module != null)
            {
                Vector3 pos = m_host.GetWorldPosition();
                int x = (int)(pos.X + offset.x);
                int y = (int)(pos.Y + offset.y);

                cloudCover = module.CloudCover(x, y, 0);

            }
            return cloudCover;
        }

        public LSL_Vector llWind(LSL_Vector offset)
        {
            m_host.AddScriptLPS(1);
            LSL_Vector wind = new LSL_Vector(0, 0, 0);
            IWindModule module = World.RequestModuleInterface<IWindModule>();
            if (module != null)
            {
                Vector3 pos = m_host.GetWorldPosition();
                int x = (int)(pos.X + offset.x);
                int y = (int)(pos.Y + offset.y);

                Vector3 windSpeed = module.WindSpeed(x, y, 0);

                wind.x = windSpeed.X;
                wind.y = windSpeed.Y;
            }
            return wind;
        }

        public void llSetStatus(int status, int value)
        {
            if (m_host == null || m_host.ParentGroup == null || m_host.ParentGroup.IsDeleted)
                return;
            m_host.AddScriptLPS(1);

            int statusrotationaxis = 0;

            if ((status & ScriptBaseClass.STATUS_PHYSICS) == ScriptBaseClass.STATUS_PHYSICS)
            {
                if (value != 0)
                {
                    SceneObjectGroup group = m_host.ParentGroup;
                    if (group == null)
                        return;
                    bool allow = true;
                    foreach (SceneObjectPart part in group.Children.Values)
                    {
                        if (part.Scale.X > World.m_maxPhys || part.Scale.Y > World.m_maxPhys || part.Scale.Z > World.m_maxPhys)
                        {
                            allow = false;
                            break;
                        }
                    }

                    if (!allow)
                        return;
                    m_host.ScriptSetPhysicsStatus(true);
                }
                else
                    m_host.ScriptSetPhysicsStatus(false);
            }

            if ((status & ScriptBaseClass.STATUS_PHANTOM) == ScriptBaseClass.STATUS_PHANTOM)
            {
                if (value != 0)
                    m_host.ScriptSetPhantomStatus(true);
                else
                    m_host.ScriptSetPhantomStatus(false);
            }

            if ((status & ScriptBaseClass.STATUS_CAST_SHADOWS) == ScriptBaseClass.STATUS_CAST_SHADOWS)
            {
                m_host.AddFlag(PrimFlags.CastShadows);
            }

            if ((status & ScriptBaseClass.STATUS_ROTATE_X) == ScriptBaseClass.STATUS_ROTATE_X)
            {
                statusrotationaxis |= ScriptBaseClass.STATUS_ROTATE_X;
            }

            if ((status & ScriptBaseClass.STATUS_ROTATE_Y) == ScriptBaseClass.STATUS_ROTATE_Y)
            {
                statusrotationaxis |= ScriptBaseClass.STATUS_ROTATE_Y;
            }

            if ((status & ScriptBaseClass.STATUS_ROTATE_Z) == ScriptBaseClass.STATUS_ROTATE_Z)
            {
                statusrotationaxis |= ScriptBaseClass.STATUS_ROTATE_Z;
            }

            if ((status & ScriptBaseClass.STATUS_BLOCK_GRAB) == ScriptBaseClass.STATUS_BLOCK_GRAB)
            {
                if (value != 0)
                    m_host.SetBlockGrab(true);
                else
                    m_host.SetBlockGrab(false);
            }

            if ((status & ScriptBaseClass.STATUS_DIE_AT_EDGE) == ScriptBaseClass.STATUS_DIE_AT_EDGE)
            {
                if (value != 0)
                    m_host.SetDieAtEdge(true);
                else
                    m_host.SetDieAtEdge(false);
            }

            if ((status & ScriptBaseClass.STATUS_RETURN_AT_EDGE) == ScriptBaseClass.STATUS_RETURN_AT_EDGE)
            {
                if (value != 0)
                    m_host.SetReturnAtEdge(true);
                else
                    m_host.SetReturnAtEdge(false);
            }

            if ((status & ScriptBaseClass.STATUS_SANDBOX) == ScriptBaseClass.STATUS_SANDBOX)
            {
                if (value != 0)
                    m_host.SetStatusSandbox(true);
                else
                    m_host.SetStatusSandbox(false);
            }

            if (statusrotationaxis != 0)
            {
                m_host.SetAxisRotation(statusrotationaxis, value);
            }
        }

        public LSL_Integer llGetStatus(int status)
        {
            m_host.AddScriptLPS(1);
            // m_log.Debug(m_host.ToString() + " status is " + m_host.GetEffectiveObjectFlags().ToString());
            switch (status)
            {
                case ScriptBaseClass.STATUS_PHYSICS:
                    if ((m_host.GetEffectiveObjectFlags() & (uint)PrimFlags.Physics) == (uint)PrimFlags.Physics)
                    {
                        return 1;
                    }
                    return 0;

                case ScriptBaseClass.STATUS_PHANTOM:
                    if ((m_host.GetEffectiveObjectFlags() & (uint)PrimFlags.Phantom) == (uint)PrimFlags.Phantom)
                    {
                        return 1;
                    }
                    return 0;

                case ScriptBaseClass.STATUS_CAST_SHADOWS:
                    if ((m_host.GetEffectiveObjectFlags() & (uint)PrimFlags.CastShadows) == (uint)PrimFlags.CastShadows)
                    {
                        return 1;
                    }
                    return 0;

                case ScriptBaseClass.STATUS_BLOCK_GRAB:
                    if (m_host.GetBlockGrab())
                        return 1;
                    else
                        return 0;

                case ScriptBaseClass.STATUS_DIE_AT_EDGE:
                    if (m_host.GetDieAtEdge())
                        return 1;
                    else
                        return 0;

                case ScriptBaseClass.STATUS_RETURN_AT_EDGE:
                    if (m_host.GetReturnAtEdge())
                        return 1;
                    else
                        return 0;

                case ScriptBaseClass.STATUS_ROTATE_X:
                    if (m_host.GetAxisRotation(2) == 2)
                        return 1;
                    else
                        return 0;

                case ScriptBaseClass.STATUS_ROTATE_Y:
                    if (m_host.GetAxisRotation(4) == 4)
                        return 1;
                    else
                        return 0;

                case ScriptBaseClass.STATUS_ROTATE_Z:
                    if (m_host.GetAxisRotation(8) == 8)
                        return 1;
                    else
                        return 0;

                case ScriptBaseClass.STATUS_SANDBOX:
                    if (m_host.GetStatusSandbox())
                        return 1;
                    else
                        return 0;
            }
            return 0;
        }

        public void llSetScale(LSL_Vector scale)
        {
            m_host.AddScriptLPS(1);
            SetScale(m_host, scale);
        }

        protected void SetScale(SceneObjectPart part, LSL_Vector scale)
        {
            // TODO: this needs to trigger a persistance save as well
            if (part == null || part.ParentGroup == null || part.ParentGroup.IsDeleted)
                return;
            if (scale.x < 0.01)
                scale.x = 0.01;
            if (scale.y < 0.01)
                scale.y = 0.01;
            if (scale.z < 0.01)
                scale.z = 0.01;

            if (part.ParentGroup.RootPart.PhysActor != null && part.ParentGroup.RootPart.PhysActor.IsPhysical)
            {
                if (scale.x > World.m_maxPhys)
                    scale.x = World.m_maxPhys;
                if (scale.y > World.m_maxPhys)
                    scale.y = World.m_maxPhys;
                if (scale.z > World.m_maxPhys)
                    scale.z = World.m_maxPhys;
            }

            if (scale.x > World.m_maxNonphys)
                scale.x = World.m_maxNonphys;
            if (scale.y > World.m_maxNonphys)
                scale.y = World.m_maxNonphys;
            if (scale.z > World.m_maxNonphys)
                scale.z = World.m_maxNonphys;

            Vector3 tmp = part.Scale;
            tmp.X = (float)scale.x;
            tmp.Y = (float)scale.y;
            tmp.Z = (float)scale.z;
            part.Scale = tmp;
            part.SendFullUpdateToAllClients();
        }

        public LSL_Vector llGetScale()
        {
            m_host.AddScriptLPS(1);
            return new LSL_Vector(m_host.Scale.X, m_host.Scale.Y, m_host.Scale.Z);
        }

        public void llSetClickAction(int action)
        {
            m_host.AddScriptLPS(1);
            m_host.ClickAction = (byte)action;
            if (m_host.ParentGroup != null) m_host.ParentGroup.HasGroupChanged = true;
            m_host.ScheduleFullUpdate();
            return;
        }

        public void llSetColor(LSL_Vector color, int face)
        {
            m_host.AddScriptLPS(1);

            SetColor(m_host, color, face);
        }

        protected void SetColor(SceneObjectPart part, LSL_Vector color, int face)
        {
            if (part == null || part.ParentGroup == null || part.ParentGroup.IsDeleted)
                return;

            Primitive.TextureEntry tex = part.Shape.Textures;
            Color4 texcolor;
            if (face >= 0 && face < GetNumberOfSides(part))
            {
                texcolor = tex.CreateFace((uint)face).RGBA;
                texcolor.R = Util.Clip((float)color.x, 0.0f, 1.0f);
                texcolor.G = Util.Clip((float)color.y, 0.0f, 1.0f);
                texcolor.B = Util.Clip((float)color.z, 0.0f, 1.0f);
                tex.FaceTextures[face].RGBA = texcolor;
                part.UpdateTexture(tex);
                return;
            }
            else if (face == ScriptBaseClass.ALL_SIDES)
            {
                for (uint i = 0; i < GetNumberOfSides(part); i++)
                {
                    if (tex.FaceTextures[i] != null)
                    {
                        texcolor = tex.FaceTextures[i].RGBA;
                        texcolor.R = Util.Clip((float)color.x, 0.0f, 1.0f);
                        texcolor.G = Util.Clip((float)color.y, 0.0f, 1.0f);
                        texcolor.B = Util.Clip((float)color.z, 0.0f, 1.0f);
                        tex.FaceTextures[i].RGBA = texcolor;
                    }
                    texcolor = tex.DefaultTexture.RGBA;
                    texcolor.R = Util.Clip((float)color.x, 0.0f, 1.0f);
                    texcolor.G = Util.Clip((float)color.y, 0.0f, 1.0f);
                    texcolor.B = Util.Clip((float)color.z, 0.0f, 1.0f);
                    tex.DefaultTexture.RGBA = texcolor;
                }
                part.UpdateTexture(tex);
                return;
            }

            if (face == ScriptBaseClass.ALL_SIDES)
                face = SceneObjectPart.ALL_SIDES;
            
            m_host.SetFaceColor(new Vector3((float)color.x, (float)color.y, (float)color.z), face);
        }

        public void SetTexGen(SceneObjectPart part, int face,int style)
        {
            if (part == null || part.ParentGroup == null || part.ParentGroup.IsDeleted)
                return;

            Primitive.TextureEntry tex = part.Shape.Textures;
            MappingType textype;
            textype = MappingType.Default;
            if (style == (int)ScriptBaseClass.PRIM_TEXGEN_PLANAR)
                textype = MappingType.Planar;

            if (face >= 0 && face < GetNumberOfSides(part))
            {
                tex.CreateFace((uint) face);
                tex.FaceTextures[face].TexMapType = textype;
                part.UpdateTexture(tex);
                return;
            }
            else if (face == ScriptBaseClass.ALL_SIDES)
            {
                for (uint i = 0; i < GetNumberOfSides(part); i++)
                {
                    if (tex.FaceTextures[i] != null)
                    {
                        tex.FaceTextures[i].TexMapType = textype;
                    }
                    tex.DefaultTexture.TexMapType = textype;
                }
                part.UpdateTexture(tex);
                return;
            }
        }

        public void SetGlow(SceneObjectPart part, int face, float glow)
        {
            if (part == null || part.ParentGroup == null || part.ParentGroup.IsDeleted)
                return;

            Primitive.TextureEntry tex = part.Shape.Textures;
            if (face >= 0 && face < GetNumberOfSides(part))
            {
                tex.CreateFace((uint) face);
                tex.FaceTextures[face].Glow = glow;
                part.UpdateTexture(tex);
                return;
            }
            else if (face == ScriptBaseClass.ALL_SIDES)
            {
                for (uint i = 0; i < GetNumberOfSides(part); i++)
                {
                    if (tex.FaceTextures[i] != null)
                    {
                        tex.FaceTextures[i].Glow = glow;
                    }
                    tex.DefaultTexture.Glow = glow;
                }
                part.UpdateTexture(tex);
                return;
            }
        }

        public void SetShiny(SceneObjectPart part, int face, int shiny, Bumpiness bump)
        {
            if (part == null || part.ParentGroup == null || part.ParentGroup.IsDeleted)
                return;

            Shininess sval = new Shininess();

            switch (shiny)
            {
            case 0:
                sval = Shininess.None;
                break;
            case 1:
                sval = Shininess.Low;
                break;
            case 2:
                sval = Shininess.Medium;
                break;
            case 3:
                sval = Shininess.High;
                break;
            default:
                sval = Shininess.None;
                break;
            }

            Primitive.TextureEntry tex = part.Shape.Textures;
            if (face >= 0 && face < GetNumberOfSides(part))
            {
                tex.CreateFace((uint) face);
                tex.FaceTextures[face].Shiny = sval;
                tex.FaceTextures[face].Bump = bump;
                part.UpdateTexture(tex);
                return;
            }
            else if (face == ScriptBaseClass.ALL_SIDES)
            {
                for (uint i = 0; i < GetNumberOfSides(part); i++)
                {
                    if (tex.FaceTextures[i] != null)
                    {
                        tex.FaceTextures[i].Shiny = sval;
                        tex.FaceTextures[i].Bump = bump;;
                    }
                    tex.DefaultTexture.Shiny = sval;
                    tex.DefaultTexture.Bump = bump;
                }
                part.UpdateTexture(tex);
                return;
            }
        }

        public void SetFullBright(SceneObjectPart part, int face, bool bright)
        {
            if (part == null || part.ParentGroup == null || part.ParentGroup.IsDeleted)
                return;

             Primitive.TextureEntry tex = part.Shape.Textures;
             if (face >= 0 && face < GetNumberOfSides(part))
             {
                 tex.CreateFace((uint) face);
                 tex.FaceTextures[face].Fullbright = bright;
                 part.UpdateTexture(tex);
                 return;
             }
             else if (face == ScriptBaseClass.ALL_SIDES)
             {
                 for (uint i = 0; i < GetNumberOfSides(part); i++)
                 {
                     if (tex.FaceTextures[i] != null)
                     {
                         tex.FaceTextures[i].Fullbright = bright;
                     }
                 }
                 tex.DefaultTexture.Fullbright = bright;
                 part.UpdateTexture(tex);
                 return;
             }
         }

        public LSL_Float llGetAlpha(int face)
        {
            m_host.AddScriptLPS(1);

            return GetAlpha(m_host, face);
        }

        protected LSL_Float GetAlpha(SceneObjectPart part, int face)
        {
            Primitive.TextureEntry tex = part.Shape.Textures;
            if (face == ScriptBaseClass.ALL_SIDES)
            {
                int i;
                double sum = 0.0;
                for (i = 0 ; i < GetNumberOfSides(part); i++)
                    sum += (double)tex.GetFace((uint)i).RGBA.A;
                return sum;
            }
            if (face >= 0 && face < GetNumberOfSides(part))
            {
                return (double)tex.GetFace((uint)face).RGBA.A;
            }
            return 0.0;
        }

        public void llSetAlpha(double alpha, int face)
        {
            m_host.AddScriptLPS(1);

            SetAlpha(m_host, alpha, face);
        }

        public void llSetLinkAlpha(int linknumber, double alpha, int face)
        {
            m_host.AddScriptLPS(1);

            List<SceneObjectPart> parts = GetLinkParts(linknumber);
            if (parts.Count > 0)
            {
                try
                {
                    parts[0].ParentGroup.areUpdatesSuspended = true;
                    foreach (SceneObjectPart part in parts)
                        SetAlpha(part, alpha, face);
                }
                finally
                {
                    parts[0].ParentGroup.areUpdatesSuspended = false;
                }
            }
        }

        protected void SetAlpha(SceneObjectPart part, double alpha, int face)
        {
            if (part == null || part.ParentGroup == null || part.ParentGroup.IsDeleted)
                return;

            Primitive.TextureEntry tex = part.Shape.Textures;
            Color4 texcolor;
            if (face >= 0 && face < GetNumberOfSides(part))
            {
                texcolor = tex.CreateFace((uint)face).RGBA;
                texcolor.A = Util.Clip((float)alpha, 0.0f, 1.0f);
                tex.FaceTextures[face].RGBA = texcolor;
                part.UpdateTexture(tex);
                return;
            }
            else if (face == ScriptBaseClass.ALL_SIDES)
            {
                for (int i = 0; i < GetNumberOfSides(part); i++)
                {
                    if (tex.FaceTextures[i] != null)
                    {
                        texcolor = tex.FaceTextures[i].RGBA;
                        texcolor.A = Util.Clip((float)alpha, 0.0f, 1.0f);
                        tex.FaceTextures[i].RGBA = texcolor;
                    }
                }
                texcolor = tex.DefaultTexture.RGBA;
                texcolor.A = Util.Clip((float)alpha, 0.0f, 1.0f);
                tex.DefaultTexture.RGBA = texcolor;
                part.UpdateTexture(tex);
                return;
            }
        }

        /// <summary>
        /// Set flexi parameters of a part.
        ///
        /// FIXME: Much of this code should probably be within the part itself.
        /// </summary>
        /// <param name="part"></param>
        /// <param name="flexi"></param>
        /// <param name="softness"></param>
        /// <param name="gravity"></param>
        /// <param name="friction"></param>
        /// <param name="wind"></param>
        /// <param name="tension"></param>
        /// <param name="Force"></param>
        protected void SetFlexi(SceneObjectPart part, bool flexi, int softness, float gravity, float friction,
            float wind, float tension, LSL_Vector Force)
        {
            if (part == null || part.ParentGroup == null || part.ParentGroup.IsDeleted)
                return;

            if (flexi)
            {
                part.Shape.FlexiEntry = true;   // this setting flexi true isn't working, but the below parameters do
                                                // work once the prim is already flexi
                part.Shape.FlexiSoftness = softness;
                part.Shape.FlexiGravity = gravity;
                part.Shape.FlexiDrag = friction;
                part.Shape.FlexiWind = wind;
                part.Shape.FlexiTension = tension;
                part.Shape.FlexiForceX = (float)Force.x;
                part.Shape.FlexiForceY = (float)Force.y;
                part.Shape.FlexiForceZ = (float)Force.z;
                part.Shape.PathCurve = 0x80;
            }

            part.ParentGroup.HasGroupChanged = true;
            part.ScheduleFullUpdate();
        }

        /// <summary>
        /// Set a light point on a part
        /// </summary>
        /// FIXME: Much of this code should probably be in SceneObjectGroup
        ///
        /// <param name="part"></param>
        /// <param name="light"></param>
        /// <param name="color"></param>
        /// <param name="intensity"></param>
        /// <param name="radius"></param>
        /// <param name="falloff"></param>
        protected void SetPointLight(SceneObjectPart part, bool light, LSL_Vector color, float intensity, float radius, float falloff)
        {
            if (part == null || part.ParentGroup == null || part.ParentGroup.IsDeleted)
                return;

            if (light)
            {
                part.Shape.LightEntry = true;
                part.Shape.LightColorR = Util.Clip((float)color.x, 0.0f, 1.0f);
                part.Shape.LightColorG = Util.Clip((float)color.y, 0.0f, 1.0f);
                part.Shape.LightColorB = Util.Clip((float)color.z, 0.0f, 1.0f);
                part.Shape.LightIntensity = intensity;
                part.Shape.LightRadius = radius;
                part.Shape.LightFalloff = falloff;
            }
            else
            {
                part.Shape.LightEntry = false;
            }

            part.ParentGroup.HasGroupChanged = true;
            part.ScheduleFullUpdate();
        }

        public LSL_Vector llGetColor(int face)
        {
            m_host.AddScriptLPS(1);
            return GetColor(m_host, face);
        }

        protected LSL_Vector GetColor(SceneObjectPart part, int face)
        {
            Primitive.TextureEntry tex = part.Shape.Textures;
            Color4 texcolor;
            LSL_Vector rgb = new LSL_Vector();
            if (face == ScriptBaseClass.ALL_SIDES)
            {
                int i;

                for (i = 0 ; i < GetNumberOfSides(part); i++)
                {
                    texcolor = tex.GetFace((uint)i).RGBA;
                    rgb.x += texcolor.R;
                    rgb.y += texcolor.G;
                    rgb.z += texcolor.B;
                }

                rgb.x /= (float)GetNumberOfSides(part);
                rgb.y /= (float)GetNumberOfSides(part);
                rgb.z /= (float)GetNumberOfSides(part);

                return rgb;
            }
            if (face >= 0 && face < GetNumberOfSides(part))
            {
                texcolor = tex.GetFace((uint)face).RGBA;
                rgb.x = texcolor.R;
                rgb.y = texcolor.G;
                rgb.z = texcolor.B;
                return rgb;
            }
            else
            {
                return new LSL_Vector();
            }
        }

        public void llSetTexture(string texture, int face)
        {
            m_host.AddScriptLPS(1);
            SetTexture(m_host, texture, face);
            ScriptSleep(200);
        }

        public void llSetLinkTexture(int linknumber, string texture, int face)
        {
            m_host.AddScriptLPS(1);

            List<SceneObjectPart> parts = GetLinkParts(linknumber);
            if (parts.Count > 0)
            {
                try
                {
                    parts[0].ParentGroup.areUpdatesSuspended = true;
                    foreach (SceneObjectPart part in parts)
                        SetTexture(part, texture, face);
                }
                finally
                {
                    parts[0].ParentGroup.areUpdatesSuspended = false;
                }
            }
            ScriptSleep(200);
        }

        protected void SetTexture(SceneObjectPart part, string texture, int face)
        {
            if (part == null || part.ParentGroup == null || part.ParentGroup.IsDeleted)
                return;

            UUID textureID=new UUID();

            if (!UUID.TryParse(texture, out textureID))
            {
                textureID=InventoryKey(texture, (int)AssetType.Texture);
            }

            if (textureID == UUID.Zero)
                return;

            Primitive.TextureEntry tex = part.Shape.Textures;

            if (face >= 0 && face < GetNumberOfSides(part))
            {
                Primitive.TextureEntryFace texface = tex.CreateFace((uint)face);
                texface.TextureID = textureID;
                tex.FaceTextures[face] = texface;
                part.UpdateTexture(tex);
                return;
            }
            else if (face == ScriptBaseClass.ALL_SIDES)
            {
                for (uint i = 0; i < GetNumberOfSides(part); i++)
                {
                    if (tex.FaceTextures[i] != null)
                    {
                        tex.FaceTextures[i].TextureID = textureID;
                    }
                }
                tex.DefaultTexture.TextureID = textureID;
                part.UpdateTexture(tex);
                return;
            }
        }

        public void llScaleTexture(double u, double v, int face)
        {
            m_host.AddScriptLPS(1);

            ScaleTexture(m_host, u, v, face);
            ScriptSleep(200);
        }

        protected void ScaleTexture(SceneObjectPart part, double u, double v, int face)
        {
            if (part == null || part.ParentGroup == null || part.ParentGroup.IsDeleted)
                return;

            Primitive.TextureEntry tex = part.Shape.Textures;
            if (face >= 0 && face < GetNumberOfSides(part))
            {
                Primitive.TextureEntryFace texface = tex.CreateFace((uint)face);
                texface.RepeatU = (float)u;
                texface.RepeatV = (float)v;
                tex.FaceTextures[face] = texface;
                part.UpdateTexture(tex);
                return;
            }
            if (face == ScriptBaseClass.ALL_SIDES)
            {
                for (int i = 0; i < GetNumberOfSides(part); i++)
                {
                    if (tex.FaceTextures[i] != null)
                    {
                        tex.FaceTextures[i].RepeatU = (float)u;
                        tex.FaceTextures[i].RepeatV = (float)v;
                    }
                }
                tex.DefaultTexture.RepeatU = (float)u;
                tex.DefaultTexture.RepeatV = (float)v;
                part.UpdateTexture(tex);
                return;
            }
        }

        public void llOffsetTexture(double u, double v, int face)
        {
            m_host.AddScriptLPS(1);
            OffsetTexture(m_host, u, v, face);
            ScriptSleep(200);
        }

        protected void OffsetTexture(SceneObjectPart part, double u, double v, int face)
        {
            if (part == null || part.ParentGroup == null || part.ParentGroup.IsDeleted)
                return;

            Primitive.TextureEntry tex = part.Shape.Textures;
            if (face >= 0 && face < GetNumberOfSides(part))
            {
                Primitive.TextureEntryFace texface = tex.CreateFace((uint)face);
                texface.OffsetU = (float)u;
                texface.OffsetV = (float)v;
                tex.FaceTextures[face] = texface;
                part.UpdateTexture(tex);
                return;
            }
            if (face == ScriptBaseClass.ALL_SIDES)
            {
                for (int i = 0; i < GetNumberOfSides(part); i++)
                {
                    if (tex.FaceTextures[i] != null)
                    {
                        tex.FaceTextures[i].OffsetU = (float)u;
                        tex.FaceTextures[i].OffsetV = (float)v;
                    }
                }
                tex.DefaultTexture.OffsetU = (float)u;
                tex.DefaultTexture.OffsetV = (float)v;
                part.UpdateTexture(tex);
                return;
            }
        }

        public void llRotateTexture(double rotation, int face)
        {
            m_host.AddScriptLPS(1);
            RotateTexture(m_host, rotation, face);
            ScriptSleep(200);
        }

        protected void RotateTexture(SceneObjectPart part, double rotation, int face)
        {
            if (part == null || part.ParentGroup == null || part.ParentGroup.IsDeleted)
                return;

            Primitive.TextureEntry tex = part.Shape.Textures;
            if (face >= 0 && face < GetNumberOfSides(part))
            {
                Primitive.TextureEntryFace texface = tex.CreateFace((uint)face);
                texface.Rotation = (float)rotation;
                tex.FaceTextures[face] = texface;
                part.UpdateTexture(tex);
                return;
            }
            if (face == ScriptBaseClass.ALL_SIDES)
            {
                for (int i = 0; i < GetNumberOfSides(part); i++)
                {
                    if (tex.FaceTextures[i] != null)
                    {
                        tex.FaceTextures[i].Rotation = (float)rotation;
                    }
                }
                tex.DefaultTexture.Rotation = (float)rotation;
                part.UpdateTexture(tex);
                return;
            }
        }

        public LSL_String llGetTexture(int face)
        {
            m_host.AddScriptLPS(1);
            return GetTexture(m_host, face);
        }

        protected LSL_String GetTexture(SceneObjectPart part, int face)
        {
            Primitive.TextureEntry tex = part.Shape.Textures;
            if (face == ScriptBaseClass.ALL_SIDES)
            {
                face = 0;
            }
            if (face >= 0 && face < GetNumberOfSides(part))
            {
                Primitive.TextureEntryFace texface;
                texface = tex.GetFace((uint)face);
                return texface.TextureID.ToString();
            }
            else
            {
                return String.Empty;
            }
        }

        public void llSetPos(LSL_Vector pos)
        {
            m_host.AddScriptLPS(1);

            SetPos(m_host, pos);

            ScriptSleep(200);
        }

        // Capped movemment if distance > 10m (http://wiki.secondlife.com/wiki/LlSetPos)
        // note linked setpos is capped "differently"
        private LSL_Vector SetPosAdjust(LSL_Vector start, LSL_Vector end)
        {
            if (llVecDist(start, end) > 10.0f * m_ScriptDistanceFactor)
                return start + m_ScriptDistanceFactor * 10.0f * llVecNorm(end - start);
            else
                return end;
        }

        protected void SetPos(SceneObjectPart part, LSL_Vector targetPos)
        {
            if (part == null || part.ParentGroup == null || part.ParentGroup.IsDeleted)
                return;

            // Capped movemment if distance > 10m (http://wiki.secondlife.com/wiki/LlSetPos)
            LSL_Vector currentPos = llGetLocalPos();

            float ground = World.GetGroundHeight((float)targetPos.x, (float)targetPos.y);
            bool disable_underground_movement = m_ScriptEngine.Config.GetBoolean("DisableUndergroundMovement", true);

            if (part.ParentGroup.RootPart == part)
            {
                if ((targetPos.z < ground) && disable_underground_movement)
                    targetPos.z = ground;
                SceneObjectGroup parent = part.ParentGroup;
                LSL_Vector real_vec = SetPosAdjust(currentPos, targetPos);
                parent.UpdateGroupPosition(new Vector3((float)real_vec.x, (float)real_vec.y, (float)real_vec.z));
            }
            else
            {
                if (llVecDist(new LSL_Vector(0,0,0), targetPos) <= 10.0f)
                {
                    part.OffsetPosition = new Vector3((float)targetPos.x, (float)targetPos.y, (float)targetPos.z);
                    SceneObjectGroup parent = part.ParentGroup;
                    parent.HasGroupChanged = true;
                    parent.ScheduleGroupForTerseUpdate();
                }
            }
        }

        public LSL_Vector llGetPos()
        {
            m_host.AddScriptLPS(1);
            Vector3 pos = m_host.GetWorldPosition();
            return new LSL_Vector(pos.X, pos.Y, pos.Z);
        }

        public LSL_Vector llGetLocalPos()
        {
            m_host.AddScriptLPS(1);
            if (m_host.IsAttachment == true) {
                if (m_host.IsRoot == true)
                {
                    return new LSL_Vector(m_host.AbsolutePosition.X,
                                        m_host.AbsolutePosition.Y,
                                        m_host.AbsolutePosition.Z);

                }
                else
                {
                    return new LSL_Vector(m_host.OffsetPosition.X,
                                        m_host.OffsetPosition.Y,
                                        m_host.OffsetPosition.Z);
                }
		    }

            if (m_host.ParentID != 0)
            {
                return new LSL_Vector(m_host.OffsetPosition.X,
                                      m_host.OffsetPosition.Y,
                                      m_host.OffsetPosition.Z);
            }
            else
            {
                return new LSL_Vector(m_host.AbsolutePosition.X,
                                      m_host.AbsolutePosition.Y,
                                      m_host.AbsolutePosition.Z);
            }
        }

        public void llSetRot(LSL_Rotation rot)
        {
            m_host.AddScriptLPS(1);

            // try to let this work as in SL...
            if (m_host.ParentID == 0)
            {
                // special case: If we are root, rotate complete SOG to new rotation
                SetRot(m_host, Rot2Quaternion(rot));
            }
            else
            {
                // we are a child. The rotation values will be set to the one of root modified by rot, as in SL. Don't ask.
                SceneObjectGroup group = m_host.ParentGroup;
                if (group != null) // a bit paranoid, maybe
                {
                    SceneObjectPart rootPart = group.RootPart;
                    if (rootPart != null) // again, better safe than sorry
                    {
                        SetRot(m_host, rootPart.RotationOffset * Rot2Quaternion(rot));
                    }
                }
            }

            ScriptSleep(200);
        }

        public void llSetLocalRot(LSL_Rotation rot)
        {
            m_host.AddScriptLPS(1);
            SetRot(m_host, Rot2Quaternion(rot));
            ScriptSleep(200);
        }

        protected void SetRot(SceneObjectPart part, Quaternion rot)
        {
            if (part == null || part.ParentGroup == null || part.ParentGroup.IsDeleted)
                return;

            part.UpdateRotation(rot);
            // Update rotation does not move the object in the physics scene if it's a linkset.

//KF:  Do NOT use this next line if using ODE physics engine. This need a switch based on .ini Phys Engine type
//          part.ParentGroup.AbsolutePosition = part.ParentGroup.AbsolutePosition;
            
            // So, after thinking about this for a bit, the issue with the part.ParentGroup.AbsolutePosition = part.ParentGroup.AbsolutePosition line
            // is it isn't compatible with vehicles because it causes the vehicle body to have to be broken down and rebuilt
            // It's perfectly okay when the object is not an active physical body though.
            // So, part.ParentGroup.ResetChildPrimPhysicsPositions(); does the thing that Kitto is warning against
            // but only if the object is not physial and active.   This is important for rotating doors.
            // without the absoluteposition = absoluteposition happening, the doors do not move in the physics
            // scene
            if (part.PhysActor != null && !part.PhysActor.IsPhysical)
            {
                part.ParentGroup.ResetChildPrimPhysicsPositions();
            }
        }

        /// <summary>
        /// See http://lslwiki.net/lslwiki/wakka.php?wakka=ChildRotation
        /// </summary>
        public LSL_Rotation llGetRot()
        {
            // unlinked or root prim then use llRootRotation
            // see llRootRotaion for references.
            if (m_host.LinkNum == 0 || m_host.LinkNum == 1)
            {
                return llGetRootRotation();
            }
            m_host.AddScriptLPS(1);
            Quaternion q = m_host.GetWorldRotation();
            return new LSL_Rotation(q.X, q.Y, q.Z, q.W);
        }

        private LSL_Rotation GetPartRot(SceneObjectPart part)
        {
            Quaternion q;
            if (part.LinkNum == 0 || part.LinkNum == 1) // unlinked or root prim
            {
                if (part.ParentGroup.RootPart.AttachmentPoint != 0)
                {
                    ScenePresence avatar = World.GetScenePresence(part.AttachedAvatar);
                    if (avatar != null)
                    {
                        if ((avatar.AgentControlFlags & (uint)AgentManager.ControlFlags.AGENT_CONTROL_MOUSELOOK) != 0)
                            q = avatar.CameraRotation; // Mouselook
                        else
                            q = avatar.Rotation; // Currently infrequently updated so may be inaccurate
                    }
                    else
                        q = part.ParentGroup.GroupRotation; // Likely never get here but just in case
                }
                else
                    q = part.ParentGroup.GroupRotation; // just the group rotation
                return new LSL_Rotation(q.X, q.Y, q.Z, q.W);
            }
            q = part.GetWorldRotation();
            return new LSL_Rotation(q.X, q.Y, q.Z, q.W);
        }

        public LSL_Rotation llGetLocalRot()
        {
            m_host.AddScriptLPS(1);
            return new LSL_Rotation(m_host.RotationOffset.X, m_host.RotationOffset.Y, m_host.RotationOffset.Z, m_host.RotationOffset.W);
        }

        public void llSetForce(LSL_Vector force, int local)
        {
            m_host.AddScriptLPS(1);

            if (m_host.ParentGroup != null)
            {
                if (!m_host.ParentGroup.IsDeleted)
                {
                    if (local != 0)
                        force *= llGetRot();

                    m_host.ParentGroup.RootPart.SetForce(new Vector3((float)force.x, (float)force.y, (float)force.z));
                }
            }
        }

        public LSL_Vector llGetForce()
        {
            LSL_Vector force = new LSL_Vector(0.0, 0.0, 0.0);

            m_host.AddScriptLPS(1);

            if (m_host.ParentGroup != null)
            {
                if (!m_host.ParentGroup.IsDeleted)
                {
                    Vector3 tmpForce = m_host.ParentGroup.RootPart.GetForce();
                    force.x = tmpForce.X;
                    force.y = tmpForce.Y;
                    force.z = tmpForce.Z;
                }
            }

            return force;
        }

        public LSL_Integer llTarget(LSL_Vector position, double range)
        {
            m_host.AddScriptLPS(1);
            return m_host.registerTargetWaypoint(new Vector3((float)position.x, (float)position.y, (float)position.z), (float)range);
        }

        public void llTargetRemove(int number)
        {
            m_host.AddScriptLPS(1);
            m_host.unregisterTargetWaypoint(number);
        }

        public LSL_Integer llRotTarget(LSL_Rotation rot, double error)
        {
            m_host.AddScriptLPS(1);
            return m_host.registerRotTargetWaypoint(new Quaternion((float)rot.x, (float)rot.y, (float)rot.z, (float)rot.s), (float)error);
        }

        public void llRotTargetRemove(int number)
        {
            m_host.AddScriptLPS(1);
            m_host.unregisterRotTargetWaypoint(number);
        }

        public void llMoveToTarget(LSL_Vector target, double tau)
        {
            m_host.AddScriptLPS(1);
            m_host.MoveToTarget(new Vector3((float)target.x, (float)target.y, (float)target.z), (float)tau);
        }

        public void llStopMoveToTarget()
        {
            m_host.AddScriptLPS(1);
            m_host.StopMoveToTarget();
        }

        public void llApplyImpulse(LSL_Vector force, int local)
        {
            m_host.AddScriptLPS(1);
            //No energy force yet
            Vector3 v = new Vector3((float)force.x, (float)force.y, (float)force.z);
            if (v.Length() > 20000.0f)
            {
                v.Normalize();
                v = v * 20000.0f;
            }
            m_host.ApplyImpulse(v, local != 0);
        }

        public void llApplyRotationalImpulse(LSL_Vector force, int local)
        {
            m_host.AddScriptLPS(1);
            m_host.ApplyAngularImpulse(new Vector3((float)force.x, (float)force.y, (float)force.z), local != 0);
        }

        public void llSetTorque(LSL_Vector torque, int local)
        {
            m_host.AddScriptLPS(1);
            m_host.SetAngularImpulse(new Vector3((float)torque.x, (float)torque.y, (float)torque.z), local != 0);
        }

        public LSL_Vector llGetTorque()
        {
            m_host.AddScriptLPS(1);
            Vector3 torque = m_host.GetTorque();
            return new LSL_Vector(torque.X,torque.Y,torque.Z);
        }

        public void llSetForceAndTorque(LSL_Vector force, LSL_Vector torque, int local)
        {
            m_host.AddScriptLPS(1);
            llSetForce(force, local);
            llSetTorque(torque, local);
        }

        public LSL_Vector llGetVel()
        {
            m_host.AddScriptLPS(1);
            return new LSL_Vector(m_host.Velocity.X, m_host.Velocity.Y, m_host.Velocity.Z);
        }

        public LSL_Vector llGetAccel()
        {
            m_host.AddScriptLPS(1);
            return new LSL_Vector(m_host.Acceleration.X, m_host.Acceleration.Y, m_host.Acceleration.Z);
        }

        public LSL_Vector llGetOmega()
        {
            m_host.AddScriptLPS(1);
            return new LSL_Vector(m_host.AngularVelocity.X, m_host.AngularVelocity.Y, m_host.AngularVelocity.Z);
        }

        public LSL_Float llGetTimeOfDay()
        {
            m_host.AddScriptLPS(1);
            return (double)((DateTime.Now.TimeOfDay.TotalMilliseconds / 1000) % (3600 * 4));
        }

        public LSL_Float llGetWallclock()
        {
            m_host.AddScriptLPS(1);
            return DateTime.Now.TimeOfDay.TotalSeconds;
        }

        public LSL_Float llGetTime()
        {
            m_host.AddScriptLPS(1);
            TimeSpan ScriptTime = DateTime.Now - m_timer;
            return (double)(ScriptTime.TotalMilliseconds / 1000);
        }

        public void llResetTime()
        {
            m_host.AddScriptLPS(1);
            m_timer = DateTime.Now;
        }

        public LSL_Float llGetAndResetTime()
        {
            m_host.AddScriptLPS(1);
            TimeSpan ScriptTime = DateTime.Now - m_timer;
            m_timer = DateTime.Now;
            return (double)(ScriptTime.TotalMilliseconds / 1000);
        }

        public void llSound(string sound, double volume, int queue, int loop)
        {
            m_host.AddScriptLPS(1);
            // This function has been deprecated
            // see http://www.lslwiki.net/lslwiki/wakka.php?wakka=llSound
            Deprecated("llSound");
        }

        // Xantor 20080528 PlaySound updated so it accepts an objectinventory name -or- a key to a sound
        // 20080530 Updated to remove code duplication
        public void llPlaySound(string sound, double volume)
        {
            m_host.AddScriptLPS(1);

            // send the sound, once, to all clients in range
            m_host.SendSound(KeyOrName(sound).ToString(), volume, false, 0, 0, false, false);
        }

        // Xantor 20080528 we should do this differently.
        // 1) apply the sound to the object
        // 2) schedule full update
        // just sending the sound out once doesn't work so well when other avatars come in view later on
        // or when the prim gets moved, changed, sat on, whatever
        // see large number of mantises (mantes?)
        // 20080530 Updated to remove code duplication
        // 20080530 Stop sound if there is one, otherwise volume only changes don't work
        public void llLoopSound(string sound, double volume)
        {
            m_host.AddScriptLPS(1);

            if (m_host.Sound != UUID.Zero)
                llStopSound();

            m_host.Sound = KeyOrName(sound);
            m_host.SoundGain = volume;
            m_host.SoundFlags = 1;      // looping
            m_host.SoundRadius = 20;    // Magic number, 20 seems reasonable. Make configurable?

            m_host.ScheduleFullUpdate();
            m_host.SendFullUpdateToAllClients();
        }

        public void llLoopSoundMaster(string sound, double volume)
        {
            m_host.AddScriptLPS(1);
            m_host.ParentGroup.LoopSoundMasterPrim = m_host;
            lock (m_host.ParentGroup.LoopSoundSlavePrims)
            {
                foreach (SceneObjectPart prim in m_host.ParentGroup.LoopSoundSlavePrims)
                {
                    if (prim.Sound != UUID.Zero)
                        llStopSound();

                    prim.Sound = KeyOrName(sound);
                    prim.SoundGain = volume;
                    prim.SoundFlags = 1;      // looping
                    prim.SoundRadius = 20;    // Magic number, 20 seems reasonable. Make configurable?

                    prim.ScheduleFullUpdate();
                    prim.SendFullUpdateToAllClients();
                }
            }
            if (m_host.Sound != UUID.Zero)
                llStopSound();

            m_host.Sound = KeyOrName(sound);
            m_host.SoundGain = volume;
            m_host.SoundFlags = 1;      // looping
            m_host.SoundRadius = 20;    // Magic number, 20 seems reasonable. Make configurable?

            m_host.ScheduleFullUpdate();
            m_host.SendFullUpdateToAllClients();
        }

        public void llLoopSoundSlave(string sound, double volume)
        {
            m_host.AddScriptLPS(1);
            lock (m_host.ParentGroup.LoopSoundSlavePrims)
            {
                m_host.ParentGroup.LoopSoundSlavePrims.Add(m_host);
            }
        }

        public void llPlaySoundSlave(string sound, double volume)
        {
            m_host.AddScriptLPS(1);

            // send the sound, once, to all clients in range
            m_host.SendSound(KeyOrName(sound).ToString(), volume, false, 0, 0, true, false);
        }

        public void llTriggerSound(string sound, double volume)
        {
            m_host.AddScriptLPS(1);
            // send the sound, once, to all clients in range
            m_host.SendSound(KeyOrName(sound).ToString(), volume, true, 0, 0, false, false);
        }

        // Xantor 20080528: Clear prim data of sound instead
        public void llStopSound()
        {
            m_host.AddScriptLPS(1);
            if (m_host.ParentGroup.LoopSoundSlavePrims.Contains(m_host))
            {
                if (m_host.ParentGroup.LoopSoundMasterPrim == m_host)
                {
                    foreach (SceneObjectPart part in m_host.ParentGroup.LoopSoundSlavePrims)
                    {
                        part.Sound = UUID.Zero;
                        part.SoundGain = 0;
                        part.SoundFlags = 0;
                        part.SoundRadius = 0;
                        part.ScheduleFullUpdate();
                        part.SendFullUpdateToAllClients();
                    }
                    m_host.ParentGroup.LoopSoundMasterPrim = null;
                    m_host.ParentGroup.LoopSoundSlavePrims.Clear();
                }
                else
                {
                    m_host.Sound = UUID.Zero;
                    m_host.SoundGain = 0;
                    m_host.SoundFlags = 0;
                    m_host.SoundRadius = 0;
                    m_host.ScheduleFullUpdate();
                    m_host.SendFullUpdateToAllClients();
                }
            }
            else
            {
                m_host.Sound = UUID.Zero;
                m_host.SoundGain = 0;
                m_host.SoundFlags = 0;
                m_host.SoundRadius = 0;
                m_host.ScheduleFullUpdate();
                m_host.SendFullUpdateToAllClients();
            }
        }

        public void llPreloadSound(string sound)
        {
            m_host.AddScriptLPS(1);
            m_host.PreloadSound(sound);
            ScriptSleep(1000);
        }

        /// <summary>
        /// Return a portion of the designated string bounded by
        /// inclusive indices (start and end). As usual, the negative
        /// indices, and the tolerance for out-of-bound values, makes
        /// this more complicated than it might otherwise seem.
        /// </summary>

        public LSL_String llGetSubString(string src, int start, int end)
        {

            m_host.AddScriptLPS(1);

            // Normalize indices (if negative).
            // After normlaization they may still be
            // negative, but that is now relative to
            // the start, rather than the end, of the
            // sequence.

            if (start < 0)
            {
                start = src.Length+start;
            }
            if (end < 0)
            {
                end = src.Length+end;
            }

            // Conventional substring
            if (start <= end)
            {
                // Implies both bounds are out-of-range.
                if (end < 0 || start >= src.Length)
                {
                    return String.Empty;
                }
                // If end is positive, then it directly
                // corresponds to the lengt of the substring
                // needed (plus one of course). BUT, it
                // must be within bounds.
                if (end >= src.Length)
                {
                    end = src.Length-1;
                }

                if (start < 0)
                {
                    return src.Substring(0,end+1);
                }
                // Both indices are positive
                return src.Substring(start, (end+1) - start);
            }

            // Inverted substring (end < start)
            else
            {
                // Implies both indices are below the
                // lower bound. In the inverted case, that
                // means the entire string will be returned
                // unchanged.
                if (start < 0)
                {
                    return src;
                }
                // If both indices are greater than the upper
                // bound the result may seem initially counter
                // intuitive.
                if (end >= src.Length)
                {
                    return src;
                }

                if (end < 0)
                {
                    if (start < src.Length)
                    {
                        return src.Substring(start);
                    }
                    else
                    {
                        return String.Empty;
                    }
                }
                else
                {
                    if (start < src.Length)
                    {
                        return src.Substring(0,end+1) + src.Substring(start);
                    }
                    else
                    {
                        return src.Substring(0,end+1);
                    }
                }
            }
         }

        /// <summary>
        /// Delete substring removes the specified substring bounded
        /// by the inclusive indices start and end. Indices may be
        /// negative (indicating end-relative) and may be inverted,
        /// i.e. end < start.
        /// </summary>

        public LSL_String llDeleteSubString(string src, int start, int end)
        {

            m_host.AddScriptLPS(1);

            // Normalize indices (if negative).
            // After normlaization they may still be
            // negative, but that is now relative to
            // the start, rather than the end, of the
            // sequence.
            if (start < 0)
            {
                start = src.Length+start;
            }
            if (end < 0)
            {
                end = src.Length+end;
            }
            // Conventionally delimited substring
            if (start <= end)
            {
                // If both bounds are outside of the existing
                // string, then return unchanges.
                if (end < 0 || start >= src.Length)
                {
                    return src;
                }
                // At least one bound is in-range, so we
                // need to clip the out-of-bound argument.
                if (start < 0)
                {
                    start = 0;
                }

                if (end >= src.Length)
                {
                    end = src.Length-1;
                }

                return src.Remove(start,end-start+1);
            }
            // Inverted substring
            else
            {
                // In this case, out of bounds means that
                // the existing string is part of the cut.
                if (start < 0 || end >= src.Length)
                {
                    return String.Empty;
                }

                if (end > 0)
                {
                    if (start < src.Length)
                    {
                        return src.Remove(start).Remove(0,end+1);
                    }
                    else
                    {
                        return src.Remove(0,end+1);
                    }
                }
                else
                {
                    if (start < src.Length)
                    {
                        return src.Remove(start);
                    }
                    else
                    {
                        return src;
                    }
                }
            }
        }

        /// <summary>
        /// Insert string inserts the specified string identified by src
        /// at the index indicated by index. Index may be negative, in
        /// which case it is end-relative. The index may exceed either
        /// string bound, with the result being a concatenation.
        /// </summary>

        public LSL_String llInsertString(string dest, int index, string src)
        {

            m_host.AddScriptLPS(1);

            // Normalize indices (if negative).
            // After normlaization they may still be
            // negative, but that is now relative to
            // the start, rather than the end, of the
            // sequence.
            if (index < 0)
            {
                index = dest.Length+index;

                // Negative now means it is less than the lower
                // bound of the string.

                if (index < 0)
                {
                    return src+dest;
                }

            }

            if (index >= dest.Length)
            {
                return dest+src;
            }

            // The index is in bounds.
            // In this case the index refers to the index that will
            // be assigned to the first character of the inserted string.
            // So unlike the other string operations, we do not add one
            // to get the correct string length.
            return dest.Substring(0,index)+src+dest.Substring(index);

        }

        public LSL_String llToUpper(string src)
        {
            m_host.AddScriptLPS(1);
            return src.ToUpper();
        }

        public LSL_String llToLower(string src)
        {
            m_host.AddScriptLPS(1);
            return src.ToLower();
        }

        public LSL_Integer llGiveMoney(string destination, int amount)
        {
            UUID invItemID=InventorySelf();
            if (invItemID == UUID.Zero)
                return 0;

            m_host.AddScriptLPS(1);

            m_host.TaskInventory.LockItemsForRead(true);
            TaskInventoryItem item = m_host.TaskInventory[invItemID];
            m_host.TaskInventory.LockItemsForRead(false);

            if (item.PermsGranter == UUID.Zero)
                return 0;

            if ((item.PermsMask & ScriptBaseClass.PERMISSION_DEBIT) == 0)
            {
                LSLError("No permissions to give money");
                return 0;
            }

            UUID toID = new UUID();

            if (!UUID.TryParse(destination, out toID))
            {
                LSLError("Bad key in llGiveMoney");
                return 0;
            }

            IMoneyModule money = World.RequestModuleInterface<IMoneyModule>();

            if (money == null)
            {
                NotImplemented("llGiveMoney");
                return 0;
            }

            bool result = money.ObjectGiveMoney(
                m_host.ParentGroup.RootPart.UUID, m_host.ParentGroup.RootPart.OwnerID, toID, amount);

            if (result)
                return 1;

            return 0;
        }

        public void llMakeExplosion(int particles, double scale, double vel, double lifetime, double arc, string texture, LSL_Vector offset)
        {
            m_host.AddScriptLPS(1);
            Deprecated("llMakeExplosion");
            ScriptSleep(100);
        }

        public void llMakeFountain(int particles, double scale, double vel, double lifetime, double arc, int bounce, string texture, LSL_Vector offset, double bounce_offset)
        {
            m_host.AddScriptLPS(1);
            Deprecated("llMakeFountain");
            ScriptSleep(100);
        }

        public void llMakeSmoke(int particles, double scale, double vel, double lifetime, double arc, string texture, LSL_Vector offset)
        {
            m_host.AddScriptLPS(1);
            Deprecated("llMakeSmoke");
            ScriptSleep(100);
        }

        public void llMakeFire(int particles, double scale, double vel, double lifetime, double arc, string texture, LSL_Vector offset)
        {
            m_host.AddScriptLPS(1);
            Deprecated("llMakeFire");
            ScriptSleep(100);
        }

        public void llRezAtRoot(string inventory, LSL_Vector pos, LSL_Vector vel, LSL_Rotation rot, int param)
        {
            m_host.AddScriptLPS(1);

            if (Double.IsNaN(rot.x) || Double.IsNaN(rot.y) || Double.IsNaN(rot.z) || Double.IsNaN(rot.s))
                return;
            float dist = (float)llVecDist(llGetPos(), pos);

            if (dist > m_ScriptDistanceFactor * 10.0f)
                return;

            //Clone is thread-safe
            TaskInventoryDictionary partInventory = (TaskInventoryDictionary)m_host.TaskInventory.Clone();

            foreach (KeyValuePair<UUID, TaskInventoryItem> inv in partInventory)
            {
                if (inv.Value.Name == inventory)
                {
                    // make sure we're an object.
                    if (inv.Value.InvType != (int)InventoryType.Object)
                    {
                        llSay(0, "Unable to create requested object. Object is missing from database.");
                        return;
                    }

                    Vector3 llpos = new Vector3((float)pos.x, (float)pos.y, (float)pos.z);
                    Vector3 llvel = new Vector3((float)vel.x, (float)vel.y, (float)vel.z);

                    // need the magnitude later
                    float velmag = (float)Util.GetMagnitude(llvel);

                    SceneObjectGroup new_group = World.RezObject(m_host, inv.Value, llpos, Rot2Quaternion(rot), llvel, param);

                    // If either of these are null, then there was an unknown error.
                    if (new_group == null)
                        continue;
                    if (new_group.RootPart == null)
                        continue;

                    // objects rezzed with this method are die_at_edge by default.
                    new_group.RootPart.SetDieAtEdge(true);

                    new_group.ResumeScripts();

                    m_ScriptEngine.PostObjectEvent(m_host.LocalId, new EventParams(
                            "object_rez", new Object[] {
                            new LSL_String(
                            new_group.RootPart.UUID.ToString()) },
                            new DetectParams[0]));

                    float groupmass = new_group.GetMass();

                    if (new_group.RootPart.PhysActor != null && new_group.RootPart.PhysActor.IsPhysical && llvel != Vector3.Zero)
                    {
                        //Recoil.
                        llApplyImpulse(new LSL_Vector(llvel.X * groupmass, llvel.Y * groupmass, llvel.Z * groupmass), 0);
                    }
                    // Variable script delay? (see (http://wiki.secondlife.com/wiki/LSL_Delay)
                    ScriptSleep((int)((groupmass * velmag) / 10));
                    ScriptSleep(100);
                    return;
                }
            }

            llSay(0, "Could not find object " + inventory);
        }

        public void llRezObject(string inventory, LSL_Vector pos, LSL_Vector vel, LSL_Rotation rot, int param)
        {
            llRezAtRoot(inventory, pos, vel, rot, param);
        }

        public void llLookAt(LSL_Vector target, double strength, double damping)
        {
            /*
            m_host.AddScriptLPS(1);
            // Determine where we are looking from
            LSL_Vector from = llGetPos();

            // Work out the normalised vector from the source to the target
            LSL_Vector delta = llVecNorm(target - from);
            LSL_Vector angle = new LSL_Vector(0,0,0);

            // Calculate the yaw
            // subtracting PI_BY_TWO is required to compensate for the odd SL co-ordinate system
            angle.x = llAtan2(delta.z, delta.y) - ScriptBaseClass.PI_BY_TWO;

            // Calculate pitch
            angle.y = llAtan2(delta.x, llSqrt((delta.y * delta.y) + (delta.z * delta.z)));

            // we need to convert from a vector describing
            // the angles of rotation in radians into rotation value

            LSL_Types.Quaternion rot = llEuler2Rot(angle);

            // This would only work if your physics system contains an APID controller:
            // Quaternion rotation = new Quaternion((float)rot.x, (float)rot.y, (float)rot.z, (float)rot.s);
            // m_host.startLookAt(rotation, (float)damping, (float)strength);
            
            // Orient the object to the angle calculated
            llSetRot(rot);
            */

            //The above code, while nice, doesn't replicate the behaviour of SL and tends to "roll" the object.
            //There's probably a smarter way of doing this, my rotation math-fu is weak.
            // http://bugs.meta7.com/view.php?id=28
            //                                       - Tom

            LSL_Rotation newrot = llGetRot() * llRotBetween(new LSL_Vector(1.0d, 0.0d, 0.0d) * llGetRot(), new LSL_Vector(0.0d, 0.0d, -1.0d));
            llSetRot(newrot * llRotBetween(new LSL_Vector(0.0d,0.0d,1.0d) * newrot, target - llGetPos()));

        }
        
        public void llRotLookAt(LSL_Rotation target, double strength, double damping)
        {
            m_host.AddScriptLPS(1);
//            NotImplemented("llRotLookAt");
            m_host.RotLookAt(Rot2Quaternion(target), (float)strength, (float)damping);
            
        }

        public void llStopLookAt()
        {
            m_host.AddScriptLPS(1);
//            NotImplemented("llStopLookAt");
            m_host.StopLookAt();
        }

        public void llSetTimerEvent(double sec)
        {
            if (sec != 0.0 && sec < m_MinTimerInterval)
                sec = m_MinTimerInterval;
            m_host.AddScriptLPS(1);
            // Setting timer repeat
            AsyncCommands.TimerPlugin.SetTimerEvent(m_localID, m_itemID, sec);
        }

        public virtual void llSleep(double sec)
        {
            m_host.AddScriptLPS(1);
            Thread.Sleep((int)(sec * 1000));
        }

        public LSL_Float llGetMass()
        {
            m_host.AddScriptLPS(1);
            return m_host.GetMass();
        }

        public void llCollisionFilter(string name, string id, int accept)
        {
            m_host.AddScriptLPS(1);
            m_host.CollisionFilter.Clear();
            if (id != null)
            {
                m_host.CollisionFilter.Add(accept,id);
            }
            else
            {
                m_host.CollisionFilter.Add(accept,name);
            }
        }

        public void llTakeControls(int controls, int accept, int pass_on)
        {
            TaskInventoryItem item;

            m_host.TaskInventory.LockItemsForRead(true);
            if (!m_host.TaskInventory.ContainsKey(InventorySelf()))
            {
                m_host.TaskInventory.LockItemsForRead(false);
                return;
            }
            else
            {
                item = m_host.TaskInventory[InventorySelf()];
            }
            m_host.TaskInventory.LockItemsForRead(false);

            if (item.PermsGranter != UUID.Zero)
            {
                ScenePresence presence = World.GetScenePresence(item.PermsGranter);

                if (presence != null)
                {
                    if ((item.PermsMask & ScriptBaseClass.PERMISSION_TAKE_CONTROLS) != 0)
                    {
                        presence.RegisterControlEventsToScript(controls, accept, pass_on, m_localID, m_itemID);
                    }
                }
            }

            m_host.AddScriptLPS(1);
        }

        public void llReleaseControls()
        {
            TaskInventoryItem item;

            m_host.TaskInventory.LockItemsForRead(true);
            lock (m_host.TaskInventory)
            {
                
                if (!m_host.TaskInventory.ContainsKey(InventorySelf()))
                {
                    m_host.TaskInventory.LockItemsForRead(false);
                    return;
                }
                else
                {
                    item = m_host.TaskInventory[InventorySelf()];
                }
            }
            m_host.TaskInventory.LockItemsForRead(false);

            m_host.AddScriptLPS(1);

            if (item.PermsGranter != UUID.Zero)
            {
                ScenePresence presence = World.GetScenePresence(item.PermsGranter);

                if (presence != null)
                {
                    if ((item.PermsMask & ScriptBaseClass.PERMISSION_TAKE_CONTROLS) != 0)
                    {
                        // Unregister controls from Presence
                        presence.UnRegisterControlEventsToScript(m_localID, m_itemID);
                        // Remove Take Control permission.
                        item.PermsMask &= ~ScriptBaseClass.PERMISSION_TAKE_CONTROLS;
                    }
                }
            }
        }

        public void llReleaseURL(string url)
        {
            m_host.AddScriptLPS(1);
            if (m_UrlModule != null)
                m_UrlModule.ReleaseURL(url);
        }

        public void llAttachToAvatar(int attachment)
        {
            m_host.AddScriptLPS(1);

            TaskInventoryItem item;

            m_host.TaskInventory.LockItemsForRead(true);

            if (!m_host.TaskInventory.ContainsKey(InventorySelf()))
            {
                m_host.TaskInventory.LockItemsForRead(false);
                return;
            }
            else
            {
                item = m_host.TaskInventory[InventorySelf()];
            }

            m_host.TaskInventory.LockItemsForRead(false);

            if (item.PermsGranter != m_host.OwnerID)
                return;

            if ((item.PermsMask & ScriptBaseClass.PERMISSION_ATTACH) != 0)
            {
                SceneObjectGroup grp = m_host.ParentGroup;

                ScenePresence presence = World.GetScenePresence(m_host.OwnerID);

                grp.AttachToAgent(m_host.OwnerID, (uint)attachment, Vector3.Zero, false);
            }
        }

        public void llDetachFromAvatar()
        {
            m_host.AddScriptLPS(1);

            if (m_host.ParentGroup.RootPart.AttachmentPoint == 0)
                return;

            TaskInventoryItem item;

            m_host.TaskInventory.LockItemsForRead(true);

            if (!m_host.TaskInventory.ContainsKey(InventorySelf()))
            {
                m_host.TaskInventory.LockItemsForRead(false);
                return;
            }
            else
            {
                item = m_host.TaskInventory[InventorySelf()];
            }
            m_host.TaskInventory.LockItemsForRead(false);


            if (item.PermsGranter != m_host.OwnerID)
                return;

            if ((item.PermsMask & ScriptBaseClass.PERMISSION_ATTACH) != 0)
            {
                SceneObjectGroup grp = m_host.ParentGroup;
                UUID itemID = grp.GetFromItemID();

                ScenePresence presence = World.GetScenePresence(m_host.OwnerID);

                IAttachmentsModule attachmentsModule = m_ScriptEngine.World.AttachmentsModule;
                if (attachmentsModule != null)
                    attachmentsModule.ShowDetachInUserInventory(itemID, presence.ControllingClient);
            }
        }

        public void llTakeCamera(string avatar)
        {
            m_host.AddScriptLPS(1);
            Deprecated("llTakeCamera");
        }

        public void llReleaseCamera(string avatar)
        {
            m_host.AddScriptLPS(1);
            Deprecated("llReleaseCamera");
        }

        public LSL_String llGetOwner()
        {
            m_host.AddScriptLPS(1);

            return m_host.OwnerID.ToString();
        }

        [DebuggerNonUserCode]
        public void llInstantMessage(string user, string message)
        {
            UUID result;
            if (!UUID.TryParse(user, out result))
            {
                throw new Exception(String.Format("An invalid key of '{0} was passed to llInstantMessage", user));
                return;
            }
            

            m_host.AddScriptLPS(1);

            // We may be able to use ClientView.SendInstantMessage here, but we need a client instance.
            // InstantMessageModule.OnInstantMessage searches through a list of scenes for a client matching the toAgent,
            // but I don't think we have a list of scenes available from here.
            // (We also don't want to duplicate the code in OnInstantMessage if we can avoid it.)

            // user is a UUID

            // TODO: figure out values for client, fromSession, and imSessionID
            // client.SendInstantMessage(m_host.UUID, fromSession, message, user, imSessionID, m_host.Name, AgentManager.InstantMessageDialog.MessageFromAgent, (uint)Util.UnixTimeSinceEpoch());
            UUID friendTransactionID = UUID.Random();

            //m_pendingFriendRequests.Add(friendTransactionID, fromAgentID);
            
            GridInstantMessage msg = new GridInstantMessage();
            msg.fromAgentID = new Guid(m_host.UUID.ToString()); // fromAgentID.Guid;
            msg.toAgentID = new Guid(user); // toAgentID.Guid;
            msg.imSessionID = new Guid(friendTransactionID.ToString()); // This is the item we're mucking with here
//            m_log.Debug("[Scripting IM]: From:" + msg.fromAgentID.ToString() + " To: " + msg.toAgentID.ToString() + " Session:" + msg.imSessionID.ToString() + " Message:" + message);
//            m_log.Debug("[Scripting IM]: Filling Session: " + msg.imSessionID.ToString());
            DateTime dt = DateTime.UtcNow;

            // Ticks from UtcNow, but make it look like local. Evil, huh?
            dt = DateTime.SpecifyKind(dt, DateTimeKind.Local);

            try
            {
                // Convert that to the PST timezone
                TimeZoneInfo timeZoneInfo = TimeZoneInfo.FindSystemTimeZoneById("America/Los_Angeles");
                dt = TimeZoneInfo.ConvertTime(dt, timeZoneInfo);
            }
            catch
            {
                // No logging here, as it could be VERY spammy
            }

            // And make it look local again to fool the unix time util
            dt = DateTime.SpecifyKind(dt, DateTimeKind.Utc);

            msg.timestamp = (uint)Util.ToUnixTime(dt);

            //if (client != null)
            //{
                msg.fromAgentName = m_host.Name;//client.FirstName + " " + client.LastName;// fromAgentName;
            //}
            //else
            //{
            //    msg.fromAgentName = "(hippos)";// Added for posterity.  This means that we can't figure out who sent it
            //}
            // Cap the message length at 1024.
            if (message != null && message.Length > 1024)
                msg.message = message.Substring(0, 1024);
            else
                msg.message = message;
            msg.dialog = (byte)19; // MessageFromObject
            msg.fromGroup = false;// fromGroup;
            msg.offline = (byte)0; //offline;
            msg.ParentEstateID = World.RegionInfo.EstateSettings.EstateID;
            msg.Position = new Vector3(m_host.AbsolutePosition);
            msg.RegionID = World.RegionInfo.RegionID.Guid;
            msg.binaryBucket = Util.StringToBytes256(m_host.OwnerID.ToString());

            if (m_TransferModule != null)
            {
                m_TransferModule.SendInstantMessage(msg, delegate(bool success) {});
            }
            ScriptSleep(2000);
      }

        public void llEmail(string address, string subject, string message)
        {
            m_host.AddScriptLPS(1);
            IEmailModule emailModule = m_ScriptEngine.World.RequestModuleInterface<IEmailModule>();
            if (emailModule == null)
            {
                ShoutError("llEmail: email module not configured");
                return;
            }

            emailModule.SendEmail(m_host.UUID, address, subject, message);
            ScriptSleep(15000);
        }

        public void llGetNextEmail(string address, string subject)
        {
            m_host.AddScriptLPS(1);
            IEmailModule emailModule = m_ScriptEngine.World.RequestModuleInterface<IEmailModule>();
            if (emailModule == null)
            {
                ShoutError("llGetNextEmail: email module not configured");
                return;
            }
            Email email;

            email = emailModule.GetNextEmail(m_host.UUID, address, subject);

            if (email == null)
                return;

            m_ScriptEngine.PostObjectEvent(m_host.LocalId,
                    new EventParams("email",
                    new Object[] {
                        new LSL_String(email.time),
                        new LSL_String(email.sender),
                        new LSL_String(email.subject),
                        new LSL_String(email.message),
                        new LSL_Integer(email.numLeft)},
                    new DetectParams[0]));

        }

        public LSL_String llGetKey()
        {
            m_host.AddScriptLPS(1);
            return m_host.UUID.ToString();
        }

        public void llSetBuoyancy(double buoyancy)
        {
            m_host.AddScriptLPS(1);
            if (m_host.ParentGroup != null)
            {
                if (!m_host.ParentGroup.IsDeleted)
                {
                    m_host.ParentGroup.RootPart.SetBuoyancy((float)buoyancy);
                }
            }
        }

        /// <summary>
        /// Attempt to clamp the object on the Z axis at the given height over tau seconds.
        /// </summary>
        /// <param name="height">Height to hover.  Height of zero disables hover.</param>
        /// <param name="water">False if height is calculated just from ground, otherwise uses ground or water depending on whichever is higher</param>
        /// <param name="tau">Number of seconds over which to reach target</param>
        public void llSetHoverHeight(double height, int water, double tau)
        {
            m_host.AddScriptLPS(1);
            if (m_host.PhysActor != null)
            {
                PIDHoverType hoverType = PIDHoverType.Ground;
                if (water != 0)
                {
                    hoverType = PIDHoverType.GroundAndWater;
                }

                m_host.SetHoverHeight((float)height, hoverType, (float)tau);
            }
        }

        public void llStopHover()
        {
            m_host.AddScriptLPS(1);
            if (m_host.PhysActor != null)
            {
                m_host.SetHoverHeight(0f, PIDHoverType.Ground, 0f);
            }
        }

        public void llMinEventDelay(double delay)
        {
            m_host.AddScriptLPS(1);
            try
            {
                m_ScriptEngine.SetMinEventDelay(m_itemID, delay);
            }
            catch (NotImplementedException)
            {
                // Currently not implemented in DotNetEngine only XEngine
                NotImplemented("llMinEventDelay in DotNetEngine");
            }
        }

        /// <summary>
        /// llSoundPreload is deprecated. In SL this appears to do absolutely nothing
        /// and is documented to have no delay.
        /// </summary>
        public void llSoundPreload(string sound)
        {
            m_host.AddScriptLPS(1);
        }

        public LSL_Integer llStringLength(string str)
        {
            m_host.AddScriptLPS(1);
            if (str.Length > 0)
            {
                return str.Length;
            }
            else
            {
                return 0;
            }
        }

        public void llStartAnimation(string anim)
        {
            m_host.AddScriptLPS(1);

            UUID invItemID = InventorySelf();
            if (invItemID == UUID.Zero)
                return;

            TaskInventoryItem item;

            m_host.TaskInventory.LockItemsForRead(true);
            if (!m_host.TaskInventory.ContainsKey(InventorySelf()))
            {
                m_host.TaskInventory.LockItemsForRead(false);
                return;
            }
            else
            {
                item = m_host.TaskInventory[InventorySelf()];
            }
            m_host.TaskInventory.LockItemsForRead(false);
            if (item.PermsGranter == UUID.Zero)
                return;

            if ((item.PermsMask & ScriptBaseClass.PERMISSION_TRIGGER_ANIMATION) != 0)
            {
                ScenePresence presence = World.GetScenePresence(item.PermsGranter);

                if (presence != null)
                {
                    // Do NOT try to parse UUID, animations cannot be triggered by ID
                    UUID animID = InventoryKey(anim, (int)AssetType.Animation);
                    if (animID == UUID.Zero)
                        presence.Animator.AddAnimation(anim, m_host.UUID);
                    else
                        presence.Animator.AddAnimation(animID, m_host.UUID);
                }
            }
        }

        public void llStopAnimation(string anim)
        {
            m_host.AddScriptLPS(1);

            UUID invItemID=InventorySelf();
            if (invItemID == UUID.Zero)
                return;

            TaskInventoryItem item;

            m_host.TaskInventory.LockItemsForRead(true);
            if (!m_host.TaskInventory.ContainsKey(InventorySelf()))
            {
                m_host.TaskInventory.LockItemsForRead(false);
                return;
            }
            else
            {
                item = m_host.TaskInventory[InventorySelf()];
            }
            m_host.TaskInventory.LockItemsForRead(false);
            

            if (item.PermsGranter == UUID.Zero)
                return;

            if ((item.PermsMask & ScriptBaseClass.PERMISSION_TRIGGER_ANIMATION) != 0)
            {
                UUID animID = new UUID();

                if (!UUID.TryParse(anim, out animID))
                {
                    animID=InventoryKey(anim);
                }

                ScenePresence presence = World.GetScenePresence(item.PermsGranter);

                if (presence != null)
                {
                    if (animID == UUID.Zero)
                        presence.Animator.RemoveAnimation(anim);
                    else
                        presence.Animator.RemoveAnimation(animID);
                }
            }
        }

        public void llPointAt(LSL_Vector pos)
        {
            m_host.AddScriptLPS(1);
            ScenePresence Owner = World.GetScenePresence(m_host.UUID);
            LSL_Rotation rot = llEuler2Rot(pos);
            Owner.PreviousRotation = Owner.Rotation;
            Owner.Rotation = (new Quaternion((float)rot.x,(float)rot.y,(float)rot.z,(float)rot.s));
        }

        public void llStopPointAt()
        {
            m_host.AddScriptLPS(1);
            ScenePresence Owner = m_host.ParentGroup.Scene.GetScenePresence(m_host.OwnerID);
            Owner.Rotation = Owner.PreviousRotation;
        }

        public void llTargetOmega(LSL_Vector axis, double spinrate, double gain)
        {
            m_host.AddScriptLPS(1);
            m_host.AngularVelocity = new Vector3((float)(axis.x * spinrate), (float)(axis.y * spinrate), (float)(axis.z * spinrate));
            m_host.ScheduleTerseUpdate();
            m_host.SendTerseUpdateToAllClients();
            m_host.ParentGroup.HasGroupChanged = true;
        }

        public LSL_Integer llGetStartParameter()
        {
            m_host.AddScriptLPS(1);
            return m_ScriptEngine.GetStartParameter(m_itemID);
        }

        public void llGodLikeRezObject(string inventory, LSL_Vector pos)
        {
            m_host.AddScriptLPS(1);
            NotImplemented("llGodLikeRezObject");
        }

        public void llRequestPermissions(string agent, int perm)
        {
            UUID agentID = new UUID();

            if (!UUID.TryParse(agent, out agentID))
                return;

            UUID invItemID = InventorySelf();

            if (invItemID == UUID.Zero)
                return; // Not in a prim? How??

            TaskInventoryItem item;


            m_host.TaskInventory.LockItemsForRead(true);
            if (!m_host.TaskInventory.ContainsKey(invItemID))
            {
                m_host.TaskInventory.LockItemsForRead(false);
                return;
            }
            else
            {
                item = m_host.TaskInventory[invItemID];
            }
            m_host.TaskInventory.LockItemsForRead(false);

            if (agentID == UUID.Zero || perm == 0) // Releasing permissions
            {
                llReleaseControls();

                item.PermsGranter = UUID.Zero;
                item.PermsMask = 0;

                m_ScriptEngine.PostScriptEvent(m_itemID, new EventParams(
                        "run_time_permissions", new Object[] {
                        new LSL_Integer(0) },
                        new DetectParams[0]));

                return;
            }

            if (item.PermsGranter != agentID || (perm & ScriptBaseClass.PERMISSION_TAKE_CONTROLS) == 0)
                llReleaseControls();

            m_host.AddScriptLPS(1);

            if (m_host.ParentGroup.IsAttachment && (UUID)agent == m_host.ParentGroup.RootPart.AttachedAvatar)
            {
                // When attached, certain permissions are implicit if requested from owner
                int implicitPerms = ScriptBaseClass.PERMISSION_TAKE_CONTROLS |
                        ScriptBaseClass.PERMISSION_TRIGGER_ANIMATION |
                        ScriptBaseClass.PERMISSION_CONTROL_CAMERA |
                        ScriptBaseClass.PERMISSION_ATTACH;

                if ((perm & (~implicitPerms)) == 0) // Requested only implicit perms
                {
                    m_host.TaskInventory.LockItemsForWrite(true);
                    m_host.TaskInventory[invItemID].PermsGranter = agentID;
                    m_host.TaskInventory[invItemID].PermsMask = perm;
                    m_host.TaskInventory.LockItemsForWrite(false);

                    m_ScriptEngine.PostScriptEvent(m_itemID, new EventParams(
                            "run_time_permissions", new Object[] {
                            new LSL_Integer(perm) },
                            new DetectParams[0]));

                    return;
                }
            }
            else if (m_host.SitTargetAvatar == agentID) // Sitting avatar
            {
                // When agent is sitting, certain permissions are implicit if requested from sitting agent
                int implicitPerms = ScriptBaseClass.PERMISSION_TRIGGER_ANIMATION |
                    ScriptBaseClass.PERMISSION_CONTROL_CAMERA |
                    ScriptBaseClass.PERMISSION_TRACK_CAMERA |
                    ScriptBaseClass.PERMISSION_TAKE_CONTROLS;

                if ((perm & (~implicitPerms)) == 0) // Requested only implicit perms
                {
                    m_host.TaskInventory.LockItemsForWrite(true);
                    m_host.TaskInventory[invItemID].PermsGranter = agentID;
                    m_host.TaskInventory[invItemID].PermsMask = perm;
                    m_host.TaskInventory.LockItemsForWrite(false);

                    m_ScriptEngine.PostScriptEvent(m_itemID, new EventParams(
                            "run_time_permissions", new Object[] {
                            new LSL_Integer(perm) },
                            new DetectParams[0]));

                    return;
                }
            }

            ScenePresence presence = World.GetScenePresence(agentID);

            if (presence != null)
            {
                string ownerName = resolveName(m_host.ParentGroup.RootPart.OwnerID);
                if (ownerName == String.Empty)
                    ownerName = "(hippos)";

                if (!m_waitingForScriptAnswer)
                {
                    m_host.TaskInventory.LockItemsForWrite(true);
                    m_host.TaskInventory[invItemID].PermsGranter = agentID;
                    m_host.TaskInventory[invItemID].PermsMask = 0;
                    m_host.TaskInventory.LockItemsForWrite(false);

                    presence.ControllingClient.OnScriptAnswer += handleScriptAnswer;
                    m_waitingForScriptAnswer=true;
                }

                presence.ControllingClient.SendScriptQuestion(
                    m_host.UUID, m_host.ParentGroup.RootPart.Name, ownerName, invItemID, perm);

                return;
            }

            // Requested agent is not in range, refuse perms
            m_ScriptEngine.PostScriptEvent(m_itemID, new EventParams(
                    "run_time_permissions", new Object[] {
                    new LSL_Integer(0) },
                    new DetectParams[0]));
        }

        void handleScriptAnswer(IClientAPI client, UUID taskID, UUID itemID, int answer)
        {
            if (taskID != m_host.UUID)
                return;

            UUID invItemID = InventorySelf();

            if (invItemID == UUID.Zero)
                return;

            client.OnScriptAnswer-=handleScriptAnswer;
            m_waitingForScriptAnswer=false;

            if ((answer & ScriptBaseClass.PERMISSION_TAKE_CONTROLS) == 0)
                llReleaseControls();

            
            m_host.TaskInventory.LockItemsForWrite(true);
            m_host.TaskInventory[invItemID].PermsMask = answer;
            m_host.TaskInventory.LockItemsForWrite(false);
            

            m_ScriptEngine.PostScriptEvent(m_itemID, new EventParams(
                    "run_time_permissions", new Object[] {
                    new LSL_Integer(answer) },
                    new DetectParams[0]));
        }

        public LSL_String llGetPermissionsKey()
        {
            m_host.AddScriptLPS(1);

            m_host.TaskInventory.LockItemsForRead(true);
            
            foreach (TaskInventoryItem item in m_host.TaskInventory.Values)
            {
                if (item.Type == 10 && item.ItemID == m_itemID)
                {
                    m_host.TaskInventory.LockItemsForRead(false);
                    return item.PermsGranter.ToString();
                }
            }
            m_host.TaskInventory.LockItemsForRead(false);

            return UUID.Zero.ToString();
        }

        public LSL_Integer llGetPermissions()
        {
            m_host.AddScriptLPS(1);

            m_host.TaskInventory.LockItemsForRead(true);

            foreach (TaskInventoryItem item in m_host.TaskInventory.Values)
            {
                if (item.Type == 10 && item.ItemID == m_itemID)
                {
                    int perms = item.PermsMask;
                    if (m_automaticLinkPermission)
                        perms |= ScriptBaseClass.PERMISSION_CHANGE_LINKS;
                    m_host.TaskInventory.LockItemsForRead(false);
                    return perms;
                }
            }
            m_host.TaskInventory.LockItemsForRead(false);

            return 0;
        }

        public LSL_Integer llGetLinkNumber()
        {
            m_host.AddScriptLPS(1);

            if (m_host.ParentGroup.Children.Count > 1)
            {
                return m_host.LinkNum;
            }
            else
            {
                return 0;
            }
        }

        public void llSetLinkColor(int linknumber, LSL_Vector color, int face)
        {
            List<SceneObjectPart> parts = GetLinkParts(linknumber);
            if (parts.Count > 0)
            {
                try
                {
                    parts[0].ParentGroup.areUpdatesSuspended = true;
                    foreach (SceneObjectPart part in parts)
                        part.SetFaceColor(new Vector3((float)color.x, (float)color.y, (float)color.z), face);
                }
                finally
                {
                    parts[0].ParentGroup.areUpdatesSuspended = false;
                }
            }
        }

        public void llCreateLink(string target, int parent)
        {
            m_host.AddScriptLPS(1);
            UUID invItemID = InventorySelf();

            TaskInventoryItem item;
            m_host.TaskInventory.LockItemsForRead(true);
            item = m_host.TaskInventory[invItemID];
            m_host.TaskInventory.LockItemsForRead(false);
             
            if ((item.PermsMask & ScriptBaseClass.PERMISSION_CHANGE_LINKS) == 0
                && !m_automaticLinkPermission)
            {
                ShoutError("Script trying to link but PERMISSION_CHANGE_LINKS permission not set!");
                return;
            }

            IClientAPI client = null;
            ScenePresence sp = World.GetScenePresence(item.PermsGranter);
            if (sp != null)
                client = sp.ControllingClient;

            SceneObjectPart targetPart = World.GetSceneObjectPart((UUID)target);

            if (targetPart.ParentGroup.RootPart.AttachmentPoint != 0)
                return; // Fail silently if attached
            SceneObjectGroup parentPrim = null, childPrim = null;

            if (targetPart != null)
            {
                if (parent != 0) {
                    parentPrim = m_host.ParentGroup;
                    childPrim = targetPart.ParentGroup;
                }
                else
                {
                    parentPrim = targetPart.ParentGroup;
                    childPrim = m_host.ParentGroup;
                }
//                byte uf = childPrim.RootPart.UpdateFlag;
                childPrim.RootPart.UpdateFlag = 0;
                parentPrim.LinkToGroup(childPrim);
//                if (uf != (Byte)0)
//                    parent.RootPart.UpdateFlag = uf;
            }

            parentPrim.TriggerScriptChangedEvent(Changed.LINK);
            parentPrim.RootPart.CreateSelected = true;
            parentPrim.HasGroupChanged = true;
            parentPrim.ScheduleGroupForFullUpdate();

            if (client != null)
                parentPrim.GetProperties(client);

            ScriptSleep(1000);
        }

        public void llBreakLink(int linknum)
        {
            m_host.AddScriptLPS(1);
            UUID invItemID = InventorySelf();

            m_host.TaskInventory.LockItemsForRead(true);
                if ((m_host.TaskInventory[invItemID].PermsMask & ScriptBaseClass.PERMISSION_CHANGE_LINKS) == 0
                    && !m_automaticLinkPermission)
                {
                    ShoutError("Script trying to link but PERMISSION_CHANGE_LINKS permission not set!");
                    m_host.TaskInventory.LockItemsForRead(false);
                    return;
                }
            m_host.TaskInventory.LockItemsForRead(false);
            
            if (linknum < ScriptBaseClass.LINK_THIS)
                return;

            SceneObjectGroup parentPrim = m_host.ParentGroup;

            if (parentPrim.RootPart.AttachmentPoint != 0)
                return; // Fail silently if attached
            SceneObjectPart childPrim = null;

            switch (linknum)
            {
                case ScriptBaseClass.LINK_ROOT:
                    break;
                case ScriptBaseClass.LINK_SET:
                case ScriptBaseClass.LINK_ALL_OTHERS:
                case ScriptBaseClass.LINK_ALL_CHILDREN:
                case ScriptBaseClass.LINK_THIS:
                    foreach (SceneObjectPart part in parentPrim.Children.Values)
                    {
                        if (part.UUID != m_host.UUID)
                        {
                            childPrim = part;
                            break;
                        }
                    }
                    break;
                default:
                    childPrim = parentPrim.GetLinkNumPart(linknum);
                    if (childPrim.UUID == m_host.UUID)
                        childPrim = null;
                    break;
            }

            if (linknum == ScriptBaseClass.LINK_ROOT)
            {
                // Restructuring Multiple Prims.
                List<SceneObjectPart> parts = new List<SceneObjectPart>(parentPrim.Children.Values);
                parts.Remove(parentPrim.RootPart);
                if (parts.Count > 0)
                {
                    try
                    {
                        parts[0].ParentGroup.areUpdatesSuspended = true;
                        foreach (SceneObjectPart part in parts)
                        {
                            parentPrim.DelinkFromGroup(part.LocalId, true);
                        }
                    }
                    finally
                    {
                        parts[0].ParentGroup.areUpdatesSuspended = false;
                    }
                }

                parentPrim.HasGroupChanged = true;
                parentPrim.ScheduleGroupForFullUpdate();
                parentPrim.TriggerScriptChangedEvent(Changed.LINK);

                if (parts.Count > 0)
                {
                    SceneObjectPart newRoot = parts[0];
                    parts.Remove(newRoot);

                    try
                    {
                        parts[0].ParentGroup.areUpdatesSuspended = true;
                        foreach (SceneObjectPart part in parts)
                        {
                            part.UpdateFlag = 0;
                            newRoot.ParentGroup.LinkToGroup(part.ParentGroup);
                        }
                    }
                    finally
                    {
                        parts[0].ParentGroup.areUpdatesSuspended = false;
                    }                    
                    
                    
                    newRoot.ParentGroup.HasGroupChanged = true;
                    newRoot.ParentGroup.ScheduleGroupForFullUpdate();
                }
            }
            else
            {
                if (childPrim == null)
                    return;

                parentPrim.DelinkFromGroup(childPrim.LocalId, true);
                parentPrim.HasGroupChanged = true;
                parentPrim.ScheduleGroupForFullUpdate();
                parentPrim.TriggerScriptChangedEvent(Changed.LINK);
            }
        }

        public void llBreakAllLinks()
        {
            m_host.AddScriptLPS(1);
            SceneObjectGroup parentPrim = m_host.ParentGroup;
            if (parentPrim.RootPart.AttachmentPoint != 0)
                return; // Fail silently if attached

            List<SceneObjectPart> parts = new List<SceneObjectPart>(parentPrim.Children.Values);
            parts.Remove(parentPrim.RootPart);
            if (parts.Count > 0)
            {
                try
                {
                    parts[0].ParentGroup.areUpdatesSuspended = true;
                    foreach (SceneObjectPart part in parts)
                    {
                        parentPrim.DelinkFromGroup(part.LocalId, true);
                        parentPrim.TriggerScriptChangedEvent(Changed.LINK);
                    }
                }
                finally
                {
                    parts[0].ParentGroup.areUpdatesSuspended = false;
                }
            }
            parentPrim.HasGroupChanged = true;
            parentPrim.ScheduleGroupForFullUpdate();
        }

        public LSL_String llGetLinkKey(int linknum)
        {
            m_host.AddScriptLPS(1);
            SceneObjectPart part = m_host.ParentGroup.GetLinkNumPart(linknum);
            if (part != null)
            {
                return part.UUID.ToString();
            }
            else
            {
                return UUID.Zero.ToString();
            }
        }

        /// <summary>
        /// The rules governing the returned name are not simple. The only
        /// time a blank name is returned is if the target prim has a blank
        /// name. If no prim with the given link number can be found then
        /// usually NULL_KEY is returned but there are exceptions.
        ///
        /// In a single unlinked prim, A call with 0 returns the name, all
        /// other values for link number return NULL_KEY
        ///
        /// In link sets it is more complicated.
        ///
        /// If the script is in the root prim:-
        ///     A zero link number returns NULL_KEY.
        ///     Positive link numbers return the name of the prim, or NULL_KEY
        ///     if a prim does not exist at that position.
        ///     Negative link numbers return the name of the first child prim.
        ///
        /// If the script is in a child prim:-
        ///     Link numbers 0 or 1 return the name of the root prim.
        ///     Positive link numbers return the name of the prim or NULL_KEY
        ///     if a prim does not exist at that position.
        ///     Negative numbers return the name of the root prim.
        ///
        /// References
        /// http://lslwiki.net/lslwiki/wakka.php?wakka=llGetLinkName
        /// Mentions NULL_KEY being returned
        /// http://wiki.secondlife.com/wiki/LlGetLinkName
        /// Mentions using the LINK_* constants, some of which are negative
        /// </summary>
        public LSL_String llGetLinkName(int linknum)
        {
            m_host.AddScriptLPS(1);

            // simplest case, this prims link number
            if (m_host.LinkNum == linknum)
                return m_host.Name;

            // Single prim
            if (m_host.LinkNum == 0)
            {
                if (linknum == 0)
                    return m_host.Name;
                else
                    return UUID.Zero.ToString();
            }
            // Link set
            SceneObjectPart part = null;
            if (m_host.LinkNum == 1) // this is the Root prim
            {
                if (linknum < 0)
                    part = m_host.ParentGroup.GetLinkNumPart(2);
                else
                    part = m_host.ParentGroup.GetLinkNumPart(linknum);
            }
            else // this is a child prim
            {
                if (linknum < 2)
                    part = m_host.ParentGroup.GetLinkNumPart(1);
                else
                    part = m_host.ParentGroup.GetLinkNumPart(linknum);
            }
            if (part != null)
                return part.Name;
            else
                return UUID.Zero.ToString();
        }

        public LSL_Integer llGetInventoryNumber(int type)
        {
            m_host.AddScriptLPS(1);
            int count = 0;

            m_host.TaskInventory.LockItemsForRead(true);
            foreach (KeyValuePair<UUID, TaskInventoryItem> inv in m_host.TaskInventory)
            {
                if (inv.Value.Type == type || type == -1)
                {
                    count = count + 1;
                }
            }
            
            m_host.TaskInventory.LockItemsForRead(false);
            return count;
        }

        public LSL_String llGetInventoryName(int type, int number)
        {
            m_host.AddScriptLPS(1);
            ArrayList keys = new ArrayList();

            m_host.TaskInventory.LockItemsForRead(true);
            foreach (KeyValuePair<UUID, TaskInventoryItem> inv in m_host.TaskInventory)
            {
                if (inv.Value.Type == type || type == -1)
                {
                    keys.Add(inv.Value.Name);
                }
            }
            m_host.TaskInventory.LockItemsForRead(false);

            if (keys.Count == 0)
            {
                return String.Empty;
            }
            keys.Sort();
            if (keys.Count > number)
            {
                return (string)keys[number];
            }
            return String.Empty;
        }

        public LSL_Float llGetEnergy()
        {
            m_host.AddScriptLPS(1);
            // TODO: figure out real energy value
            return 1.0f;
        }

        public void llGiveInventory(string destination, string inventory)
        {
            m_host.AddScriptLPS(1);
            bool found = false;
            UUID destId = UUID.Zero;
            UUID objId = UUID.Zero;
            int assetType = 0;
            string objName = String.Empty;

            if (!UUID.TryParse(destination, out destId))
            {
                llSay(0, "Could not parse key " + destination);
                return;
            }

            // move the first object found with this inventory name
            m_host.TaskInventory.LockItemsForRead(true);
            foreach (KeyValuePair<UUID, TaskInventoryItem> inv in m_host.TaskInventory)
            {
                if (inv.Value.Name == inventory)
                {
                    found = true;
                    objId = inv.Key;
                    assetType = inv.Value.Type;
                    objName = inv.Value.Name;
                    break;
                }
            }
            m_host.TaskInventory.LockItemsForRead(false);

            if (!found)
            {
                llSay(0, String.Format("Could not find object '{0}'", inventory));
                throw new Exception(String.Format("The inventory object '{0}' could not be found", inventory));
            }

            // check if destination is an object
            if (World.GetSceneObjectPart(destId) != null)
            {
                // destination is an object
                World.MoveTaskInventoryItem(destId, m_host, objId);
            }
            else
            {
                ScenePresence presence = World.GetScenePresence(destId);

                if (presence == null)
                {
                    UserAccount account =
                            World.UserAccountService.GetUserAccount(
                            World.RegionInfo.ScopeID,
                            destId);

                    if (account == null)
                    {
                        llSay(0, "Can't find destination "+destId.ToString());
                        return;
                    }
                }

                // destination is an avatar
                InventoryItemBase agentItem =
                        World.MoveTaskInventoryItem(destId, UUID.Zero, m_host, objId);

                if (agentItem == null)
                    return;

                byte[] bucket = new byte[17];
                bucket[0] = (byte)assetType;
                byte[] objBytes = agentItem.ID.GetBytes();
                Array.Copy(objBytes, 0, bucket, 1, 16);

                Console.WriteLine("Giving inventory");
                GridInstantMessage msg = new GridInstantMessage(World,
                        m_host.UUID, m_host.Name+", an object owned by "+
                        resolveName(m_host.OwnerID)+",", destId,
                        (byte)InstantMessageDialog.InventoryOffered,
                        false, objName+"\n"+m_host.Name+" is located at "+
                        World.RegionInfo.RegionName+" "+
                        m_host.AbsolutePosition.ToString(),
                        agentItem.ID, true, m_host.AbsolutePosition,
                        bucket);

                if (m_TransferModule != null)
                    m_TransferModule.SendInstantMessage(msg, delegate(bool success) {});
                
                //This delay should only occur when giving inventory to avatars.
                ScriptSleep(3000);
            }
        }

        [DebuggerNonUserCode]
        public void llRemoveInventory(string name)
        {
            m_host.AddScriptLPS(1);

            m_host.TaskInventory.LockItemsForRead(true);
            foreach (TaskInventoryItem item in m_host.TaskInventory.Values)
            {
                if (item.Name == name)
                {
                    if (item.ItemID == m_itemID)
                        throw new ScriptDeleteException();
                    else
                        m_host.Inventory.RemoveInventoryItem(item.ItemID);

                    m_host.TaskInventory.LockItemsForRead(false);
                    return;
                }
            }
            m_host.TaskInventory.LockItemsForRead(false);
        }

        public void llSetText(string text, LSL_Vector color, double alpha)
        {
            m_host.AddScriptLPS(1);
            Vector3 av3 = new Vector3(Util.Clip((float)color.x, 0.0f, 1.0f),
                                      Util.Clip((float)color.y, 0.0f, 1.0f),
                                      Util.Clip((float)color.z, 0.0f, 1.0f));
            m_host.SetText(text, av3, Util.Clip((float)alpha, 0.0f, 1.0f));
            m_host.ParentGroup.HasGroupChanged = true;
            m_host.ParentGroup.ScheduleGroupForFullUpdate();
        }

        public LSL_Float llWater(LSL_Vector offset)
        {
            m_host.AddScriptLPS(1);
            return World.RegionInfo.RegionSettings.WaterHeight;
        }

        public void llPassTouches(int pass)
        {
            m_host.AddScriptLPS(1);
            if (pass != 0)
                m_host.PassTouches = true;
            else
                m_host.PassTouches = false;
        }

        public LSL_String llRequestAgentData(string id, int data)
        {
            m_host.AddScriptLPS(1);

            UUID uuid = (UUID)id;

            UserAccount account = World.UserAccountService.GetUserAccount(World.RegionInfo.ScopeID, uuid);
            if (account == null)
                return UUID.Zero.ToString();


            PresenceInfo pinfo = null;
            PresenceInfo[] pinfos = World.PresenceService.GetAgents(new string[] { uuid.ToString() });
            if (pinfos != null && pinfos.Length > 0)
                pinfo = pinfos[0];

            string reply = String.Empty;

            switch (data)
            {
            case 1: // DATA_ONLINE (0|1)
                if (pinfo != null && pinfo.RegionID != UUID.Zero)
                    reply = "1";
                else 
                    reply = "0";
                break;
            case 2: // DATA_NAME (First Last)
                reply = account.FirstName + " " + account.LastName;
                break;
            case 3: // DATA_BORN (YYYY-MM-DD)
                DateTime born = new DateTime(1970, 1, 1, 0, 0, 0, 0);
                born = born.AddSeconds(account.Created);
                reply = born.ToString("yyyy-MM-dd");
                break;
            case 4: // DATA_RATING (0,0,0,0,0,0)
                reply = "0,0,0,0,0,0";
                break;
            case 8: // DATA_PAYINFO (0|1|2|3)
                reply = "0";
                break;
            default:
                return UUID.Zero.ToString(); // Raise no event
            }

            UUID rq = UUID.Random();

            UUID tid = AsyncCommands.
                DataserverPlugin.RegisterRequest(m_localID,
                                             m_itemID, rq.ToString());

            AsyncCommands.
            DataserverPlugin.DataserverReply(rq.ToString(), reply);

            ScriptSleep(100);
            return tid.ToString();
        }

        public LSL_String llRequestInventoryData(string name)
        {
            m_host.AddScriptLPS(1);

            //Clone is thread safe
            TaskInventoryDictionary itemDictionary = (TaskInventoryDictionary)m_host.TaskInventory.Clone();

            foreach (TaskInventoryItem item in itemDictionary.Values)
            {
                if (item.Type == 3 && item.Name == name)
                {
                    UUID tid = AsyncCommands.
                        DataserverPlugin.RegisterRequest(m_localID,
                                                     m_itemID, item.AssetID.ToString());

                    Vector3 region = new Vector3(
                        World.RegionInfo.RegionLocX * Constants.RegionSize,
                        World.RegionInfo.RegionLocY * Constants.RegionSize,
                        0);

                    World.AssetService.Get(item.AssetID.ToString(), this,
                        delegate(string i, object sender, AssetBase a)
                        {
                            AssetLandmark lm = new AssetLandmark(a);

                            float rx = (uint)(lm.RegionHandle >> 32);
                            float ry = (uint)lm.RegionHandle;
                            region = lm.Position + new Vector3(rx, ry, 0) - region;

                            string reply = region.ToString();
                            AsyncCommands.
                                DataserverPlugin.DataserverReply(i.ToString(),
                                                             reply);
                        });

                    ScriptSleep(1000);
                    return tid.ToString();
                }
            }
            ScriptSleep(1000);
            return String.Empty;
        }

        public void llSetDamage(double damage)
        {
            m_host.AddScriptLPS(1);
            m_host.ParentGroup.Damage = (float)damage;
        }

        public void llTeleportAgentHome(string agent)
        {
            m_host.AddScriptLPS(1);
            UUID agentId = new UUID();
            if (UUID.TryParse(agent, out agentId))
            {
                ScenePresence presence = World.GetScenePresence(agentId);
                if (presence != null)
                {
                    // agent must not be a god
                    if (presence.GodLevel >= 200) return;

                    // agent must be over the owners land
                    if (m_host.OwnerID == World.LandChannel.GetLandObject(
                            presence.AbsolutePosition.X, presence.AbsolutePosition.Y).LandData.OwnerID)
                    {
                        presence.ControllingClient.SendTeleportLocationStart();
                        World.TeleportClientHome(agentId, presence.ControllingClient);
                    }
                }
            }
            ScriptSleep(5000);
        }

        public void llTextBox(string agent, string message, int chatChannel)
        {
            IDialogModule dm = World.RequestModuleInterface<IDialogModule>();

            if (dm == null)
                return;

            m_host.AddScriptLPS(1);
            UUID av = new UUID();
            if (!UUID.TryParse(agent,out av))
            {
                LSLError("First parameter to llDialog needs to be a key");
                return;
            }

            if (message == string.Empty)
            {
                ShoutError("Trying to use llTextBox with empty message.");
            }
            else if (message.Length > 512)
            {
                ShoutError("Trying to use llTextBox with message over 512 characters.");
            }
            else
            {
                dm.SendTextBoxToUser(av, message, chatChannel, m_host.Name, m_host.UUID, m_host.OwnerID);
                ScriptSleep(1000);
            }
        }

        public void llModifyLand(int action, int brush)
        {
            m_host.AddScriptLPS(1);
            ITerrainModule tm = m_ScriptEngine.World.RequestModuleInterface<ITerrainModule>();
            if (tm != null)
            {
                tm.ModifyTerrain(m_host.OwnerID, m_host.AbsolutePosition, (byte) brush, (byte) action, m_host.OwnerID);
            }
        }

        public void llCollisionSound(string impact_sound, double impact_volume)
        {

            m_host.AddScriptLPS(1);
            // TODO: Parameter check logic required.
            UUID soundId = UUID.Zero;
            if (!UUID.TryParse(impact_sound, out soundId))
            {
                m_host.TaskInventory.LockItemsForRead(true);
                foreach (TaskInventoryItem item in m_host.TaskInventory.Values)
                {
                    if (item.Type == (int)AssetType.Sound && item.Name == impact_sound)
                    {
                        soundId = item.AssetID;
                        break;
                    }
                }
                m_host.TaskInventory.LockItemsForRead(false);
            }
            m_host.CollisionSound = soundId;
            m_host.CollisionSoundVolume = (float)impact_volume;
        }

        public void llCollisionSprite(string impact_sprite)
        {
            m_host.AddScriptLPS(1);
            NotImplemented("llCollisionSprite");
        }

        public LSL_String llGetAnimation(string id)
        {
            // This should only return a value if the avatar is in the same region
            m_host.AddScriptLPS(1);
            UUID avatar = (UUID)id;
            ScenePresence presence = World.GetScenePresence(avatar);
            if (presence == null)
                return "";

            if (m_host.RegionHandle == presence.RegionHandle)
            {
                Dictionary<UUID, string> animationstateNames = AnimationSet.Animations.AnimStateNames;

                if (presence != null)
                {
                    AnimationSet currentAnims = presence.Animator.Animations;
                    string currentAnimationState = String.Empty;
                    if (animationstateNames.TryGetValue(currentAnims.DefaultAnimation.AnimID, out currentAnimationState))
                        return currentAnimationState;
                }
            }
            
            return String.Empty;
        }

        public void llMessageLinked(int linknumber, int num, string msg, string id)
        {
            m_host.AddScriptLPS(1);

            List<SceneObjectPart> parts = GetLinkParts(linknumber);

            UUID partItemID;
            foreach (SceneObjectPart part in parts)
            {
                //Clone is thread safe
                TaskInventoryDictionary itemsDictionary = (TaskInventoryDictionary)part.TaskInventory.Clone();

                foreach (TaskInventoryItem item in itemsDictionary.Values)
                {
                    if (item.Type == ScriptBaseClass.INVENTORY_SCRIPT)
                    {
                        partItemID = item.ItemID;
                        int linkNumber = m_host.LinkNum;
                        if (m_host.ParentGroup.Children.Count == 1)
                            linkNumber = 0;

                        object[] resobj = new object[]
                                  {
                                      new LSL_Integer(linkNumber), new LSL_Integer(num), new LSL_String(msg), new LSL_String(id)
                                  };

                        m_ScriptEngine.PostScriptEvent(partItemID,
                                new EventParams("link_message",
                                resobj, new DetectParams[0]));
                    }
                }
            }
        }

        public void llPushObject(string target, LSL_Vector impulse, LSL_Vector ang_impulse, int local)
        {
            m_host.AddScriptLPS(1);
            bool pushrestricted = World.RegionInfo.RegionSettings.RestrictPushing;
            bool pushAllowed = false;

            bool pusheeIsAvatar = false;
            UUID targetID = UUID.Zero;

            if (!UUID.TryParse(target,out targetID))
                return;

            ScenePresence pusheeav = null;
            Vector3 PusheePos = Vector3.Zero;
            SceneObjectPart pusheeob = null;

            ScenePresence avatar = World.GetScenePresence(targetID);
            if (avatar != null)
            {
                pusheeIsAvatar = true;

                // Pushee doesn't have a physics actor
                if (avatar.PhysicsActor == null)
                    return;

                // Pushee is in GodMode this pushing object isn't owned by them
                if (avatar.GodLevel > 0 && m_host.OwnerID != targetID)
                    return;

                pusheeav = avatar;

                // Find pushee position
                // Pushee Linked?
                if (pusheeav.ParentID != 0)
                {
                    SceneObjectPart parentobj = World.GetSceneObjectPart(pusheeav.ParentID);
                    if (parentobj != null)
                    {
                        PusheePos = parentobj.AbsolutePosition;
                    }
                    else
                    {
                        PusheePos = pusheeav.AbsolutePosition;
                    }
                }
                else
                {
                    PusheePos = pusheeav.AbsolutePosition;
                }
            }

            if (!pusheeIsAvatar)
            {
                // not an avatar so push is not affected by parcel flags
                pusheeob = World.GetSceneObjectPart((UUID)target);

                // We can't find object
                if (pusheeob == null)
                    return;

                // Object not pushable.  Not an attachment and has no physics component
                if (!pusheeob.IsAttachment && pusheeob.PhysActor == null)
                    return;

                PusheePos = pusheeob.AbsolutePosition;
                pushAllowed = true;
            }
            else
            {
                if (pushrestricted)
                {
                    ILandObject targetlandObj = World.LandChannel.GetLandObject(PusheePos.X, PusheePos.Y);

                    // We didn't find the parcel but region is push restricted so assume it is NOT ok
                    if (targetlandObj == null)
                        return;

                    // Need provisions for Group Owned here
                    if (m_host.OwnerID == targetlandObj.LandData.OwnerID || 
                        targetlandObj.LandData.IsGroupOwned || m_host.OwnerID == targetID)
                    {
                        pushAllowed = true;
                    }
                }
                else
                {
                    ILandObject targetlandObj = World.LandChannel.GetLandObject(PusheePos.X, PusheePos.Y);
                    if (targetlandObj == null)
                    {
                        // We didn't find the parcel but region isn't push restricted so assume it's ok
                        pushAllowed = true;
                    }
                    else
                    {
                        // Parcel push restriction
                        if ((targetlandObj.LandData.Flags & (uint)ParcelFlags.RestrictPushObject) == (uint)ParcelFlags.RestrictPushObject)
                        {
                            // Need provisions for Group Owned here
                            if (m_host.OwnerID == targetlandObj.LandData.OwnerID || 
                                targetlandObj.LandData.IsGroupOwned || 
                                m_host.OwnerID == targetID)
                            {
                                pushAllowed = true;
                            }

                            //ParcelFlags.RestrictPushObject
                            //pushAllowed = true;
                        }
                        else
                        {
                            // Parcel isn't push restricted
                            pushAllowed = true;
                        }
                    }
                }
            }
            if (pushAllowed)
            {
                float distance = (PusheePos - m_host.AbsolutePosition).Length();
                float distance_term = distance * distance * distance; // Script Energy
                float pusher_mass = m_host.GetMass();

                float PUSH_ATTENUATION_DISTANCE = 17f;
                float PUSH_ATTENUATION_SCALE = 5f;
                float distance_attenuation = 1f;
                if (distance > PUSH_ATTENUATION_DISTANCE)
                {
                    float normalized_units = 1f + (distance - PUSH_ATTENUATION_DISTANCE) / PUSH_ATTENUATION_SCALE;
                    distance_attenuation = 1f / normalized_units;
                }

                Vector3 applied_linear_impulse = new Vector3((float)impulse.x, (float)impulse.y, (float)impulse.z);
                {
                    float impulse_length = applied_linear_impulse.Length();

                    float desired_energy = impulse_length * pusher_mass;
                    if (desired_energy > 0f)
                        desired_energy += distance_term;

                    float scaling_factor = 1f;
                    scaling_factor *= distance_attenuation;
                    applied_linear_impulse *= scaling_factor;

                }
                if (pusheeIsAvatar)
                {
                    if (pusheeav != null)
                    {
                        if (pusheeav.PhysicsActor != null)
                        {
                            if (local != 0)
                            {
                                applied_linear_impulse *= m_host.GetWorldRotation();
                            }
                            pusheeav.PhysicsActor.AddForce(applied_linear_impulse, true);
                        }
                    }
                }
                else
                {
                    if (pusheeob != null)
                    {
                        if (pusheeob.PhysActor != null)
                        {
                            pusheeob.ApplyImpulse(applied_linear_impulse, local != 0);
                        }
                    }
                }
            }
        }

        public void llPassCollisions(int pass)
        {
            m_host.AddScriptLPS(1);
            if (pass == 0)
            {
                m_host.ParentGroup.PassCollision = false;
            }
            else
            {
                m_host.ParentGroup.PassCollision = true;
            }
        }

        public LSL_String llGetScriptName()
        {
            string result = String.Empty;

            m_host.AddScriptLPS(1);

            m_host.TaskInventory.LockItemsForRead(true);
            foreach (TaskInventoryItem item in m_host.TaskInventory.Values)
            {
                if (item.Type == 10 && item.ItemID == m_itemID)
                {
                    result =  item.Name!=null?item.Name:String.Empty;
                    break;
                }
            }
            m_host.TaskInventory.LockItemsForRead(false);

            return result;
        }

        public LSL_Integer llGetNumberOfSides()
        {
            m_host.AddScriptLPS(1);

            return GetNumberOfSides(m_host);
        }

        protected int GetNumberOfSides(SceneObjectPart part)
        {
            int sides = part.GetNumberOfSides();

            if (part.GetPrimType() == PrimType.SPHERE && part.Shape.ProfileHollow > 0)
            {
                // Make up for a bug where LSL shows 4 sides rather than 2
                sides += 2;
            }

            return sides;
        }
        

        /* The new / changed functions were tested with the following LSL script:

        default
        {
            state_entry()
            {
                rotation rot = llEuler2Rot(<0,70,0> * DEG_TO_RAD);

                llOwnerSay("to get here, we rotate over: "+ (string) llRot2Axis(rot));
                llOwnerSay("and we rotate for: "+ (llRot2Angle(rot) * RAD_TO_DEG));

                // convert back and forth between quaternion <-> vector and angle

                rotation newrot = llAxisAngle2Rot(llRot2Axis(rot),llRot2Angle(rot));

                llOwnerSay("Old rotation was: "+(string) rot);
                llOwnerSay("re-converted rotation is: "+(string) newrot);

                llSetRot(rot);  // to check the parameters in the prim
            }
        }
        */

        // Xantor 29/apr/2008
        // Returns rotation described by rotating angle radians about axis.
        // q = cos(a/2) + i (x * sin(a/2)) + j (y * sin(a/2)) + k (z * sin(a/2))
        public LSL_Rotation llAxisAngle2Rot(LSL_Vector axis, double angle)
        {
            m_host.AddScriptLPS(1);

            double x, y, z, s, t;

            s = Math.Cos(angle * 0.5);
            t = Math.Sin(angle * 0.5); // temp value to avoid 2 more sin() calcs
            x = axis.x * t;
            y = axis.y * t;
            z = axis.z * t;

            return new LSL_Rotation(x,y,z,s);
        }


        // Xantor 29/apr/2008
        // converts a Quaternion to X,Y,Z axis rotations
        public LSL_Vector llRot2Axis(LSL_Rotation rot)
        {
            m_host.AddScriptLPS(1);
            double x,y,z;

            if (rot.s > 1) // normalization needed
            {
                double length = Math.Sqrt(rot.x * rot.x + rot.y * rot.y +
                        rot.z * rot.z + rot.s * rot.s);

                rot.x /= length;
                rot.y /= length;
                rot.z /= length;
                rot.s /= length;

            }

            // double angle = 2 * Math.Acos(rot.s);
            double s = Math.Sqrt(1 - rot.s * rot.s);
            if (s < 0.001)
            {
                x = 1;
                y = z = 0;
            }
            else
            {
                x = rot.x / s; // normalise axis
                y = rot.y / s;
                z = rot.z / s;
            }

            return new LSL_Vector(x,y,z);
        }


        // Returns the angle of a quaternion (see llRot2Axis for the axis)
        public LSL_Float llRot2Angle(LSL_Rotation rot)
        {
            m_host.AddScriptLPS(1);

            if (rot.s > 1) // normalization needed
            {
                double length = Math.Sqrt(rot.x * rot.x + rot.y * rot.y +
                        rot.z * rot.z + rot.s * rot.s);

                rot.x /= length;
                rot.y /= length;
                rot.z /= length;
                rot.s /= length;
            }

            double angle = 2 * Math.Acos(rot.s);

            return angle;
        }

        public LSL_Float llAcos(double val)
        {
            m_host.AddScriptLPS(1);
            return (double)Math.Acos(val);
        }

        public LSL_Float llAsin(double val)
        {
            m_host.AddScriptLPS(1);
            return (double)Math.Asin(val);
        }

        // Xantor 30/apr/2008
        public LSL_Float llAngleBetween(LSL_Rotation a, LSL_Rotation b)
        {
            m_host.AddScriptLPS(1);

            double angle = Math.Acos(a.x * b.x + a.y * b.y + a.z * b.z + a.s * b.s) * 2;
            if (angle < 0) angle = -angle;
            if (angle > Math.PI) return (Math.PI * 2 - angle);
            return angle;
        }

        public LSL_String llGetInventoryKey(string name)
        {
            m_host.AddScriptLPS(1);

            m_host.TaskInventory.LockItemsForRead(true);
            foreach (KeyValuePair<UUID, TaskInventoryItem> inv in m_host.TaskInventory)
            {
                if (inv.Value.Name == name)
                {
                    if ((inv.Value.CurrentPermissions & (uint)(PermissionMask.Copy | PermissionMask.Transfer | PermissionMask.Modify)) == (uint)(PermissionMask.Copy | PermissionMask.Transfer | PermissionMask.Modify))
                    {
                        m_host.TaskInventory.LockItemsForRead(false);
                        return inv.Value.AssetID.ToString();
                    }
                    else
                    {
                        m_host.TaskInventory.LockItemsForRead(false);
                        return UUID.Zero.ToString();
                    }
                }
            }
            m_host.TaskInventory.LockItemsForRead(false);

            return UUID.Zero.ToString();
        }

        public void llAllowInventoryDrop(int add)
        {
            m_host.AddScriptLPS(1);

            if (add != 0)
                m_host.ParentGroup.RootPart.AllowedDrop = true;
            else
                m_host.ParentGroup.RootPart.AllowedDrop = false;

            // Update the object flags
            m_host.ParentGroup.RootPart.aggregateScriptEvents();
        }

        public LSL_Vector llGetSunDirection()
        {
            m_host.AddScriptLPS(1);

            LSL_Vector SunDoubleVector3;
            Vector3 SunFloatVector3;

            // sunPosition estate setting is set in OpenSim.Region.CoreModules.SunModule
            // have to convert from Vector3 (float) to LSL_Vector (double)
            SunFloatVector3 = World.RegionInfo.RegionSettings.SunVector;
            SunDoubleVector3.x = (double)SunFloatVector3.X;
            SunDoubleVector3.y = (double)SunFloatVector3.Y;
            SunDoubleVector3.z = (double)SunFloatVector3.Z;

            return SunDoubleVector3;
        }

        public LSL_Vector llGetTextureOffset(int face)
        {
            m_host.AddScriptLPS(1);
            return GetTextureOffset(m_host, face);
        }

        protected LSL_Vector GetTextureOffset(SceneObjectPart part, int face)
        {
            Primitive.TextureEntry tex = part.Shape.Textures;
            LSL_Vector offset = new LSL_Vector();
            if (face == ScriptBaseClass.ALL_SIDES)
            {
                face = 0;
            }
            if (face >= 0 && face < GetNumberOfSides(part))
            {
                offset.x = tex.GetFace((uint)face).OffsetU;
                offset.y = tex.GetFace((uint)face).OffsetV;
                offset.z = 0.0;
                return offset;
            }
            else
            {
                return offset;
            }
        }

        public LSL_Vector llGetTextureScale(int side)
        {
            m_host.AddScriptLPS(1);
            Primitive.TextureEntry tex = m_host.Shape.Textures;
            LSL_Vector scale;
            if (side == -1)
            {
                side = 0;
            }
            scale.x = tex.GetFace((uint)side).RepeatU;
            scale.y = tex.GetFace((uint)side).RepeatV;
            scale.z = 0.0;
            return scale;
        }

        public LSL_Float llGetTextureRot(int face)
        {
            m_host.AddScriptLPS(1);
            return GetTextureRot(m_host, face);
        }

        protected LSL_Float GetTextureRot(SceneObjectPart part, int face)
        {
            Primitive.TextureEntry tex = part.Shape.Textures;
            if (face == -1)
            {
                face = 0;
            }
            if (face >= 0 && face < GetNumberOfSides(part))
            {
                return tex.GetFace((uint)face).Rotation;
            }
            else
            {
                return 0.0;
            }
        }

        public LSL_Integer llSubStringIndex(string source, string pattern)
        {
            m_host.AddScriptLPS(1);
            return source.IndexOf(pattern);
        }

        public LSL_String llGetOwnerKey(string id)
        {
            m_host.AddScriptLPS(1);
            UUID key = new UUID();
            if (UUID.TryParse(id, out key))
            {
                try
                {
                    SceneObjectPart obj = World.GetSceneObjectPart(key);
                    if (obj == null)
                        return id; // the key is for an agent so just return the key
                    else
                        return obj.OwnerID.ToString();
                }
                catch (KeyNotFoundException)
                {
                    return id; // The Object/Agent not in the region so just return the key
                }
            }
            else
            {
                return UUID.Zero.ToString();
            }
        }

        public LSL_Vector llGetCenterOfMass()
        {
            m_host.AddScriptLPS(1);
            Vector3 center = m_host.GetGeometricCenter();
            return new LSL_Vector(center.X,center.Y,center.Z);
        }

        public LSL_List llListSort(LSL_List src, int stride, int ascending)
        {
            m_host.AddScriptLPS(1);

            if (stride <= 0)
            {
                stride = 1;
            }
            return src.Sort(stride, ascending);
        }

        public LSL_Integer llGetListLength(LSL_List src)
        {
            m_host.AddScriptLPS(1);

            return src.Length;
        }

        public LSL_Integer llList2Integer(LSL_List src, int index)
        {
            m_host.AddScriptLPS(1);
            if (index < 0)
            {
                index = src.Length + index;
            }
            if (index >= src.Length || index < 0)
            {
                return 0;
            }
            try
            {
                if (src.Data[index] is LSL_Integer)
                    return (LSL_Integer) src.Data[index];
                else if (src.Data[index] is LSL_Float)
                    return Convert.ToInt32(((LSL_Float) src.Data[index]).value);
                return new LSL_Integer(src.Data[index].ToString());
            }
            catch (FormatException)
            {
                return 0;
            }
        }

        public LSL_Float llList2Float(LSL_List src, int index)
        {
            m_host.AddScriptLPS(1);
            if (index < 0)
            {
                index = src.Length + index;
            }
            if (index >= src.Length || index < 0)
            {
                return 0.0;
            }
            try
            {
                if (src.Data[index] is LSL_Integer)
                    return Convert.ToDouble(((LSL_Integer) src.Data[index]).value);
                else if (src.Data[index] is LSL_Float)
                    return Convert.ToDouble(((LSL_Float) src.Data[index]).value);
                else if (src.Data[index] is LSL_String)
                    return Convert.ToDouble(((LSL_String) src.Data[index]).m_string);
                return Convert.ToDouble(src.Data[index]);
            }
            catch (FormatException)
            {
                return 0.0;
            }
        }

        public LSL_String llList2String(LSL_List src, int index)
        {
            m_host.AddScriptLPS(1);
            if (index < 0)
            {
                index = src.Length + index;
            }
            if (index >= src.Length || index < 0)
            {
                return String.Empty;
            }
            return src.Data[index].ToString();
        }

        public LSL_String llList2Key(LSL_List src, int index)
        {
            m_host.AddScriptLPS(1);
            if (index < 0)
            {
                index = src.Length + index;
            }
            if (index >= src.Length || index < 0)
            {
                return "";
            }
            return src.Data[index].ToString();
        }

        public LSL_Vector llList2Vector(LSL_List src, int index)
        {
            m_host.AddScriptLPS(1);
            if (index < 0)
            {
                index = src.Length + index;
            }
            if (index >= src.Length || index < 0)
            {
                return new LSL_Vector(0, 0, 0);
            }
            if (src.Data[index].GetType() == typeof(LSL_Vector))
            {
                return (LSL_Vector)src.Data[index];
            }
            else
            {
                return new LSL_Vector(src.Data[index].ToString());
            }
        }

        public LSL_Rotation llList2Rot(LSL_List src, int index)
        {
            m_host.AddScriptLPS(1);
            if (index < 0)
            {
                index = src.Length + index;
            }
            if (index >= src.Length || index < 0)
            {
                return new LSL_Rotation(0, 0, 0, 1);
            }
            if (src.Data[index].GetType() == typeof(LSL_Rotation))
            {
                return (LSL_Rotation)src.Data[index];
            }
            else
            {
                return new LSL_Rotation(src.Data[index].ToString());
            }
        }

        public LSL_List llList2List(LSL_List src, int start, int end)
        {
            m_host.AddScriptLPS(1);
            return src.GetSublist(start, end);
        }

        public LSL_List llDeleteSubList(LSL_List src, int start, int end)
        {
            return src.DeleteSublist(start, end);
        }

        public LSL_Integer llGetListEntryType(LSL_List src, int index)
        {
            m_host.AddScriptLPS(1);
            if (index < 0)
            {
                index = src.Length + index;
            }
            if (index >= src.Length)
            {
                return 0;
            }

            if (src.Data[index] is LSL_Integer || src.Data[index] is Int32)
                return 1;
            if (src.Data[index] is LSL_Float || src.Data[index] is Single || src.Data[index] is Double)
                return 2;
            if (src.Data[index] is LSL_String || src.Data[index] is String)
            {
                UUID tuuid;
                if (UUID.TryParse(src.Data[index].ToString(), out tuuid))
                {
                    return 4;
                }
                else
                {
                    return 3;
                }
            }
            if (src.Data[index] is LSL_Vector)
                return 5;
            if (src.Data[index] is LSL_Rotation)
                return 6;
            if (src.Data[index] is LSL_List)
                return 7;
            return 0;

        }

        /// <summary>
        /// Process the supplied list and return the
        /// content of the list formatted as a comma
        /// separated list. There is a space after
        /// each comma.
        /// </summary>

        public LSL_String llList2CSV(LSL_List src)
        {

            string ret = String.Empty;
            int    x   = 0;

            m_host.AddScriptLPS(1);

            if (src.Data.Length > 0)
            {
                ret = src.Data[x++].ToString();
                for (; x < src.Data.Length; x++)
                {
                    ret += ", "+src.Data[x].ToString();
                }
            }

            return ret;
        }

        /// <summary>
        /// The supplied string is scanned for commas
        /// and converted into a list. Commas are only
        /// effective if they are encountered outside
        /// of '<' '>' delimiters. Any whitespace
        /// before or after an element is trimmed.
        /// </summary>

        public LSL_List llCSV2List(string src)
        {

            LSL_List result = new LSL_List();
            int parens = 0;
            int start  = 0;
            int length = 0;

            m_host.AddScriptLPS(1);

            for (int i = 0; i < src.Length; i++)
            {
                switch (src[i])
                {
                    case '<':
                        parens++;
                        length++;
                        break;
                    case '>':
                        if (parens > 0)
                            parens--;
                        length++;
                        break;
                    case ',':
                        if (parens == 0)
                        {
                            result.Add(new LSL_String(src.Substring(start,length).Trim()));
                            start += length+1;
                            length = 0;
                        }
                        else
                        {
                            length++;
                        }
                        break;
                    default:
                        length++;
                        break;
                }
            }

            result.Add(src.Substring(start,length).Trim());

            return result;
        }

        ///  <summary>
        ///  Randomizes the list, be arbitrarily reordering
        ///  sublists of stride elements. As the stride approaches
        ///  the size of the list, the options become very
        ///  limited.
        ///  </summary>
        ///  <remarks>
        ///  This could take a while for very large list
        ///  sizes.
        ///  </remarks>

        public LSL_List llListRandomize(LSL_List src, int stride)
        {
            LSL_List result;
            Random rand           = new Random();

            int   chunkk;
            int[] chunks;

            m_host.AddScriptLPS(1);

            if (stride <= 0)
            {
                stride = 1;
            }

            // Stride MUST be a factor of the list length
            // If not, then return the src list. This also
            // traps those cases where stride > length.

            if (src.Length != stride && src.Length%stride == 0)
            {
                chunkk = src.Length/stride;

                chunks = new int[chunkk];

                for (int i = 0; i < chunkk; i++)
                    chunks[i] = i;

                // Knuth shuffle the chunkk index
                for (int i = chunkk - 1; i >= 1; i--)
                {
                    // Elect an unrandomized chunk to swap
                    int index = rand.Next(i + 1);
                    int tmp;

                    // and swap position with first unrandomized chunk
                    tmp = chunks[i];
                    chunks[i] = chunks[index];
                    chunks[index] = tmp;
                }

                // Construct the randomized list

                result = new LSL_List();

                for (int i = 0; i < chunkk; i++)
                {
                    for (int j = 0; j < stride; j++)
                    {
                        result.Add(src.Data[chunks[i]*stride+j]);
                    }
                }
            }
            else {
                object[] array = new object[src.Length];
                Array.Copy(src.Data, 0, array, 0, src.Length);
                result = new LSL_List(array);
            }

            return result;
        }

        /// <summary>
        /// Elements in the source list starting with 0 and then
        /// every i+stride. If the stride is negative then the scan
        /// is backwards producing an inverted result.
        /// Only those elements that are also in the specified
        /// range are included in the result.
        /// </summary>

        public LSL_List llList2ListStrided(LSL_List src, int start, int end, int stride)
        {

            LSL_List result = new LSL_List();
            int[] si = new int[2];
            int[] ei = new int[2];
            bool twopass = false;

            m_host.AddScriptLPS(1);

            //  First step is always to deal with negative indices

            if (start < 0)
                start = src.Length+start;
            if (end   < 0)
                end   = src.Length+end;

            //  Out of bounds indices are OK, just trim them
            //  accordingly

            if (start > src.Length)
                start = src.Length;

            if (end > src.Length)
                end = src.Length;

            if (stride == 0)
                stride = 1;

            //  There may be one or two ranges to be considered

            if (start != end)
            {

                if (start <= end)
                {
                   si[0] = start;
                   ei[0] = end;
                }
                else
                {
                   si[1] = start;
                   ei[1] = src.Length;
                   si[0] = 0;
                   ei[0] = end;
                   twopass = true;
                }

                //  The scan always starts from the beginning of the
                //  source list, but members are only selected if they
                //  fall within the specified sub-range. The specified
                //  range values are inclusive.
                //  A negative stride reverses the direction of the
                //  scan producing an inverted list as a result.

                if (stride > 0)
                {
                    for (int i = 0; i < src.Length; i += stride)
                    {
                        if (i<=ei[0] && i>=si[0])
                            result.Add(src.Data[i]);
                        if (twopass && i>=si[1] && i<=ei[1])
                            result.Add(src.Data[i]);
                    }
                }
                else if (stride < 0)
                {
                    for (int i = src.Length - 1; i >= 0; i += stride)
                    {
                        if (i <= ei[0] && i >= si[0])
                            result.Add(src.Data[i]);
                        if (twopass && i >= si[1] && i <= ei[1])
                            result.Add(src.Data[i]);
                    }
                }
            }
            else
            {
                if (start%stride == 0)
                {
                    result.Add(src.Data[start]);
                }
            }

            return result;
        }

        public LSL_Integer llGetRegionAgentCount()
        {
            m_host.AddScriptLPS(1);
            return new LSL_Integer(World.GetRootAgentCount());
        }

        public LSL_Vector llGetRegionCorner()
        {
            m_host.AddScriptLPS(1);
            return new LSL_Vector(World.RegionInfo.RegionLocX * Constants.RegionSize, World.RegionInfo.RegionLocY * Constants.RegionSize, 0);
        }

        /// <summary>
        /// Insert the list identified by <src> into the
        /// list designated by <dest> such that the first
        /// new element has the index specified by <index>
        /// </summary>

        public LSL_List llListInsertList(LSL_List dest, LSL_List src, int index)
        {

            LSL_List pref = null;
            LSL_List suff = null;

            m_host.AddScriptLPS(1);

            if (index < 0)
            {
                index = index+dest.Length;
                if (index < 0)
                {
                    index = 0;
                }
            }

            if (index != 0)
            {
                pref = dest.GetSublist(0,index-1);
                if (index < dest.Length)
                {
                    suff = dest.GetSublist(index,-1);
                    return pref + src + suff;
                }
                else
                {
                    return pref + src;
                }
            }
            else
            {
                if (index < dest.Length)
                {
                    suff = dest.GetSublist(index,-1);
                    return src + suff;
                }
                else
                {
                    return src;
                }
            }

        }

        /// <summary>
        /// Returns the index of the first occurrence of test
        /// in src.
        /// </summary>

        public LSL_Integer llListFindList(LSL_List src, LSL_List test)
        {

            int index  = -1;
            int length = src.Length - test.Length + 1;

            m_host.AddScriptLPS(1);

            // If either list is empty, do not match

            if (src.Length != 0 && test.Length != 0)
            {
                for (int i = 0; i < length; i++)
                {
                    if (src.Data[i].Equals(test.Data[0]))
                    {
                        int j;
                        for (j = 1; j < test.Length; j++)
                            if (!src.Data[i+j].Equals(test.Data[j]))
                                break;
                        if (j == test.Length)
                        {
                            index = i;
                            break;
                        }
                    }
                }
            }

            return index;

        }

        public LSL_String llGetObjectName()
        {
            m_host.AddScriptLPS(1);
            return m_host.Name!=null?m_host.Name:String.Empty;
        }

        public void llSetObjectName(string name)
        {
            m_host.AddScriptLPS(1);
            m_host.Name = name!=null?name:String.Empty;
        }

        public LSL_String llGetDate()
        {
            m_host.AddScriptLPS(1);
            DateTime date = DateTime.Now.ToUniversalTime();
            string result = date.ToString("yyyy-MM-dd");
            return result;
        }

        public LSL_Integer llEdgeOfWorld(LSL_Vector pos, LSL_Vector dir)
        {
            m_host.AddScriptLPS(1);

            // edge will be used to pass the Region Coordinates offset
            // we want to check for a neighboring sim
            LSL_Vector edge = new LSL_Vector(0, 0, 0);

            if (dir.x == 0)
            {
                if (dir.y == 0)
                {
                    // Direction vector is 0,0 so return
                    // false since we're staying in the sim
                    return 0;
                }
                else
                {
                    // Y is the only valid direction
                    edge.y = dir.y / Math.Abs(dir.y);
                }
            }
            else
            {
                LSL_Float mag;
                if (dir.x > 0)
                {
                    mag = (Constants.RegionSize - pos.x) / dir.x;
                }
                else
                {
                    mag = (pos.x/dir.x);
                }

                mag = Math.Abs(mag);

                edge.y = pos.y + (dir.y * mag);

                if (edge.y > Constants.RegionSize || edge.y < 0)
                {
                    // Y goes out of bounds first
                    edge.y = dir.y / Math.Abs(dir.y);
                }
                else
                {
                    // X goes out of bounds first or its a corner exit
                    edge.y = 0;
                    edge.x = dir.x / Math.Abs(dir.x);
                }
            }

            List<GridRegion> neighbors = World.GridService.GetNeighbours(World.RegionInfo.ScopeID, World.RegionInfo.RegionID);

            uint neighborX = World.RegionInfo.RegionLocX + (uint)dir.x;
            uint neighborY = World.RegionInfo.RegionLocY + (uint)dir.y;

            foreach (GridRegion sri in neighbors)
            {
                if (sri.RegionLocX == neighborX && sri.RegionLocY == neighborY)
                    return 0;
            }

            return 1;
        }

        /// <summary>
        /// Not fully implemented yet. Still to do:-
        /// AGENT_BUSY
        /// Remove as they are done
        /// </summary>
        public LSL_Integer llGetAgentInfo(string id)
        {
            m_host.AddScriptLPS(1);

            UUID key = new UUID();
            if (!UUID.TryParse(id, out key))
            {
                return 0;
            }

            int flags = 0;

            ScenePresence agent = World.GetScenePresence(key);
            if (agent == null)
            {
                return 0;
            }

            if (agent.IsChildAgent)
                return 0; // Fail if they are not in the same region

            // note: in OpenSim, sitting seems to cancel AGENT_ALWAYS_RUN, unlike SL
            if (agent.SetAlwaysRun)
            {
                flags |= ScriptBaseClass.AGENT_ALWAYS_RUN;
            }

            if (agent.HasAttachments())
            {
                flags |= ScriptBaseClass.AGENT_ATTACHMENTS;
                if (agent.HasScriptedAttachments())
                    flags |= ScriptBaseClass.AGENT_SCRIPTED;
            }

            if ((agent.AgentControlFlags & (uint)AgentManager.ControlFlags.AGENT_CONTROL_FLY) != 0)
            {
                flags |= ScriptBaseClass.AGENT_FLYING;
                flags |= ScriptBaseClass.AGENT_IN_AIR; // flying always implies in-air, even if colliding with e.g. a wall
            }

            if ((agent.AgentControlFlags & (uint)AgentManager.ControlFlags.AGENT_CONTROL_AWAY) != 0)
            {
                flags |= ScriptBaseClass.AGENT_AWAY;
            }

            // seems to get unset, even if in mouselook, when avatar is sitting on a prim???
            if ((agent.AgentControlFlags & (uint)AgentManager.ControlFlags.AGENT_CONTROL_MOUSELOOK) != 0)
            {
                flags |= ScriptBaseClass.AGENT_MOUSELOOK;
            }

            if ((agent.State & (byte)AgentState.Typing) != (byte)0)
            {
                flags |= ScriptBaseClass.AGENT_TYPING;
            }

            string agentMovementAnimation = agent.Animator.GetMovementAnimation();

            if (agentMovementAnimation == "CROUCH")
            {
                flags |= ScriptBaseClass.AGENT_CROUCHING;
            }

            if (agentMovementAnimation == "WALK" || agentMovementAnimation == "CROUCHWALK")
            {
                flags |= ScriptBaseClass.AGENT_WALKING;
            }

            // not colliding implies in air. Note: flying also implies in-air, even if colliding (see above)

            // note: AGENT_IN_AIR and AGENT_WALKING seem to be mutually exclusive states in SL.

            // note: this may need some tweaking when walking downhill. you "fall down" for a brief instant
            // and don't collide when walking downhill, which instantly registers as in-air, briefly. should
            // there be some minimum non-collision threshold time before claiming the avatar is in-air?
            if ((flags & ScriptBaseClass.AGENT_WALKING) == 0 &&
                agent.PhysicsActor != null &&
                !agent.PhysicsActor.IsColliding)
            {
                    flags |= ScriptBaseClass.AGENT_IN_AIR;
            }

             if (agent.ParentID != 0)
             {
                 flags |= ScriptBaseClass.AGENT_ON_OBJECT;
                 flags |= ScriptBaseClass.AGENT_SITTING;
             }

             if (agent.Animator.Animations.DefaultAnimation.AnimID 
                == AnimationSet.Animations.AnimsUUID["SIT_GROUND_CONSTRAINED"])
             {
                 flags |= ScriptBaseClass.AGENT_SITTING;
             }

            return flags;
        }

        public LSL_String llGetAgentLanguage(string id)
        {
            // This should only return a value if the avatar is in the same region
            //ckrinke 1-30-09 : This needs to parse the XMLRPC language field supplied
            //by the client at login. Currently returning only en-us until our I18N
            //effort gains momentum
            m_host.AddScriptLPS(1);
            return "en-us";
        }

        public void llAdjustSoundVolume(double volume)
        {
            m_host.AddScriptLPS(1);
            m_host.AdjustSoundGain(volume);
            ScriptSleep(100);
        }

        public void llSetSoundQueueing(int queue)
        {
            m_host.AddScriptLPS(1);
            NotImplemented("llSetSoundQueueing");
        }

        public void llSetSoundRadius(double radius)
        {
            m_host.AddScriptLPS(1);
            m_host.SoundRadius = radius;
        }

        public LSL_String llKey2Name(string id)
        {
            m_host.AddScriptLPS(1);
            UUID key = new UUID();
            if (UUID.TryParse(id,out key))
            {
                ScenePresence presence = World.GetScenePresence(key);

                if (presence != null)
                {
                    return presence.ControllingClient.Name;
                    //return presence.Name;
                }

                if (World.GetSceneObjectPart(key) != null)
                {
                    return World.GetSceneObjectPart(key).Name;
                }
            }
            return String.Empty;
        }



        public void llSetTextureAnim(int mode, int face, int sizex, int sizey, double start, double length, double rate)
        {
            m_host.AddScriptLPS(1);

            SetTextureAnim(m_host, mode, face, sizex, sizey, start, length, rate);
        }

        public void llSetLinkTextureAnim(int linknumber, int mode, int face, int sizex, int sizey, double start, double length, double rate)
        {
            m_host.AddScriptLPS(1);

            List<SceneObjectPart> parts = GetLinkParts(linknumber);
            if (parts.Count > 0)
            {
                try
                {
                    parts[0].ParentGroup.areUpdatesSuspended = true;
                    foreach (var part in parts)
                    {
                        SetTextureAnim(part, mode, face, sizex, sizey, start, length, rate);
                    }
                }
                finally
                {
                    parts[0].ParentGroup.areUpdatesSuspended = false;
                }
            }
        }

        private void SetTextureAnim(SceneObjectPart part, int mode, int face, int sizex, int sizey, double start, double length, double rate)
        {

            Primitive.TextureAnimation pTexAnim = new Primitive.TextureAnimation();
            pTexAnim.Flags = (Primitive.TextureAnimMode)mode;

            //ALL_SIDES
            if (face == ScriptBaseClass.ALL_SIDES)
                face = 255;

            pTexAnim.Face = (uint)face;
            pTexAnim.Length = (float)length;
            pTexAnim.Rate = (float)rate;
            pTexAnim.SizeX = (uint)sizex;
            pTexAnim.SizeY = (uint)sizey;
            pTexAnim.Start = (float)start;

            part.AddTextureAnimation(pTexAnim);
            part.SendFullUpdateToAllClients();
            part.ParentGroup.HasGroupChanged = true;
        }

        public void llTriggerSoundLimited(string sound, double volume, LSL_Vector top_north_east,
                                          LSL_Vector bottom_south_west)
        {
            m_host.AddScriptLPS(1);
            float radius1 = (float)llVecDist(llGetPos(), top_north_east);
            float radius2 = (float)llVecDist(llGetPos(), bottom_south_west);
            float radius = Math.Abs(radius1 - radius2);
            m_host.SendSound(KeyOrName(sound).ToString(), volume, true, 0, radius, false, false);
        }

        public void llEjectFromLand(string pest)
        {
            m_host.AddScriptLPS(1);
            UUID agentId = new UUID();
            if (UUID.TryParse(pest, out agentId))
            {
                ScenePresence presence = World.GetScenePresence(agentId);
                if (presence != null)
                {
                    // agent must be over the owners land
                    if (m_host.OwnerID == World.LandChannel.GetLandObject(
                            presence.AbsolutePosition.X, presence.AbsolutePosition.Y).LandData.OwnerID)
                        World.TeleportClientHome(agentId, presence.ControllingClient);
                }
            }
            ScriptSleep(5000);
        }

        public LSL_List llParseString2List(string str, LSL_List separators, LSL_List in_spacers)
        {
            return ParseString2List(str, separators, in_spacers, false);
        }

        public LSL_Integer llOverMyLand(string id)
        {
            m_host.AddScriptLPS(1);
            UUID key = new UUID();
            if (UUID.TryParse(id, out key))
            {
                ScenePresence presence = World.GetScenePresence(key);
                if (presence != null) // object is an avatar
                {
                    if (m_host.OwnerID
                        == World.LandChannel.GetLandObject(
                            presence.AbsolutePosition.X, presence.AbsolutePosition.Y).LandData.OwnerID)
                        return 1;
                }
                else // object is not an avatar
                {
                    SceneObjectPart obj = World.GetSceneObjectPart(key);
                    if (obj != null)
                        if (m_host.OwnerID
                            == World.LandChannel.GetLandObject(
                                obj.AbsolutePosition.X, obj.AbsolutePosition.Y).LandData.OwnerID)
                            return 1;
                }
            }

            return 0;
        }

        public LSL_String llGetLandOwnerAt(LSL_Vector pos)
        {
            m_host.AddScriptLPS(1);
            ILandObject land = World.LandChannel.GetLandObject((float)pos.x, (float)pos.y);
            if (land == null)
                return UUID.Zero.ToString();
            return land.LandData.OwnerID.ToString();
        }

        /// <summary>
        /// According to http://lslwiki.net/lslwiki/wakka.php?wakka=llGetAgentSize
        /// only the height of avatars vary and that says:
        /// Width (x) and depth (y) are constant. (0.45m and 0.6m respectively).
        /// </summary>
        public LSL_Vector llGetAgentSize(string id)
        {
            m_host.AddScriptLPS(1);
            ScenePresence avatar = World.GetScenePresence((UUID)id);
            LSL_Vector agentSize;
            if (avatar == null || avatar.IsChildAgent) // Fail if not in the same region
            {
                agentSize = ScriptBaseClass.ZERO_VECTOR;
            }
            else
            {
                agentSize = new LSL_Vector(0.45, 0.6, avatar.Appearance.AvatarHeight);
            }
            return agentSize;
        }

        public LSL_Integer llSameGroup(string agent)
        {
            m_host.AddScriptLPS(1);
            UUID agentId = new UUID();
            if (!UUID.TryParse(agent, out agentId))
                return new LSL_Integer(0);
            ScenePresence presence = World.GetScenePresence(agentId);
            if (presence == null || presence.IsChildAgent) // Return flase for child agents
                return new LSL_Integer(0);
            IClientAPI client = presence.ControllingClient;
            if (m_host.GroupID == client.ActiveGroupId)
                return new LSL_Integer(1);
            else
                return new LSL_Integer(0);
        }

        public void llUnSit(string id)
        {
            m_host.AddScriptLPS(1);

            UUID key = new UUID();
            if (UUID.TryParse(id, out key))
            {
                ScenePresence av = World.GetScenePresence(key);

                if (av != null)
                {
                    if (llAvatarOnSitTarget() == id)
                    {
                        // if the avatar is sitting on this object, then
                        // we can unsit them.  We don't want random scripts unsitting random people
                        // Lets avoid the popcorn avatar scenario.
                        av.StandUp();
                    }
                    else
                    {
                        // If the object owner also owns the parcel
                        // or
                        // if the land is group owned and the object is group owned by the same group
                        // or
                        // if the object is owned by a person with estate access.

                        ILandObject parcel = World.LandChannel.GetLandObject(av.AbsolutePosition.X, av.AbsolutePosition.Y);
                        if (parcel != null)
                        {
                            if (m_host.OwnerID == parcel.LandData.OwnerID ||
                                (m_host.OwnerID == m_host.GroupID && m_host.GroupID == parcel.LandData.GroupID
                                && parcel.LandData.IsGroupOwned) || World.Permissions.IsGod(m_host.OwnerID))
                            {
                                av.StandUp();
                            }
                        }
                    }
                }

            }

        }

        public LSL_Vector llGroundSlope(LSL_Vector offset)
        {
            m_host.AddScriptLPS(1);
            //Get the slope normal.  This gives us the equation of the plane tangent to the slope.
            LSL_Vector vsn = llGroundNormal(offset);

            //Plug the x,y coordinates of the slope normal into the equation of the plane to get
            //the height of that point on the plane.  The resulting vector gives the slope.
            Vector3 vsl = new Vector3();
            vsl.X = (float)vsn.x;
            vsl.Y = (float)vsn.y;
            vsl.Z = (float)(((vsn.x * vsn.x) + (vsn.y * vsn.y)) / (-1 * vsn.z));
            vsl.Normalize();
            //Normalization might be overkill here

            return new LSL_Vector(vsl.X, vsl.Y, vsl.Z);
        }

        public LSL_Vector llGroundNormal(LSL_Vector offset)
        {
            m_host.AddScriptLPS(1);
            Vector3 pos = m_host.GetWorldPosition() + new Vector3((float)offset.x,
                                                                (float)offset.y,
                                                                (float)offset.z);
            // Clamp to valid position
            if (pos.X < 0)
                pos.X = 0;
            else if (pos.X >= World.Heightmap.Width)
                pos.X = World.Heightmap.Width - 1;
            if (pos.Y < 0)
                pos.Y = 0;
            else if (pos.Y >= World.Heightmap.Height)
                pos.Y = World.Heightmap.Height - 1;

            //Find two points in addition to the position to define a plane
            Vector3 p0 = new Vector3(pos.X, pos.Y,
                                     (float)World.Heightmap[(int)pos.X, (int)pos.Y]);
            Vector3 p1 = new Vector3();
            Vector3 p2 = new Vector3();
            if ((pos.X + 1.0f) >= World.Heightmap.Width)
                p1 = new Vector3(pos.X + 1.0f, pos.Y,
                            (float)World.Heightmap[(int)pos.X, (int)pos.Y]);
            else
                p1 = new Vector3(pos.X + 1.0f, pos.Y,
                            (float)World.Heightmap[(int)(pos.X + 1.0f), (int)pos.Y]);
            if ((pos.Y + 1.0f) >= World.Heightmap.Height)
                p2 = new Vector3(pos.X, pos.Y + 1.0f,
                            (float)World.Heightmap[(int)pos.X, (int)pos.Y]);
            else
                p2 = new Vector3(pos.X, pos.Y + 1.0f,
                            (float)World.Heightmap[(int)pos.X, (int)(pos.Y + 1.0f)]);

            //Find normalized vectors from p0 to p1 and p0 to p2
            Vector3 v0 = new Vector3(p1.X - p0.X, p1.Y - p0.Y, p1.Z - p0.Z);
            Vector3 v1 = new Vector3(p2.X - p0.X, p2.Y - p0.Y, p2.Z - p0.Z);
            v0.Normalize();
            v1.Normalize();

            //Find the cross product of the vectors (the slope normal).
            Vector3 vsn = new Vector3();
            vsn.X = (v0.Y * v1.Z) - (v0.Z * v1.Y);
            vsn.Y = (v0.Z * v1.X) - (v0.X * v1.Z);
            vsn.Z = (v0.X * v1.Y) - (v0.Y * v1.X);
            vsn.Normalize();
            //I believe the crossproduct of two normalized vectors is a normalized vector so
            //this normalization may be overkill

            return new LSL_Vector(vsn.X, vsn.Y, vsn.Z);
        }

        public LSL_Vector llGroundContour(LSL_Vector offset)
        {
            m_host.AddScriptLPS(1);
            LSL_Vector x = llGroundSlope(offset);
            return new LSL_Vector(-x.y, x.x, 0.0);
        }

        public LSL_Integer llGetAttached()
        {
            m_host.AddScriptLPS(1);
            return m_host.ParentGroup.RootPart.AttachmentPoint;
        }

        public LSL_Integer llGetFreeMemory()
        {
            m_host.AddScriptLPS(1);
            // Make scripts designed for LSO happy
            return 16384;
        }

        public LSL_Integer llGetFreeURLs()
        {
            m_host.AddScriptLPS(1);
            if (m_UrlModule != null)
                return new LSL_Integer(m_UrlModule.GetFreeUrls());
            return new LSL_Integer(0);
        }


        public LSL_String llGetRegionName()
        {
            m_host.AddScriptLPS(1);
            return World.RegionInfo.RegionName;
        }

        public LSL_Float llGetRegionTimeDilation()
        {
            m_host.AddScriptLPS(1);
            return (double)World.TimeDilation;
        }

        /// <summary>
        /// Returns the value reported in the client Statistics window
        /// </summary>
        public LSL_Float llGetRegionFPS()
        {
            m_host.AddScriptLPS(1);
            return World.SimulatorFPS;
        }
        

        /* particle system rules should be coming into this routine as doubles, that is
        rule[0] should be an integer from this list and rule[1] should be the arg
        for the same integer. wiki.secondlife.com has most of this mapping, but some
        came from http://www.caligari-designs.com/p4u2

        We iterate through the list for 'Count' elements, incrementing by two for each
        iteration and set the members of Primitive.ParticleSystem, one at a time.
        */

        public enum PrimitiveRule : int
        {
            PSYS_PART_FLAGS = 0,
            PSYS_PART_START_COLOR = 1,
            PSYS_PART_START_ALPHA = 2,
            PSYS_PART_END_COLOR = 3,
            PSYS_PART_END_ALPHA = 4,
            PSYS_PART_START_SCALE = 5,
            PSYS_PART_END_SCALE = 6,
            PSYS_PART_MAX_AGE = 7,
            PSYS_SRC_ACCEL = 8,
            PSYS_SRC_PATTERN = 9,
            PSYS_SRC_INNERANGLE = 10,
            PSYS_SRC_OUTERANGLE = 11,
            PSYS_SRC_TEXTURE = 12,
            PSYS_SRC_BURST_RATE = 13,
            PSYS_SRC_BURST_PART_COUNT = 15,
            PSYS_SRC_BURST_RADIUS = 16,
            PSYS_SRC_BURST_SPEED_MIN = 17,
            PSYS_SRC_BURST_SPEED_MAX = 18,
            PSYS_SRC_MAX_AGE = 19,
            PSYS_SRC_TARGET_KEY = 20,
            PSYS_SRC_OMEGA = 21,
            PSYS_SRC_ANGLE_BEGIN = 22,
            PSYS_SRC_ANGLE_END = 23
        }

        internal Primitive.ParticleSystem.ParticleDataFlags ConvertUINTtoFlags(uint flags)
        {
            Primitive.ParticleSystem.ParticleDataFlags returnval = Primitive.ParticleSystem.ParticleDataFlags.None;

            return returnval;
        }

        protected Primitive.ParticleSystem getNewParticleSystemWithSLDefaultValues()
        {
            Primitive.ParticleSystem ps = new Primitive.ParticleSystem();

            // TODO find out about the other defaults and add them here
            ps.PartStartColor = new Color4(1.0f, 1.0f, 1.0f, 1.0f);
            ps.PartEndColor = new Color4(1.0f, 1.0f, 1.0f, 1.0f);
            ps.PartStartScaleX = 1.0f;
            ps.PartStartScaleY = 1.0f;
            ps.PartEndScaleX = 1.0f;
            ps.PartEndScaleY = 1.0f;
            ps.BurstSpeedMin = 1.0f;
            ps.BurstSpeedMax = 1.0f;
            ps.BurstRate = 0.1f;
            ps.PartMaxAge = 10.0f;
            return ps;
        }

        public void llLinkParticleSystem(int linknumber, LSL_List rules)
        {
            m_host.AddScriptLPS(1);

            List<SceneObjectPart> parts = GetLinkParts(linknumber);

            foreach (var part in parts)
            {
                SetParticleSystem(part, rules);
            }
        }

        public void llParticleSystem(LSL_List rules)
        {
            m_host.AddScriptLPS(1);
            SetParticleSystem(m_host, rules);
        }

        private void SetParticleSystem(SceneObjectPart part, LSL_List rules) {

       
            if (rules.Length == 0)
            {
                part.RemoveParticleSystem();
                part.ParentGroup.HasGroupChanged = true;
            }
            else
            {
                Primitive.ParticleSystem prules = getNewParticleSystemWithSLDefaultValues();
                LSL_Vector tempv = new LSL_Vector();

                float tempf = 0;

                for (int i = 0; i < rules.Length; i += 2)
                {
                    switch (rules.GetLSLIntegerItem(i))
                    {
                        case (int)ScriptBaseClass.PSYS_PART_FLAGS:
                            prules.PartDataFlags = (Primitive.ParticleSystem.ParticleDataFlags)(uint)rules.GetLSLIntegerItem(i + 1);
                            break;

                        case (int)ScriptBaseClass.PSYS_PART_START_COLOR:
                            tempv = rules.GetVector3Item(i + 1);
                            prules.PartStartColor.R = (float)tempv.x;
                            prules.PartStartColor.G = (float)tempv.y;
                            prules.PartStartColor.B = (float)tempv.z;
                            break;

                        case (int)ScriptBaseClass.PSYS_PART_START_ALPHA:
                            tempf = (float)rules.GetLSLFloatItem(i + 1);
                            prules.PartStartColor.A = tempf;
                            break;

                        case (int)ScriptBaseClass.PSYS_PART_END_COLOR:
                            tempv = rules.GetVector3Item(i + 1);
                            prules.PartEndColor.R = (float)tempv.x;
                            prules.PartEndColor.G = (float)tempv.y;
                            prules.PartEndColor.B = (float)tempv.z;
                            break;

                        case (int)ScriptBaseClass.PSYS_PART_END_ALPHA:
                            tempf = (float)rules.GetLSLFloatItem(i + 1);
                            prules.PartEndColor.A = tempf;
                            break;

                        case (int)ScriptBaseClass.PSYS_PART_START_SCALE:
                            tempv = rules.GetVector3Item(i + 1);
                            prules.PartStartScaleX = (float)tempv.x;
                            prules.PartStartScaleY = (float)tempv.y;
                            break;

                        case (int)ScriptBaseClass.PSYS_PART_END_SCALE:
                            tempv = rules.GetVector3Item(i + 1);
                            prules.PartEndScaleX = (float)tempv.x;
                            prules.PartEndScaleY = (float)tempv.y;
                            break;

                        case (int)ScriptBaseClass.PSYS_PART_MAX_AGE:
                            tempf = (float)rules.GetLSLFloatItem(i + 1);
                            prules.PartMaxAge = tempf;
                            break;

                        case (int)ScriptBaseClass.PSYS_SRC_ACCEL:
                            tempv = rules.GetVector3Item(i + 1);
                            prules.PartAcceleration.X = (float)tempv.x;
                            prules.PartAcceleration.Y = (float)tempv.y;
                            prules.PartAcceleration.Z = (float)tempv.z;
                            break;

                        case (int)ScriptBaseClass.PSYS_SRC_PATTERN:
                            int tmpi = (int)rules.GetLSLIntegerItem(i + 1);
                            prules.Pattern = (Primitive.ParticleSystem.SourcePattern)tmpi;
                            break;

                        // PSYS_SRC_INNERANGLE and PSYS_SRC_ANGLE_BEGIN use the same variables. The
                        // PSYS_SRC_OUTERANGLE and PSYS_SRC_ANGLE_END also use the same variable. The
                        // client tells the difference between the two by looking at the 0x02 bit in
                        // the PartFlags variable.
                        case (int)ScriptBaseClass.PSYS_SRC_INNERANGLE:
                            tempf = (float)rules.GetLSLFloatItem(i + 1);
                            prules.InnerAngle = (float)tempf;
                            prules.PartFlags &= 0xFFFFFFFD; // Make sure new angle format is off.
                            break;

                        case (int)ScriptBaseClass.PSYS_SRC_OUTERANGLE:
                            tempf = (float)rules.GetLSLFloatItem(i + 1);
                            prules.OuterAngle = (float)tempf;
                            prules.PartFlags &= 0xFFFFFFFD; // Make sure new angle format is off.
                            break;

                        case (int)ScriptBaseClass.PSYS_SRC_TEXTURE:
                            prules.Texture = KeyOrName(rules.GetLSLStringItem(i + 1));
                            break;

                        case (int)ScriptBaseClass.PSYS_SRC_BURST_RATE:
                            tempf = (float)rules.GetLSLFloatItem(i + 1);
                            prules.BurstRate = (float)tempf;
                            break;

                        case (int)ScriptBaseClass.PSYS_SRC_BURST_PART_COUNT:
                            prules.BurstPartCount = (byte)(int)rules.GetLSLIntegerItem(i + 1);
                            break;

                        case (int)ScriptBaseClass.PSYS_SRC_BURST_RADIUS:
                            tempf = (float)rules.GetLSLFloatItem(i + 1);
                            prules.BurstRadius = (float)tempf;
                            break;

                        case (int)ScriptBaseClass.PSYS_SRC_BURST_SPEED_MIN:
                            tempf = (float)rules.GetLSLFloatItem(i + 1);
                            prules.BurstSpeedMin = (float)tempf;
                            break;

                        case (int)ScriptBaseClass.PSYS_SRC_BURST_SPEED_MAX:
                            tempf = (float)rules.GetLSLFloatItem(i + 1);
                            prules.BurstSpeedMax = (float)tempf;
                            break;

                        case (int)ScriptBaseClass.PSYS_SRC_MAX_AGE:
                            tempf = (float)rules.GetLSLFloatItem(i + 1);
                            prules.MaxAge = (float)tempf;
                            break;

                        case (int)ScriptBaseClass.PSYS_SRC_TARGET_KEY:
                            UUID key = UUID.Zero;
                            if (UUID.TryParse(rules.Data[i + 1].ToString(), out key))
                            {
                                prules.Target = key;
                            }
                            else
                            {
                                prules.Target = part.UUID;
                            }
                            break;

                        case (int)ScriptBaseClass.PSYS_SRC_OMEGA:
                            // AL: This is an assumption, since it is the only thing that would match.
                            tempv = rules.GetVector3Item(i + 1);
                            prules.AngularVelocity.X = (float)tempv.x;
                            prules.AngularVelocity.Y = (float)tempv.y;
                            prules.AngularVelocity.Z = (float)tempv.z;
                            break;

                        case (int)ScriptBaseClass.PSYS_SRC_ANGLE_BEGIN:
                            tempf = (float)rules.GetLSLFloatItem(i + 1);
                            prules.InnerAngle = (float)tempf;
                            prules.PartFlags |= 0x02; // Set new angle format.
                            break;

                        case (int)ScriptBaseClass.PSYS_SRC_ANGLE_END:
                            tempf = (float)rules.GetLSLFloatItem(i + 1);
                            prules.OuterAngle = (float)tempf;
                            prules.PartFlags |= 0x02; // Set new angle format.
                            break;

                        case (int)ScriptBaseClass.PSYS_SRC_INNERANGLE:
                            tempf = (float)rules.GetLSLFloatItem(i + 1);
                            prules.InnerAngle = (float)tempf;
                            break;

                        case (int)ScriptBaseClass.PSYS_SRC_OUTERANGLE:
                            tempf = (float)rules.GetLSLFloatItem(i + 1);
                            prules.OuterAngle = (float)tempf;
                            break;
                    }

                }
                prules.CRC = 1;

                part.AddNewParticleSystem(prules);
                part.ParentGroup.HasGroupChanged = true;
            }
            part.SendFullUpdateToAllClients();
        }

        public void llGroundRepel(double height, int water, double tau)
        {
            m_host.AddScriptLPS(1);
            if (m_host.PhysActor != null)
            {
                float ground = (float)llGround(new LSL_Types.Vector3(0, 0, 0));
                float waterLevel = (float)llWater(new LSL_Types.Vector3(0, 0, 0)); 
                PIDHoverType hoverType = PIDHoverType.Ground;
                if (water != 0)
                {
                    hoverType = PIDHoverType.GroundAndWater;
                    if (ground < waterLevel)
                        height += waterLevel;
                    else
                        height += ground;
                }
                else
                {
                    height += ground;
                }
                
                m_host.SetHoverHeight((float)height, hoverType, (float)tau);
            }
        }

        protected UUID GetTaskInventoryItem(string name)
        {
            m_host.TaskInventory.LockItemsForRead(true);
            foreach (KeyValuePair<UUID, TaskInventoryItem> inv in m_host.TaskInventory)
            {
                if (inv.Value.Name == name)
                {
                    m_host.TaskInventory.LockItemsForRead(false);
                    return inv.Key;
                }
            }
            m_host.TaskInventory.LockItemsForRead(false);

            return UUID.Zero;
        }

        public void llGiveInventoryList(string destination, string category, LSL_List inventory)
        {
            m_host.AddScriptLPS(1);

            UUID destID;
            if (!UUID.TryParse(destination, out destID))
                return;

            List<UUID> itemList = new List<UUID>();

            foreach (Object item in inventory.Data)
            {
                UUID itemID;
                if (UUID.TryParse(item.ToString(), out itemID))
                {
                    itemList.Add(itemID);
                }
                else
                {
                    itemID = GetTaskInventoryItem(item.ToString());
                    if (itemID != UUID.Zero)
                        itemList.Add(itemID);
                }
            }

            if (itemList.Count == 0)
                return;

            UUID folderID = m_ScriptEngine.World.MoveTaskInventoryItems(destID, category, m_host, itemList);

            if (folderID == UUID.Zero)
                return;

            byte[] bucket = new byte[17];
            bucket[0] = (byte)AssetType.Folder;
            byte[] objBytes = folderID.GetBytes();
            Array.Copy(objBytes, 0, bucket, 1, 16);

            GridInstantMessage msg = new GridInstantMessage(World,
                    m_host.UUID, m_host.Name+", an object owned by "+
                    resolveName(m_host.OwnerID)+",", destID,
                    (byte)InstantMessageDialog.InventoryOffered,
                    false, category+"\n"+m_host.Name+" is located at "+
                    World.RegionInfo.RegionName+" "+
                    m_host.AbsolutePosition.ToString(),
                    folderID, true, m_host.AbsolutePosition,
                    bucket);

            if (m_TransferModule != null)
                m_TransferModule.SendInstantMessage(msg, delegate(bool success) {});
        }

        public void llSetVehicleType(int type)
        {
            m_host.AddScriptLPS(1);
            if (m_host.ParentGroup != null)
            {
                if (!m_host.ParentGroup.IsDeleted)
                {
                    m_host.ParentGroup.RootPart.SetVehicleType(type);
                }
            }
        }

        //CFK 9/28: Most, but not all of the underlying plumbing between here and the physics modules is in
        //CFK 9/28: so these are not complete yet.
        public void llSetVehicleFloatParam(int param, LSL_Float value)
        {
            m_host.AddScriptLPS(1);

            if (m_host.ParentGroup != null)
            {
                if (!m_host.ParentGroup.IsDeleted)
                {
                    m_host.ParentGroup.RootPart.SetVehicleFloatParam(param, (float)value);
                }
            }
        }

        //CFK 9/28: Most, but not all of the underlying plumbing between here and the physics modules is in
        //CFK 9/28: so these are not complete yet.
        public void llSetVehicleVectorParam(int param, LSL_Vector vec)
        {
            m_host.AddScriptLPS(1);
            if (m_host.ParentGroup != null)
            {
                if (!m_host.ParentGroup.IsDeleted)
                {
                    m_host.ParentGroup.RootPart.SetVehicleVectorParam(param,
                        new Vector3((float)vec.x, (float)vec.y, (float)vec.z));
                }
            }
        }

        //CFK 9/28: Most, but not all of the underlying plumbing between here and the physics modules is in
        //CFK 9/28: so these are not complete yet.
        public void llSetVehicleRotationParam(int param, LSL_Rotation rot)
        {
            m_host.AddScriptLPS(1);
            if (m_host.ParentGroup != null)
            {
                if (!m_host.ParentGroup.IsDeleted)
                {
                    m_host.ParentGroup.RootPart.SetVehicleRotationParam(param,
                        Rot2Quaternion(rot));
                }
            }
        }

        public void llSetVehicleFlags(int flags)
        {
            m_host.AddScriptLPS(1);
            if (m_host.ParentGroup != null)
            {
                if (!m_host.ParentGroup.IsDeleted)
                {
                    m_host.ParentGroup.RootPart.SetVehicleFlags(flags, false);
                }
            }
        }

        public void llRemoveVehicleFlags(int flags)
        {
            m_host.AddScriptLPS(1);
            if (m_host.ParentGroup != null)
            {
                if (!m_host.ParentGroup.IsDeleted)
                {
                    m_host.ParentGroup.RootPart.SetVehicleFlags(flags, true);
                }
            }
        }

        public void llSitTarget(LSL_Vector offset, LSL_Rotation rot)
        {
            m_host.AddScriptLPS(1);
            // LSL quaternions can normalize to 0, normal Quaternions can't.
            if (rot.s == 0 && rot.x == 0 && rot.y == 0 && rot.z == 0)
                rot.z = 1; // ZERO_ROTATION = 0,0,0,1

            m_host.SitTargetPosition = new Vector3((float)offset.x, (float)offset.y, (float)offset.z);
            m_host.SitTargetOrientation = Rot2Quaternion(rot);
            m_host.ParentGroup.HasGroupChanged = true;
        }

        public LSL_String llAvatarOnSitTarget()
        {
            m_host.AddScriptLPS(1);
            return m_host.GetAvatarOnSitTarget().ToString();
        }

        public void llAddToLandPassList(string avatar, double hours)
        {
            m_host.AddScriptLPS(1);
            UUID key;
            LandData land = World.LandChannel.GetLandObject(m_host.AbsolutePosition.X, m_host.AbsolutePosition.Y).LandData;
            if (land.OwnerID == m_host.OwnerID)
            {
                ParcelManager.ParcelAccessEntry entry = new ParcelManager.ParcelAccessEntry();
                if (UUID.TryParse(avatar, out key))
                {
                    entry.AgentID = key;
                    entry.Flags = AccessList.Access;
                    entry.Time = DateTime.Now.AddHours(hours);
                    land.ParcelAccessList.Add(entry);
                }
            }
            ScriptSleep(100);
        }

        public void llSetTouchText(string text)
        {
            m_host.AddScriptLPS(1);
            m_host.TouchName = text;
        }

        public void llSetSitText(string text)
        {
            m_host.AddScriptLPS(1);
            m_host.SitName = text;
        }

        public void llSetCameraEyeOffset(LSL_Vector offset)
        {
            m_host.AddScriptLPS(1);
            m_host.SetCameraEyeOffset(new Vector3((float)offset.x, (float)offset.y, (float)offset.z));
        }

        public void llSetCameraAtOffset(LSL_Vector offset)
        {
            m_host.AddScriptLPS(1);
            m_host.SetCameraAtOffset(new Vector3((float)offset.x, (float)offset.y, (float)offset.z));
        }

        public LSL_String llDumpList2String(LSL_List src, string seperator)
        {
            m_host.AddScriptLPS(1);
            if (src.Length == 0)
            {
                return String.Empty;
            }
            string ret = String.Empty;
            foreach (object o in src.Data)
            {
                ret = ret + o.ToString() + seperator;
            }
            ret = ret.Substring(0, ret.Length - seperator.Length);
            return ret;
        }

        public LSL_Integer llScriptDanger(LSL_Vector pos)
        {
            m_host.AddScriptLPS(1);
            bool result = World.ScriptDanger(m_host.LocalId, new Vector3((float)pos.x, (float)pos.y, (float)pos.z));
            if (result)
            {
                return 1;
            }
            else
            {
                return 0;
            }

        }

        public void llDialog(string avatar, string message, LSL_List buttons, int chat_channel)
        {
            IDialogModule dm = World.RequestModuleInterface<IDialogModule>();

            if (dm == null)
                return;

            m_host.AddScriptLPS(1);
            UUID av = new UUID();
            if (!UUID.TryParse(avatar,out av))
            {
                LSLError("First parameter to llDialog needs to be a key");
                return;
            }
            if (buttons.Length < 1)
            {
                LSLError("No less than 1 button can be shown");
                return;
            }
            if (buttons.Length > 12)
            {
                LSLError("No more than 12 buttons can be shown");
                return;
            }
            string[] buts = new string[buttons.Length];
            for (int i = 0; i < buttons.Length; i++)
            {
                if (buttons.Data[i].ToString() == String.Empty)
                {
                    LSLError("button label cannot be blank");
                    return;
                }
                if (buttons.Data[i].ToString().Length > 24)
                {
                    LSLError("button label cannot be longer than 24 characters");
                    return;
                }
                buts[i] = buttons.Data[i].ToString();
            }

            dm.SendDialogToUser(
                av, m_host.Name, m_host.UUID, m_host.OwnerID,
                message, new UUID("00000000-0000-2222-3333-100000001000"), chat_channel, buts);

            ScriptSleep(1000);
        }

        public void llVolumeDetect(int detect)
        {
            m_host.AddScriptLPS(1);
            if (m_host.ParentGroup != null)
            {
                if (!m_host.ParentGroup.IsDeleted)
                {
                    m_host.ParentGroup.RootPart.ScriptSetVolumeDetect(detect!=0);
                }
            }
        }

        /// <summary>
        /// This is a depecated function so this just replicates the result of
        /// invoking it in SL
        /// </summary>

        public void llRemoteLoadScript(string target, string name, int running, int start_param)
        {
            m_host.AddScriptLPS(1);
            // Report an error as it does in SL
            ShoutError("Deprecated. Please use llRemoteLoadScriptPin instead.");
            ScriptSleep(3000);
        }

        public void llSetRemoteScriptAccessPin(int pin)
        {
            m_host.AddScriptLPS(1);
            m_host.ScriptAccessPin = pin;
        }

        public void llRemoteLoadScriptPin(string target, string name, int pin, int running, int start_param)
        {
            m_host.AddScriptLPS(1);
            bool found = false;
            UUID destId = UUID.Zero;
            UUID srcId = UUID.Zero;

            if (!UUID.TryParse(target, out destId))
            {
                llSay(0, "Could not parse key " + target);
                return;
            }

            // target must be a different prim than the one containing the script
            if (m_host.UUID == destId)
            {
                return;
            }

            // copy the first script found with this inventory name
            m_host.TaskInventory.LockItemsForRead(true);
            foreach (KeyValuePair<UUID, TaskInventoryItem> inv in m_host.TaskInventory)
            {
                if (inv.Value.Name == name)
                {
                    // make sure the object is a script
                    if (10 == inv.Value.Type)
                    {
                        found = true;
                        srcId = inv.Key;
                        break;
                    }
                }
            }
            m_host.TaskInventory.LockItemsForRead(false);

            if (!found)
            {
                llSay(0, "Could not find script " + name);
                return;
            }

            // the rest of the permission checks are done in RezScript, so check the pin there as well
            World.RezScript(srcId, m_host, destId, pin, running, start_param);
            // this will cause the delay even if the script pin or permissions were wrong - seems ok
            ScriptSleep(3000);
        }

        public void llOpenRemoteDataChannel()
        {
            m_host.AddScriptLPS(1);
            IXMLRPC xmlrpcMod = m_ScriptEngine.World.RequestModuleInterface<IXMLRPC>();
            if (xmlrpcMod.IsEnabled())
            {
                UUID channelID = xmlrpcMod.OpenXMLRPCChannel(m_localID, m_itemID, UUID.Zero);
                IXmlRpcRouter xmlRpcRouter = m_ScriptEngine.World.RequestModuleInterface<IXmlRpcRouter>();
                if (xmlRpcRouter != null)
                {
                    string ExternalHostName = m_ScriptEngine.World.RegionInfo.ExternalHostName;
                    
                    xmlRpcRouter.RegisterNewReceiver(m_ScriptEngine.ScriptModule, channelID, m_host.UUID, 
                                                     m_itemID, String.Format("http://{0}:{1}/", ExternalHostName, 
                                                                             xmlrpcMod.Port.ToString()));
                }
                object[] resobj = new object[] 
                    { 
                        new LSL_Integer(1), 
                        new LSL_String(channelID.ToString()), 
                        new LSL_String(UUID.Zero.ToString()), 
                        new LSL_String(String.Empty), 
                        new LSL_Integer(0), 
                        new LSL_String(String.Empty) 
                    };
                m_ScriptEngine.PostScriptEvent(m_itemID, new EventParams("remote_data", resobj,
                                                                         new DetectParams[0]));
            }
            ScriptSleep(1000);
        }

        public LSL_String llSendRemoteData(string channel, string dest, int idata, string sdata)
        {
            m_host.AddScriptLPS(1);
            IXMLRPC xmlrpcMod = m_ScriptEngine.World.RequestModuleInterface<IXMLRPC>();
            ScriptSleep(3000);
            return (xmlrpcMod.SendRemoteData(m_localID, m_itemID, channel, dest, idata, sdata)).ToString();
        }

        public void llRemoteDataReply(string channel, string message_id, string sdata, int idata)
        {
            m_host.AddScriptLPS(1);
            IXMLRPC xmlrpcMod = m_ScriptEngine.World.RequestModuleInterface<IXMLRPC>();
            xmlrpcMod.RemoteDataReply(channel, message_id, sdata, idata);
            ScriptSleep(3000);
        }

        public void llCloseRemoteDataChannel(string channel)
        {
            m_host.AddScriptLPS(1);
            IXMLRPC xmlrpcMod = m_ScriptEngine.World.RequestModuleInterface<IXMLRPC>();
            xmlrpcMod.CloseXMLRPCChannel((UUID)channel);
            ScriptSleep(1000);
        }

        public LSL_String llMD5String(string src, int nonce)
        {
            m_host.AddScriptLPS(1);
            return Util.Md5Hash(String.Format("{0}:{1}", src, nonce.ToString()));
        }

        public LSL_String llSHA1String(string src)
        {
            m_host.AddScriptLPS(1);
            return Util.SHA1Hash(src).ToLower();
        }

        protected ObjectShapePacket.ObjectDataBlock SetPrimitiveBlockShapeParams(SceneObjectPart part, int holeshape, LSL_Vector cut, float hollow, LSL_Vector twist)
        {
            ObjectShapePacket.ObjectDataBlock shapeBlock = new ObjectShapePacket.ObjectDataBlock();
            if (part == null || part.ParentGroup == null || part.ParentGroup.IsDeleted)
                return shapeBlock;

            if (holeshape != (int)ScriptBaseClass.PRIM_HOLE_DEFAULT &&
                holeshape != (int)ScriptBaseClass.PRIM_HOLE_CIRCLE &&
                holeshape != (int)ScriptBaseClass.PRIM_HOLE_SQUARE &&
                holeshape != (int)ScriptBaseClass.PRIM_HOLE_TRIANGLE)
            {
                holeshape = (int)ScriptBaseClass.PRIM_HOLE_DEFAULT;
            }
            shapeBlock.ProfileCurve = (byte)holeshape;
            if (cut.x < 0f)
            {
                cut.x = 0f;
            }
            if (cut.x > 1f)
            {
                cut.x = 1f;
            }
            if (cut.y < 0f)
            {
                cut.y = 0f;
            }
            if (cut.y > 1f)
            {
                cut.y = 1f;
            }
            if (cut.y - cut.x < 0.05f)
            {
                cut.x = cut.y - 0.05f;
                if (cut.x < 0.0f)
                {
                    cut.x = 0.0f;
                    cut.y = 0.05f;
                }
            }
            shapeBlock.ProfileBegin = (ushort)(50000 * cut.x);
            shapeBlock.ProfileEnd = (ushort)(50000 * (1 - cut.y));
            if (hollow < 0f)
            {
                hollow = 0f;
            }
            if (hollow > 0.95)
            {
                hollow = 0.95f;
            }
            shapeBlock.ProfileHollow = (ushort)(50000 * hollow);
            if (twist.x < -1.0f)
            {
                twist.x = -1.0f;
            }
            if (twist.x > 1.0f)
            {
                twist.x = 1.0f;
            }
            if (twist.y < -1.0f)
            {
                twist.y = -1.0f;
            }
            if (twist.y > 1.0f)
            {
                twist.y = 1.0f;
            }
            shapeBlock.PathTwistBegin = (sbyte)(100 * twist.x);
            shapeBlock.PathTwist = (sbyte)(100 * twist.y);

            shapeBlock.ObjectLocalID = part.LocalId;

            // retain pathcurve
            shapeBlock.PathCurve = part.Shape.PathCurve;

            part.Shape.SculptEntry = false;
            return shapeBlock;
        }

        protected void SetPrimitiveShapeParams(SceneObjectPart part, int holeshape, LSL_Vector cut, float hollow, LSL_Vector twist, LSL_Vector taper_b, LSL_Vector topshear, byte fudge)
        {
            if (part == null || part.ParentGroup == null || part.ParentGroup.IsDeleted)
                return;

            ObjectShapePacket.ObjectDataBlock shapeBlock;

            shapeBlock = SetPrimitiveBlockShapeParams(part, holeshape, cut, hollow, twist);

            shapeBlock.ProfileCurve += fudge;

            if (taper_b.x < 0f)
            {
                taper_b.x = 0f;
            }
            if (taper_b.x > 2f)
            {
                taper_b.x = 2f;
            }
            if (taper_b.y < 0f)
            {
                taper_b.y = 0f;
            }
            if (taper_b.y > 2f)
            {
                taper_b.y = 2f;
            }
            shapeBlock.PathScaleX = (byte)(100 * (2.0 - taper_b.x));
            shapeBlock.PathScaleY = (byte)(100 * (2.0 - taper_b.y));
            if (topshear.x < -0.5f)
            {
                topshear.x = -0.5f;
            }
            if (topshear.x > 0.5f)
            {
                topshear.x = 0.5f;
            }
            if (topshear.y < -0.5f)
            {
                topshear.y = -0.5f;
            }
            if (topshear.y > 0.5f)
            {
                topshear.y = 0.5f;
            }
            shapeBlock.PathShearX = (byte)(100 * topshear.x);
            shapeBlock.PathShearY = (byte)(100 * topshear.y);

            part.Shape.SculptEntry = false;
            part.UpdateShape(shapeBlock);
        }

        protected void SetPrimitiveShapeParams(SceneObjectPart part, int holeshape, LSL_Vector cut, float hollow, LSL_Vector twist, LSL_Vector dimple, byte fudge)
        {
            if (part == null || part.ParentGroup == null || part.ParentGroup.IsDeleted)
                return;

            ObjectShapePacket.ObjectDataBlock shapeBlock;

            shapeBlock = SetPrimitiveBlockShapeParams(part, holeshape, cut, hollow, twist);

            // profile/path swapped for a sphere
            shapeBlock.PathBegin = shapeBlock.ProfileBegin;
            shapeBlock.PathEnd = shapeBlock.ProfileEnd;

            shapeBlock.ProfileCurve += fudge;

            shapeBlock.PathScaleX = 100;
            shapeBlock.PathScaleY = 100;

            if (dimple.x < 0f)
            {
                dimple.x = 0f;
            }
            if (dimple.x > 1f)
            {
                dimple.x = 1f;
            }
            if (dimple.y < 0f)
            {
                dimple.y = 0f;
            }
            if (dimple.y > 1f)
            {
                dimple.y = 1f;
            }
            if (dimple.y - cut.x < 0.05f)
            {
                dimple.x = cut.y - 0.05f;
            }
            shapeBlock.ProfileBegin = (ushort)(50000 * dimple.x);
            shapeBlock.ProfileEnd   = (ushort)(50000 * (1 - dimple.y));

            part.Shape.SculptEntry = false;
            part.UpdateShape(shapeBlock);
        }

        protected void SetPrimitiveShapeParams(SceneObjectPart part, int holeshape, LSL_Vector cut, float hollow, LSL_Vector twist, LSL_Vector holesize, LSL_Vector topshear, LSL_Vector profilecut, LSL_Vector taper_a, float revolutions, float radiusoffset, float skew, byte fudge)
        {
            if (part == null || part.ParentGroup == null || part.ParentGroup.IsDeleted)
                return;

            ObjectShapePacket.ObjectDataBlock shapeBlock;

            shapeBlock = SetPrimitiveBlockShapeParams(part, holeshape, cut, hollow, twist);

            shapeBlock.ProfileCurve += fudge;

            // profile/path swapped for a torrus, tube, ring
            shapeBlock.PathBegin = shapeBlock.ProfileBegin;
            shapeBlock.PathEnd = shapeBlock.ProfileEnd;

            if (holesize.x < 0.05f)
            {
                holesize.x = 0.05f;
            }
            if (holesize.x > 1f)
            {
                holesize.x = 1f;
            }
            if (holesize.y < 0.05f)
            {
                holesize.y = 0.05f;
            }
            if (holesize.y > 0.5f)
            {
                holesize.y = 0.5f;
            }
            shapeBlock.PathScaleX = (byte)(100 * (2 - holesize.x));
            shapeBlock.PathScaleY = (byte)(100 * (2 - holesize.y));
            if (topshear.x < -0.5f)
            {
                topshear.x = -0.5f;
            }
            if (topshear.x > 0.5f)
            {
                topshear.x = 0.5f;
            }
            if (topshear.y < -0.5f)
            {
                topshear.y = -0.5f;
            }
            if (topshear.y > 0.5f)
            {
                topshear.y = 0.5f;
            }
            shapeBlock.PathShearX = (byte)(100 * topshear.x);
            shapeBlock.PathShearY = (byte)(100 * topshear.y);
            if (profilecut.x < 0f)
            {
                profilecut.x = 0f;
            }
            if (profilecut.x > 1f)
            {
                profilecut.x = 1f;
            }
            if (profilecut.y < 0f)
            {
                profilecut.y = 0f;
            }
            if (profilecut.y > 1f)
            {
                profilecut.y = 1f;
            }
            if (profilecut.y - profilecut.x < 0.05f)
            {
                profilecut.x = profilecut.y - 0.05f;
                if (profilecut.x < 0.0f)
                {
                    profilecut.x = 0.0f;
                    profilecut.y = 0.05f;
                }
            }
            shapeBlock.ProfileBegin = (ushort)(50000 * profilecut.x);
            shapeBlock.ProfileEnd = (ushort)(50000 * (1 - profilecut.y));
            if (taper_a.x < -1f)
            {
                taper_a.x = -1f;
            }
            if (taper_a.x > 1f)
            {
                taper_a.x = 1f;
            }
            if (taper_a.y < -1f)
            {
                taper_a.y = -1f;
            }
            if (taper_a.y > 1f)
            {
                taper_a.y = 1f;
            }
            shapeBlock.PathTaperX = (sbyte)(100 * taper_a.x);
            shapeBlock.PathTaperY = (sbyte)(100 * taper_a.y);
            if (revolutions < 1f)
            {
                revolutions = 1f;
            }
            if (revolutions > 4f)
            {
                revolutions = 4f;
            }
            shapeBlock.PathRevolutions = (byte)(66.666667 * (revolutions - 1.0));
            // limits on radiusoffset depend on revolutions and hole size (how?) seems like the maximum range is 0 to 1
            if (radiusoffset < 0f)
            {
                radiusoffset = 0f;
            }
            if (radiusoffset > 1f)
            {
                radiusoffset = 1f;
            }
            shapeBlock.PathRadiusOffset = (sbyte)(100 * radiusoffset);
            if (skew < -0.95f)
            {
                skew = -0.95f;
            }
            if (skew > 0.95f)
            {
                skew = 0.95f;
            }
            shapeBlock.PathSkew = (sbyte)(100 * skew);

            part.Shape.SculptEntry = false;
            part.UpdateShape(shapeBlock);
        }

        protected void SetPrimitiveShapeParams(SceneObjectPart part, string map, int type)
        {
            if (part == null || part.ParentGroup == null || part.ParentGroup.IsDeleted)
                return;

            ObjectShapePacket.ObjectDataBlock shapeBlock = new ObjectShapePacket.ObjectDataBlock();
            UUID sculptId;

            if (!UUID.TryParse(map, out sculptId))
            {
                sculptId = InventoryKey(map, (int)AssetType.Texture);
            }

            if (sculptId == UUID.Zero)
                return;

            shapeBlock.ObjectLocalID = part.LocalId;
            shapeBlock.PathScaleX = 100;
            shapeBlock.PathScaleY = 150;

            if ((type & (int)ScriptBaseClass.PRIM_SCULPT_TYPE_CYLINDER) == 0 &&
                (type & (int)ScriptBaseClass.PRIM_SCULPT_TYPE_PLANE) == 0 &&
                (type & (int)ScriptBaseClass.PRIM_SCULPT_TYPE_SPHERE) == 0 &&
                (type & (int)ScriptBaseClass.PRIM_SCULPT_TYPE_TORUS) == 0)
            {
                // default
                type = type | (int)ScriptBaseClass.PRIM_SCULPT_TYPE_SPHERE;
            }

            // retain pathcurve
            shapeBlock.PathCurve = part.Shape.PathCurve;

            part.Shape.SetSculptData((byte)type, sculptId);
            part.Shape.SculptEntry = true;
            part.UpdateShape(shapeBlock);
        }

        public void llSetPrimitiveParams(LSL_List rules)
        {
            m_host.AddScriptLPS(1);
            SetPrimParams(m_host, rules);
        }

        public void llSetLinkPrimitiveParams(int linknumber, LSL_List rules)
        {
             m_host.AddScriptLPS(1);

            List<SceneObjectPart> parts = GetLinkParts(linknumber);
            List<ScenePresence> avatars = GetLinkAvatars(linknumber);
            if (parts.Count>0)
            {
                try
                {
                    parts[0].ParentGroup.areUpdatesSuspended = true;
                    foreach (SceneObjectPart part in parts)
                        SetPrimParams(part, rules);
                }
                finally
                {
                    parts[0].ParentGroup.areUpdatesSuspended = false;
                }
            }
            if (avatars.Count > 0)
            {
                foreach (ScenePresence avatar in avatars)
                    SetPrimParams(avatar, rules);
            }
        }

        public void llSetLinkPrimitiveParamsFast(int linknumber, LSL_List rules)
        {
            llSetLinkPrimitiveParams(linknumber, rules);
        }

        protected void SetPrimParams(ScenePresence av, LSL_List rules)
        {
            //This is a special version of SetPrimParams to deal with avatars which are sat on the linkset.
            //We only support PRIM_POSITION and PRIM_ROTATION

            int idx = 0;

            while (idx < rules.Length)
            {
                int code = rules.GetLSLIntegerItem(idx++);

                int remain = rules.Length - idx;

                

                switch (code)
                {
                    case (int)ScriptBaseClass.PRIM_POSITION:
                        if (remain < 1)
                            return;
                        LSL_Vector v;
                        v = rules.GetVector3Item(idx++);
                        av.OffsetPosition = new Vector3((float)v.x, (float)v.y, (float)v.z);
                        av.SendFullUpdateToAllClients();

                        break;

                    case (int)ScriptBaseClass.PRIM_ROTATION:
                        if (remain < 1)
                            return;
                        LSL_Rotation r;
                        r = rules.GetQuaternionItem(idx++);
                        av.OffsetRotation = new Quaternion((float)r.x, (float)r.y, (float)r.z, (float)r.s);
                        av.SendFullUpdateToAllClients();
                        break;
                }
            }

        }

        protected void SetPrimParams(SceneObjectPart part, LSL_List rules)
        {
            if (part == null || part.ParentGroup == null || part.ParentGroup.IsDeleted)
                return;

            int idx = 0;

            while (idx < rules.Length)
            {
                int code = rules.GetLSLIntegerItem(idx++);

                int remain = rules.Length - idx;

                int face;
                LSL_Vector v;

                switch (code)
                {
                    case (int)ScriptBaseClass.PRIM_POSITION:
                        if (remain < 1)
                            return;

                        v=rules.GetVector3Item(idx++);
                        SetPos(part, v);

                        break;
                    case (int)ScriptBaseClass.PRIM_SIZE:
                        if (remain < 1)
                            return;

                        v=rules.GetVector3Item(idx++);
                        SetScale(part, v);

                        break;
                    case (int)ScriptBaseClass.PRIM_ROTATION:
                        if (remain < 1)
                            return;

                        LSL_Rotation q = rules.GetQuaternionItem(idx++);
                        // try to let this work as in SL...
                        if (part.ParentID == 0)
                        {
                            // special case: If we are root, rotate complete SOG to new rotation
                            SetRot(part, Rot2Quaternion(q));
                        }
                        else
                        {
                            // we are a child. The rotation values will be set to the one of root modified by rot, as in SL. Don't ask.
                            SceneObjectGroup group = part.ParentGroup;
                            if (group != null) // a bit paranoid, maybe
                            {
                                SceneObjectPart rootPart = group.RootPart;
                                if (rootPart != null) // again, better safe than sorry
                                {
                                    SetRot(part, rootPart.RotationOffset * Rot2Quaternion(q));
                                }
                            }
                        }

                        break;

                    case (int)ScriptBaseClass.PRIM_TYPE:
                        if (remain < 3)
                            return;

                        code = (int)rules.GetLSLIntegerItem(idx++);

                        remain = rules.Length - idx;
                        float hollow;
                        LSL_Vector twist;
                        LSL_Vector taper_b;
                        LSL_Vector topshear;
                        float revolutions;
                        float radiusoffset;
                        float skew;
                        LSL_Vector holesize;
                        LSL_Vector profilecut;

                        switch (code)
                        {
                            case (int)ScriptBaseClass.PRIM_TYPE_BOX:
                                if (remain < 6)
                                    return;

                                face = (int)rules.GetLSLIntegerItem(idx++);
                                v = rules.GetVector3Item(idx++); // cut
                                hollow = (float)rules.GetLSLFloatItem(idx++);
                                twist = rules.GetVector3Item(idx++);
                                taper_b = rules.GetVector3Item(idx++);
                                topshear = rules.GetVector3Item(idx++);

                                part.Shape.PathCurve = (byte)Extrusion.Straight;
                                SetPrimitiveShapeParams(part, face, v, hollow, twist, taper_b, topshear, 1);
                                break;

                            case (int)ScriptBaseClass.PRIM_TYPE_CYLINDER:
                                if (remain < 6)
                                    return;

                                face = (int)rules.GetLSLIntegerItem(idx++); // holeshape
                                v = rules.GetVector3Item(idx++); // cut
                                hollow = (float)rules.GetLSLFloatItem(idx++);
                                twist = rules.GetVector3Item(idx++);
                                taper_b = rules.GetVector3Item(idx++);
                                topshear = rules.GetVector3Item(idx++);
                                part.Shape.ProfileShape = ProfileShape.Circle;
                                part.Shape.PathCurve = (byte)Extrusion.Straight;
                                SetPrimitiveShapeParams(part, face, v, hollow, twist, taper_b, topshear, 0);
                                break;

                            case (int)ScriptBaseClass.PRIM_TYPE_PRISM:
                                if (remain < 6)
                                    return;

                                face = (int)rules.GetLSLIntegerItem(idx++); // holeshape
                                v = rules.GetVector3Item(idx++); //cut
                                hollow = (float)rules.GetLSLFloatItem(idx++);
                                twist = rules.GetVector3Item(idx++);
                                taper_b = rules.GetVector3Item(idx++);
                                topshear = rules.GetVector3Item(idx++);
                                part.Shape.PathCurve = (byte)Extrusion.Straight;
                                SetPrimitiveShapeParams(part, face, v, hollow, twist, taper_b, topshear, 3);
                                break;

                            case (int)ScriptBaseClass.PRIM_TYPE_SPHERE:
                                if (remain < 5)
                                    return;

                                face = (int)rules.GetLSLIntegerItem(idx++); // holeshape
                                v = rules.GetVector3Item(idx++); // cut
                                hollow = (float)rules.GetLSLFloatItem(idx++);
                                twist = rules.GetVector3Item(idx++);
                                taper_b = rules.GetVector3Item(idx++); // dimple
                                part.Shape.PathCurve = (byte)Extrusion.Curve1;
                                SetPrimitiveShapeParams(part, face, v, hollow, twist, taper_b, 5);
                                break;

                            case (int)ScriptBaseClass.PRIM_TYPE_TORUS:
                                if (remain < 11)
                                    return;

                                face = (int)rules.GetLSLIntegerItem(idx++); // holeshape
                                v = rules.GetVector3Item(idx++); //cut
                                hollow = (float)rules.GetLSLFloatItem(idx++);
                                twist = rules.GetVector3Item(idx++);
                                holesize = rules.GetVector3Item(idx++);
                                topshear = rules.GetVector3Item(idx++);
                                profilecut = rules.GetVector3Item(idx++);
                                taper_b = rules.GetVector3Item(idx++); // taper_a
                                revolutions = (float)rules.GetLSLFloatItem(idx++);
                                radiusoffset = (float)rules.GetLSLFloatItem(idx++);
                                skew = (float)rules.GetLSLFloatItem(idx++);
                                part.Shape.PathCurve = (byte)Extrusion.Curve1;
                                SetPrimitiveShapeParams(part, face, v, hollow, twist, holesize, topshear, profilecut, taper_b, 
                                                        revolutions, radiusoffset, skew, 0);
                                break;

                            case (int)ScriptBaseClass.PRIM_TYPE_TUBE:
                                if (remain < 11)
                                    return;

                                face = (int)rules.GetLSLIntegerItem(idx++); // holeshape
                                v = rules.GetVector3Item(idx++); //cut
                                hollow = (float)rules.GetLSLFloatItem(idx++);
                                twist = rules.GetVector3Item(idx++);
                                holesize = rules.GetVector3Item(idx++);
                                topshear = rules.GetVector3Item(idx++);
                                profilecut = rules.GetVector3Item(idx++);
                                taper_b = rules.GetVector3Item(idx++); // taper_a
                                revolutions = (float)rules.GetLSLFloatItem(idx++);
                                radiusoffset = (float)rules.GetLSLFloatItem(idx++);
                                skew = (float)rules.GetLSLFloatItem(idx++);
                                part.Shape.PathCurve = (byte)Extrusion.Curve1;
                                SetPrimitiveShapeParams(part, face, v, hollow, twist, holesize, topshear, profilecut, taper_b, 
                                                        revolutions, radiusoffset, skew, 1);
                                break;

                            case (int)ScriptBaseClass.PRIM_TYPE_RING:
                                if (remain < 11)
                                    return;

                                face = (int)rules.GetLSLIntegerItem(idx++); // holeshape
                                v = rules.GetVector3Item(idx++); //cut
                                hollow = (float)rules.GetLSLFloatItem(idx++);
                                twist = rules.GetVector3Item(idx++);
                                holesize = rules.GetVector3Item(idx++);
                                topshear = rules.GetVector3Item(idx++);
                                profilecut = rules.GetVector3Item(idx++);
                                taper_b = rules.GetVector3Item(idx++); // taper_a
                                revolutions = (float)rules.GetLSLFloatItem(idx++);
                                radiusoffset = (float)rules.GetLSLFloatItem(idx++);
                                skew = (float)rules.GetLSLFloatItem(idx++);
                                part.Shape.PathCurve = (byte)Extrusion.Curve1;
                                SetPrimitiveShapeParams(part, face, v, hollow, twist, holesize, topshear, profilecut, taper_b, 
                                                        revolutions, radiusoffset, skew, 3);
                                break;

                            case (int)ScriptBaseClass.PRIM_TYPE_SCULPT:
                                if (remain < 2)
                                    return;

                                string map = rules.Data[idx++].ToString();
                                face = (int)rules.GetLSLIntegerItem(idx++); // type
                                part.Shape.PathCurve = (byte)Extrusion.Curve1;
                                SetPrimitiveShapeParams(part, map, face);
                                break;
                        }

                        break;

                    case (int)ScriptBaseClass.PRIM_TEXTURE:
                        if (remain < 5)
                            return;

                        face=(int)rules.GetLSLIntegerItem(idx++);
                        string tex=rules.Data[idx++].ToString();
                        LSL_Vector repeats=rules.GetVector3Item(idx++);
                        LSL_Vector offsets=rules.GetVector3Item(idx++);
                        double rotation=(double)rules.GetLSLFloatItem(idx++);

                        SetTexture(part, tex, face);
                        ScaleTexture(part, repeats.x, repeats.y, face);
                        OffsetTexture(part, offsets.x, offsets.y, face);
                        RotateTexture(part, rotation, face);

                        break;

                    case (int)ScriptBaseClass.PRIM_COLOR:
                        if (remain < 3)
                            return;

                        face=(int)rules.GetLSLIntegerItem(idx++);
                        LSL_Vector color=rules.GetVector3Item(idx++);
                        double alpha=(double)rules.GetLSLFloatItem(idx++);

                        part.SetFaceColor(new Vector3((float)color.x, (float)color.y, (float)color.z), face);
                        SetAlpha(part, alpha, face);

                        break;
                    
                    case (int)ScriptBaseClass.PRIM_FLEXIBLE:
                        if (remain < 7)
                            return;

                        bool flexi = rules.GetLSLIntegerItem(idx++);
                        int softness = rules.GetLSLIntegerItem(idx++);
                        float gravity = (float)rules.GetLSLFloatItem(idx++);
                        float friction = (float)rules.GetLSLFloatItem(idx++);
                        float wind = (float)rules.GetLSLFloatItem(idx++);
                        float tension = (float)rules.GetLSLFloatItem(idx++);
                        LSL_Vector force = rules.GetVector3Item(idx++);

                        SetFlexi(part, flexi, softness, gravity, friction, wind, tension, force);

                        break;
                    
                    case (int)ScriptBaseClass.PRIM_POINT_LIGHT:
                        if (remain < 5)
                            return;
                        bool light = rules.GetLSLIntegerItem(idx++);
                        LSL_Vector lightcolor = rules.GetVector3Item(idx++);
                        float intensity = (float)rules.GetLSLFloatItem(idx++);
                        float radius = (float)rules.GetLSLFloatItem(idx++);
                        float falloff = (float)rules.GetLSLFloatItem(idx++);

                        SetPointLight(part, light, lightcolor, intensity, radius, falloff);

                        break;
                    
                    case (int)ScriptBaseClass.PRIM_GLOW:
                        if (remain < 2)
                            return;
                        face = rules.GetLSLIntegerItem(idx++);
                        float glow = (float)rules.GetLSLFloatItem(idx++);

                        SetGlow(part, face, glow);

                        break;
                    
                    case (int)ScriptBaseClass.PRIM_BUMP_SHINY:
                        if (remain < 3)
                            return;
                        face = (int)rules.GetLSLIntegerItem(idx++);
                        int shiny = (int)rules.GetLSLIntegerItem(idx++);
                        Bumpiness bump = (Bumpiness)Convert.ToByte((int)rules.GetLSLIntegerItem(idx++));

                        SetShiny(part, face, shiny, bump);

                        break;
                    
                     case (int)ScriptBaseClass.PRIM_FULLBRIGHT:
                         if (remain < 2)
                             return;
                         face = rules.GetLSLIntegerItem(idx++);
                         bool st = rules.GetLSLIntegerItem(idx++);
                         SetFullBright(part, face , st);
                         break;
                    
                     case (int)ScriptBaseClass.PRIM_MATERIAL:
                         if (remain < 1)
                             return;
                         int mat = rules.GetLSLIntegerItem(idx++);
                         if (mat < 0 || mat > 7)
                             return;

                         part.Material = Convert.ToByte(mat);
                         break;
                    
                     case (int)ScriptBaseClass.PRIM_PHANTOM:
                        if (remain < 1)
                             return;

                         string ph = rules.Data[idx++].ToString();
                         bool phantom;

                         if (ph.Equals("1"))
                             phantom = true;
                         else
                             phantom = false;

                         part.ScriptSetPhantomStatus(phantom);
                         break;
                    
                     case (int)ScriptBaseClass.PRIM_PHYSICS:
                        if (remain < 1)
                             return;
                         string phy = rules.Data[idx++].ToString();
                         bool physics;

                         if (phy.Equals("1"))
                             physics = true;
                         else
                             physics = false;

                         part.ScriptSetPhysicsStatus(physics);
                         break;
                    
                    case (int)ScriptBaseClass.PRIM_TEMP_ON_REZ:
                        if (remain < 1)
                            return;
                        string temp = rules.Data[idx++].ToString();
                        bool tempOnRez;

                        if (temp.Equals("1"))
                            tempOnRez = true;
                        else
                            tempOnRez = false;

                        part.ScriptSetTemporaryStatus(tempOnRez);
                        break;

                    case (int)ScriptBaseClass.PRIM_TEXGEN:
                        if (remain < 2)
                            return;
                            //face,type
                        face = rules.GetLSLIntegerItem(idx++);
                        int style = rules.GetLSLIntegerItem(idx++);
                        SetTexGen(part, face, style);
                        break;
                    case (int)ScriptBaseClass.PRIM_TEXT:
                        if (remain < 3)
                            return;
                        string primText = rules.GetLSLStringItem(idx++);
                        LSL_Vector primTextColor = rules.GetVector3Item(idx++);
                        LSL_Float primTextAlpha = rules.GetLSLFloatItem(idx++);
                        Vector3 av3 = new Vector3(Util.Clip((float)primTextColor.x, 0.0f, 1.0f),
                                      Util.Clip((float)primTextColor.y, 0.0f, 1.0f),
                                      Util.Clip((float)primTextColor.z, 0.0f, 1.0f));
                        part.SetText(primText, av3, Util.Clip((float)primTextAlpha, 0.0f, 1.0f));

                        break;
                }
            }
        }

        public LSL_String llStringToBase64(string str)
        {
            m_host.AddScriptLPS(1);
            try
            {
                byte[] encData_byte = new byte[str.Length];
                encData_byte = Util.UTF8.GetBytes(str);
                string encodedData = Convert.ToBase64String(encData_byte);
                return encodedData;
            }
            catch (Exception e)
            {
                throw new Exception("Error in base64Encode" + e.Message);
            }
        }

        public LSL_String llBase64ToString(string str)
        {
            m_host.AddScriptLPS(1);
            try
            {
                return Util.Base64ToString(str);
            }
            catch (Exception e)
            {
                throw new Exception("Error in base64Decode" + e.Message);
            }
        }

        public LSL_String llXorBase64Strings(string str1, string str2)
        {
            m_host.AddScriptLPS(1);
            Deprecated("llXorBase64Strings");
            ScriptSleep(300);
            return String.Empty;
        }

        public void llRemoteDataSetRegion()
        {
            m_host.AddScriptLPS(1);
            Deprecated("llRemoteDataSetRegion");
        }

        public LSL_Float llLog10(double val)
        {
            m_host.AddScriptLPS(1);
            return (double)Math.Log10(val);
        }

        public LSL_Float llLog(double val)
        {
            m_host.AddScriptLPS(1);
            return (double)Math.Log(val);
        }

        public LSL_List llGetAnimationList(string id)
        {
            m_host.AddScriptLPS(1);

            LSL_List l = new LSL_List();
            ScenePresence av = World.GetScenePresence((UUID)id);
            if (av == null || av.IsChildAgent) // only if in the region
                return l;
            UUID[] anims;
            anims = av.Animator.GetAnimationArray();
            foreach (UUID foo in anims)
                l.Add(foo.ToString());
            return l;
        }

        public void llSetParcelMusicURL(string url)
        {
            m_host.AddScriptLPS(1);

            ILandObject land = World.LandChannel.GetLandObject(m_host.AbsolutePosition.X, m_host.AbsolutePosition.Y);

            if (land.LandData.OwnerID != m_host.OwnerID)
                return;

            land.SetMusicUrl(url);

            ScriptSleep(2000);
        }

        public LSL_Vector llGetRootPosition()
        {
            m_host.AddScriptLPS(1);
            return new LSL_Vector(m_host.ParentGroup.AbsolutePosition.X, m_host.ParentGroup.AbsolutePosition.Y, 
                                  m_host.ParentGroup.AbsolutePosition.Z);
        }

        /// <summary>
        /// http://lslwiki.net/lslwiki/wakka.php?wakka=llGetRot
        /// http://lslwiki.net/lslwiki/wakka.php?wakka=ChildRotation
        /// Also tested in sl in regards to the behaviour in attachments/mouselook
        /// In the root prim:-
        ///     Returns the object rotation if not attached
        ///     Returns the avatars rotation if attached
        ///     Returns the camera rotation if attached and the avatar is in mouselook
        /// </summary>
        public LSL_Rotation llGetRootRotation()
        {
            m_host.AddScriptLPS(1);
            Quaternion q;
            if (m_host.ParentGroup.RootPart.AttachmentPoint != 0)
            {
                ScenePresence avatar = World.GetScenePresence(m_host.AttachedAvatar);
                if (avatar != null)
                    if ((avatar.AgentControlFlags & (uint)AgentManager.ControlFlags.AGENT_CONTROL_MOUSELOOK) != 0)
                        q = avatar.CameraRotation; // Mouselook
                    else
                        q = avatar.Rotation; // Currently infrequently updated so may be inaccurate
                else
                    q = m_host.ParentGroup.GroupRotation; // Likely never get here but just in case
            }
            else
                q = m_host.ParentGroup.GroupRotation; // just the group rotation
            return new LSL_Rotation(q.X, q.Y, q.Z, q.W);
        }

        public LSL_String llGetObjectDesc()
        {
            return m_host.Description!=null?m_host.Description:String.Empty;
        }

        public void llSetObjectDesc(string desc)
        {
            m_host.AddScriptLPS(1);
            m_host.Description = desc!=null?desc:String.Empty;
        }

        public LSL_String llGetCreator()
        {
            m_host.AddScriptLPS(1);
            return m_host.CreatorID.ToString();
        }

        public LSL_String llGetTimestamp()
        {
            m_host.AddScriptLPS(1);
            return DateTime.Now.ToUniversalTime().ToString("yyyy-MM-ddTHH:mm:ss.fffffffZ");
        }

        public LSL_Integer llGetNumberOfPrims()
        {
            m_host.AddScriptLPS(1);
            int avatarCount = 0;
            World.ForEachScenePresence(delegate(ScenePresence presence)
            {
                if (!presence.IsChildAgent && presence.ParentID != 0 && m_host.ParentGroup.HasChildPrim(presence.ParentID))
                        avatarCount++;
            });

            return m_host.ParentGroup.PrimCount + avatarCount;
        }

        /// <summary>
        /// A partial implementation.
        /// http://lslwiki.net/lslwiki/wakka.php?wakka=llGetBoundingBox
        /// So far only valid for standing/flying/ground sitting avatars and single prim objects.
        /// If the object has multiple prims and/or a sitting avatar then the bounding
        /// box is for the root prim only.
        /// </summary>
        public LSL_List llGetBoundingBox(string obj)
        {
            m_host.AddScriptLPS(1);
            UUID objID = UUID.Zero;
            LSL_List result = new LSL_List();
            if (!UUID.TryParse(obj, out objID))
            {
                result.Add(new LSL_Vector());
                result.Add(new LSL_Vector());
                return result;
            }
            ScenePresence presence = World.GetScenePresence(objID);
            if (presence != null)
            {
                if (presence.ParentID == 0) // not sat on an object
                {
                    LSL_Vector lower;
                    LSL_Vector upper;
                    if (presence.Animator.Animations.DefaultAnimation.AnimID 
                        == AnimationSet.Animations.AnimsUUID["SIT_GROUND_CONSTRAINED"])
                    {
                        // This is for ground sitting avatars
                        float height = presence.Appearance.AvatarHeight / 2.66666667f;
                        lower = new LSL_Vector(-0.3375f, -0.45f, height * -1.0f);
                        upper = new LSL_Vector(0.3375f, 0.45f, 0.0f);
                    }
                    else
                    {
                        // This is for standing/flying avatars
                        float height = presence.Appearance.AvatarHeight / 2.0f;
                        lower = new LSL_Vector(-0.225f, -0.3f, height * -1.0f);
                        upper = new LSL_Vector(0.225f, 0.3f, height + 0.05f);
                    }
                    result.Add(lower);
                    result.Add(upper);
                    return result;
                }
                else
                {
                    // sitting on an object so we need the bounding box of that
                    // which should include the avatar so set the UUID to the
                    // UUID of the object the avatar is sat on and allow it to fall through
                    // to processing an object
                    SceneObjectPart p = World.GetSceneObjectPart(presence.ParentID);
                    objID = p.UUID;
                }
            }
            SceneObjectPart part = World.GetSceneObjectPart(objID);
            // Currently only works for single prims without a sitting avatar
            if (part != null)
            {
                Vector3 halfSize = part.Scale / 2.0f;
                LSL_Vector lower = new LSL_Vector(halfSize.X * -1.0f, halfSize.Y * -1.0f, halfSize.Z * -1.0f);
                LSL_Vector upper = new LSL_Vector(halfSize.X, halfSize.Y, halfSize.Z);
                result.Add(lower);
                result.Add(upper);
                return result;
            }

            // Not found so return empty values
            result.Add(new LSL_Vector());
            result.Add(new LSL_Vector());
            return result;
        }

        public LSL_Vector llGetGeometricCenter()
        {
            return new LSL_Vector(m_host.GetGeometricCenter().X, m_host.GetGeometricCenter().Y, m_host.GetGeometricCenter().Z);
        }

        public LSL_List llGetPrimitiveParams(LSL_List rules)
        {
            m_host.AddScriptLPS(1);
            return GetLinkPrimitiveParams(m_host, rules);
        }

        public LSL_List llGetLinkPrimitiveParams(int linknumber, LSL_List rules)
        {
            m_host.AddScriptLPS(1);

            List<SceneObjectPart> parts = GetLinkParts(linknumber);

            LSL_List res = new LSL_List();

            foreach (var part in parts)
            {
                LSL_List partRes = GetLinkPrimitiveParams(part, rules);
                res += partRes;
            }

            return res;
        }

        public LSL_List GetLinkPrimitiveParams(SceneObjectPart part, LSL_List rules)
        {
            LSL_List res = new LSL_List();
            int idx=0;
            while (idx < rules.Length)
            {
                int code=(int)rules.GetLSLIntegerItem(idx++);
                int remain=rules.Length-idx;

                switch (code)
                {
                    case (int)ScriptBaseClass.PRIM_MATERIAL:
                        res.Add(new LSL_Integer(part.Material));
                        break;

                    case (int)ScriptBaseClass.PRIM_PHYSICS:
                        if ((part.GetEffectiveObjectFlags() & (uint)PrimFlags.Physics) != 0)
                            res.Add(new LSL_Integer(1));
                        else
                            res.Add(new LSL_Integer(0));
                        break;

                    case (int)ScriptBaseClass.PRIM_TEMP_ON_REZ:
                        if ((part.GetEffectiveObjectFlags() & (uint)PrimFlags.TemporaryOnRez) != 0)
                            res.Add(new LSL_Integer(1));
                        else
                            res.Add(new LSL_Integer(0));
                        break;

                    case (int)ScriptBaseClass.PRIM_PHANTOM:
                        if ((part.GetEffectiveObjectFlags() & (uint)PrimFlags.Phantom) != 0)
                            res.Add(new LSL_Integer(1));
                        else
                            res.Add(new LSL_Integer(0));
                        break;

                    case (int)ScriptBaseClass.PRIM_POSITION:
                        LSL_Vector v = new LSL_Vector(part.AbsolutePosition.X,
                                                      part.AbsolutePosition.Y,
                                                      part.AbsolutePosition.Z);
                        // For some reason, the part.AbsolutePosition.* values do not change if the
                        // linkset is rotated; they always reflect the child prim's world position
                        // as though the linkset is unrotated. This is incompatible behavior with SL's
                        // implementation, so will break scripts imported from there (not to mention it
                        // makes it more difficult to determine a child prim's actual inworld position).
                        if (part.ParentID != 0)
                            v = ((v - llGetRootPosition()) * llGetRootRotation()) + llGetRootPosition();
                        res.Add(v);
                        break;

                    case (int)ScriptBaseClass.PRIM_SIZE:
                        res.Add(new LSL_Vector(part.Scale.X,
                                                      part.Scale.Y,
                                                      part.Scale.Z));
                        break;

                    case (int)ScriptBaseClass.PRIM_ROTATION:
                        res.Add(GetPartRot(part));
                        break;

                    case (int)ScriptBaseClass.PRIM_TYPE:
                        // implementing box
                        PrimitiveBaseShape Shape = part.Shape;
                        int primType = (int)part.GetPrimType();
                        res.Add(new LSL_Integer(primType));
                        double topshearx = (double)(sbyte)Shape.PathShearX / 100.0; // Fix negative values for PathShearX
                        double topsheary = (double)(sbyte)Shape.PathShearY / 100.0; // and PathShearY.
                        switch (primType)
                        {
                            case ScriptBaseClass.PRIM_TYPE_BOX:
                            case ScriptBaseClass.PRIM_TYPE_CYLINDER:
                            case ScriptBaseClass.PRIM_TYPE_PRISM:
                                res.Add(new LSL_Integer(Shape.ProfileCurve));
                                res.Add(new LSL_Vector(Shape.ProfileBegin / 50000.0, 1 - Shape.ProfileEnd / 50000.0, 0));
                                res.Add(new LSL_Float(Shape.ProfileHollow / 50000.0));
                                res.Add(new LSL_Vector(Shape.PathTwistBegin / 100.0, Shape.PathTwist / 100.0, 0));
                                res.Add(new LSL_Vector(1 - (Shape.PathScaleX / 100.0 - 1), 1 - (Shape.PathScaleY / 100.0 - 1), 0));
                                res.Add(new LSL_Vector(topshearx, topsheary, 0));
                                break;

                            case ScriptBaseClass.PRIM_TYPE_SPHERE:
                                res.Add(new LSL_Integer(Shape.ProfileCurve));
                                res.Add(new LSL_Vector(Shape.PathBegin / 50000.0, 1 - Shape.PathEnd / 50000.0, 0));
                                res.Add(new LSL_Float(Shape.ProfileHollow / 50000.0));
                                res.Add(new LSL_Vector(Shape.PathTwistBegin / 100.0, Shape.PathTwist / 100.0, 0));
                                res.Add(new LSL_Vector(Shape.ProfileBegin / 50000.0, 1 - Shape.ProfileEnd / 50000.0, 0));
                                break;

                            case ScriptBaseClass.PRIM_TYPE_SCULPT:
                                res.Add(Shape.SculptTexture.ToString());
                                res.Add(new LSL_Integer(Shape.SculptType));
                                break;

                            case ScriptBaseClass.PRIM_TYPE_RING:
                            case ScriptBaseClass.PRIM_TYPE_TUBE:
                            case ScriptBaseClass.PRIM_TYPE_TORUS:
                                // holeshape
                                res.Add(new LSL_Integer(Shape.ProfileCurve));

                                // cut
                                res.Add(new LSL_Vector(Shape.PathBegin / 50000.0, 1 - Shape.PathEnd / 50000.0, 0));

                                // hollow
                                res.Add(new LSL_Float(Shape.ProfileHollow / 50000.0));

                                // twist
                                res.Add(new LSL_Vector(Shape.PathTwistBegin / 100.0, Shape.PathTwist / 100.0, 0));

                                // vector holesize
                                res.Add(new LSL_Vector(1 - (Shape.PathScaleX / 100.0 - 1), 1 - (Shape.PathScaleY / 100.0 - 1), 0));

                                // vector topshear
                                res.Add(new LSL_Vector(topshearx, topsheary, 0));

                                // vector profilecut
                                res.Add(new LSL_Vector(Shape.ProfileBegin / 50000.0, 1 - Shape.ProfileEnd / 50000.0, 0));

                                // vector tapera
                                res.Add(new LSL_Vector(Shape.PathTaperX / 100.0, Shape.PathTaperY / 100.0, 0));

                                // float revolutions
                                res.Add(new LSL_Float((Shape.PathRevolutions * 0.015) + 1.0)); // Slightly inaccurate, because an unsigned
                                                                                               // byte is being used to represent the entire
                                                                                               // range of floating-point values from 1.0
                                                                                               // through 4.0 (which is how SL does it). 
                        
                                // float radiusoffset
                                res.Add(new LSL_Float(Shape.PathRadiusOffset / 100.0));

                                // float skew
                                res.Add(new LSL_Float(Shape.PathSkew / 100.0));
                                break;
                        }
                        break;

                    case (int)ScriptBaseClass.PRIM_TEXTURE:
                        if (remain < 1)
                            return res;

                        int face = (int)rules.GetLSLIntegerItem(idx++);
                        Primitive.TextureEntry tex = part.Shape.Textures;
                        if (face == ScriptBaseClass.ALL_SIDES)
                        {
                            for (face = 0 ; face < GetNumberOfSides(part); face++)
                            {
                                Primitive.TextureEntryFace texface = tex.GetFace((uint)face);

                                res.Add(new LSL_String(texface.TextureID.ToString()));
                                res.Add(new LSL_Vector(texface.RepeatU,
                                                       texface.RepeatV,
                                                       0));
                                res.Add(new LSL_Vector(texface.OffsetU,
                                                       texface.OffsetV,
                                                       0));
                                res.Add(new LSL_Float(texface.Rotation));
                            }
                        }
                        else
                        {
                            if (face >= 0 && face < GetNumberOfSides(part))
                            {
                                Primitive.TextureEntryFace texface = tex.GetFace((uint)face);

                                res.Add(new LSL_String(texface.TextureID.ToString()));
                                res.Add(new LSL_Vector(texface.RepeatU,
                                                       texface.RepeatV,
                                                       0));
                                res.Add(new LSL_Vector(texface.OffsetU,
                                                       texface.OffsetV,
                                                       0));
                                res.Add(new LSL_Float(texface.Rotation));
                            }
                        }
                        break;

                    case (int)ScriptBaseClass.PRIM_COLOR:
                        if (remain < 1)
                            return res;

                        face=(int)rules.GetLSLIntegerItem(idx++);

                        tex = part.Shape.Textures;
                        Color4 texcolor;
                        if (face == ScriptBaseClass.ALL_SIDES)
                        {
                            for (face = 0 ; face < GetNumberOfSides(part); face++)
                            {
                                texcolor = tex.GetFace((uint)face).RGBA;
                                res.Add(new LSL_Vector(texcolor.R,
                                                       texcolor.G,
                                                       texcolor.B));
                                res.Add(new LSL_Float(texcolor.A));
                            }
                        }
                        else
                        {
                            texcolor = tex.GetFace((uint)face).RGBA;
                            res.Add(new LSL_Vector(texcolor.R,
                                                   texcolor.G,
                                                   texcolor.B));
                            res.Add(new LSL_Float(texcolor.A));
                        }
                        break;

                    case (int)ScriptBaseClass.PRIM_BUMP_SHINY:
                        if (remain < 1)
                            return res;
                        face = (int)rules.GetLSLIntegerItem(idx++);

                        tex = part.Shape.Textures;
                        int shiny;
                        if (face == ScriptBaseClass.ALL_SIDES)
                        {
                            for (face = 0; face < GetNumberOfSides(part); face++)
                            {
                                Shininess shinyness = tex.GetFace((uint)face).Shiny;
                                if (shinyness == Shininess.High)
                                {
                                    shiny = ScriptBaseClass.PRIM_SHINY_HIGH;
                                }
                                else if (shinyness == Shininess.Medium)
                                {
                                    shiny = ScriptBaseClass.PRIM_SHINY_MEDIUM;
                                }
                                else if (shinyness == Shininess.Low)
                                {
                                    shiny = ScriptBaseClass.PRIM_SHINY_LOW;
                                }
                                else
                                {
                                    shiny = ScriptBaseClass.PRIM_SHINY_NONE;
                                }
                                res.Add(new LSL_Integer(shiny));
                                res.Add(new LSL_Integer((int)tex.GetFace((uint)face).Bump));
                            }
                        }
                        else
                        {
                            Shininess shinyness = tex.GetFace((uint)face).Shiny;
                            if (shinyness == Shininess.High)
                            {
                                shiny = ScriptBaseClass.PRIM_SHINY_HIGH; 
                            }
                            else if (shinyness == Shininess.Medium)
                            {
                                shiny = ScriptBaseClass.PRIM_SHINY_MEDIUM;
                            }
                            else if (shinyness == Shininess.Low)
                            {
                                shiny = ScriptBaseClass.PRIM_SHINY_LOW;
                            }
                            else
                            {
                                shiny = ScriptBaseClass.PRIM_SHINY_NONE;
                            }
                            res.Add(new LSL_Integer(shiny));
                            res.Add(new LSL_Integer((int)tex.GetFace((uint)face).Bump));
                        }
                        break;

                    case (int)ScriptBaseClass.PRIM_FULLBRIGHT:
                        if (remain < 1)
                            return res;
                        face = (int)rules.GetLSLIntegerItem(idx++);

                        tex = part.Shape.Textures;
                        int fullbright;
                        if (face == ScriptBaseClass.ALL_SIDES)
                        {
                            for (face = 0; face < GetNumberOfSides(part); face++)
                            {
                                if (tex.GetFace((uint)face).Fullbright == true)
                                {
                                    fullbright = ScriptBaseClass.TRUE;
                                }
                                else
                                {
                                    fullbright = ScriptBaseClass.FALSE;
                                }
                                res.Add(new LSL_Integer(fullbright));
                            }
                        }
                        else
                        {
                            if (tex.GetFace((uint)face).Fullbright == true)
                            {
                                fullbright = ScriptBaseClass.TRUE;
                            }
                            else
                            {
                                fullbright = ScriptBaseClass.FALSE;
                            }
                            res.Add(new LSL_Integer(fullbright));
                        }
                        break;

                    case (int)ScriptBaseClass.PRIM_FLEXIBLE:
                        PrimitiveBaseShape shape = part.Shape;

                        if (shape.FlexiEntry)
                            res.Add(new LSL_Integer(1));              // active
                        else
                            res.Add(new LSL_Integer(0));
                        res.Add(new LSL_Integer(shape.FlexiSoftness));// softness
                        res.Add(new LSL_Float(shape.FlexiGravity));   // gravity
                        res.Add(new LSL_Float(shape.FlexiDrag));      // friction
                        res.Add(new LSL_Float(shape.FlexiWind));      // wind
                        res.Add(new LSL_Float(shape.FlexiTension));   // tension
                        res.Add(new LSL_Vector(shape.FlexiForceX,       // force
                                               shape.FlexiForceY,
                                               shape.FlexiForceZ));
                        break;

                    case (int)ScriptBaseClass.PRIM_TEXGEN:
                        // (PRIM_TEXGEN_DEFAULT, PRIM_TEXGEN_PLANAR)
                        if (remain < 1)
                            return res;
                        face = (int)rules.GetLSLIntegerItem(idx++);

                        tex = part.Shape.Textures;
                        if (face == ScriptBaseClass.ALL_SIDES)
                        {
                            for (face = 0; face < GetNumberOfSides(part); face++)
                            {
                                if (tex.GetFace((uint)face).TexMapType == MappingType.Planar)
                                {
                                    res.Add(new LSL_Integer(ScriptBaseClass.PRIM_TEXGEN_PLANAR));
                                }
                                else
                                {
                                    res.Add(new LSL_Integer(ScriptBaseClass.PRIM_TEXGEN_DEFAULT));
                                }
                            }
                        }
                        else
                        {
                            if (tex.GetFace((uint)face).TexMapType == MappingType.Planar)
                            {
                                res.Add(new LSL_Integer(ScriptBaseClass.PRIM_TEXGEN_PLANAR));
                            }
                            else
                            {
                                res.Add(new LSL_Integer(ScriptBaseClass.PRIM_TEXGEN_DEFAULT));
                            }
                        }
                        break;

                    case (int)ScriptBaseClass.PRIM_POINT_LIGHT:
                        shape = part.Shape;

                        if (shape.LightEntry)
                            res.Add(new LSL_Integer(1));              // active
                        else
                            res.Add(new LSL_Integer(0));
                        res.Add(new LSL_Vector(shape.LightColorR,       // color
                                               shape.LightColorG,
                                               shape.LightColorB));
                        res.Add(new LSL_Float(shape.LightIntensity)); // intensity
                        res.Add(new LSL_Float(shape.LightRadius));    // radius
                        res.Add(new LSL_Float(shape.LightFalloff));   // falloff
                        break;

                    case (int)ScriptBaseClass.PRIM_GLOW:
                        if (remain < 1)
                            return res;
                        face = (int)rules.GetLSLIntegerItem(idx++);

                        tex = part.Shape.Textures;
                        float primglow;
                        if (face == ScriptBaseClass.ALL_SIDES)
                        {
                            for (face = 0; face < GetNumberOfSides(part); face++)
                            {
                                primglow = tex.GetFace((uint)face).Glow;
                                res.Add(new LSL_Float(primglow));
                            }
                        }
                        else
                        {
                            primglow = tex.GetFace((uint)face).Glow;
                            res.Add(new LSL_Float(primglow));
                        }
                        break;
                    case (int)ScriptBaseClass.PRIM_TEXT:
                        Color4 textColor = part.GetTextColor();
                        res.Add(part.Text);
                        res.Add(new LSL_Vector(textColor.R,
                                               textColor.G,
                                               textColor.B));
                        res.Add(new LSL_Float(textColor.A));
                        break;
                }
            }
            return res;
        }

        //  <remarks>
        //  <para>
        //  The .NET definition of base 64 is:
        //  <list>
        //  <item>
        //  Significant: A-Z a-z 0-9 + -
        //  </item>
        //  <item>
        //  Whitespace: \t \n \r ' '
        //  </item>
        //  <item>
        //  Valueless: =
        //  </item>
        //  <item>
        //  End-of-string: \0 or '=='
        //  </item>
        //  </list>
        //  </para>
        //  <para>
        //  Each point in a base-64 string represents
        //  a 6 bit value. A 32-bit integer can be
        //  represented using 6 characters (with some
        //  redundancy).
        //  </para>
        //  <para>
        //  LSL requires a base64 string to be 8
        //  characters in length. LSL also uses '/'
        //  rather than '-' (MIME compliant).
        //  </para>
        //  <para>
        //  RFC 1341 used as a reference (as specified
        //  by the SecondLife Wiki).
        //  </para>
        //  <para>
        //  SL do not record any kind of exception for
        //  these functions, so the string to integer
        //  conversion returns '0' if an invalid
        //  character is encountered during conversion.
        //  </para>
        //  <para>
        //  References
        //  <list>
        //  <item>
        //  http://lslwiki.net/lslwiki/wakka.php?wakka=Base64
        //  </item>
        //  <item>
        //  </item>
        //  </list>
        //  </para>
        //  </remarks>

        //  <summary>
        //  Table for converting 6-bit integers into
        //  base-64 characters
        //  </summary>

        protected static readonly char[] i2ctable =
        {
            'A','B','C','D','E','F','G','H',
            'I','J','K','L','M','N','O','P',
            'Q','R','S','T','U','V','W','X',
            'Y','Z',
            'a','b','c','d','e','f','g','h',
            'i','j','k','l','m','n','o','p',
            'q','r','s','t','u','v','w','x',
            'y','z',
            '0','1','2','3','4','5','6','7',
            '8','9',
            '+','/'
        };

        //  <summary>
        //  Table for converting base-64 characters
        //  into 6-bit integers.
        //  </summary>

        protected static readonly int[] c2itable =
        {
            -1,-1,-1,-1,-1,-1,-1,-1,    // 0x
            -1,-1,-1,-1,-1,-1,-1,-1,
            -1,-1,-1,-1,-1,-1,-1,-1,    // 1x
            -1,-1,-1,-1,-1,-1,-1,-1,
            -1,-1,-1,-1,-1,-1,-1,-1,    // 2x
            -1,-1,-1,63,-1,-1,-1,64,
            53,54,55,56,57,58,59,60,    // 3x
            61,62,-1,-1,-1,0,-1,-1,
            -1,1,2,3,4,5,6,7,           // 4x
            8,9,10,11,12,13,14,15,
            16,17,18,19,20,21,22,23,    // 5x
            24,25,26,-1,-1,-1,-1,-1,
            -1,27,28,29,30,31,32,33,    // 6x
            34,35,36,37,38,39,40,41,
            42,43,44,45,46,47,48,49,    // 7x
            50,51,52,-1,-1,-1,-1,-1,
            -1,-1,-1,-1,-1,-1,-1,-1,    // 8x
            -1,-1,-1,-1,-1,-1,-1,-1,
            -1,-1,-1,-1,-1,-1,-1,-1,    // 9x
            -1,-1,-1,-1,-1,-1,-1,-1,
            -1,-1,-1,-1,-1,-1,-1,-1,    // Ax
            -1,-1,-1,-1,-1,-1,-1,-1,
            -1,-1,-1,-1,-1,-1,-1,-1,    // Bx
            -1,-1,-1,-1,-1,-1,-1,-1,
            -1,-1,-1,-1,-1,-1,-1,-1,    // Cx
            -1,-1,-1,-1,-1,-1,-1,-1,
            -1,-1,-1,-1,-1,-1,-1,-1,    // Dx
            -1,-1,-1,-1,-1,-1,-1,-1,
            -1,-1,-1,-1,-1,-1,-1,-1,    // Ex
            -1,-1,-1,-1,-1,-1,-1,-1,
            -1,-1,-1,-1,-1,-1,-1,-1,    // Fx
            -1,-1,-1,-1,-1,-1,-1,-1
        };

        //  <summary>
        //  Converts a 32-bit integer into a Base64
        //  character string. Base64 character strings
        //  are always 8 characters long. All iinteger
        //  values are acceptable.
        //  </summary>
        //  <param name="number">
        //  32-bit integer to be converted.
        //  </param>
        //  <returns>
        //  8 character string. The 1st six characters
        //  contain the encoded number, the last two
        //  characters are padded with "=".
        //  </returns>

        public LSL_String llIntegerToBase64(int number)
        {
            // uninitialized string

            char[] imdt = new char[8];

            m_host.AddScriptLPS(1);

            // Manually unroll the loop

            imdt[7] = '=';
            imdt[6] = '=';
            imdt[5] = i2ctable[number<<4  & 0x3F];
            imdt[4] = i2ctable[number>>2  & 0x3F];
            imdt[3] = i2ctable[number>>8  & 0x3F];
            imdt[2] = i2ctable[number>>14 & 0x3F];
            imdt[1] = i2ctable[number>>20 & 0x3F];
            imdt[0] = i2ctable[number>>26 & 0x3F];

            return new string(imdt);
        }

        //  <summary>
        //  Converts an eight character base-64 string
        //  into a 32-bit integer.
        //  </summary>
        //  <param name="str">
        //  8 characters string to be converted. Other
        //  length strings return zero.
        //  </param>
        //  <returns>
        //  Returns an integer representing the
        //  encoded value providedint he 1st 6
        //  characters of the string.
        //  </returns>
        //  <remarks>
        //  This is coded to behave like LSL's
        //  implementation (I think), based upon the
        //  information available at the Wiki.
        //  If more than 8 characters are supplied,
        //  zero is returned.
        //  If a NULL string is supplied, zero will
        //  be returned.
        //  If fewer than 6 characters are supplied, then
        //  the answer will reflect a partial
        //  accumulation.
        //  <para>
        //  The 6-bit segments are
        //  extracted left-to-right in big-endian mode,
        //  which means that segment 6 only contains the
        //  two low-order bits of the 32 bit integer as
        //  its high order 2 bits. A short string therefore
        //  means loss of low-order information. E.g.
        //
        //  |<---------------------- 32-bit integer ----------------------->|<-Pad->|
        //  |<--Byte 0----->|<--Byte 1----->|<--Byte 2----->|<--Byte 3----->|<-Pad->|
        //  |3|3|2|2|2|2|2|2|2|2|2|2|1|1|1|1|1|1|1|1|1|1| | | | | | | | | | |P|P|P|P|
        //  |1|0|9|8|7|6|5|4|3|2|1|0|9|8|7|6|5|4|3|2|1|0|9|8|7|6|5|4|3|2|1|0|P|P|P|P|
        //  |  str[0]   |  str[1]   |  str[2]   |  str[3]   |  str[4]   |  str[6]   |
        //
        //  </para>
        //  </remarks>

        public LSL_Integer llBase64ToInteger(string str)
        {
            int number = 0;
            int digit;

            m_host.AddScriptLPS(1);

            //    Require a well-fromed base64 string

            if (str.Length > 8)
                return 0;

            //    The loop is unrolled in the interests
            //    of performance and simple necessity.
            //
            //    MUST find 6 digits to be well formed
            //      -1 == invalid
            //       0 == padding

            if ((digit = c2itable[str[0]]) <= 0)
            {
                return digit < 0 ? (int)0 : number;
            }
            number += --digit<<26;

            if ((digit = c2itable[str[1]]) <= 0)
            {
                return digit < 0 ? (int)0 : number;
            }
            number += --digit<<20;

            if ((digit = c2itable[str[2]]) <= 0)
            {
                return digit < 0 ? (int)0 : number;
            }
            number += --digit<<14;

            if ((digit = c2itable[str[3]]) <= 0)
            {
                return digit < 0 ? (int)0 : number;
            }
            number += --digit<<8;

            if ((digit = c2itable[str[4]]) <= 0)
            {
                return digit < 0 ? (int)0 : number;
            }
            number += --digit<<2;

            if ((digit = c2itable[str[5]]) <= 0)
            {
                return digit < 0 ? (int)0 : number;
            }
            number += --digit>>4;

            // ignore trailing padding

            return number;
        }

        public LSL_Float llGetGMTclock()
        {
            m_host.AddScriptLPS(1);
            return DateTime.UtcNow.TimeOfDay.TotalSeconds;
        }

        public LSL_String llGetHTTPHeader(LSL_Key request_id, string header)
        {
            m_host.AddScriptLPS(1);
             
           if (m_UrlModule != null)
               return m_UrlModule.GetHttpHeader(new UUID(request_id), header);
           return String.Empty;
        }


        public LSL_String llGetSimulatorHostname()
        {
            m_host.AddScriptLPS(1);
            return System.Environment.MachineName;
        }

        //  <summary>
        //  Scan the string supplied in 'src' and
        //  tokenize it based upon two sets of
        //  tokenizers provided in two lists,
        //  separators and spacers.
        //  </summary>
        //
        //  <remarks>
        //  Separators demarcate tokens and are
        //  elided as they are encountered. Spacers
        //  also demarcate tokens, but are themselves
        //  retained as tokens.
        //
        //  Both separators and spacers may be arbitrarily
        //  long strings. i.e. ":::".
        //
        //  The function returns an ordered list
        //  representing the tokens found in the supplied
        //  sources string. If two successive tokenizers
        //  are encountered, then a null-string entry is
        //  added to the list.
        //
        //  It is a precondition that the source and
        //  toekizer lisst are non-null. If they are null,
        //  then a null pointer exception will be thrown
        //  while their lengths are being determined.
        //
        //  A small amount of working memoryis required
        //  of approximately 8*#tokenizers + 8*srcstrlen.
        //
        //  There are many ways in which this function
        //  can be implemented, this implementation is
        //  fairly naive and assumes that when the
        //  function is invooked with a short source
        //  string and/or short lists of tokenizers, then
        //  performance will not be an issue.
        //
        //  In order to minimize the perofrmance
        //  effects of long strings, or large numbers
        //  of tokeizers, the function skips as far as
        //  possible whenever a toekenizer is found,
        //  and eliminates redundant tokenizers as soon
        //  as is possible.
        //
        //  The implementation tries to minimize temporary
        //  garbage generation.
        //  </remarks>

        public LSL_List llParseStringKeepNulls(string src, LSL_List separators, LSL_List spacers)
        {
            return ParseString2List(src, separators, spacers, true);
        }

        private LSL_List ParseString2List(string src, LSL_List separators, LSL_List spacers, bool keepNulls)
        {
            int          srclen    = src.Length;
            int          seplen    = separators.Length;
            object[]     separray  = separators.Data;
            int          spclen    = spacers.Length;
            object[]     spcarray  = spacers.Data;
            int          dellen    = 0;
            string[]     delarray  = new string[seplen+spclen];

            int          outlen    = 0;
            string[]     outarray  = new string[srclen*2+1];

            int          i, j;
            string       d;

            m_host.AddScriptLPS(1);

            /*
             * Convert separator and spacer lists to C# strings.
             * Also filter out null strings so we don't hang.
             */
            for (i = 0; i < seplen; i ++) {
                d = separray[i].ToString();
                if (d.Length > 0) {
                    delarray[dellen++] = d;
                }
            }
            seplen = dellen;

            for (i = 0; i < spclen; i ++) {
                d = spcarray[i].ToString();
                if (d.Length > 0) {
                    delarray[dellen++] = d;
                }
            }

            /*
             * Scan through source string from beginning to end.
             */
            for (i = 0;;) {

                /*
                 * Find earliest delimeter in src starting at i (if any).
                 */
                int    earliestDel = -1;
                int    earliestSrc = srclen;
                string earliestStr = null;
                for (j = 0; j < dellen; j ++) {
                    d = delarray[j];
                    if (d != null) {
                        int index = src.IndexOf(d, i);
                        if (index < 0) {
                            delarray[j] = null;     // delim nowhere in src, don't check it anymore
                        } else if (index < earliestSrc) {
                            earliestSrc = index;    // where delimeter starts in source string
                            earliestDel = j;        // where delimeter is in delarray[]
                            earliestStr = d;        // the delimeter string from delarray[]
                            if (index == i) break;  // can't do any better than found at beg of string
                        }
                    }
                }

                /*
                 * Output source string starting at i through start of earliest delimeter.
                 */
                if (keepNulls || (earliestSrc > i)) {
                    outarray[outlen++] = src.Substring(i, earliestSrc - i);
                }

                /*
                 * If no delimeter found at or after i, we're done scanning.
                 */
                if (earliestDel < 0) break;

                /*
                 * If delimeter was a spacer, output the spacer.
                 */
                if (earliestDel >= seplen) {
                    outarray[outlen++] = earliestStr;
                }

                /*
                 * Look at rest of src string following delimeter.
                 */
                i = earliestSrc + earliestStr.Length;
            }

            /*
             * Make up an exact-sized output array suitable for an LSL_List object.
             */
            object[] outlist = new object[outlen];
            for (i = 0; i < outlen; i ++) {
                outlist[i] = new LSL_String(outarray[i]);
            }
            return new LSL_List(outlist);
        }

        public LSL_Integer llGetObjectPermMask(int mask)
        {
            m_host.AddScriptLPS(1);

            int permmask = 0;

            if (mask == ScriptBaseClass.MASK_BASE)//0
            {
                permmask = (int)m_host.BaseMask;
            }

            else if (mask == ScriptBaseClass.MASK_OWNER)//1
            {
                permmask = (int)m_host.OwnerMask;
            }

            else if (mask == ScriptBaseClass.MASK_GROUP)//2
            {
                permmask = (int)m_host.GroupMask;
            }

            else if (mask == ScriptBaseClass.MASK_EVERYONE)//3
            {
                permmask = (int)m_host.EveryoneMask;
            }

            else if (mask == ScriptBaseClass.MASK_NEXT)//4
            {
                permmask = (int)m_host.NextOwnerMask;
            }

            return permmask;
        }

        public void llSetObjectPermMask(int mask, int value)
        {
            m_host.AddScriptLPS(1);

            if (m_ScriptEngine.Config.GetBoolean("AllowGodFunctions", false))
            {
                if (World.Permissions.CanRunConsoleCommand(m_host.OwnerID))
                {
                    if (mask == ScriptBaseClass.MASK_BASE)//0
                    {
                        m_host.BaseMask = (uint)value;
                    }

                    else if (mask == ScriptBaseClass.MASK_OWNER)//1
                    {
                        m_host.OwnerMask = (uint)value;
                    }

                    else if (mask == ScriptBaseClass.MASK_GROUP)//2
                    {
                        m_host.GroupMask = (uint)value;
                    }

                    else if (mask == ScriptBaseClass.MASK_EVERYONE)//3
                    {
                        m_host.EveryoneMask = (uint)value;
                    }

                    else if (mask == ScriptBaseClass.MASK_NEXT)//4
                    {
                        m_host.NextOwnerMask = (uint)value;
                    }
                }
            }
        }

        public LSL_Integer llGetInventoryPermMask(string item, int mask)
        {
            m_host.AddScriptLPS(1);

            m_host.TaskInventory.LockItemsForRead(true);
            foreach (KeyValuePair<UUID, TaskInventoryItem> inv in m_host.TaskInventory)
            {
                if (inv.Value.Name == item)
                {
                    m_host.TaskInventory.LockItemsForRead(false);
                    switch (mask)
                    {
                        case 0:
                            return (int)inv.Value.BasePermissions;
                        case 1:
                            return (int)inv.Value.CurrentPermissions;
                        case 2:
                            return (int)inv.Value.GroupPermissions;
                        case 3:
                            return (int)inv.Value.EveryonePermissions;
                        case 4:
                            return (int)inv.Value.NextPermissions;
                    }
                }
            }
            m_host.TaskInventory.LockItemsForRead(false);

            return -1;
        }

        public void llSetInventoryPermMask(string item, int mask, int value)
        {
            m_host.AddScriptLPS(1);
            if (m_ScriptEngine.Config.GetBoolean("AllowGodFunctions", false))
            {
                if (World.Permissions.CanRunConsoleCommand(m_host.OwnerID))
                {
                    lock (m_host.TaskInventory)
                    {
                        foreach (KeyValuePair<UUID, TaskInventoryItem> inv in m_host.TaskInventory)
                        {
                            if (inv.Value.Name == item)
                            {
                                switch (mask)
                                {
                                    case 0:
                                        inv.Value.BasePermissions = (uint)value;
                                        break;
                                    case 1:
                                        inv.Value.CurrentPermissions = (uint)value;
                                        break;
                                    case 2:
                                        inv.Value.GroupPermissions = (uint)value;
                                        break;
                                    case 3:
                                        inv.Value.EveryonePermissions = (uint)value;
                                        break;
                                    case 4:
                                        inv.Value.NextPermissions = (uint)value;
                                        break;
                                }
                            }
                        }
                    }
                }
            }
        }

        public LSL_String llGetInventoryCreator(string item)
        {
            m_host.AddScriptLPS(1);

            m_host.TaskInventory.LockItemsForRead(true);
            foreach (KeyValuePair<UUID, TaskInventoryItem> inv in m_host.TaskInventory)
            {
                if (inv.Value.Name == item)
                {
                    m_host.TaskInventory.LockItemsForRead(false);
                    return inv.Value.CreatorID.ToString();
                }
            }
            m_host.TaskInventory.LockItemsForRead(false);

            llSay(0, "No item name '" + item + "'");

            return String.Empty;
        }

        public void llOwnerSay(string msg)
        {
            m_host.AddScriptLPS(1);

            World.SimChatBroadcast(Utils.StringToBytes(msg), ChatTypeEnum.Owner, 0,
                                   m_host.AbsolutePosition, m_host.Name, m_host.UUID, false);
//            IWorldComm wComm = m_ScriptEngine.World.RequestModuleInterface<IWorldComm>();
//            wComm.DeliverMessage(ChatTypeEnum.Owner, 0, m_host.Name, m_host.UUID, msg);
        }

        public LSL_String llRequestSecureURL()
        {
            m_host.AddScriptLPS(1);
            if (m_UrlModule != null)
                return m_UrlModule.RequestSecureURL(m_ScriptEngine.ScriptModule, m_host, m_itemID).ToString();
            return UUID.Zero.ToString();
        }

        public LSL_String llRequestSimulatorData(string simulator, int data)
        {
            IOSSL_Api ossl = (IOSSL_Api)m_ScriptEngine.GetApi(m_itemID, "OSSL");

            try
            {
                m_host.AddScriptLPS(1);

                string reply = String.Empty;

                GridRegion info = m_ScriptEngine.World.GridService.GetRegionByName(m_ScriptEngine.World.RegionInfo.ScopeID, simulator);

                switch (data)
                {
                    case 5: // DATA_SIM_POS
                        if (info == null)
                        {
                            ScriptSleep(1000);
                            return UUID.Zero.ToString();
                        }
                        reply = new LSL_Vector(
                            info.RegionLocX * Constants.RegionSize,
                            info.RegionLocY * Constants.RegionSize,
                            0).ToString();
                        break;
                    case 6: // DATA_SIM_STATUS
                        if (info != null)
                            reply = "up"; // Duh!
                        else
                            reply = "unknown";
                        break;
                    case 7: // DATA_SIM_RATING
                        if (info == null)
                        {
                            ScriptSleep(1000);
                            return UUID.Zero.ToString();
                        }
                        int access = info.Maturity;
                        if (access == 0)
                            reply = "PG";
                        else if (access == 1)
                            reply = "MATURE";
                        else if (access == 2)
                            reply = "ADULT";
                        else
                            reply = "UNKNOWN";
                        break;
                    case 128:
                        if (ossl != null)
                            ossl.CheckThreatLevel(ThreatLevel.High, "llRequestSimulatorData");
                        reply = "OpenSim";
                        break;
                    default:
                        ScriptSleep(1000);
                        return UUID.Zero.ToString(); // Raise no event
                }
                UUID rq = UUID.Random();

                UUID tid = AsyncCommands.
                    DataserverPlugin.RegisterRequest(m_localID, m_itemID, rq.ToString());

                AsyncCommands.
                    DataserverPlugin.DataserverReply(rq.ToString(), reply);

                ScriptSleep(1000);
                return tid.ToString();
            }
            catch(Exception)
            {
                //m_log.Error("[LSL_API]: llRequestSimulatorData" + e.ToString());
                return UUID.Zero.ToString();
            }
        }
        public LSL_String llRequestURL()
        {
            m_host.AddScriptLPS(1);

            if (m_UrlModule != null)
                return m_UrlModule.RequestURL(m_ScriptEngine.ScriptModule, m_host, m_itemID).ToString();
            return UUID.Zero.ToString();
        }

        public void llForceMouselook(int mouselook)
        {
            m_host.AddScriptLPS(1);
            m_host.SetForceMouselook(mouselook != 0);
        }

        public LSL_Float llGetObjectMass(string id)
        {
            m_host.AddScriptLPS(1);
            UUID key = new UUID();
            if (UUID.TryParse(id, out key))
            {
                try
                {
                    SceneObjectPart obj = World.GetSceneObjectPart(World.Entities[key].LocalId);
                    if (obj != null)
                        return (double)obj.GetMass();
                    // the object is null so the key is for an avatar
                    ScenePresence avatar = World.GetScenePresence(key);
                    if (avatar != null)
                        if (avatar.IsChildAgent)
                            // reference http://www.lslwiki.net/lslwiki/wakka.php?wakka=llGetObjectMass
                            // child agents have a mass of 1.0
                            return 1;
                        else
                            return (double)avatar.PhysicsActor.Mass;
                }
                catch (KeyNotFoundException)
                {
                    return 0; // The Object/Agent not in the region so just return zero
                }
            }
            return 0;
        }

        /// <summary>
        /// illListReplaceList removes the sub-list defined by the inclusive indices
        /// start and end and inserts the src list in its place. The inclusive
        /// nature of the indices means that at least one element must be deleted
        /// if the indices are within the bounds of the existing list. I.e. 2,2
        /// will remove the element at index 2 and replace it with the source
        /// list. Both indices may be negative, with the usual interpretation. An
        /// interesting case is where end is lower than start. As these indices
        /// bound the list to be removed, then 0->end, and start->lim are removed
        /// and the source list is added as a suffix.
        /// </summary>

        public LSL_List llListReplaceList(LSL_List dest, LSL_List src, int start, int end)
        {
            LSL_List pref = null;

            m_host.AddScriptLPS(1);

            // Note that although we have normalized, both
            // indices could still be negative.
            if (start < 0)
            {
                start = start+dest.Length;
            }

            if (end < 0)
            {
                end = end+dest.Length;
            }
            // The comventional case, remove a sequence starting with
            // start and ending with end. And then insert the source
            // list.
            if (start <= end)
            {
                // If greater than zero, then there is going to be a
                // surviving prefix. Otherwise the inclusive nature
                // of the indices mean that we're going to add the
                // source list as a prefix.
                if (start > 0)
                {
                    pref = dest.GetSublist(0,start-1);
                    // Only add a suffix if there is something
                    // beyond the end index (it's inclusive too).
                    if (end + 1 < dest.Length)
                    {
                        return pref + src + dest.GetSublist(end + 1, -1);
                    }
                    else
                    {
                        return pref + src;
                    }
                }
                // If start is less than or equal to zero, then
                // the new list is simply a prefix. We still need to
                // figure out any necessary surgery to the destination
                // based upon end. Note that if end exceeds the upper
                // bound in this case, the entire destination list
                // is removed.
                else
                {
                    if (end + 1 < dest.Length)
                    {
                        return src + dest.GetSublist(end + 1, -1);
                    }
                    else
                    {
                        return src;
                    }
                }
            }
            // Finally, if start > end, we strip away a prefix and
            // a suffix, to leave the list that sits <between> ens
            // and start, and then tag on the src list. AT least
            // that's my interpretation. We can get sublist to do
            // this for us. Note that one, or both of the indices
            // might have been negative.
            else
            {
                return dest.GetSublist(end + 1, start - 1) + src;
            }
        }

        public void llLoadURL(string avatar_id, string message, string url)
        {
            m_host.AddScriptLPS(1);

            IDialogModule dm = World.RequestModuleInterface<IDialogModule>();
            if (null != dm)
                dm.SendUrlToUser(
                    new UUID(avatar_id), m_host.Name, m_host.UUID, m_host.OwnerID, false, message, url);

            ScriptSleep(10000);
        }

        public void llParcelMediaCommandList(LSL_List commandList)
        {
            // TODO: Not implemented yet (missing in libomv?):
            //  PARCEL_MEDIA_COMMAND_LOOP_SET    float loop      Use this to get or set the parcel's media loop duration. (1.19.1 RC0 or later)

            m_host.AddScriptLPS(1);

            // according to the docs, this command only works if script owner and land owner are the same
            // lets add estate owners and gods, too, and use the generic permission check.
            ILandObject landObject = World.LandChannel.GetLandObject(m_host.AbsolutePosition.X, m_host.AbsolutePosition.Y);
            if (!World.Permissions.CanEditParcel(m_host.OwnerID, landObject)) return;

            bool update = false; // send a ParcelMediaUpdate (and possibly change the land's media URL)?
            byte loop = 0;

            LandData landData = landObject.LandData;
            string url = landData.MediaURL;
            string texture = landData.MediaID.ToString();
            bool autoAlign = landData.MediaAutoScale != 0;
            string mediaType = ""; // TODO these have to be added as soon as LandData supports it
            string description = "";
            int width = 0;
            int height = 0;

            uint commandToSend = 0;
            float time = 0.0f; // default is from start

            ScenePresence presence = null;

            for (int i = 0; i < commandList.Data.Length; i++)
            {
                uint command = (uint)(commandList.GetLSLIntegerItem(i));
                switch (command)
                {
                    case (uint)ParcelMediaCommandEnum.Agent:
                        // we send only to one agent
                        if ((i + 1) < commandList.Length)
                        {
                            if (commandList.Data[i + 1] is LSL_String)
                            {
                                UUID agentID;
                                if (UUID.TryParse((LSL_String)commandList.Data[i + 1], out agentID))
                                {
                                    presence = World.GetScenePresence(agentID);
                                }
                            }
                            else ShoutError("The argument of PARCEL_MEDIA_COMMAND_AGENT must be a key");
                            ++i;
                        }
                        break;

                    case (uint)ParcelMediaCommandEnum.Loop:
                        loop = 1;
                        commandToSend = command;
                        update = true; //need to send the media update packet to set looping
                        break;

                    case (uint)ParcelMediaCommandEnum.Play:
                        loop = 0;
                        commandToSend = command;
                        update = true; //need to send the media update packet to make sure it doesn't loop
                        break;

                    case (uint)ParcelMediaCommandEnum.Pause:
                    case (uint)ParcelMediaCommandEnum.Stop:
                    case (uint)ParcelMediaCommandEnum.Unload:
                        commandToSend = command;
                        break;

                    case (uint)ParcelMediaCommandEnum.Url:
                        if ((i + 1) < commandList.Length)
                        {
                            if (commandList.Data[i + 1] is LSL_String)
                            {
                                url = (LSL_String)commandList.Data[i + 1];
                                update = true;
                            }
                            else ShoutError("The argument of PARCEL_MEDIA_COMMAND_URL must be a string.");
                            ++i;
                        }
                        break;

                    case (uint)ParcelMediaCommandEnum.Texture:
                        if ((i + 1) < commandList.Length)
                        {
                            if (commandList.Data[i + 1] is LSL_String)
                            {
                                texture = (LSL_String)commandList.Data[i + 1];
                                update = true;
                            }
                            else ShoutError("The argument of PARCEL_MEDIA_COMMAND_TEXTURE must be a string or key.");
                            ++i;
                        }
                        break;

                    case (uint)ParcelMediaCommandEnum.Time:
                        if ((i + 1) < commandList.Length)
                        {
                            if (commandList.Data[i + 1] is LSL_Float)
                            {
                                time = (float)(LSL_Float)commandList.Data[i + 1];
                            }
                            else ShoutError("The argument of PARCEL_MEDIA_COMMAND_TIME must be a float.");
                            ++i;
                        }
                        break;

                    case (uint)ParcelMediaCommandEnum.AutoAlign:
                        if ((i + 1) < commandList.Length)
                        {
                            if (commandList.Data[i + 1] is LSL_Integer)
                            {
                                autoAlign = (LSL_Integer)commandList.Data[i + 1];
                                update = true;
                            }

                            else ShoutError("The argument of PARCEL_MEDIA_COMMAND_AUTO_ALIGN must be an integer.");
                            ++i;
                        }
                        break;

                    case (uint)ParcelMediaCommandEnum.Type:
                        if ((i + 1) < commandList.Length)
                        {
                            if (commandList.Data[i + 1] is LSL_String)
                            {
                                mediaType = (LSL_String)commandList.Data[i + 1];
                                update = true;
                            }
                            else ShoutError("The argument of PARCEL_MEDIA_COMMAND_TYPE must be a string.");
                            ++i;
                        }
                        break;

                    case (uint)ParcelMediaCommandEnum.Desc:
                        if ((i + 1) < commandList.Length)
                        {
                            if (commandList.Data[i + 1] is LSL_String)
                            {
                                description = (LSL_String)commandList.Data[i + 1];
                                update = true;
                            }
                            else ShoutError("The argument of PARCEL_MEDIA_COMMAND_DESC must be a string.");
                            ++i;
                        }
                        break;

                    case (uint)ParcelMediaCommandEnum.Size:
                        if ((i + 2) < commandList.Length)
                        {
                            if (commandList.Data[i + 1] is LSL_Integer)
                            {
                                if (commandList.Data[i + 2] is LSL_Integer)
                                {
                                    width = (LSL_Integer)commandList.Data[i + 1];
                                    height = (LSL_Integer)commandList.Data[i + 2];
                                    update = true;
                                }
                                else ShoutError("The second argument of PARCEL_MEDIA_COMMAND_SIZE must be an integer.");
                            }
                            else ShoutError("The first argument of PARCEL_MEDIA_COMMAND_SIZE must be an integer.");
                            i += 2;
                        }
                        break;

                    default:
                        NotImplemented("llParcelMediaCommandList parameter not supported yet: " + Enum.Parse(typeof(ParcelMediaCommandEnum), commandList.Data[i].ToString()).ToString());
                        break;
                }//end switch
            }//end for

            // if we didn't get a presence, we send to all and change the url
            // if we did get a presence, we only send to the agent specified, and *don't change the land settings*!

            // did something important change or do we only start/stop/pause?
            if (update)
            {
                if (presence == null)
                {
                    // we send to all
                    landData.MediaID = new UUID(texture);
                    landData.MediaAutoScale = autoAlign ? (byte)1 : (byte)0;
                    landData.MediaSize[0] = width;
                    landData.MediaSize[1] = height;
                    landData.MediaType = mediaType;

                    // do that one last, it will cause a ParcelPropertiesUpdate
                    landObject.SetMediaUrl(url);

                    // now send to all (non-child) agents
                    World.ForEachScenePresence(delegate(ScenePresence sp)
                    {
                        if (!sp.IsChildAgent)
                        {
                            sp.ControllingClient.SendParcelMediaUpdate(landData.MediaURL,
                                                                          landData.MediaID,
                                                                          landData.MediaAutoScale,
                                                                          mediaType,
                                                                          description,
                                                                          width, height,
                                                                          loop);
                        }
                    });
                }
                else if (!presence.IsChildAgent)
                {
                    // we only send to one (root) agent
                    presence.ControllingClient.SendParcelMediaUpdate(url,
                                                                     new UUID(texture),
                                                                     autoAlign ? (byte)1 : (byte)0,
                                                                     mediaType,
                                                                     description,
                                                                     width, height,
                                                                     loop);
                }
            }

            if (commandToSend != 0)
            {
                // the commandList contained a start/stop/... command, too
                if (presence == null)
                {
                    // send to all (non-child) agents
                    World.ForEachScenePresence(delegate(ScenePresence sp)
                    {
                        if (!sp.IsChildAgent)
                        {
                            sp.ControllingClient.SendParcelMediaCommand(0x4, // TODO what is this?
                                                                           (ParcelMediaCommandEnum)commandToSend,
                                                                           time);
                        }
                    });
                }
                else if (!presence.IsChildAgent)
                {
                    presence.ControllingClient.SendParcelMediaCommand(0x4, // TODO what is this?
                                                                      (ParcelMediaCommandEnum)commandToSend,
                                                                      time);
                }
            }
            ScriptSleep(2000);
        }

        public LSL_List llParcelMediaQuery(LSL_List aList)
        {
            m_host.AddScriptLPS(1);
            LSL_List list = new LSL_List();
            //TO DO: make the implementation for the missing commands
            //PARCEL_MEDIA_COMMAND_LOOP_SET    float loop      Use this to get or set the parcel's media loop duration. (1.19.1 RC0 or later)
            for (int i = 0; i < aList.Data.Length; i++)
            {

                if (aList.Data[i] != null)
                {
                    switch ((ParcelMediaCommandEnum) Convert.ToInt32(aList.Data[i].ToString()))
                    {
                        case ParcelMediaCommandEnum.Url:
                            list.Add(new LSL_String(World.GetLandData(m_host.AbsolutePosition.X, m_host.AbsolutePosition.Y).MediaURL));
                            break;
                        case ParcelMediaCommandEnum.Desc:
                            list.Add(new LSL_String(World.GetLandData(m_host.AbsolutePosition.X, m_host.AbsolutePosition.Y).Description));
                            break;
                        case ParcelMediaCommandEnum.Texture:
                            list.Add(new LSL_String(World.GetLandData(m_host.AbsolutePosition.X, m_host.AbsolutePosition.Y).MediaID.ToString()));
                            break;
                        case ParcelMediaCommandEnum.Type:
                            list.Add(new LSL_String(World.GetLandData(m_host.AbsolutePosition.X, m_host.AbsolutePosition.Y).MediaType));
                            break;
                        case ParcelMediaCommandEnum.Size:
                            list.Add(new LSL_String(World.GetLandData(m_host.AbsolutePosition.X, m_host.AbsolutePosition.Y).MediaSize[0]));
                            list.Add(new LSL_String(World.GetLandData(m_host.AbsolutePosition.X, m_host.AbsolutePosition.Y).MediaSize[1]));
                            break;
                        default:
                            ParcelMediaCommandEnum mediaCommandEnum = ParcelMediaCommandEnum.Url;
                            NotImplemented("llParcelMediaQuery parameter do not supported yet: " + Enum.Parse(mediaCommandEnum.GetType() , aList.Data[i].ToString()).ToString());
                            break;
                    }

                }
            }
            ScriptSleep(2000);
            return list;
        }

        public LSL_Integer llModPow(int a, int b, int c)
        {
            m_host.AddScriptLPS(1);
            Int64 tmp = 0;
            Math.DivRem(Convert.ToInt64(Math.Pow(a, b)), c, out tmp);
            ScriptSleep(1000);
            return Convert.ToInt32(tmp);
        }

        public LSL_Integer llGetInventoryType(string name)
        {
            m_host.AddScriptLPS(1);

            m_host.TaskInventory.LockItemsForRead(true);
            foreach (KeyValuePair<UUID, TaskInventoryItem> inv in m_host.TaskInventory)
            {
                if (inv.Value.Name == name)
                {
                    m_host.TaskInventory.LockItemsForRead(false);
                    return inv.Value.Type;
                }
            }
            m_host.TaskInventory.LockItemsForRead(false);

            return -1;
        }

        public void llSetPayPrice(int price, LSL_List quick_pay_buttons)
        {
            m_host.AddScriptLPS(1);

            if (quick_pay_buttons.Data.Length < 4)
            {
                int x;
                for (x=quick_pay_buttons.Data.Length; x<= 4; x++)
                {
                    quick_pay_buttons.Add(ScriptBaseClass.PAY_HIDE);
                }
            }
            int[] nPrice = new int[5];
            nPrice[0]=price;
            nPrice[1] = (LSL_Integer)quick_pay_buttons.Data[0];
            nPrice[2] = (LSL_Integer)quick_pay_buttons.Data[1];
            nPrice[3] = (LSL_Integer)quick_pay_buttons.Data[2];
            nPrice[4] = (LSL_Integer)quick_pay_buttons.Data[3];
            m_host.ParentGroup.RootPart.PayPrice = nPrice;
            m_host.ParentGroup.HasGroupChanged = true;
        }

        public LSL_Vector llGetCameraPos()
        {
            m_host.AddScriptLPS(1);
            UUID invItemID = InventorySelf();

            if (invItemID == UUID.Zero)
                return new LSL_Vector();

            m_host.TaskInventory.LockItemsForRead(true);
            if (m_host.TaskInventory[invItemID].PermsGranter == UUID.Zero)
            {
                m_host.TaskInventory.LockItemsForRead(false);
                return new LSL_Vector();
            }

            if ((m_host.TaskInventory[invItemID].PermsMask & ScriptBaseClass.PERMISSION_TRACK_CAMERA) == 0)
            {
                ShoutError("No permissions to track the camera");
                m_host.TaskInventory.LockItemsForRead(false);
                return new LSL_Vector();
            }
            m_host.TaskInventory.LockItemsForRead(false);

            ScenePresence presence = World.GetScenePresence(m_host.OwnerID);
            if (presence != null)
            {
                LSL_Vector pos = new LSL_Vector(presence.CameraPosition.X, presence.CameraPosition.Y, presence.CameraPosition.Z);
                return pos;
            }
            return new LSL_Vector();
        }

        public LSL_Rotation llGetCameraRot()
        {
            m_host.AddScriptLPS(1);
            UUID invItemID = InventorySelf();
            if (invItemID == UUID.Zero)
                return new LSL_Rotation();

            m_host.TaskInventory.LockItemsForRead(true);
            if (m_host.TaskInventory[invItemID].PermsGranter == UUID.Zero)
            {
                m_host.TaskInventory.LockItemsForRead(false);
                return new LSL_Rotation();
            }
            if ((m_host.TaskInventory[invItemID].PermsMask & ScriptBaseClass.PERMISSION_TRACK_CAMERA) == 0)
            {
                ShoutError("No permissions to track the camera");
                m_host.TaskInventory.LockItemsForRead(false);
                return new LSL_Rotation();
            }
            m_host.TaskInventory.LockItemsForRead(false);

            ScenePresence presence = World.GetScenePresence(m_host.OwnerID);
            if (presence != null)
            {
                return new LSL_Rotation(presence.CameraRotation.X, presence.CameraRotation.Y, presence.CameraRotation.Z, presence.CameraRotation.W);
            }

            return new LSL_Rotation();
        }

        /// <summary>
        /// The SL implementation does nothing, it is deprecated
        /// This duplicates SL
        /// </summary>
        public void llSetPrimURL(string url)
        {
            m_host.AddScriptLPS(1);
            ScriptSleep(2000);
        }

        /// <summary>
        /// The SL implementation shouts an error, it is deprecated
        /// This duplicates SL
        /// </summary>
        public void llRefreshPrimURL()
        {
            m_host.AddScriptLPS(1);
            ShoutError("llRefreshPrimURL - not yet supported");
            ScriptSleep(20000);
        }

        public LSL_String llEscapeURL(string url)
        {
            m_host.AddScriptLPS(1);
            try
            {
                return Uri.EscapeDataString(url);
            }
            catch (Exception ex)
            {
                return "llEscapeURL: " + ex.ToString();
            }
        }

        public LSL_String llUnescapeURL(string url)
        {
            m_host.AddScriptLPS(1);
            try
            {
                return Uri.UnescapeDataString(url);
            }
            catch (Exception ex)
            {
                return "llUnescapeURL: " + ex.ToString();
            }
        }

        public void llMapDestination(string simname, LSL_Vector pos, LSL_Vector lookAt)
        {
            m_host.AddScriptLPS(1);
            DetectParams detectedParams = m_ScriptEngine.GetDetectParams(m_itemID, 0);
            if (detectedParams == null)
            {
                if (m_host.IsAttachment == true)
                {
                    detectedParams = new DetectParams();
                    detectedParams.Key = m_host.OwnerID;
                }
                else
                {
                    return;
                }
            }
           
            ScenePresence avatar = World.GetScenePresence(detectedParams.Key);
            if (avatar != null)
            {
                avatar.ControllingClient.SendScriptTeleportRequest(m_host.Name, simname,
                                                                   new Vector3((float)pos.x, (float)pos.y, (float)pos.z),
                                                                   new Vector3((float)lookAt.x, (float)lookAt.y, (float)lookAt.z));
            }
            
            ScriptSleep(1000);
        }

        public void llAddToLandBanList(string avatar, double hours)
        {
            m_host.AddScriptLPS(1);
            UUID key;
            LandData land = World.LandChannel.GetLandObject(m_host.AbsolutePosition.X, m_host.AbsolutePosition.Y).LandData;
            if (land.OwnerID == m_host.OwnerID)
            {
                ParcelManager.ParcelAccessEntry entry = new ParcelManager.ParcelAccessEntry();
                if (UUID.TryParse(avatar, out key))
                {
                    entry.AgentID = key;
                    entry.Flags = AccessList.Ban;
                    entry.Time = DateTime.Now.AddHours(hours);
                    land.ParcelAccessList.Add(entry);
                }
            }
            ScriptSleep(100);
        }

        public void llRemoveFromLandPassList(string avatar)
        {
            m_host.AddScriptLPS(1);
            UUID key;
            LandData land = World.LandChannel.GetLandObject(m_host.AbsolutePosition.X, m_host.AbsolutePosition.Y).LandData;
            if (land.OwnerID == m_host.OwnerID)
            {
                if (UUID.TryParse(avatar, out key))
                {
                    foreach (ParcelManager.ParcelAccessEntry entry in land.ParcelAccessList)
                    {
                        if (entry.AgentID == key && entry.Flags == AccessList.Access)
                        {
                            land.ParcelAccessList.Remove(entry);
                            break;
                        }
                    }
                }
            }
            ScriptSleep(100);
        }

        public void llRemoveFromLandBanList(string avatar)
        {
            m_host.AddScriptLPS(1);
            UUID key;
            LandData land = World.LandChannel.GetLandObject(m_host.AbsolutePosition.X, m_host.AbsolutePosition.Y).LandData;
            if (land.OwnerID == m_host.OwnerID)
            {
                if (UUID.TryParse(avatar, out key))
                {
                    foreach (ParcelManager.ParcelAccessEntry entry in land.ParcelAccessList)
                    {
                        if (entry.AgentID == key && entry.Flags == AccessList.Ban)
                        {
                            land.ParcelAccessList.Remove(entry);
                            break;
                        }
                    }
                }
            }
            ScriptSleep(100);
        }

        public void llSetCameraParams(LSL_List rules)
        {
            m_host.AddScriptLPS(1);

            // our key in the object we are in
            UUID invItemID = InventorySelf();
            if (invItemID == UUID.Zero) return;

            // the object we are in
            UUID objectID = m_host.ParentUUID;
            if (objectID == UUID.Zero) return;

            UUID agentID;
            m_host.TaskInventory.LockItemsForRead(true);
            // we need the permission first, to know which avatar we want to set the camera for
            agentID = m_host.TaskInventory[invItemID].PermsGranter;

            if (agentID == UUID.Zero)
            {
                m_host.TaskInventory.LockItemsForRead(false);
                return;
            }
            if ((m_host.TaskInventory[invItemID].PermsMask & ScriptBaseClass.PERMISSION_CONTROL_CAMERA) == 0)
            {
                m_host.TaskInventory.LockItemsForRead(false);
                return;
            }
            m_host.TaskInventory.LockItemsForRead(false);

            ScenePresence presence = World.GetScenePresence(agentID);

            // we are not interested in child-agents
            if (presence.IsChildAgent) return;

            SortedDictionary<int, float> parameters = new SortedDictionary<int, float>();
            object[] data = rules.Data;
            for (int i = 0; i < data.Length; ++i) {
                int type = Convert.ToInt32(data[i++].ToString());
                if (i >= data.Length) break; // odd number of entries => ignore the last

                // some special cases: Vector parameters are split into 3 float parameters (with type+1, type+2, type+3)
                switch (type) {
                case ScriptBaseClass.CAMERA_FOCUS:
                case ScriptBaseClass.CAMERA_FOCUS_OFFSET:
                case ScriptBaseClass.CAMERA_POSITION:
                    LSL_Vector v = (LSL_Vector)data[i];
                    parameters.Add(type + 1, (float)v.x);
                    parameters.Add(type + 2, (float)v.y);
                    parameters.Add(type + 3, (float)v.z);
                    break;
                default:
                    // TODO: clean that up as soon as the implicit casts are in
                    if (data[i] is LSL_Float)
                        parameters.Add(type, (float)((LSL_Float)data[i]).value);
                    else if (data[i] is LSL_Integer)
                        parameters.Add(type, (float)((LSL_Integer)data[i]).value);
                    else parameters.Add(type, Convert.ToSingle(data[i]));
                    break;
                }
            }
            if (parameters.Count > 0) presence.ControllingClient.SendSetFollowCamProperties(objectID, parameters);
        }

        public void llClearCameraParams()
        {
            m_host.AddScriptLPS(1);

            // our key in the object we are in
            UUID invItemID=InventorySelf();
            if (invItemID == UUID.Zero) return;

            // the object we are in
            UUID objectID = m_host.ParentUUID;
            if (objectID == UUID.Zero) return;

            // we need the permission first, to know which avatar we want to clear the camera for
            UUID agentID;
            m_host.TaskInventory.LockItemsForRead(true);
            agentID = m_host.TaskInventory[invItemID].PermsGranter;
            if (agentID == UUID.Zero)
            {
                m_host.TaskInventory.LockItemsForRead(false);
                return;
            }
            if ((m_host.TaskInventory[invItemID].PermsMask & ScriptBaseClass.PERMISSION_CONTROL_CAMERA) == 0)
            {
                m_host.TaskInventory.LockItemsForRead(false);
                return;
            }
            m_host.TaskInventory.LockItemsForRead(false);

            ScenePresence presence = World.GetScenePresence(agentID);

            // we are not interested in child-agents
            if (presence.IsChildAgent) return;

            presence.ControllingClient.SendClearFollowCamProperties(objectID);
        }

        public LSL_Float llListStatistics(int operation, LSL_List src)
        {
            m_host.AddScriptLPS(1);
            LSL_List nums = LSL_List.ToDoubleList(src);
            switch (operation)
            {
                case ScriptBaseClass.LIST_STAT_RANGE:
                    return nums.Range();
                case ScriptBaseClass.LIST_STAT_MIN:
                    return nums.Min();
                case ScriptBaseClass.LIST_STAT_MAX:
                    return nums.Max();
                case ScriptBaseClass.LIST_STAT_MEAN:
                    return nums.Mean();
                case ScriptBaseClass.LIST_STAT_MEDIAN:
                    return nums.Median();
                case ScriptBaseClass.LIST_STAT_NUM_COUNT:
                    return nums.NumericLength();
                case ScriptBaseClass.LIST_STAT_STD_DEV:
                    return nums.StdDev();
                case ScriptBaseClass.LIST_STAT_SUM:
                    return nums.Sum();
                case ScriptBaseClass.LIST_STAT_SUM_SQUARES:
                    return nums.SumSqrs();
                case ScriptBaseClass.LIST_STAT_GEOMETRIC_MEAN:
                    return nums.GeometricMean();
                case ScriptBaseClass.LIST_STAT_HARMONIC_MEAN:
                    return nums.HarmonicMean();
                default:
                    return 0.0;
            }
        }

        public LSL_Integer llGetUnixTime()
        {
            m_host.AddScriptLPS(1);
            return Util.UnixTimeSinceEpoch();
        }

        public LSL_Integer llGetParcelFlags(LSL_Vector pos)
        {
            m_host.AddScriptLPS(1);
            return (int)World.LandChannel.GetLandObject((float)pos.x, (float)pos.y).LandData.Flags;
        }

        public LSL_Integer llGetRegionFlags()
        {
            m_host.AddScriptLPS(1);
            IEstateModule estate = World.RequestModuleInterface<IEstateModule>();
            if (estate == null)
                return 67108864;
            return (int)estate.GetRegionFlags();
        }

        public LSL_String llXorBase64StringsCorrect(string str1, string str2)
        {
            m_host.AddScriptLPS(1);

            if (str1 == String.Empty)
                return String.Empty;
            if (str2 == String.Empty)
                return str1;

            byte[] data1 = Convert.FromBase64String(str1);
            byte[] data2 = Convert.FromBase64String(str2);

            byte[] d2 = new Byte[data1.Length];
            int pos = 0;
            
            if (data1.Length <= data2.Length)
            {
                Array.Copy(data2, 0, d2, 0, data1.Length);
            }
            else
            {
                while (pos < data1.Length)
                {
                    int len = data1.Length - pos;
                    if (len > data2.Length)
                        len = data2.Length;

                    Array.Copy(data2, 0, d2, pos, len);
                    pos += len;
                }
            }

            for (pos = 0 ; pos < data1.Length ; pos++ )
                data1[pos] ^= d2[pos];

            return Convert.ToBase64String(data1);
        }

        public LSL_String llHTTPRequest(string url, LSL_List parameters, string body)
        {
            // Partial implementation: support for parameter flags needed
            //   see http://wiki.secondlife.com/wiki/LlHTTPRequest
            // parameter flags support are implemented in ScriptsHttpRequests.cs
            //   in StartHttpRequest

            m_host.AddScriptLPS(1);
            IHttpRequestModule httpScriptMod =
                m_ScriptEngine.World.RequestModuleInterface<IHttpRequestModule>();
            List<string> param = new List<string>();
            foreach (object o in parameters.Data)
            {
                param.Add(o.ToString());
            }

            Vector3 position = m_host.AbsolutePosition;
            Vector3 velocity = m_host.Velocity;
            Quaternion rotation = m_host.RotationOffset;
            string ownerName = String.Empty;
            ScenePresence scenePresence = World.GetScenePresence(m_host.OwnerID);
            if (scenePresence == null)
                ownerName = resolveName(m_host.OwnerID);
            else
                ownerName = scenePresence.Name;

            RegionInfo regionInfo = World.RegionInfo;

            Dictionary<string, string> httpHeaders = new Dictionary<string, string>();

            string shard = "OpenSim";
            IConfigSource config = m_ScriptEngine.ConfigSource;
            if (config.Configs["Network"] != null)
            {
                shard = config.Configs["Network"].GetString(
                    "user_server_url", "http://127.0.0.1:" + ConfigSettings.DefaultUserServerHttpPort.ToString());
                shard = config.Configs["Network"].GetString("shard", shard);
            }

            httpHeaders["X-SecondLife-Shard"] = shard;
            httpHeaders["X-SecondLife-Object-Name"] = m_host.Name;
            httpHeaders["X-SecondLife-Object-Key"] = m_host.UUID.ToString();
            httpHeaders["X-SecondLife-Region"] = string.Format("{0} ({1}, {2})", regionInfo.RegionName, regionInfo.RegionLocX, regionInfo.RegionLocY);
            httpHeaders["X-SecondLife-Local-Position"] = string.Format("({0:0.000000}, {1:0.000000}, {2:0.000000})", position.X, position.Y, position.Z);
            httpHeaders["X-SecondLife-Local-Velocity"] = string.Format("({0:0.000000}, {1:0.000000}, {2:0.000000})", velocity.X, velocity.Y, velocity.Z);
            httpHeaders["X-SecondLife-Local-Rotation"] = string.Format("({0:0.000000}, {1:0.000000}, {2:0.000000}, {3:0.000000})", rotation.X, rotation.Y, rotation.Z, rotation.W);
            httpHeaders["X-SecondLife-Owner-Name"] = ownerName;
            httpHeaders["X-SecondLife-Owner-Key"] = m_host.OwnerID.ToString();
            string userAgent = config.Configs["Network"].GetString("user_agent", null);
            if (userAgent != null)
                httpHeaders["User-Agent"] = userAgent;

            string authregex = @"^(https?:\/\/)(\w+):(\w+)@(.*)$";
            Regex r = new Regex(authregex);
            int[] gnums = r.GetGroupNumbers();
            Match m = r.Match(url);
            if (m.Success) {
                for (int i = 1; i < gnums.Length; i++) {
                    //System.Text.RegularExpressions.Group g = m.Groups[gnums[i]];
                    //CaptureCollection cc = g.Captures;
                }
                if (m.Groups.Count == 5) {
                    httpHeaders["Authorization"] = String.Format("Basic {0}", Convert.ToBase64String(System.Text.ASCIIEncoding.ASCII.GetBytes(m.Groups[2].ToString() + ":" + m.Groups[3].ToString())));
                    url = m.Groups[1].ToString() + m.Groups[4].ToString();
                }
            }

            UUID reqID = httpScriptMod.
                StartHttpRequest(m_localID, m_itemID, url, param, httpHeaders, body);

            if (reqID != UUID.Zero)
                return reqID.ToString();
            else
                return null;
        }


        public void llHTTPResponse(LSL_Key id, int status, string body)
        {
            // Partial implementation: support for parameter flags needed
            //   see http://wiki.secondlife.com/wiki/llHTTPResponse

            m_host.AddScriptLPS(1);

            if (m_UrlModule != null)
                m_UrlModule.HttpResponse(new UUID(id), status,body);
        }

        public void llResetLandBanList()
        {
            m_host.AddScriptLPS(1);
            LandData land = World.LandChannel.GetLandObject(m_host.AbsolutePosition.X, m_host.AbsolutePosition.Y).LandData;
            if (land.OwnerID == m_host.OwnerID)
            {
                foreach (ParcelManager.ParcelAccessEntry entry in land.ParcelAccessList)
                {
                    if (entry.Flags == AccessList.Ban)
                    {
                        land.ParcelAccessList.Remove(entry);
                    }
                }
            }
            ScriptSleep(100);
        }

        public void llResetLandPassList()
        {
            m_host.AddScriptLPS(1);
            LandData land = World.LandChannel.GetLandObject(m_host.AbsolutePosition.X, m_host.AbsolutePosition.Y).LandData;
            if (land.OwnerID == m_host.OwnerID)
            {
                foreach (ParcelManager.ParcelAccessEntry entry in land.ParcelAccessList)
                {
                    if (entry.Flags == AccessList.Access)
                    {
                        land.ParcelAccessList.Remove(entry);
                    }
                }
            }
            ScriptSleep(100);
        }

        public LSL_Integer llGetParcelPrimCount(LSL_Vector pos, int category, int sim_wide)
        {
            m_host.AddScriptLPS(1);

            LandData land = World.GetLandData((float)pos.x, (float)pos.y);

            if (land == null)
            {
                return 0;
            }

            else
            {
                if (sim_wide != 0)
                {
                    if (category == 0)
                    {
                        return land.SimwidePrims;
                    }

                    else
                    {
                        //public int simwideArea = 0;
                        return 0;
                    }
                }

                else
                {
                    if (category == 0)//Total Prims
                    {
                        return 0;//land.
                    }

                    else if (category == 1)//Owner Prims
                    {
                        return land.OwnerPrims;
                    }

                    else if (category == 2)//Group Prims
                    {
                        return land.GroupPrims;
                    }

                    else if (category == 3)//Other Prims
                    {
                        return land.OtherPrims;
                    }

                    else if (category == 4)//Selected
                    {
                        return land.SelectedPrims;
                    }

                    else if (category == 5)//Temp
                    {
                        return 0;//land.
                    }
                }
            }
            return 0;
        }

        public LSL_List llGetParcelPrimOwners(LSL_Vector pos)
        {
            m_host.AddScriptLPS(1);
            LandObject land = (LandObject)World.LandChannel.GetLandObject((float)pos.x, (float)pos.y);
            LSL_List ret = new LSL_List();
            if (land != null)
            {
                foreach (KeyValuePair<UUID, int> detectedParams in land.GetLandObjectOwners())
                {
                    ret.Add(detectedParams.Key.ToString());
                    ret.Add(detectedParams.Value);
                }
            }
            ScriptSleep(2000);
            return ret;
        }

        public LSL_Integer llGetObjectPrimCount(string object_id)
        {
            m_host.AddScriptLPS(1);
            SceneObjectPart part = World.GetSceneObjectPart(new UUID(object_id));
            if (part == null)
            {
                return 0;
            }
            else
            {
                return part.ParentGroup.PrimCount;
            }
        }

        public LSL_Integer llGetParcelMaxPrims(LSL_Vector pos, int sim_wide)
        {
            m_host.AddScriptLPS(1);
            // Alondria: This currently just is utilizing the normal grid's 0.22 prims/m2 calculation
            // Which probably will be irrelevent in OpenSim....
            LandData land = World.GetLandData((float)pos.x, (float)pos.y);

            float bonusfactor = (float)World.RegionInfo.RegionSettings.ObjectBonus;

            if (land == null)
            {
                return 0;
            }

            if (sim_wide != 0)
            {
                decimal v = land.SimwideArea * (decimal)(0.22) * (decimal)bonusfactor;

                return (int)v;
            }

            else
            {
                decimal v = land.Area * (decimal)(0.22) * (decimal)bonusfactor;

                return (int)v;
            }

        }

        public LSL_List llGetParcelDetails(LSL_Vector pos, LSL_List param)
        {
            m_host.AddScriptLPS(1);
            LandData land = World.GetLandData((float)pos.x, (float)pos.y);
            if (land == null)
            {
                return new LSL_List(0);
            }
            LSL_List ret = new LSL_List();
            foreach (object o in param.Data)
            {
                switch (o.ToString())
                {
                    case "0":
                        ret = ret + new LSL_List(land.Name);
                        break;
                    case "1":
                        ret = ret + new LSL_List(land.Description);
                        break;
                    case "2":
                        ret = ret + new LSL_List(land.OwnerID.ToString());
                        break;
                    case "3":
                        ret = ret + new LSL_List(land.GroupID.ToString());
                        break;
                    case "4":
                        ret = ret + new LSL_List(land.Area);
                        break;
                    default:
                        ret = ret + new LSL_List(0);
                        break;
                }
            }
            return ret;
        }

        public LSL_String llStringTrim(string src, int type)
        {
            m_host.AddScriptLPS(1);
            if (type == (int)ScriptBaseClass.STRING_TRIM_HEAD) { return src.TrimStart(); }
            if (type == (int)ScriptBaseClass.STRING_TRIM_TAIL) { return src.TrimEnd(); }
            if (type == (int)ScriptBaseClass.STRING_TRIM) { return src.Trim(); }
            return src;
        }

        public LSL_List llGetObjectDetails(string id, LSL_List args)
        {
            m_host.AddScriptLPS(1);
            LSL_List ret = new LSL_List();
            UUID key = new UUID();
            if (UUID.TryParse(id, out key))
            {
                ScenePresence av = World.GetScenePresence(key);

                if (av != null)
                {
                    foreach (object o in args.Data)
                    {
                        switch (o.ToString())
                        {
                            case "1":
                                ret.Add(av.Firstname + " " + av.Lastname);
                                break;
                            case "2":
                                ret.Add("");
                                break;
                            case "3":
                                ret.Add(new LSL_Vector((double)av.AbsolutePosition.X, (double)av.AbsolutePosition.Y, (double)av.AbsolutePosition.Z));
                                break;
                            case "4":
                                ret.Add(new LSL_Rotation((double)av.Rotation.X, (double)av.Rotation.Y, (double)av.Rotation.Z, (double)av.Rotation.W));
                                break;
                            case "5":
                                ret.Add(new LSL_Vector(av.Velocity.X, av.Velocity.Y, av.Velocity.Z));
                                break;
                            case "6":
                                ret.Add(id);
                                break;
                            case "7":
                                ret.Add(UUID.Zero.ToString());
                                break;
                            case "8":
                                ret.Add(UUID.Zero.ToString());
                                break;
                        }
                    }
                    return ret;
                }
                SceneObjectPart obj = World.GetSceneObjectPart(key);
                if (obj != null)
                {
                    foreach (object o in args.Data)
                    {
                        switch (o.ToString())
                        {
                            case "1":
                                ret.Add(obj.Name);
                                break;
                            case "2":
                                ret.Add(obj.Description);
                                break;
                            case "3":
                                ret.Add(new LSL_Vector(obj.AbsolutePosition.X, obj.AbsolutePosition.Y, obj.AbsolutePosition.Z));
                                break;
                            case "4":
                                ret.Add(new LSL_Rotation(obj.RotationOffset.X, obj.RotationOffset.Y, obj.RotationOffset.Z, obj.RotationOffset.W));
                                break;
                            case "5":
                                ret.Add(new LSL_Vector(obj.Velocity.X, obj.Velocity.Y, obj.Velocity.Z));
                                break;
                            case "6":
                                ret.Add(obj.OwnerID.ToString());
                                break;
                            case "7":
                                ret.Add(obj.GroupID.ToString());
                                break;
                            case "8":
                                ret.Add(obj.CreatorID.ToString());
                                break;
                        }
                    }
                    return ret;
                }
            }
            return new LSL_List();
        }

        internal UUID ScriptByName(string name)
        {
            m_host.TaskInventory.LockItemsForRead(true);

            foreach (TaskInventoryItem item in m_host.TaskInventory.Values)
            {
                if (item.Type == 10 && item.Name == name)
                {
                    m_host.TaskInventory.LockItemsForRead(false);
                    return item.ItemID;
                }
            }

            m_host.TaskInventory.LockItemsForRead(false);

            return UUID.Zero;
        }

        internal void ShoutError(string msg)
        {
            llShout(ScriptBaseClass.DEBUG_CHANNEL, msg);
        }

        internal void NotImplemented(string command)
        {
            if (throwErrorOnNotImplemented)
                throw new NotImplementedException("Command not implemented: " + command);
        }

        internal void Deprecated(string command)
        {
            throw new Exception("Command deprecated: " + command);
        }

        internal void LSLError(string msg)
        {
            throw new Exception("LSL Runtime Error: " + msg);
        }

        public delegate void AssetRequestCallback(UUID assetID, AssetBase asset);
        protected void WithNotecard(UUID assetID, AssetRequestCallback cb)
        {
            World.AssetService.Get(assetID.ToString(), this,
                delegate(string i, object sender, AssetBase a)
                {
                    UUID uuid = UUID.Zero;
                    UUID.TryParse(i, out uuid);
                    cb(uuid, a);
                });
        }

        public LSL_String llGetNumberOfNotecardLines(string name)
        {
            m_host.AddScriptLPS(1);

            //Clone is thread safe
            TaskInventoryDictionary itemsDictionary = (TaskInventoryDictionary)m_host.TaskInventory.Clone();

            UUID assetID = UUID.Zero;

            if (!UUID.TryParse(name, out assetID))
            {
                foreach (TaskInventoryItem item in itemsDictionary.Values)
                {
                    if (item.Type == 7 && item.Name == name)
                    {
                        assetID = item.AssetID;
                        break;
                    }
                }
            }

            if (assetID == UUID.Zero)
            {
                // => complain loudly, as specified by the LSL docs
                ShoutError("Notecard '" + name + "' could not be found.");

                return UUID.Zero.ToString();
            }

            // was: UUID tid = tid = AsyncCommands.
            UUID tid = AsyncCommands.DataserverPlugin.RegisterRequest(m_localID, m_itemID, assetID.ToString());

            if (NotecardCache.IsCached(assetID))
            {
                AsyncCommands.
                DataserverPlugin.DataserverReply(assetID.ToString(),
                NotecardCache.GetLines(assetID).ToString());
                ScriptSleep(100);
                return tid.ToString();
            }

            WithNotecard(assetID, delegate (UUID id, AssetBase a)
            {
                if (a == null || a.Type != 7)
                {
                    ShoutError("Notecard '" + name + "' could not be found.");
                    return;
                }

                System.Text.UTF8Encoding enc =
                    new System.Text.UTF8Encoding();
                string data = enc.GetString(a.Data);
                //m_log.Debug(data);
                NotecardCache.Cache(id, data);
                AsyncCommands.
                        DataserverPlugin.DataserverReply(id.ToString(),
                        NotecardCache.GetLines(id).ToString());
            });

            ScriptSleep(100);
            return tid.ToString();
        }

        public LSL_String llGetNotecardLine(string name, int line)
        {
            m_host.AddScriptLPS(1);

            //Clone is thread safe
            TaskInventoryDictionary itemsDictionary = (TaskInventoryDictionary)m_host.TaskInventory.Clone();

            UUID assetID = UUID.Zero;

            if (!UUID.TryParse(name, out assetID))
            {
                foreach (TaskInventoryItem item in itemsDictionary.Values)
                {
                    if (item.Type == 7 && item.Name == name)
                    {
                        assetID = item.AssetID;
                        break;
                    }
                }
            }

            if (assetID == UUID.Zero)
            {
                // => complain loudly, as specified by the LSL docs
                ShoutError("Notecard '" + name + "' could not be found.");

                return UUID.Zero.ToString();
            }

            // was: UUID tid = tid = AsyncCommands.
            UUID tid = AsyncCommands.DataserverPlugin.RegisterRequest(m_localID, m_itemID, assetID.ToString());

            if (NotecardCache.IsCached(assetID))
            {
                AsyncCommands.DataserverPlugin.DataserverReply(assetID.ToString(),
                                                               NotecardCache.GetLine(assetID, line, m_notecardLineReadCharsMax));
                ScriptSleep(100);
                return tid.ToString();
            }

            WithNotecard(assetID, delegate (UUID id, AssetBase a)
                         {
                             if (a == null || a.Type != 7)
                             {
                                 ShoutError("Notecard '" + name + "' could not be found.");
                                 return;
                             }

                             System.Text.UTF8Encoding enc =
                                 new System.Text.UTF8Encoding();
                             string data = enc.GetString(a.Data);
                             //m_log.Debug(data);
                             NotecardCache.Cache(id, data);
                             AsyncCommands.DataserverPlugin.DataserverReply(id.ToString(),
                                                                            NotecardCache.GetLine(id, line, m_notecardLineReadCharsMax));
                         });

            ScriptSleep(100);
            return tid.ToString();
        }

        public void SetPrimitiveParamsEx(LSL_Key prim, LSL_List rules)
        {
            SceneObjectPart obj = World.GetSceneObjectPart(new UUID(prim));
            if (obj == null)
                return;

            if (obj.OwnerID != m_host.OwnerID)
                return;

            SetPrimParams(obj, rules);
        }

        public LSL_List GetLinkPrimitiveParamsEx(LSL_Key prim, LSL_List rules)
        {
            SceneObjectPart obj = World.GetSceneObjectPart(new UUID(prim));
            if (obj == null)
                return new LSL_List();

            if (obj.OwnerID != m_host.OwnerID)
                return new LSL_List();

            return GetLinkPrimitiveParams(obj, rules);
        }
    }

    public class NotecardCache
    {
        protected class Notecard
        {
            public string[] text;
            public DateTime lastRef;
        }

        protected static Dictionary<UUID, Notecard> m_Notecards =
            new Dictionary<UUID, Notecard>();

        public static void Cache(UUID assetID, string text)
        {
            CacheCheck();

            lock (m_Notecards)
            {
                if (m_Notecards.ContainsKey(assetID))
                    return;

                Notecard nc = new Notecard();
                nc.lastRef = DateTime.Now;
                nc.text = SLUtil.ParseNotecardToList(text).ToArray();
                m_Notecards[assetID] = nc;
            }
        }

        public static bool IsCached(UUID assetID)
        {
            lock (m_Notecards)
            {
                return m_Notecards.ContainsKey(assetID);
            }
        }

        public static int GetLines(UUID assetID)
        {
            if (!IsCached(assetID))
                return -1;

            lock (m_Notecards)
            {
                m_Notecards[assetID].lastRef = DateTime.Now;
                return m_Notecards[assetID].text.Length;
            }
        }

        public static string GetLine(UUID assetID, int line, int maxLength)
        {
            if (line < 0)
                return "";

            string data;

            if (!IsCached(assetID))
                return "";

            lock (m_Notecards)
            {
                m_Notecards[assetID].lastRef = DateTime.Now;

                if (line >= m_Notecards[assetID].text.Length)
                    return "\n\n\n";

                data = m_Notecards[assetID].text[line];
                if (data.Length > maxLength)
                    data = data.Substring(0, maxLength);

                return data;
            }
        }

        public static void CacheCheck()
        {
            foreach (UUID key in new List<UUID>(m_Notecards.Keys))
            {
                Notecard nc = m_Notecards[key];
                if (nc.lastRef.AddSeconds(30) < DateTime.Now)
                    m_Notecards.Remove(key);
            }
        }
    }
}<|MERGE_RESOLUTION|>--- conflicted
+++ resolved
@@ -533,7 +533,6 @@
 
         //Now we start getting into quaternions which means sin/cos, matrices and vectors. ckrinke
 
-<<<<<<< HEAD
         // Utility function for llRot2Euler
 
         // normalize an angle between -PI and PI (-180 to +180 degrees)
@@ -576,28 +575,6 @@
             eul.y = Math.Asin(2*test/unit);
             eul.x = Math.Atan2(2*q1.x*q1.s-2*q1.z*q1.y , -sqx + sqy - sqz + sqw);
             return eul;
-=======
-        // Old implementation of llRot2Euler. Normalization not required as Atan2 function will
-        // only return values >= -PI (-180 degrees) and <= PI (180 degrees).
-
-        public LSL_Vector llRot2Euler(LSL_Rotation r)
-        {
-            m_host.AddScriptLPS(1);
-            //This implementation is from http://lslwiki.net/lslwiki/wakka.php?wakka=LibraryRotationFunctions. ckrinke
-            LSL_Rotation t = new LSL_Rotation(r.x * r.x, r.y * r.y, r.z * r.z, r.s * r.s);
-            double m = (t.x + t.y + t.z + t.s);
-            if (m == 0) return new LSL_Vector();
-            double n = 2 * (r.y * r.s + r.x * r.z);
-            double p = m * m - n * n;
-            if (p > 0)
-                return new LSL_Vector(Math.Atan2(2.0 * (r.x * r.s - r.y * r.z), (-t.x - t.y + t.z + t.s)),
-                                             Math.Atan2(n, Math.Sqrt(p)),
-                                             Math.Atan2(2.0 * (r.z * r.s - r.x * r.y), (t.x - t.y - t.z + t.s)));
-            else if (n > 0)
-                return new LSL_Vector(0.0, Math.PI * 0.5, Math.Atan2((r.z * r.s + r.x * r.y), 0.5 - t.x - t.z));
-            else
-                return new LSL_Vector(0.0, -Math.PI * 0.5, Math.Atan2((r.z * r.s + r.x * r.y), 0.5 - t.x - t.z));
->>>>>>> 120d7014
         }
 
         /* From wiki:
