--- conflicted
+++ resolved
@@ -4052,18 +4052,12 @@
 
                     try
                     {
-<<<<<<< HEAD
                         parts[0].ParentGroup.areUpdatesSuspended = true;
                         foreach (SceneObjectPart part in parts)
                         {
-                            part.UpdateFlag = 0;
+                            part.ClearUpdateSchedule();
                             newRoot.ParentGroup.LinkToGroup(part.ParentGroup);
                         }
-=======
-                        // Required for linking
-                        part.ClearUpdateSchedule();
-                        newRoot.ParentGroup.LinkToGroup(part.ParentGroup);
->>>>>>> e7468402
                     }
                     finally
                     {
