--- conflicted
+++ resolved
@@ -37,6 +37,8 @@
 using OpenSim.Region.ScriptEngine.Shared;
 using OpenSim.Region.ScriptEngine.Shared.Api.Plugins;
 using Timer=OpenSim.Region.ScriptEngine.Shared.Api.Plugins.Timer;
+using System.Reflection;
+using log4net;
 
 namespace OpenSim.Region.ScriptEngine.Shared.Api
 {
@@ -45,11 +47,8 @@
     /// </summary>
     public class AsyncCommandManager
     {
-<<<<<<< HEAD
-=======
         private static readonly ILog m_log = LogManager.GetLogger(MethodBase.GetCurrentMethod().DeclaringType);
 
->>>>>>> 43d804b9
         private static Thread cmdHandlerThread;
         private static int cmdHandlerThreadCycleSleepms;
 
@@ -270,16 +269,13 @@
         /// <param name="itemID"></param>
         public static void RemoveScript(IScriptEngine engine, uint localID, UUID itemID)
         {
-<<<<<<< HEAD
             // Remove a specific script
-=======
 //            m_log.DebugFormat("[ASYNC COMMAND MANAGER]: Removing facilities for script {0}", itemID);
 
             lock (staticLock)
             {
                 // Remove dataserver events
                 m_Dataserver[engine].RemoveEvents(localID, itemID);
->>>>>>> 43d804b9
 
                 // Remove from: Timers
                 m_Timer[engine].UnSetTimerEvents(localID, itemID);
@@ -287,18 +283,11 @@
                 // Remove from: HttpRequest
                 IHttpRequestModule iHttpReq = engine.World.RequestModuleInterface<IHttpRequestModule>();
                 if (iHttpReq != null)
-                    iHttpReq.StopHttpRequestsForScript(itemID);
-
-<<<<<<< HEAD
-            // Remove from: HttpRequest
-            IHttpRequestModule iHttpReq = engine.World.RequestModuleInterface<IHttpRequestModule>();
-            if (iHttpReq != null)
-                iHttpReq.StopHttpRequest(localID, itemID);
-=======
+                    iHttpReq.StopHttpRequest(localID, itemID);
+
                 IWorldComm comms = engine.World.RequestModuleInterface<IWorldComm>();
                 if (comms != null)
                     comms.DeleteListener(itemID);
->>>>>>> 43d804b9
 
                 IXMLRPC xmlrpc = engine.World.RequestModuleInterface<IXMLRPC>();
                 if (xmlrpc != null)
