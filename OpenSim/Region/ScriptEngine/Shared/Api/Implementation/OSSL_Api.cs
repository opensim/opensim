--- conflicted
+++ resolved
@@ -2242,11 +2242,7 @@
             CheckThreatLevel(ThreatLevel.High, "osNpcCreate");
             m_host.AddScriptLPS(1);
 
-<<<<<<< HEAD
             return NpcCreate(firstname, lastname, position, notecard, true, false);
-=======
-            return NpcCreate(firstname, lastname, position, notecard, false, false);
->>>>>>> c9061281
         }
 
         public LSL_Key osNpcCreate(string firstname, string lastname, LSL_Vector position, string notecard, int options)
@@ -2257,12 +2253,8 @@
             return NpcCreate(
                 firstname, lastname, position, notecard,
                 (options & ScriptBaseClass.OS_NPC_NOT_OWNED) == 0,
-<<<<<<< HEAD
                 false);
-//                (options & ScriptBaseClass.OS_NPC_SENSE_AS_AGENT) == 0);
-=======
-                (options & ScriptBaseClass.OS_NPC_SENSE_AS_AGENT) != 0);
->>>>>>> c9061281
+//                (options & ScriptBaseClass.OS_NPC_SENSE_AS_AGENT) != 0);
         }
 
         private LSL_Key NpcCreate(
