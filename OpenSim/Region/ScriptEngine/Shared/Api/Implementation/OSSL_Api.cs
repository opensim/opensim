--- conflicted
+++ resolved
@@ -6100,13 +6100,10 @@
 
             return av.IsNPC ? 2 : 1;
         }
-<<<<<<< HEAD
-=======
 
         public void osListSortInPlace(LSL_List src, LSL_Integer stride, LSL_Integer ascending)
         {
             src.SortInPlace(stride, ascending == 1);
         }
->>>>>>> a8a85ebb
     }
 }