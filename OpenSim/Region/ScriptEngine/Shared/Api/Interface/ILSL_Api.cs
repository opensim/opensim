/*
 * Copyright (c) Contributors, http://opensimulator.org/
 * See CONTRIBUTORS.TXT for a full list of copyright holders.
 *
 * Redistribution and use in source and binary forms, with or without
 * modification, are permitted provided that the following conditions are met:
 *     * Redistributions of source code must retain the above copyright
 *       notice, this list of conditions and the following disclaimer.
 *     * Redistributions in binary form must reproduce the above copyright
 *       notice, this list of conditions and the following disclaimer in the
 *       documentation and/or other materials provided with the distribution.
 *     * Neither the name of the OpenSimulator Project nor the
 *       names of its contributors may be used to endorse or promote products
 *       derived from this software without specific prior written permission.
 *
 * THIS SOFTWARE IS PROVIDED BY THE DEVELOPERS ``AS IS'' AND ANY
 * EXPRESS OR IMPLIED WARRANTIES, INCLUDING, BUT NOT LIMITED TO, THE IMPLIED
 * WARRANTIES OF MERCHANTABILITY AND FITNESS FOR A PARTICULAR PURPOSE ARE
 * DISCLAIMED. IN NO EVENT SHALL THE CONTRIBUTORS BE LIABLE FOR ANY
 * DIRECT, INDIRECT, INCIDENTAL, SPECIAL, EXEMPLARY, OR CONSEQUENTIAL DAMAGES
 * (INCLUDING, BUT NOT LIMITED TO, PROCUREMENT OF SUBSTITUTE GOODS OR SERVICES;
 * LOSS OF USE, DATA, OR PROFITS; OR BUSINESS INTERRUPTION) HOWEVER CAUSED AND
 * ON ANY THEORY OF LIABILITY, WHETHER IN CONTRACT, STRICT LIABILITY, OR TORT
 * (INCLUDING NEGLIGENCE OR OTHERWISE) ARISING IN ANY WAY OUT OF THE USE OF THIS
 * SOFTWARE, EVEN IF ADVISED OF THE POSSIBILITY OF SUCH DAMAGE.
 */

using System;

using LSL_Float = OpenSim.Region.ScriptEngine.Shared.LSL_Types.LSLFloat;
using LSL_Integer = OpenSim.Region.ScriptEngine.Shared.LSL_Types.LSLInteger;
using LSL_Key = OpenSim.Region.ScriptEngine.Shared.LSL_Types.LSLString;
using LSL_List = OpenSim.Region.ScriptEngine.Shared.LSL_Types.list;
using LSL_Rotation = OpenSim.Region.ScriptEngine.Shared.LSL_Types.Quaternion;
using LSL_String = OpenSim.Region.ScriptEngine.Shared.LSL_Types.LSLString;
using LSL_Vector = OpenSim.Region.ScriptEngine.Shared.LSL_Types.Vector3;

#pragma warning disable IDE1006

namespace OpenSim.Region.ScriptEngine.Shared.Api.Interfaces
{
    public interface ILSL_Api
    {
        void state(string newState);

                   //ApiDesc Returns absolute version as val (ie as postive value)
       LSL_Integer llAbs(LSL_Integer val);
                   //ApiDesc Returns cosine of val (val in radians)
         LSL_Float llAcos(LSL_Float val);
                   //ApiDesc Sleep 0.1
              void llAddToLandBanList(LSL_Key avatarId, LSL_Float hours);
                    //ApiDesc Sleep 0.1
              void llAddToLandPassList(LSL_Key avatarId, LSL_Float hours);
                   //ApiDesc Sleep 0.1
              void llAdjustSoundVolume(LSL_Float volume);
              void llAllowInventoryDrop(LSL_Integer add);
         LSL_Float llAngleBetween(LSL_Rotation a, LSL_Rotation b);
              void llApplyImpulse(LSL_Vector force, LSL_Integer local);
              void llApplyRotationalImpulse(LSL_Vector force, int local);
                   //ApiDesc Returns sine of val (val in radians)
         LSL_Float llAsin(LSL_Float val);
                   //ApiDesc Returns the angle whose tangent is the y/x
         LSL_Float llAtan2(LSL_Float y, LSL_Float x);
              void llAttachToAvatar(LSL_Integer attachment);
              void llAttachToAvatarTemp(LSL_Integer attachmentPoint);
           LSL_Key llAvatarOnSitTarget();
           LSL_Key llAvatarOnLinkSitTarget(LSL_Integer linknum);
      LSL_Rotation llAxes2Rot(LSL_Vector fwd, LSL_Vector left, LSL_Vector up);
      LSL_Rotation llAxisAngle2Rot(LSL_Vector axis, double angle);
       LSL_Integer llBase64ToInteger(string str);
        LSL_String llBase64ToString(string str);
              void llBreakAllLinks();
              void llBreakLink(int linknum);
          LSL_List llCastRay(LSL_Vector start, LSL_Vector end, LSL_List options);
       LSL_Integer llCeil(double f);
              void llClearCameraParams();
       LSL_Integer llClearLinkMedia(LSL_Integer link, LSL_Integer face);
                   //ApiDesc Sleep 0.1
       LSL_Integer llClearPrimMedia(LSL_Integer face);
                   //ApiDesc Sleep 1.0
              void llCloseRemoteDataChannel(string channel);
         LSL_Float llCloud(LSL_Vector offset);
              void llCollisionFilter(LSL_String name, LSL_Key id, LSL_Integer accept);
              void llCollisionSound(LSL_String impact_sound, LSL_Float impact_volume);
                   //ApiDesc Not Supported - does nothing
              void llCollisionSprite(LSL_String impact_sprite);
         LSL_Float llCos(double f);
                   //ApiDesc Sleep 1.0
              void llCreateLink(LSL_Key targetId, LSL_Integer parent);
          LSL_List llCSV2List(string src);
          LSL_List llDeleteSubList(LSL_List src, int start, int end);
        LSL_String llDeleteSubString(string src, int start, int end);
              void llDetachFromAvatar();
        LSL_Vector llDetectedGrab(int number);
       LSL_Integer llDetectedGroup(int number);
           LSL_Key llDetectedKey(int number);
       LSL_Integer llDetectedLinkNumber(int number);
        LSL_String llDetectedName(int number);
           LSL_Key llDetectedOwner(int number);
        LSL_Vector llDetectedPos(int number);
      LSL_Rotation llDetectedRot(int number);
       LSL_Integer llDetectedType(int number);
        LSL_Vector llDetectedTouchBinormal(int index);
       LSL_Integer llDetectedTouchFace(int index);
        LSL_Vector llDetectedTouchNormal(int index);
        LSL_Vector llDetectedTouchPos(int index);
        LSL_Vector llDetectedTouchST(int index);
        LSL_Vector llDetectedTouchUV(int index);
        LSL_Vector llDetectedVel(int number);
              void llDialog(LSL_Key avatarId, LSL_String message, LSL_List buttons, int chat_channel);
              void llDie();
        LSL_String llDumpList2String(LSL_List src, string seperator);
       LSL_Integer llEdgeOfWorld(LSL_Vector pos, LSL_Vector dir);
                   //ApiDesc Sleep 1.0
              void llEjectFromLand(LSL_Key avatarId);
              void llEmail(string address, string subject, string message);
        LSL_String llEscapeURL(string url);
      LSL_Rotation llEuler2Rot(LSL_Vector v);
         LSL_Float llFabs(double f);
       LSL_Integer llFloor(double f);
              void llForceMouselook(int mouselook);
         LSL_Float llFrand(double mag);
           LSL_Key llGenerateKey();
        LSL_Vector llGetAccel();
       LSL_Integer llGetAgentInfo(LSL_Key id);
        LSL_String llGetAgentLanguage(LSL_Key id);
          LSL_List llGetAgentList(LSL_Integer scope, LSL_List options);
        LSL_Vector llGetAgentSize(LSL_Key id);
         LSL_Float llGetAlpha(int face);
         LSL_Float llGetAndResetTime();
        LSL_String llGetAnimation(LSL_Key id);
          LSL_List llGetAnimationList(LSL_Key id);
       LSL_Integer llGetAttached();
          LSL_List llGetAttachedList(LSL_Key id);
          LSL_List llGetBoundingBox(string obj);
        LSL_Float  llGetCameraAspect();
        LSL_Float  llGetCameraFOV();
        LSL_Vector llGetCameraPos();
      LSL_Rotation llGetCameraRot();
        LSL_Vector llGetCenterOfMass();
        LSL_Vector llGetColor(int face);
        LSL_Key    llGetCreator();
        LSL_String llGetDate();
         LSL_Float llGetEnergy();
        LSL_String llGetEnv(LSL_String name);
        LSL_Vector llGetForce();
       LSL_Integer llGetFreeMemory();
       LSL_Integer llGetUsedMemory();
       LSL_Integer llGetFreeURLs();
        LSL_Vector llGetGeometricCenter();
         LSL_Float llGetGMTclock();
        LSL_String llGetHTTPHeader(LSL_Key request_id, string header);
        LSL_String llGetInventoryAcquireTime(string item);
           LSL_Key llGetInventoryCreator(string item);
           LSL_Key llGetInventoryKey(string name);
        LSL_String llGetInventoryName(int type, int number);
       LSL_Integer llGetInventoryNumber(int type);
       LSL_Integer llGetInventoryPermMask(string item, int mask);
       LSL_Integer llGetInventoryType(string name);
           LSL_Key llGetKey();
           LSL_Key llGetLandOwnerAt(LSL_Vector pos);
           LSL_Key llGetLinkKey(int linknum);
           LSL_Key llGetObjectLinkKey(LSL_Key objectid, int linknum);
        LSL_String llGetLinkName(int linknum);
       LSL_Integer llGetLinkNumber();
       LSL_Integer llGetLinkNumberOfSides(int link);
          LSL_List llGetLinkMedia(LSL_Integer link, LSL_Integer face, LSL_List rules);
          LSL_List llGetLinkPrimitiveParams(int linknum, LSL_List rules);
       LSL_Integer llGetListEntryType(LSL_List src, int index);
       LSL_Integer llGetListLength(LSL_List src);
        LSL_Vector llGetLocalPos();
      LSL_Rotation llGetLocalRot();
         LSL_Float llGetMass();
         LSL_Float llGetMassMKS();
       LSL_Integer llGetMemoryLimit();
              void llGetNextEmail(string address, string subject);
           LSL_Key llGetNotecardLine(string name, int line);
           LSL_Key llGetNumberOfNotecardLines(string name);
        LSL_String llGetNotecardLineSync(string name, int line);
       LSL_Integer llGetNumberOfPrims();
       LSL_Integer llGetNumberOfSides();
        LSL_String llGetObjectDesc();
          LSL_List llGetObjectDetails(LSL_Key objectId, LSL_List args);
         LSL_Float llGetObjectMass(LSL_Key objectId);
        LSL_String llGetObjectName();
       LSL_Integer llGetObjectPermMask(int mask);
       LSL_Integer llGetObjectPrimCount(LSL_Key objectId);
        LSL_Vector llGetOmega();
           LSL_Key llGetOwner();
           LSL_Key llGetOwnerKey(string id);
          LSL_List llGetParcelDetails(LSL_Vector pos, LSL_List param);
       LSL_Integer llGetParcelFlags(LSL_Vector pos);
       LSL_Integer llGetParcelMaxPrims(LSL_Vector pos, int sim_wide);
        LSL_String llGetParcelMusicURL();
       LSL_Integer llGetParcelPrimCount(LSL_Vector pos, int category, int sim_wide);
          LSL_List llGetParcelPrimOwners(LSL_Vector pos);
       LSL_Integer llGetPermissions();
           LSL_Key llGetPermissionsKey();
          LSL_List llGetPrimMediaParams(int face, LSL_List rules);
        LSL_Vector llGetPos();
          LSL_List llGetPrimitiveParams(LSL_List rules);
       LSL_Integer llGetRegionAgentCount();
        LSL_Vector llGetRegionCorner();
       LSL_Integer llGetRegionFlags();
         LSL_Float llGetRegionFPS();
        LSL_String llGetRegionName();
         LSL_Float llGetRegionTimeDilation();
        LSL_Vector llGetRootPosition();
      LSL_Rotation llGetRootRotation();
      LSL_Rotation llGetRot();
        LSL_Vector llGetScale();
        LSL_String llGetScriptName();
       LSL_Integer llGetScriptState(string name);
        LSL_String llGetSimulatorHostname();
       LSL_Integer llGetSPMaxMemory();
       LSL_Integer llGetStartParameter();
       LSL_Integer llGetStatus(int status);
        LSL_String llGetSubString(string src, int start, int end);
        LSL_String llGetTexture(int face);
        LSL_Vector llGetTextureOffset(int face);
         LSL_Float llGetTextureRot(int side);
        LSL_Vector llGetTextureScale(int side);
         LSL_Float llGetTime();
         LSL_Float llGetTimeOfDay();
        LSL_String llGetTimestamp();
        LSL_Vector llGetTorque();
       LSL_Integer llGetUnixTime();
        LSL_Vector llGetVel();
         LSL_Float llGetWallclock();
              void llGiveInventory(LSL_Key destination, LSL_String inventory);
              void llGiveInventoryList(LSL_Key destination, LSL_String folderName, LSL_List inventory);
       LSL_Integer llGiveMoney(LSL_Key destination, LSL_Integer amount);
           LSL_Key llTransferLindenDollars(LSL_Key destination, LSL_Integer amount);
              void llGodLikeRezObject(string inventory, LSL_Vector pos);
         LSL_Float llGround(LSL_Vector offset);
        LSL_Vector llGroundContour(LSL_Vector offset);
        LSL_Vector llGroundNormal(LSL_Vector offset);
              void llGroundRepel(double height, int water, double tau);
        LSL_Vector llGroundSlope(LSL_Vector offset);
           LSL_Key llHTTPRequest(string url, LSL_List parameters, string body);
              void llHTTPResponse(LSL_Key id, int status, string body);
        LSL_String llInsertString(string dst, int position, string src);
              void llInstantMessage(string user, string message);
        LSL_String llIntegerToBase64(int number);
        LSL_String llKey2Name(LSL_Key id);
        LSL_String llGetUsername(LSL_Key id);
           LSL_Key llRequestUsername(LSL_Key id);
        LSL_String llGetDisplayName(LSL_Key id);
           LSL_Key llRequestDisplayName(LSL_Key id);
              void llLinkParticleSystem(int linknum, LSL_List rules);
              void llLinkSitTarget(LSL_Integer link, LSL_Vector offset, LSL_Rotation rot);
        LSL_String llList2CSV(LSL_List src);
         LSL_Float llList2Float(LSL_List src, int index);
       LSL_Integer llList2Integer(LSL_List src, int index);
           LSL_Key llList2Key(LSL_List src, int index);
          LSL_List llList2List(LSL_List src, int start, int end);
          LSL_List llList2ListStrided(LSL_List src, int start, int end, int stride);
          LSL_List llList2ListSlice(LSL_List src, int start, int end, int stride, int stride_index);
      LSL_Rotation llList2Rot(LSL_List src, int index);
        LSL_String llList2String(LSL_List src, int index);
        LSL_Vector llList2Vector(LSL_List src, int index);
       LSL_Integer llListen(int channelID, string name, string ID, string msg);
              void llListenControl(int number, int active);
              void llListenRemove(int number);
       LSL_Integer llListFindList(LSL_List src, LSL_List test);
       LSL_Integer llListFindStrided(LSL_List src, LSL_List test, LSL_Integer lstart, LSL_Integer lend, LSL_Integer lstride);
          LSL_List llListInsertList(LSL_List dest, LSL_List src, int start);
          LSL_List llListRandomize(LSL_List src, int stride);
          LSL_List llListReplaceList(LSL_List dest, LSL_List src, int start, int end);
          LSL_List llListSort(LSL_List src, int stride, int ascending);
          LSL_List llListSortStrided(LSL_List src, int stride, int stride_index, int ascending);
         LSL_Float llListStatistics(int operation, LSL_List src);
              void llLoadURL(string avatar_id, string message, string url);
         LSL_Float llLog(double val);
         LSL_Float llLog10(double val);
              void llLookAt(LSL_Vector target, double strength, double damping);
              void llLoopSound(string sound, double volume);
              void llLoopSoundMaster(string sound, double volume);
              void llLoopSoundSlave(string sound, double volume);
       LSL_Integer llManageEstateAccess(int action, string avatar);
              void llMakeExplosion(int particles, double scale, double vel, double lifetime, double arc, string texture, LSL_Vector offset);
              void llMakeFire(int particles, double scale, double vel, double lifetime, double arc, string texture, LSL_Vector offset);
              void llMakeFountain(int particles, double scale, double vel, double lifetime, double arc, int bounce, string texture, LSL_Vector offset, double bounce_offset);
              void llMakeSmoke(int particles, double scale, double vel, double lifetime, double arc, string texture, LSL_Vector offset);
              void llMapDestination(string simname, LSL_Vector pos, LSL_Vector look_at);
        LSL_String llMD5String(string src, int nonce);
        LSL_String llSHA1String(string src);
        LSL_String llSHA256String(LSL_String src);
              void llMessageLinked(int linknum, int num, string str, string id);
              void llMinEventDelay(double delay);
              void llModifyLand(int action, int brush);
       LSL_Integer llModPow(int a, int b, int c);
              void llMoveToTarget(LSL_Vector target, double tau);
           LSL_Key llName2Key(LSL_String name);
              void llOffsetTexture(double u, double v, int face);
              void llOpenRemoteDataChannel();
       LSL_Integer llOverMyLand(string id);
              void llOwnerSay(string msg);
              void llParcelMediaCommandList(LSL_List commandList);
          LSL_List llParcelMediaQuery(LSL_List aList);
          LSL_List llParseString2List(string str, LSL_List separators, LSL_List spacers);
          LSL_List llParseStringKeepNulls(string src, LSL_List seperators, LSL_List spacers);
              void llParticleSystem(LSL_List rules);
              void llPassCollisions(int pass);
              void llPassTouches(int pass);
              void llPlaySound(string sound, double volume);
              void llPlaySoundSlave(string sound, double volume);
              void llPointAt(LSL_Vector pos);
         LSL_Float llPow(double fbase, double fexponent);
              void llPreloadSound(string sound);
              void llPushObject(string target, LSL_Vector impulse, LSL_Vector ang_impulse, int local);
              void llRefreshPrimURL();
              void llRegionSay(int channelID, string text);
              void llRegionSayTo(string target, int channelID, string text);
              void llReleaseCamera(string avatar);
              void llReleaseControls();
              void llReleaseURL(string url);
              void llRemoteDataReply(string channel, string message_id, string sdata, int idata);
              void llRemoteDataSetRegion();
              void llRemoteLoadScript(string target, string name, int running, int start_param);
              void llRemoteLoadScriptPin(string target, string name, int pin, int running, int start_param);
              void llRemoveFromLandBanList(string avatar);
              void llRemoveFromLandPassList(string avatar);
              void llRemoveInventory(string item);
              void llRemoveVehicleFlags(int flags);
           LSL_Key llRequestUserKey(LSL_String username);
           LSL_Key llRequestAgentData(string id, int data);
           LSL_Key llRequestInventoryData(LSL_String name);
              void llRequestPermissions(string agent, int perm);
           LSL_Key llRequestSecureURL();
           LSL_Key llRequestSimulatorData(string simulator, int data);
           LSL_Key llRequestURL();
              void llResetLandBanList();
              void llResetLandPassList();
              void llResetOtherScript(string name);
              void llResetScript();
              void llResetTime();
              void llRezAtRoot(string inventory, LSL_Vector position, LSL_Vector velocity, LSL_Rotation rot, int param);
              void llRezObject(string inventory, LSL_Vector pos, LSL_Vector vel, LSL_Rotation rot, int param);
         LSL_Float llRot2Angle(LSL_Rotation rot);
        LSL_Vector llRot2Axis(LSL_Rotation rot);
        LSL_Vector llRot2Euler(LSL_Rotation r);
        LSL_Vector llRot2Fwd(LSL_Rotation r);
        LSL_Vector llRot2Left(LSL_Rotation r);
        LSL_Vector llRot2Up(LSL_Rotation r);
              void llRotateTexture(double rotation, int face);
      LSL_Rotation llRotBetween(LSL_Vector start, LSL_Vector end);
              void llRotLookAt(LSL_Rotation target, double strength, double damping);
       LSL_Integer llRotTarget(LSL_Rotation rot, double error);
              void llRotTargetRemove(int number);
       LSL_Integer llRound(double f);
       LSL_Integer llSameGroup(string agent);
              void llSay(int channelID, string text);
       LSL_Integer llScaleByFactor(double scaling_factor);
        LSL_Float  llGetMaxScaleFactor();
        LSL_Float  llGetMinScaleFactor();
              void llScaleTexture(double u, double v, int face);
       LSL_Integer llScriptDanger(LSL_Vector pos);
              void llScriptProfiler(LSL_Integer flag);
           LSL_Key llSendRemoteData(string channel, string dest, int idata, string sdata);
              void llSensor(string name, string id, int type, double range, double arc);
              void llSensorRemove();
              void llSensorRepeat(string name, string id, int type, double range, double arc, double rate);
              void llSetAlpha(double alpha, int face);
              void llSetBuoyancy(double buoyancy);
              void llSetCameraAtOffset(LSL_Vector offset);
              void llSetCameraEyeOffset(LSL_Vector offset);
              void llSetLinkCamera(LSL_Integer link, LSL_Vector eye, LSL_Vector at);
              void llSetCameraParams(LSL_List rules);
              void llSetClickAction(int action);
              void llSetColor(LSL_Vector color, int face);
              void llSetContentType(LSL_Key id, LSL_Integer type);
              void llSetDamage(double damage);
              void llSetForce(LSL_Vector force, int local);
              void llSetForceAndTorque(LSL_Vector force, LSL_Vector torque, int local);
              void llSetVelocity(LSL_Vector vel, int local);
              void llSetAngularVelocity(LSL_Vector angularVelocity, int local);
              void llSetHoverHeight(double height, int water, double tau);
              void llSetInventoryPermMask(string item, int mask, int value);
              void llSetLinkAlpha(int linknumber, double alpha, int face);
              void llSetLinkColor(int linknumber, LSL_Vector color, int face);
       LSL_Integer llSetLinkMedia(LSL_Integer link, LSL_Integer face, LSL_List rules);
              void llSetLinkPrimitiveParams(int linknumber, LSL_List rules);
              void llSetLinkTexture(int linknumber, string texture, int face);
              void llSetLinkTextureAnim(int linknum, int mode, int face, int sizex, int sizey, double start, double length, double rate);
              void llSetLocalRot(LSL_Rotation rot);
       LSL_Integer llSetMemoryLimit(LSL_Integer limit);
              void llSetObjectDesc(string desc);
              void llSetObjectName(string name);
              void llSetObjectPermMask(int mask, int value);
              void llSetParcelMusicURL(string url);
              void llSetPayPrice(int price, LSL_List quick_pay_buttons);
              void llSetPos(LSL_Vector pos);
       LSL_Integer llSetRegionPos(LSL_Vector pos);
       LSL_Integer llSetPrimMediaParams(LSL_Integer face, LSL_List rules);
              void llSetPrimitiveParams(LSL_List rules);
              void llSetLinkPrimitiveParamsFast(int linknum, LSL_List rules);
              void llSetPrimURL(string url);
              void llSetRemoteScriptAccessPin(int pin);
              void llSetRot(LSL_Rotation rot);
              void llSetScale(LSL_Vector scale);
              void llSetScriptState(string name, int run);
              void llSetSitText(string text);
              void llSetSoundQueueing(int queue);
              void llSetSoundRadius(double radius);
              void llSetStatus(int status, int value);
              void llSetText(string text, LSL_Vector color, double alpha);
              void llSetTexture(string texture, int face);
              void llSetTextureAnim(int mode, int face, int sizex, int sizey, double start, double length, double rate);
              void llSetTimerEvent(double sec);
              void llSetTorque(LSL_Vector torque, int local);
              void llSetTouchText(string text);
              void llSetVehicleFlags(int flags);
              void llSetVehicleFloatParam(int param, LSL_Float value);
              void llSetVehicleRotationParam(int param, LSL_Rotation rot);
              void llSetVehicleType(int type);
              void llSetVehicleVectorParam(int param, LSL_Vector vec);
              void llShout(int channelID, string text);
         LSL_Float llSin(double f);
              void llSitTarget(LSL_Vector offset, LSL_Rotation rot);
              void llSleep(double sec);
              void llSound(string sound, double volume, int queue, int loop);
              void llSoundPreload(string sound);
         LSL_Float llSqrt(double f);
              void llStartAnimation(string anim);
              void llStopAnimation(string anim);
              void llStartObjectAnimation(string anim);
              void llStopObjectAnimation(string anim);
          LSL_List llGetObjectAnimationNames();
              void llStopHover();
              void llStopLookAt();
              void llStopMoveToTarget();
              void llStopPointAt();
              void llStopSound();
       LSL_Integer llStringLength(string str);
        LSL_String llStringToBase64(string str);
        LSL_String llStringTrim(LSL_String src, LSL_Integer type);
       LSL_Integer llSubStringIndex(string source, string pattern);
              void llTakeCamera(string avatar);
              void llTakeControls(int controls, int accept, int pass_on);
         LSL_Float llTan(double f);
       LSL_Integer llTarget(LSL_Vector position, double range);
              void llTargetOmega(LSL_Vector axis, double spinrate, double gain);
              void llTargetRemove(int number);
              void llTargetedEmail(LSL_Integer target, LSL_String subject, LSL_String message);
              void llTeleportAgentHome(string agent);
              void llTeleportAgent(string agent, string simname, LSL_Vector pos, LSL_Vector lookAt);
              void llTeleportAgentGlobalCoords(string agent, LSL_Vector global, LSL_Vector pos, LSL_Vector lookAt);
              void llTextBox(string avatar, string message, int chat_channel);
        LSL_String llToLower(string source);
        LSL_String llToUpper(string source);
              void llTriggerSound(string sound, double volume);
              void llTriggerSoundLimited(string sound, double volume, LSL_Vector top_north_east, LSL_Vector bottom_south_west);
        LSL_String llUnescapeURL(string url);
              void llUnSit(string id);
         LSL_Float llVecDist(LSL_Vector a, LSL_Vector b);
         LSL_Float llVecMag(LSL_Vector v);
        LSL_Vector llVecNorm(LSL_Vector v);
              void llVolumeDetect(int detect);
         LSL_Float llWater(LSL_Vector offset);
              void llWhisper(int channelID, string text);
        LSL_Vector llWind(LSL_Vector offset);
        LSL_String llXorBase64(string str1, string str2);
        LSL_String llXorBase64Strings(string str1, string str2);
        LSL_String llXorBase64StringsCorrect(string str1, string str2);
       LSL_Integer llGetLinkNumberOfSides(LSL_Integer link);
              void llSetPhysicsMaterial(int material_bits, LSL_Float material_gravity_modifier, LSL_Float material_restitution, LSL_Float material_friction, LSL_Float material_density);

              void SetPrimitiveParamsEx(LSL_Key prim, LSL_List rules, string originFunc);
              void llSetKeyframedMotion(LSL_List frames, LSL_List options);
          LSL_List GetPrimitiveParamsEx(LSL_Key prim, LSL_List rules);
          LSL_List llGetPhysicsMaterial();
              void llSetAnimationOverride(LSL_String animState, LSL_String anim);
              void llResetAnimationOverride(LSL_String anim_state);
        LSL_String llGetAnimationOverride(LSL_String anim_state);
        LSL_String llJsonGetValue(LSL_String json, LSL_List specifiers);
          LSL_List llJson2List(LSL_String json);
        LSL_String llList2Json(LSL_String type, LSL_List values);
        LSL_String llJsonSetValue(LSL_String json, LSL_List specifiers, LSL_String value);
        LSL_String llJsonValueType(LSL_String json, LSL_List specifiers);


      LSL_Integer llGetDayLength();
      LSL_Integer llGetRegionDayLength();
      LSL_Integer llGetDayOffset();
      LSL_Integer llGetRegionDayOffset();
      LSL_Vector llGetSunDirection();
      LSL_Vector llGetRegionSunDirection();
      LSL_Vector llGetMoonDirection();
      LSL_Vector llGetRegionMoonDirection();
      LSL_Rotation llGetSunRotation();
      LSL_Rotation llGetRegionSunRotation();
      LSL_Rotation llGetMoonRotation();
      LSL_Rotation llGetRegionMoonRotation();

      LSL_String llChar(LSL_Integer unicode);
      LSL_Integer llOrd(LSL_String s, LSL_Integer index);
      LSL_Integer llHash(LSL_String s);
      LSL_String llReplaceSubString(LSL_String src, LSL_String pattern, LSL_String replacement, int count);

      void llLinkAdjustSoundVolume(LSL_Integer linknumber, LSL_Float volume);
      void llLinkStopSound(LSL_Integer linknumber);
      void llLinkSetSoundQueueing(int linknumber, int queue);
      void llLinkPlaySound(LSL_Integer linknumber, string sound, double volume);
      void llLinkPlaySound(LSL_Integer linknumber, string sound, double volume, LSL_Integer flags);
      void llLinkSetSoundRadius(int linknumber, double radius);

      LSL_Vector llLinear2sRGB(LSL_Vector src);
      LSL_Vector llsRGB2Linear(LSL_Vector src);

<<<<<<< HEAD
      void llLinksetDataReset();
      LSL_Integer llLinksetDataAvailable();
      LSL_Integer llLinksetDataCountKeys();
      LSL_Integer llLinksetDataCountFound(LSL_String pattern);
      LSL_List llLinksetDataFindKeys(LSL_String pattern, LSL_Integer start, LSL_Integer count);
      LSL_List llLinksetDataListKeys(LSL_Integer start, LSL_Integer count);
      LSL_String llLinksetDataRead(LSL_String name);
      LSL_String llLinksetDataReadProtected(LSL_String name, LSL_String pass);     
      LSL_Integer llLinksetDataWrite(LSL_String name, LSL_String value);
      LSL_Integer llLinksetDataWriteProtected(LSL_String name, LSL_String value, LSL_String pass);
      LSL_Integer llLinksetDataDelete(LSL_String name);
      LSL_List llLinksetDataDeleteFound(LSL_String pattern, LSL_String pass);
      LSL_Integer llLinksetDataDeleteProtected(LSL_String name, LSL_String pass);

      LSL_Integer llIsFriend(LSL_Key agent_id);

      LSL_Integer llDerezObject(LSL_Key objectUUID, LSL_Integer flag);

      void llRequestExperiencePermissions(string agent_id, string unused);
      LSL_Integer llAgentInExperience(string agent_id);
      LSL_List llGetExperienceDetails(string experience_key);
      LSL_String llGetExperienceErrorMessage(LSL_Integer error);
      LSL_Integer llSitOnLink(string agent_id, LSL_Integer link);
      LSL_Key llCreateKeyValue(string key, string value);
      LSL_Key llDeleteKeyValue(string key);
      LSL_Key llReadKeyValue(string key);
      LSL_Key llUpdateKeyValue(string key, string value, LSL_Integer check, string original);
      LSL_Key llKeyCountKeyValue();
      LSL_Key llKeysKeyValue(LSL_Integer first, LSL_Integer count);
      LSL_Key llDataSizeKeyValue();
      LSL_Integer llSetAgentEnvironment(LSL_Key agent_id, LSL_Float transition, LSL_List param_list);
      LSL_Integer llReplaceAgentEnvironment(LSL_Key agent_id, LSL_Float transition, LSL_String environment);
=======
        LSL_Integer llIsFriend(LSL_Key agent_id);
        LSL_Integer llDerezObject(LSL_Key objectUUID, LSL_Integer flag);

            LSL_Key llRezObjectWithParams(string inventory, LSL_List lparam);
         LSL_String llGetStartString();
        LSL_Integer llGetLinkSitFlags(LSL_Integer linknum);
               void llSetLinkSitFlags(LSL_Integer linknum, LSL_Integer flags);

>>>>>>> 26a8c5e7
    }
}<|MERGE_RESOLUTION|>--- conflicted
+++ resolved
@@ -508,7 +508,6 @@
       LSL_Vector llLinear2sRGB(LSL_Vector src);
       LSL_Vector llsRGB2Linear(LSL_Vector src);
 
-<<<<<<< HEAD
       void llLinksetDataReset();
       LSL_Integer llLinksetDataAvailable();
       LSL_Integer llLinksetDataCountKeys();
@@ -524,8 +523,6 @@
       LSL_Integer llLinksetDataDeleteProtected(LSL_String name, LSL_String pass);
 
       LSL_Integer llIsFriend(LSL_Key agent_id);
-
-      LSL_Integer llDerezObject(LSL_Key objectUUID, LSL_Integer flag);
 
       void llRequestExperiencePermissions(string agent_id, string unused);
       LSL_Integer llAgentInExperience(string agent_id);
@@ -541,15 +538,11 @@
       LSL_Key llDataSizeKeyValue();
       LSL_Integer llSetAgentEnvironment(LSL_Key agent_id, LSL_Float transition, LSL_List param_list);
       LSL_Integer llReplaceAgentEnvironment(LSL_Key agent_id, LSL_Float transition, LSL_String environment);
-=======
-        LSL_Integer llIsFriend(LSL_Key agent_id);
-        LSL_Integer llDerezObject(LSL_Key objectUUID, LSL_Integer flag);
-
-            LSL_Key llRezObjectWithParams(string inventory, LSL_List lparam);
-         LSL_String llGetStartString();
-        LSL_Integer llGetLinkSitFlags(LSL_Integer linknum);
-               void llSetLinkSitFlags(LSL_Integer linknum, LSL_Integer flags);
-
->>>>>>> 26a8c5e7
+
+      LSL_Integer llDerezObject(LSL_Key objectUUID, LSL_Integer flag);
+      LSL_Key llRezObjectWithParams(string inventory, LSL_List lparam);
+      LSL_String llGetStartString();
+      LSL_Integer llGetLinkSitFlags(LSL_Integer linknum);
+      void llSetLinkSitFlags(LSL_Integer linknum, LSL_Integer flags);
     }
 }