--- conflicted
+++ resolved
@@ -527,7 +527,6 @@
       LSL_List llLinksetDataDeleteFound(LSL_String pattern, LSL_String pass);
       LSL_Integer llLinksetDataDeleteProtected(LSL_String name, LSL_String pass);
 
-<<<<<<< HEAD
       LSL_Integer llIsFriend(LSL_Key agent_id);
 
       void llRequestExperiencePermissions(string agent_id, string unused);
@@ -550,13 +549,7 @@
       LSL_String llGetStartString();
       LSL_Integer llGetLinkSitFlags(LSL_Integer linknum);
       void llSetLinkSitFlags(LSL_Integer linknum, LSL_Integer flags);
-=======
-            LSL_Key llRezObjectWithParams(string inventory, LSL_List lparam);
-         LSL_String llGetStartString();
-        LSL_Integer llGetLinkSitFlags(LSL_Integer linknum);
-               void llSetLinkSitFlags(LSL_Integer linknum, LSL_Integer flags);
-         LSL_String llHMAC(LSL_String private_key, LSL_String message, LSL_String algo);
-         LSL_String llComputeHash(LSL_String message, LSL_String algo);
->>>>>>> bc59e3a3
+      LSL_String llHMAC(LSL_String private_key, LSL_String message, LSL_String algo);
+      LSL_String llComputeHash(LSL_String message, LSL_String algo);
     }
 }