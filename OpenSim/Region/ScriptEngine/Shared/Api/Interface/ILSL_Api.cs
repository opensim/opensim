/*
 * Copyright (c) Contributors, http://opensimulator.org/
 * See CONTRIBUTORS.TXT for a full list of copyright holders.
 *
 * Redistribution and use in source and binary forms, with or without
 * modification, are permitted provided that the following conditions are met:
 *     * Redistributions of source code must retain the above copyright
 *       notice, this list of conditions and the following disclaimer.
 *     * Redistributions in binary form must reproduce the above copyright
 *       notice, this list of conditions and the following disclaimer in the
 *       documentation and/or other materials provided with the distribution.
 *     * Neither the name of the OpenSimulator Project nor the
 *       names of its contributors may be used to endorse or promote products
 *       derived from this software without specific prior written permission.
 *
 * THIS SOFTWARE IS PROVIDED BY THE DEVELOPERS ``AS IS'' AND ANY
 * EXPRESS OR IMPLIED WARRANTIES, INCLUDING, BUT NOT LIMITED TO, THE IMPLIED
 * WARRANTIES OF MERCHANTABILITY AND FITNESS FOR A PARTICULAR PURPOSE ARE
 * DISCLAIMED. IN NO EVENT SHALL THE CONTRIBUTORS BE LIABLE FOR ANY
 * DIRECT, INDIRECT, INCIDENTAL, SPECIAL, EXEMPLARY, OR CONSEQUENTIAL DAMAGES
 * (INCLUDING, BUT NOT LIMITED TO, PROCUREMENT OF SUBSTITUTE GOODS OR SERVICES;
 * LOSS OF USE, DATA, OR PROFITS; OR BUSINESS INTERRUPTION) HOWEVER CAUSED AND
 * ON ANY THEORY OF LIABILITY, WHETHER IN CONTRACT, STRICT LIABILITY, OR TORT
 * (INCLUDING NEGLIGENCE OR OTHERWISE) ARISING IN ANY WAY OUT OF THE USE OF THIS
 * SOFTWARE, EVEN IF ADVISED OF THE POSSIBILITY OF SUCH DAMAGE.
 */

using System;

using LSL_Float = OpenSim.Region.ScriptEngine.Shared.LSL_Types.LSLFloat;
using LSL_Integer = OpenSim.Region.ScriptEngine.Shared.LSL_Types.LSLInteger;
using LSL_Key = OpenSim.Region.ScriptEngine.Shared.LSL_Types.LSLString;
using LSL_List = OpenSim.Region.ScriptEngine.Shared.LSL_Types.list;
using LSL_Rotation = OpenSim.Region.ScriptEngine.Shared.LSL_Types.Quaternion;
using LSL_String = OpenSim.Region.ScriptEngine.Shared.LSL_Types.LSLString;
using LSL_Vector = OpenSim.Region.ScriptEngine.Shared.LSL_Types.Vector3;

#pragma warning disable IDE1006

namespace OpenSim.Region.ScriptEngine.Shared.Api.Interfaces
{
    public interface ILSL_Api
    {
        void state(string newState);

                   //ApiDesc Returns absolute version as val (ie as positive value)
       LSL_Integer llAbs(LSL_Integer val);
                   //ApiDesc Returns cosine of val (val in radians)
         LSL_Float llAcos(LSL_Float val);
                   //ApiDesc Sleep 0.1
              void llAddToLandBanList(LSL_Key avatarId, LSL_Float hours);
                    //ApiDesc Sleep 0.1
              void llAddToLandPassList(LSL_Key avatarId, LSL_Float hours);
                   //ApiDesc Sleep 0.1
              void llAdjustSoundVolume(LSL_Float volume);
              void llAllowInventoryDrop(LSL_Integer add);
         LSL_Float llAngleBetween(LSL_Rotation a, LSL_Rotation b);
              void llApplyImpulse(LSL_Vector force, LSL_Integer local);
              void llApplyRotationalImpulse(LSL_Vector force, int local);
                   //ApiDesc Returns sine of val (val in radians)
         LSL_Float llAsin(LSL_Float val);
                   //ApiDesc Returns the angle whose tangent is the y/x
         LSL_Float llAtan2(LSL_Float y, LSL_Float x);
              void llAttachToAvatar(LSL_Integer attachment);
              void llAttachToAvatarTemp(LSL_Integer attachmentPoint);
           LSL_Key llAvatarOnSitTarget();
           LSL_Key llAvatarOnLinkSitTarget(LSL_Integer linknum);
      LSL_Rotation llAxes2Rot(LSL_Vector fwd, LSL_Vector left, LSL_Vector up);
      LSL_Rotation llAxisAngle2Rot(LSL_Vector axis, double angle);
       LSL_Integer llBase64ToInteger(string str);
        LSL_String llBase64ToString(string str);
              void llBreakAllLinks();
              void llBreakLink(int linknum);
          LSL_List llCastRay(LSL_Vector start, LSL_Vector end, LSL_List options);
       LSL_Integer llCeil(double f);
              void llClearCameraParams();
       LSL_Integer llClearLinkMedia(LSL_Integer link, LSL_Integer face);
                   //ApiDesc Sleep 0.1
       LSL_Integer llClearPrimMedia(LSL_Integer face);
                   //ApiDesc Sleep 1.0
              void llCloseRemoteDataChannel(string channel);
         LSL_Float llCloud(LSL_Vector offset);
              void llCollisionFilter(LSL_String name, LSL_Key id, LSL_Integer accept);
              void llCollisionSound(LSL_String impact_sound, LSL_Float impact_volume);
                   //ApiDesc Not Supported - does nothing
              void llCollisionSprite(LSL_String impact_sprite);
         LSL_Float llCos(double f);
                   //ApiDesc Sleep 1.0
              void llCreateLink(LSL_Key targetId, LSL_Integer parent);
          LSL_List llCSV2List(string src);
          LSL_List llDeleteSubList(LSL_List src, int start, int end);
        LSL_String llDeleteSubString(string src, int start, int end);
              void llDetachFromAvatar();
        LSL_Vector llDetectedGrab(int number);
       LSL_Integer llDetectedGroup(int number);
           LSL_Key llDetectedKey(int number);
       LSL_Integer llDetectedLinkNumber(int number);
        LSL_String llDetectedName(int number);
           LSL_Key llDetectedOwner(int number);
        LSL_Vector llDetectedPos(int number);
      LSL_Rotation llDetectedRot(int number);
       LSL_Integer llDetectedType(int number);
        LSL_Vector llDetectedTouchBinormal(int index);
       LSL_Integer llDetectedTouchFace(int index);
        LSL_Vector llDetectedTouchNormal(int index);
        LSL_Vector llDetectedTouchPos(int index);
        LSL_Vector llDetectedTouchST(int index);
        LSL_Vector llDetectedTouchUV(int index);
        LSL_Vector llDetectedVel(int number);
              void llDialog(LSL_Key avatarId, LSL_String message, LSL_List buttons, int chat_channel);
              void llDie();
        LSL_String llDumpList2String(LSL_List src, string seperator);
       LSL_Integer llEdgeOfWorld(LSL_Vector pos, LSL_Vector dir);
                   //ApiDesc Sleep 1.0
              void llEjectFromLand(LSL_Key avatarId);
              void llEmail(string address, string subject, string message);
        LSL_String llEscapeURL(string url);
      LSL_Rotation llEuler2Rot(LSL_Vector v);
         LSL_Float llFabs(double f);
       LSL_Integer llFloor(double f);
              void llForceMouselook(int mouselook);
         LSL_Float llFrand(double mag);
           LSL_Key llGenerateKey();
        LSL_Vector llGetAccel();
       LSL_Integer llGetAgentInfo(LSL_Key id);
        LSL_String llGetAgentLanguage(LSL_Key id);
          LSL_List llGetAgentList(LSL_Integer scope, LSL_List options);
        LSL_Vector llGetAgentSize(LSL_Key id);
         LSL_Float llGetAlpha(int face);
         LSL_Float llGetAndResetTime();
        LSL_String llGetAnimation(LSL_Key id);
          LSL_List llGetAnimationList(LSL_Key id);
       LSL_Integer llGetAttached();
          LSL_List llGetAttachedList(LSL_Key id);
          LSL_List llGetBoundingBox(string obj);
        LSL_Float  llGetCameraAspect();
        LSL_Float  llGetCameraFOV();
        LSL_Vector llGetCameraPos();
      LSL_Rotation llGetCameraRot();
        LSL_Vector llGetCenterOfMass();
        LSL_Vector llGetColor(int face);
        LSL_Key    llGetCreator();
        LSL_String llGetDate();
         LSL_Float llGetEnergy();
        LSL_String llGetEnv(LSL_String name);
        LSL_Vector llGetForce();
       LSL_Integer llGetFreeMemory();
       LSL_Integer llGetUsedMemory();
       LSL_Integer llGetFreeURLs();
        LSL_Vector llGetGeometricCenter();
         LSL_Float llGetGMTclock();
        LSL_String llGetHTTPHeader(LSL_Key request_id, string header);
        LSL_String llGetInventoryAcquireTime(string item);
           LSL_Key llGetInventoryCreator(string item);
           LSL_Key llGetInventoryKey(string name);
        LSL_String llGetInventoryName(int type, int number);
       LSL_Integer llGetInventoryNumber(int type);
       LSL_Integer llGetInventoryPermMask(string item, int mask);
        LSL_String llGetInventoryDesc(string name);
       LSL_Integer llGetInventoryType(string name);
           LSL_Key llGetKey();
           LSL_Key llGetLandOwnerAt(LSL_Vector pos);
           LSL_Key llGetLinkKey(int linknum);
           LSL_Key llGetObjectLinkKey(LSL_Key objectid, int linknum);
        LSL_String llGetLinkName(int linknum);
       LSL_Integer llGetLinkNumber();
       LSL_Integer llGetLinkNumberOfSides(int link);
          LSL_List llGetLinkMedia(LSL_Integer link, LSL_Integer face, LSL_List rules);
          LSL_List llGetLinkPrimitiveParams(int linknum, LSL_List rules);
       LSL_Integer llGetListEntryType(LSL_List src, int index);
       LSL_Integer llGetListLength(LSL_List src);
        LSL_Vector llGetLocalPos();
      LSL_Rotation llGetLocalRot();
         LSL_Float llGetMass();
         LSL_Float llGetMassMKS();
       LSL_Integer llGetMemoryLimit();
              void llGetNextEmail(string address, string subject);
           LSL_Key llGetNotecardLine(string name, int line);
           LSL_Key llGetNumberOfNotecardLines(string name);
        LSL_String llGetNotecardLineSync(string name, int line);
       LSL_Integer llGetNumberOfPrims();
       LSL_Integer llGetNumberOfSides();
        LSL_String llGetObjectDesc();
          LSL_List llGetObjectDetails(LSL_Key objectId, LSL_List args);
         LSL_Float llGetObjectMass(LSL_Key objectId);
        LSL_String llGetObjectName();
       LSL_Integer llGetObjectPermMask(int mask);
       LSL_Integer llGetObjectPrimCount(LSL_Key objectId);
        LSL_Vector llGetOmega();
           LSL_Key llGetOwner();
           LSL_Key llGetOwnerKey(string id);
          LSL_List llGetParcelDetails(LSL_Vector pos, LSL_List param);
       LSL_Integer llGetParcelFlags(LSL_Vector pos);
       LSL_Integer llGetParcelMaxPrims(LSL_Vector pos, int sim_wide);
        LSL_String llGetParcelMusicURL();
       LSL_Integer llGetParcelPrimCount(LSL_Vector pos, int category, int sim_wide);
          LSL_List llGetParcelPrimOwners(LSL_Vector pos);
       LSL_Integer llGetPermissions();
           LSL_Key llGetPermissionsKey();
          LSL_List llGetPrimMediaParams(int face, LSL_List rules);
        LSL_Vector llGetPos();
          LSL_List llGetPrimitiveParams(LSL_List rules);
       LSL_Integer llGetRegionAgentCount();
        LSL_Vector llGetRegionCorner();
       LSL_Integer llGetRegionFlags();
         LSL_Float llGetRegionFPS();
        LSL_String llGetRegionName();
         LSL_Float llGetRegionTimeDilation();
        LSL_Vector llGetRootPosition();
      LSL_Rotation llGetRootRotation();
      LSL_Rotation llGetRot();
        LSL_Vector llGetScale();
        LSL_String llGetScriptName();
       LSL_Integer llGetScriptState(string name);
        LSL_String llGetSimulatorHostname();
       LSL_Integer llGetSPMaxMemory();
       LSL_Integer llGetStartParameter();
       LSL_Integer llGetStatus(int status);
        LSL_String llGetSubString(string src, int start, int end);
        LSL_String llGetTexture(int face);
        LSL_Vector llGetTextureOffset(int face);
         LSL_Float llGetTextureRot(int side);
        LSL_Vector llGetTextureScale(int side);
         LSL_Float llGetTime();
         LSL_Float llGetTimeOfDay();
        LSL_String llGetTimestamp();
        LSL_Vector llGetTorque();
       LSL_Integer llGetUnixTime();
        LSL_Vector llGetVel();
         LSL_Float llGetWallclock();
              void llGiveInventory(LSL_Key destination, LSL_String inventory);
              void llGiveInventoryList(LSL_Key destination, LSL_String folderName, LSL_List inventory);
       LSL_Integer llGiveMoney(LSL_Key destination, LSL_Integer amount);
           LSL_Key llTransferLindenDollars(LSL_Key destination, LSL_Integer amount);
              void llGodLikeRezObject(string inventory, LSL_Vector pos);
         LSL_Float llGround(LSL_Vector offset);
        LSL_Vector llGroundContour(LSL_Vector offset);
        LSL_Vector llGroundNormal(LSL_Vector offset);
              void llGroundRepel(double height, int water, double tau);
        LSL_Vector llGroundSlope(LSL_Vector offset);
           LSL_Key llHTTPRequest(string url, LSL_List parameters, string body);
              void llHTTPResponse(LSL_Key id, int status, string body);
        LSL_String llInsertString(string dst, int position, string src);
              void llInstantMessage(string user, string message);
        LSL_String llIntegerToBase64(int number);
        LSL_String llKey2Name(LSL_Key id);
        LSL_String llGetUsername(LSL_Key id);
           LSL_Key llRequestUsername(LSL_Key id);
        LSL_String llGetDisplayName(LSL_Key id);
           LSL_Key llRequestDisplayName(LSL_Key id);
              void llLinkParticleSystem(int linknum, LSL_List rules);
              void llLinkSitTarget(LSL_Integer link, LSL_Vector offset, LSL_Rotation rot);
        LSL_String llList2CSV(LSL_List src);
         LSL_Float llList2Float(LSL_List src, int index);
       LSL_Integer llList2Integer(LSL_List src, int index);
           LSL_Key llList2Key(LSL_List src, int index);
          LSL_List llList2List(LSL_List src, int start, int end);
          LSL_List llList2ListStrided(LSL_List src, int start, int end, int stride);
          LSL_List llList2ListSlice(LSL_List src, int start, int end, int stride, int stride_index);
      LSL_Rotation llList2Rot(LSL_List src, int index);
        LSL_String llList2String(LSL_List src, int index);
        LSL_Vector llList2Vector(LSL_List src, int index);
       LSL_Integer llListen(int channelID, string name, string ID, string msg);
              void llListenControl(int number, int active);
              void llListenRemove(int number);
       LSL_Integer llListFindList(LSL_List src, LSL_List test);
       LSL_Integer llListFindListNext(LSL_List src, LSL_List test, LSL_Integer instance);
       LSL_Integer llListFindStrided(LSL_List src, LSL_List test, LSL_Integer lstart, LSL_Integer lend, LSL_Integer lstride);
          LSL_List llListInsertList(LSL_List dest, LSL_List src, int start);
          LSL_List llListRandomize(LSL_List src, int stride);
          LSL_List llListReplaceList(LSL_List dest, LSL_List src, int start, int end);
          LSL_List llListSort(LSL_List src, int stride, int ascending);
          LSL_List llListSortStrided(LSL_List src, int stride, int stride_index, int ascending);
         LSL_Float llListStatistics(int operation, LSL_List src);
              void llLoadURL(string avatar_id, string message, string url);
         LSL_Float llLog(double val);
         LSL_Float llLog10(double val);
              void llLookAt(LSL_Vector target, double strength, double damping);
              void llLoopSound(string sound, double volume);
              void llLoopSoundMaster(string sound, double volume);
              void llLoopSoundSlave(string sound, double volume);
       LSL_Integer llManageEstateAccess(int action, string avatar);
              void llMakeExplosion(int particles, double scale, double vel, double lifetime, double arc, string texture, LSL_Vector offset);
              void llMakeFire(int particles, double scale, double vel, double lifetime, double arc, string texture, LSL_Vector offset);
              void llMakeFountain(int particles, double scale, double vel, double lifetime, double arc, int bounce, string texture, LSL_Vector offset, double bounce_offset);
              void llMakeSmoke(int particles, double scale, double vel, double lifetime, double arc, string texture, LSL_Vector offset);
              void llMapDestination(string simname, LSL_Vector pos, LSL_Vector look_at);
        LSL_String llMD5String(string src, int nonce);
        LSL_String llSHA1String(string src);
        LSL_String llSHA256String(LSL_String src);
              void llMessageLinked(int linknum, int num, string str, string id);
              void llMinEventDelay(double delay);
              void llModifyLand(int action, int brush);
       LSL_Integer llModPow(int a, int b, int c);
              void llMoveToTarget(LSL_Vector target, double tau);
           LSL_Key llName2Key(LSL_String name);
              void llOffsetTexture(double u, double v, int face);
              void llOpenRemoteDataChannel();
       LSL_Integer llOverMyLand(string id);
              void llOwnerSay(string msg);
              void llParcelMediaCommandList(LSL_List commandList);
          LSL_List llParcelMediaQuery(LSL_List aList);
          LSL_List llParseString2List(string str, LSL_List separators, LSL_List spacers);
          LSL_List llParseStringKeepNulls(string src, LSL_List seperators, LSL_List spacers);
              void llParticleSystem(LSL_List rules);
              void llPassCollisions(int pass);
              void llPassTouches(int pass);
              void llPlaySound(string sound, double volume);
              void llPlaySoundSlave(string sound, double volume);
              void llPointAt(LSL_Vector pos);
         LSL_Float llPow(double fbase, double fexponent);
              void llPreloadSound(string sound);
              void llPushObject(string target, LSL_Vector impulse, LSL_Vector ang_impulse, int local);
              void llRefreshPrimURL();
              void llRegionSay(int channelID, string text);
              void llRegionSayTo(string target, int channelID, string text);
              void llReleaseCamera(string avatar);
              void llReleaseControls();
              void llReleaseURL(string url);
              void llRemoteDataReply(string channel, string message_id, string sdata, int idata);
              void llRemoteDataSetRegion();
              void llRemoteLoadScript(string target, string name, int running, int start_param);
              void llRemoteLoadScriptPin(string target, string name, int pin, int running, int start_param);
              void llRemoveFromLandBanList(string avatar);
              void llRemoveFromLandPassList(string avatar);
              void llRemoveInventory(string item);
              void llRemoveVehicleFlags(int flags);
           LSL_Key llRequestUserKey(LSL_String username);
           LSL_Key llRequestAgentData(string id, int data);
          LSL_List llGetVisualParams(string id, LSL_List visualparams);
           LSL_Key llRequestInventoryData(LSL_String name);
              void llRequestPermissions(string agent, int perm);
           LSL_Key llRequestSecureURL();
           LSL_Key llRequestSimulatorData(string simulator, int data);
         LSL_Float llGetSimStats(LSL_Integer stat_type);
           LSL_Key llRequestURL();
              void llResetLandBanList();
              void llResetLandPassList();
              void llResetOtherScript(string name);
              void llResetScript();
              void llResetTime();
              void llRezAtRoot(string inventory, LSL_Vector position, LSL_Vector velocity, LSL_Rotation rot, int param);
              void llRezObject(string inventory, LSL_Vector pos, LSL_Vector vel, LSL_Rotation rot, int param);
         LSL_Float llRot2Angle(LSL_Rotation rot);
        LSL_Vector llRot2Axis(LSL_Rotation rot);
        LSL_Vector llRot2Euler(LSL_Rotation r);
        LSL_Vector llRot2Fwd(LSL_Rotation r);
        LSL_Vector llRot2Left(LSL_Rotation r);
        LSL_Vector llRot2Up(LSL_Rotation r);
              void llRotateTexture(double rotation, int face);
      LSL_Rotation llRotBetween(LSL_Vector start, LSL_Vector end);
              void llRotLookAt(LSL_Rotation target, double strength, double damping);
       LSL_Integer llRotTarget(LSL_Rotation rot, double error);
              void llRotTargetRemove(int number);
       LSL_Integer llRound(double f);
       LSL_Integer llSameGroup(string agent);
              void llSay(int channelID, string text);
       LSL_Integer llScaleByFactor(double scaling_factor);
        LSL_Float  llGetMaxScaleFactor();
        LSL_Float  llGetMinScaleFactor();
              void llScaleTexture(double u, double v, int face);
       LSL_Integer llScriptDanger(LSL_Vector pos);
              void llScriptProfiler(LSL_Integer flag);
           LSL_Key llSendRemoteData(string channel, string dest, int idata, string sdata);
              void llSensor(string name, string id, int type, double range, double arc);
              void llSensorRemove();
              void llSensorRepeat(string name, string id, int type, double range, double arc, double rate);
              void llSetAlpha(double alpha, int face);
              void llSetBuoyancy(double buoyancy);
              void llSetCameraAtOffset(LSL_Vector offset);
              void llSetCameraEyeOffset(LSL_Vector offset);
              void llSetLinkCamera(LSL_Integer link, LSL_Vector eye, LSL_Vector at);
              void llSetCameraParams(LSL_List rules);
              void llSetClickAction(int action);
              void llSetColor(LSL_Vector color, int face);
              void llSetContentType(LSL_Key id, LSL_Integer type);
              void llSetDamage(double damage);
        LSL_Float llGetHealth(LSL_String key);
              void llSetForce(LSL_Vector force, int local);
              void llSetForceAndTorque(LSL_Vector force, LSL_Vector torque, int local);
              void llSetVelocity(LSL_Vector vel, int local);
              void llSetAngularVelocity(LSL_Vector angularVelocity, int local);
              void llSetHoverHeight(double height, int water, double tau);
              void llSetInventoryPermMask(string item, int mask, int value);
              void llSetLinkAlpha(int linknumber, double alpha, int face);
              void llSetLinkColor(int linknumber, LSL_Vector color, int face);
       LSL_Integer llSetLinkMedia(LSL_Integer link, LSL_Integer face, LSL_List rules);
              void llSetLinkPrimitiveParams(int linknumber, LSL_List rules);
              void llSetLinkTexture(int linknumber, string texture, int face);
              void llSetLinkTextureAnim(int linknum, int mode, int face, int sizex, int sizey, double start, double length, double rate);
              void llSetLocalRot(LSL_Rotation rot);
       LSL_Integer llSetMemoryLimit(LSL_Integer limit);
              void llSetObjectDesc(string desc);
              void llSetObjectName(string name);
              void llSetObjectPermMask(int mask, int value);
              void llSetParcelMusicURL(string url);
              void llSetPayPrice(int price, LSL_List quick_pay_buttons);
              void llSetPos(LSL_Vector pos);
       LSL_Integer llSetRegionPos(LSL_Vector pos);
       LSL_Integer llSetPrimMediaParams(LSL_Integer face, LSL_List rules);
              void llSetPrimitiveParams(LSL_List rules);
              void llSetLinkPrimitiveParamsFast(int linknum, LSL_List rules);
              void llSetPrimURL(string url);
              void llSetRemoteScriptAccessPin(int pin);
              void llSetRot(LSL_Rotation rot);
              void llSetScale(LSL_Vector scale);
              void llSetScriptState(string name, int run);
              void llSetSitText(string text);
              void llSetSoundQueueing(int queue);
              void llSetSoundRadius(double radius);
              void llSetStatus(int status, int value);
              void llSetText(string text, LSL_Vector color, double alpha);
              void llSetTexture(string texture, int face);
              void llSetTextureAnim(int mode, int face, int sizex, int sizey, double start, double length, double rate);
              void llSetTimerEvent(double sec);
              void llSetTorque(LSL_Vector torque, int local);
              void llSetTouchText(string text);
              void llSetVehicleFlags(int flags);
              void llSetVehicleFloatParam(int param, LSL_Float value);
              void llSetVehicleRotationParam(int param, LSL_Rotation rot);
              void llSetVehicleType(int type);
              void llSetVehicleVectorParam(int param, LSL_Vector vec);
              void llShout(int channelID, string text);
         LSL_Float llSin(double f);
              void llSitTarget(LSL_Vector offset, LSL_Rotation rot);
              void llSleep(double sec);
              void llSound(string sound, double volume, int queue, int loop);
              void llSoundPreload(string sound);
         LSL_Float llSqrt(double f);
              void llStartAnimation(string anim);
              void llStopAnimation(string anim);
              void llStartObjectAnimation(string anim);
              void llStopObjectAnimation(string anim);
          LSL_List llGetObjectAnimationNames();
              void llStopHover();
              void llStopLookAt();
              void llStopMoveToTarget();
              void llStopPointAt();
              void llStopSound();
       LSL_Integer llStringLength(string str);
        LSL_String llStringToBase64(string str);
        LSL_String llStringTrim(LSL_String src, LSL_Integer type);
       LSL_Integer llSubStringIndex(string source, string pattern);
              void llTakeCamera(string avatar);
              void llTakeControls(int controls, int accept, int pass_on);
         LSL_Float llTan(double f);
       LSL_Integer llTarget(LSL_Vector position, double range);
              void llTargetOmega(LSL_Vector axis, double spinrate, double gain);
              void llTargetRemove(int number);
              void llTargetedEmail(LSL_Integer target, LSL_String subject, LSL_String message);
              void llTeleportAgentHome(string agent);
              void llTeleportAgent(string agent, string simname, LSL_Vector pos, LSL_Vector lookAt);
              void llTeleportAgentGlobalCoords(string agent, LSL_Vector global, LSL_Vector pos, LSL_Vector lookAt);
              void llTextBox(string avatar, string message, int chat_channel);
        LSL_String llToLower(string source);
        LSL_String llToUpper(string source);
              void llTriggerSound(string sound, double volume);
              void llTriggerSoundLimited(string sound, double volume, LSL_Vector top_north_east, LSL_Vector bottom_south_west);
        LSL_String llUnescapeURL(string url);
              void llUnSit(string id);
         LSL_Float llVecDist(LSL_Vector a, LSL_Vector b);
         LSL_Float llVecMag(LSL_Vector v);
        LSL_Vector llVecNorm(LSL_Vector v);
              void llVolumeDetect(int detect);
         LSL_Float llWater(LSL_Vector offset);
              void llWhisper(int channelID, string text);
        LSL_Vector llWind(LSL_Vector offset);
        LSL_String llXorBase64(string str1, string str2);
        LSL_String llXorBase64Strings(string str1, string str2);
        LSL_String llXorBase64StringsCorrect(string str1, string str2);
       LSL_Integer llGetLinkNumberOfSides(LSL_Integer link);
              void llSetPhysicsMaterial(int material_bits, LSL_Float material_gravity_modifier, LSL_Float material_restitution, LSL_Float material_friction, LSL_Float material_density);
              void SetPrimitiveParamsEx(LSL_Key prim, LSL_List rules, string originFunc);
              void llSetKeyframedMotion(LSL_List frames, LSL_List options);
          LSL_List GetPrimitiveParamsEx(LSL_Key prim, LSL_List rules);
          LSL_List llGetPhysicsMaterial();
              void llSetAnimationOverride(LSL_String animState, LSL_String anim);
              void llResetAnimationOverride(LSL_String anim_state);
        LSL_String llGetAnimationOverride(LSL_String anim_state);
        LSL_String llJsonGetValue(LSL_String json, LSL_List specifiers);
          LSL_List llJson2List(LSL_String json);
        LSL_String llList2Json(LSL_String type, LSL_List values);
        LSL_String llJsonSetValue(LSL_String json, LSL_List specifiers, LSL_String value);
        LSL_String llJsonValueType(LSL_String json, LSL_List specifiers);

<<<<<<< HEAD

      LSL_Integer llGetDayLength();
      LSL_Integer llGetRegionDayLength();
      LSL_Integer llGetDayOffset();
      LSL_Integer llGetRegionDayOffset();
      LSL_Vector llGetSunDirection();
      LSL_Vector llGetRegionSunDirection();
      LSL_Vector llGetMoonDirection();
      LSL_Vector llGetRegionMoonDirection();
      LSL_Rotation llGetSunRotation();
      LSL_Rotation llGetRegionSunRotation();
      LSL_Rotation llGetMoonRotation();
      LSL_Rotation llGetRegionMoonRotation();
=======
        LSL_Integer llGetDayLength();
        LSL_Integer llGetRegionDayLength();
        LSL_Integer llGetDayOffset();
        LSL_Integer llGetRegionDayOffset();
        LSL_Vector llGetSunDirection();
        LSL_Vector llGetRegionSunDirection();
        LSL_Vector llGetMoonDirection();
        LSL_Vector llGetRegionMoonDirection();
        LSL_Rotation llGetSunRotation();
        LSL_Rotation llGetRegionSunRotation();
        LSL_Rotation llGetMoonRotation();
        LSL_Rotation llGetRegionMoonRotation();
>>>>>>> ad7cc123

      LSL_String llChar(LSL_Integer unicode);
      LSL_Integer llOrd(LSL_String s, LSL_Integer index);
      LSL_Integer llHash(LSL_String s);
      LSL_String llReplaceSubString(LSL_String src, LSL_String pattern, LSL_String replacement, int count);

      void llLinkAdjustSoundVolume(LSL_Integer linknumber, LSL_Float volume);
      void llLinkStopSound(LSL_Integer linknumber);
      void llLinkSetSoundQueueing(int linknumber, int queue);
      void llLinkPlaySound(LSL_Integer linknumber, string sound, double volume);
      void llLinkPlaySound(LSL_Integer linknumber, string sound, double volume, LSL_Integer flags);
      void llLinkSetSoundRadius(int linknumber, double radius);

      LSL_Vector llLinear2sRGB(LSL_Vector src);
      LSL_Vector llsRGB2Linear(LSL_Vector src);

      void llLinksetDataReset();
      LSL_Integer llLinksetDataAvailable();
      LSL_Integer llLinksetDataCountKeys();
      LSL_Integer llLinksetDataCountFound(LSL_String pattern);
      LSL_List llLinksetDataFindKeys(LSL_String pattern, LSL_Integer start, LSL_Integer count);
      LSL_List llLinksetDataListKeys(LSL_Integer start, LSL_Integer count);
      LSL_String llLinksetDataRead(LSL_String name);
      LSL_String llLinksetDataReadProtected(LSL_String name, LSL_String pass);     
      LSL_Integer llLinksetDataWrite(LSL_String name, LSL_String value);
      LSL_Integer llLinksetDataWriteProtected(LSL_String name, LSL_String value, LSL_String pass);
      LSL_Integer llLinksetDataDelete(LSL_String name);
      LSL_List llLinksetDataDeleteFound(LSL_String pattern, LSL_String pass);
      LSL_Integer llLinksetDataDeleteProtected(LSL_String name, LSL_String pass);

      LSL_Integer llIsFriend(LSL_Key agent_id);

      void llRequestExperiencePermissions(string agent_id, string unused);
      LSL_Integer llAgentInExperience(string agent_id);
      LSL_List llGetExperienceDetails(string experience_key);
      LSL_String llGetExperienceErrorMessage(LSL_Integer error);
      LSL_Integer llSitOnLink(string agent_id, LSL_Integer link);
      LSL_Key llCreateKeyValue(string key, string value);
      LSL_Key llDeleteKeyValue(string key);
      LSL_Key llReadKeyValue(string key);
      LSL_Key llUpdateKeyValue(string key, string value, LSL_Integer check, string original);
      LSL_Key llKeyCountKeyValue();
      LSL_Key llKeysKeyValue(LSL_Integer first, LSL_Integer count);
      LSL_Key llDataSizeKeyValue();
      LSL_Integer llSetAgentEnvironment(LSL_Key agent_id, LSL_Float transition, LSL_List param_list);
      LSL_Integer llReplaceAgentEnvironment(LSL_Key agent_id, LSL_Float transition, LSL_String environment);

      LSL_Integer llDerezObject(LSL_Key objectUUID, LSL_Integer flag);
      LSL_Key llRezObjectWithParams(string inventory, LSL_List lparam);
      LSL_String llGetStartString();
      LSL_Integer llGetLinkSitFlags(LSL_Integer linknum);
      void llSetLinkSitFlags(LSL_Integer linknum, LSL_Integer flags);
      LSL_String llHMAC(LSL_String private_key, LSL_String message, LSL_String algo);
      LSL_String llComputeHash(LSL_String message, LSL_String algo);
    }
}<|MERGE_RESOLUTION|>--- conflicted
+++ resolved
@@ -483,8 +483,6 @@
         LSL_String llJsonSetValue(LSL_String json, LSL_List specifiers, LSL_String value);
         LSL_String llJsonValueType(LSL_String json, LSL_List specifiers);
 
-<<<<<<< HEAD
-
       LSL_Integer llGetDayLength();
       LSL_Integer llGetRegionDayLength();
       LSL_Integer llGetDayOffset();
@@ -497,20 +495,6 @@
       LSL_Rotation llGetRegionSunRotation();
       LSL_Rotation llGetMoonRotation();
       LSL_Rotation llGetRegionMoonRotation();
-=======
-        LSL_Integer llGetDayLength();
-        LSL_Integer llGetRegionDayLength();
-        LSL_Integer llGetDayOffset();
-        LSL_Integer llGetRegionDayOffset();
-        LSL_Vector llGetSunDirection();
-        LSL_Vector llGetRegionSunDirection();
-        LSL_Vector llGetMoonDirection();
-        LSL_Vector llGetRegionMoonDirection();
-        LSL_Rotation llGetSunRotation();
-        LSL_Rotation llGetRegionSunRotation();
-        LSL_Rotation llGetMoonRotation();
-        LSL_Rotation llGetRegionMoonRotation();
->>>>>>> ad7cc123
 
       LSL_String llChar(LSL_Integer unicode);
       LSL_Integer llOrd(LSL_String s, LSL_Integer index);
