--- conflicted
+++ resolved
@@ -596,9 +596,6 @@
 
         LSL_Integer osAvatarType(LSL_Key avkey);
         LSL_Integer osAvatarType(LSL_String sFirstName, LSL_String sLastName);
-<<<<<<< HEAD
-=======
         void osListSortInPlace(LSL_List src, LSL_Integer stride, LSL_Integer ascending);
->>>>>>> a8a85ebb
     }
 }