<Project Sdk="Microsoft.NET.Sdk">
  <PropertyGroup>
    <TargetFramework>net48</TargetFramework>
    <AssemblyTitle>OpenSim.Region.PhysicsModule.Meshing</AssemblyTitle>
    <Company>http://opensimulator.org</Company>
    <Product>OpenSim</Product>
    <Copyright>OpenSimulator developers</Copyright>
  </PropertyGroup>
  <ItemGroup>
    <PackageReference Include="log4net" Version="2.0.15" />
    <PackageReference Include="Mono.Addins" Version="1.4.1" />
    <PackageReference Include="System.Drawing.Common" Version="6.0.0" />
  </ItemGroup>
  <ItemGroup>
    <Reference Include="CSJ2K">
      <HintPath>..\..\..\..\bin\CSJ2K.dll</HintPath>
      <Private>False</Private>
    </Reference>
<<<<<<< HEAD
    <Reference Include="log4net">
      <HintPath>..\..\..\..\bin\log4net.dll</HintPath>
      <Private>False</Private>
    </Reference>
=======
>>>>>>> 8dcba4ae
    <Reference Include="Nini">
      <HintPath>..\..\..\..\bin\Nini.dll</HintPath>
      <Private>False</Private>
    </Reference>
    <Reference Include="OpenMetaverse">
      <HintPath>..\..\..\..\bin\OpenMetaverse.dll</HintPath>
      <Private>False</Private>
    </Reference>
    <Reference Include="OpenMetaverse.StructuredData">
      <HintPath>..\..\..\..\bin\OpenMetaverse.StructuredData.dll</HintPath>
      <Private>False</Private>
    </Reference>
    <Reference Include="OpenMetaverseTypes">
      <HintPath>..\..\..\..\bin\OpenMetaverseTypes.dll</HintPath>
      <Private>False</Private>
    </Reference>
    <Reference Include="System.Drawing.Common">
      <Private>False</Private>
    </Reference>
  </ItemGroup>
  <ItemGroup>
    <ProjectReference Include="..\..\..\Framework\OpenSim.Framework.csproj" />
    <ProjectReference Include="..\..\..\Framework\Console\OpenSim.Framework.Console.csproj" />
    <ProjectReference Include="..\..\Framework\OpenSim.Region.Framework.csproj" />
    <ProjectReference Include="..\SharedBase\OpenSim.Region.PhysicsModules.SharedBase.csproj" />
  </ItemGroup>
</Project><|MERGE_RESOLUTION|>--- conflicted
+++ resolved
@@ -16,13 +16,6 @@
       <HintPath>..\..\..\..\bin\CSJ2K.dll</HintPath>
       <Private>False</Private>
     </Reference>
-<<<<<<< HEAD
-    <Reference Include="log4net">
-      <HintPath>..\..\..\..\bin\log4net.dll</HintPath>
-      <Private>False</Private>
-    </Reference>
-=======
->>>>>>> 8dcba4ae
     <Reference Include="Nini">
       <HintPath>..\..\..\..\bin\Nini.dll</HintPath>
       <Private>False</Private>
