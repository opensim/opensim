/*
 * Copyright (c) Contributors, http://opensimulator.org/
 * See CONTRIBUTORS.TXT for a full list of copyright holders.
 *
 * Redistribution and use in source and binary forms, with or without
 * modification, are permitted provided that the following conditions are met:
 *     * Redistributions of source code must retain the above copyright
 *       notice, this list of conditions and the following disclaimer.
 *     * Redistributions in binary form must reproduce the above copyright
 *       notice, this list of conditions and the following disclaimer in the
 *       documentation and/or other materials provided with the distribution.
 *     * Neither the name of the OpenSimulator Project nor the
 *       names of its contributors may be used to endorse or promote products
 *       derived from this software without specific prior written permission.
 *
 * THIS SOFTWARE IS PROVIDED BY THE DEVELOPERS ``AS IS'' AND ANY
 * EXPRESS OR IMPLIED WARRANTIES, INCLUDING, BUT NOT LIMITED TO, THE IMPLIED
 * WARRANTIES OF MERCHANTABILITY AND FITNESS FOR A PARTICULAR PURPOSE ARE
 * DISCLAIMED. IN NO EVENT SHALL THE CONTRIBUTORS BE LIABLE FOR ANY
 * DIRECT, INDIRECT, INCIDENTAL, SPECIAL, EXEMPLARY, OR CONSEQUENTIAL DAMAGES
 * (INCLUDING, BUT NOT LIMITED TO, PROCUREMENT OF SUBSTITUTE GOODS OR SERVICES;
 * LOSS OF USE, DATA, OR PROFITS; OR BUSINESS INTERRUPTION) HOWEVER CAUSED AND
 * ON ANY THEORY OF LIABILITY, WHETHER IN CONTRACT, STRICT LIABILITY, OR TORT
 * (INCLUDING NEGLIGENCE OR OTHERWISE) ARISING IN ANY WAY OUT OF THE USE OF THIS
 * SOFTWARE, EVEN IF ADVISED OF THE POSSIBILITY OF SUCH DAMAGE.
 */

using System;
using System.Collections.Generic;
using System.Net;
using System.Xml;
using System.Reflection;
using System.Text;
using System.Threading;

using OpenSim.Framework;
using OpenSim.Framework.Capabilities;
using OpenSim.Framework.Client;
using OpenSim.Region.Framework.Interfaces;
using OpenSim.Region.Framework.Scenes;
using OpenSim.Region.Framework.Scenes.Serialization;
using OpenSim.Services.Interfaces;

using GridRegion = OpenSim.Services.Interfaces.GridRegion;

using OpenMetaverse;
using log4net;
using Nini.Config;

namespace OpenSim.Region.CoreModules.Framework.InventoryAccess
{
    public class BasicInventoryAccessModule : INonSharedRegionModule, IInventoryAccessModule
    {
        private static readonly ILog m_log = LogManager.GetLogger(MethodBase.GetCurrentMethod().DeclaringType);

        protected bool m_Enabled = false;
        protected Scene m_Scene;
        protected IUserManagement m_UserManagement;
        protected IUserManagement UserManagementModule
        {
            get
            {
                if (m_UserManagement == null)
                    m_UserManagement = m_Scene.RequestModuleInterface<IUserManagement>();
                return m_UserManagement;
            }
        }
        
        public bool CoalesceMultipleObjectsToInventory { get; set; }

        #region INonSharedRegionModule

        public Type ReplaceableInterface
        {
            get { return null; }
        }

        public virtual string Name
        {
            get { return "BasicInventoryAccessModule"; }
        }

        public virtual void Initialise(IConfigSource source)
        {
            IConfig moduleConfig = source.Configs["Modules"];
            if (moduleConfig != null)
            {
                string name = moduleConfig.GetString("InventoryAccessModule", "");
                if (name == Name)
                {
                    m_Enabled = true;
                    
                    InitialiseCommon(source);
                        
                    m_log.InfoFormat("[INVENTORY ACCESS MODULE]: {0} enabled.", Name);                                        
                }
            }
        }
        
        /// <summary>
        /// Common module config for both this and descendant classes.
        /// </summary>
        /// <param name="source"></param>
        protected virtual void InitialiseCommon(IConfigSource source)
        {
            IConfig inventoryConfig = source.Configs["Inventory"];
            
            if (inventoryConfig != null)
                CoalesceMultipleObjectsToInventory 
                    = inventoryConfig.GetBoolean("CoalesceMultipleObjectsToInventory", true);
            else
                CoalesceMultipleObjectsToInventory = true;
        }

        public virtual void PostInitialise()
        {
        }

        public virtual void AddRegion(Scene scene)
        {
            if (!m_Enabled)
                return;

            m_Scene = scene;

            scene.RegisterModuleInterface<IInventoryAccessModule>(this);
            scene.EventManager.OnNewClient += OnNewClient;
        }

        protected virtual void OnNewClient(IClientAPI client)
        {
            client.OnCreateNewInventoryItem += CreateNewInventoryItem;
        }

        public virtual void Close()
        {
            if (!m_Enabled)
                return;
        }


        public virtual void RemoveRegion(Scene scene)
        {
            if (!m_Enabled)
                return;
            m_Scene = null;
        }

        public virtual void RegionLoaded(Scene scene)
        {
            if (!m_Enabled)
                return;
        }

        #endregion

        #region Inventory Access

        /// <summary>
        /// Create a new inventory item.  Called when the client creates a new item directly within their
        /// inventory (e.g. by selecting a context inventory menu option).
        /// </summary>
        /// <param name="remoteClient"></param>
        /// <param name="transactionID"></param>
        /// <param name="folderID"></param>
        /// <param name="callbackID"></param>
        /// <param name="description"></param>
        /// <param name="name"></param>
        /// <param name="invType"></param>
        /// <param name="type"></param>
        /// <param name="wearableType"></param>
        /// <param name="nextOwnerMask"></param>
        public void CreateNewInventoryItem(IClientAPI remoteClient, UUID transactionID, UUID folderID,
                                           uint callbackID, string description, string name, sbyte invType,
                                           sbyte assetType,
                                           byte wearableType, uint nextOwnerMask, int creationDate)
        {
            m_log.DebugFormat("[AGENT INVENTORY]: Received request to create inventory item {0} in folder {1}", name, folderID);

            if (!m_Scene.Permissions.CanCreateUserInventory(invType, remoteClient.AgentId))
                return;

            InventoryFolderBase f = new InventoryFolderBase(folderID, remoteClient.AgentId);
            InventoryFolderBase folder = m_Scene.InventoryService.GetFolder(f);

            if (folder == null || folder.Owner != remoteClient.AgentId)
                return;

            if (transactionID == UUID.Zero)
            {
                ScenePresence presence;
                if (m_Scene.TryGetScenePresence(remoteClient.AgentId, out presence))
                {
                    byte[] data = null;

                    if (invType == (sbyte)InventoryType.Landmark && presence != null)
                    {
                        string suffix = string.Empty, prefix = string.Empty;
                        string strdata = GenerateLandmark(presence, out prefix, out suffix);
                        data = Encoding.ASCII.GetBytes(strdata);
                        name = prefix + name;
                        description += suffix;
                    }

                    AssetBase asset = m_Scene.CreateAsset(name, description, assetType, data, remoteClient.AgentId);
                    m_Scene.AssetService.Store(asset);

                    m_Scene.CreateNewInventoryItem(remoteClient, remoteClient.AgentId.ToString(), string.Empty, folderID, asset.Name, 0, callbackID, asset, invType, nextOwnerMask, creationDate);
                }
                else
                {
                    m_log.ErrorFormat(
                        "ScenePresence for agent uuid {0} unexpectedly not found in CreateNewInventoryItem",
                        remoteClient.AgentId);
                }
            }
            else
            {
                IAgentAssetTransactions agentTransactions = m_Scene.RequestModuleInterface<IAgentAssetTransactions>();
                if (agentTransactions != null)
                {
                    agentTransactions.HandleItemCreationFromTransaction(
                        remoteClient, transactionID, folderID, callbackID, description,
                        name, invType, assetType, wearableType, nextOwnerMask);
                }
            }
        }

        protected virtual string GenerateLandmark(ScenePresence presence, out string prefix, out string suffix)
        {
            prefix = string.Empty;
            suffix = string.Empty;
            Vector3 pos = presence.AbsolutePosition;
            return String.Format("Landmark version 2\nregion_id {0}\nlocal_pos {1} {2} {3}\nregion_handle {4}\n",
                                presence.Scene.RegionInfo.RegionID,
                                pos.X, pos.Y, pos.Z,
                                presence.RegionHandle);
        }

        /// <summary>
        /// Capability originating call to update the asset of an item in an agent's inventory
        /// </summary>
        /// <param name="remoteClient"></param>
        /// <param name="itemID"></param>
        /// <param name="data"></param>
        /// <returns></returns>
        public virtual UUID CapsUpdateInventoryItemAsset(IClientAPI remoteClient, UUID itemID, byte[] data)
        {
            InventoryItemBase item = new InventoryItemBase(itemID, remoteClient.AgentId);
            item = m_Scene.InventoryService.GetItem(item);

            if (item.Owner != remoteClient.AgentId)
                return UUID.Zero;

            if (item != null)
            {
                if ((InventoryType)item.InvType == InventoryType.Notecard)
                {
                    if (!m_Scene.Permissions.CanEditNotecard(itemID, UUID.Zero, remoteClient.AgentId))
                    {
                        remoteClient.SendAgentAlertMessage("Insufficient permissions to edit notecard", false);
                        return UUID.Zero;
                    }

                    remoteClient.SendAgentAlertMessage("Notecard saved", false);
                }
                else if ((InventoryType)item.InvType == InventoryType.LSL)
                {
                    if (!m_Scene.Permissions.CanEditScript(itemID, UUID.Zero, remoteClient.AgentId))
                    {
                        remoteClient.SendAgentAlertMessage("Insufficient permissions to edit script", false);
                        return UUID.Zero;
                    }

                    remoteClient.SendAgentAlertMessage("Script saved", false);
                }

                AssetBase asset =
                    CreateAsset(item.Name, item.Description, (sbyte)item.AssetType, data, remoteClient.AgentId.ToString());
                item.AssetID = asset.FullID;
                m_Scene.AssetService.Store(asset);

                m_Scene.InventoryService.UpdateItem(item);

                // remoteClient.SendInventoryItemCreateUpdate(item);
                return (asset.FullID);
            }
            else
            {
                m_log.ErrorFormat(
                    "[AGENT INVENTORY]: Could not find item {0} for caps inventory update",
                    itemID);
            }

            return UUID.Zero;
        }
        
        public virtual UUID CopyToInventory(DeRezAction action, UUID folderID,
                List<SceneObjectGroup> objectGroups, IClientAPI remoteClient)
        {
            Dictionary<UUID, List<SceneObjectGroup>> bundlesToCopy = new Dictionary<UUID, List<SceneObjectGroup>>();
            
            if (CoalesceMultipleObjectsToInventory)
            {
                // The following code groups the SOG's by owner. No objects
                // belonging to different people can be coalesced, for obvious
                // reasons.
                foreach (SceneObjectGroup g in objectGroups)
                {
                    if (!bundlesToCopy.ContainsKey(g.OwnerID))
                        bundlesToCopy[g.OwnerID] = new List<SceneObjectGroup>();
    
                    bundlesToCopy[g.OwnerID].Add(g);
                }
            }
            else
            {
                // If we don't want to coalesce then put every object in its own bundle.
                foreach (SceneObjectGroup g in objectGroups)
                {
                    List<SceneObjectGroup> bundle = new List<SceneObjectGroup>();
                    bundle.Add(g);
                    bundlesToCopy[g.UUID] = bundle;                    
                }
            }

            // This is method scoped and will be returned. It will be the
            // last created asset id
            UUID assetID = UUID.Zero;

            // Each iteration is really a separate asset being created,
            // with distinct destinations as well.
            foreach (List<SceneObjectGroup> bundle in bundlesToCopy.Values)
                assetID = CopyBundleToInventory(action, folderID, bundle, remoteClient);
            
            return assetID;
        }
        
        /// <summary>
        /// Copy a bundle of objects to inventory.  If there is only one object, then this will create an object
        /// item.  If there are multiple objects then these will be saved as a single coalesced item.
        /// </summary>
        /// <param name="action"></param>
        /// <param name="folderID"></param>
        /// <param name="objlist"></param>
        /// <param name="remoteClient"></param>
        /// <returns></returns>
        protected UUID CopyBundleToInventory(
            DeRezAction action, UUID folderID, List<SceneObjectGroup> objlist, IClientAPI remoteClient)
        {
            UUID assetID = UUID.Zero;
            
            CoalescedSceneObjects coa = new CoalescedSceneObjects(UUID.Zero);                
            Dictionary<UUID, Vector3> originalPositions = new Dictionary<UUID, Vector3>();

            foreach (SceneObjectGroup objectGroup in objlist)
            {
                if (objectGroup.RootPart.KeyframeMotion != null)
                    objectGroup.RootPart.KeyframeMotion.Stop();
                objectGroup.RootPart.SetForce(Vector3.Zero);
                objectGroup.RootPart.SetAngularImpulse(Vector3.Zero, false);
                objectGroup.RootPart.KeyframeMotion = null;

                Vector3 inventoryStoredPosition = new Vector3
                            (((objectGroup.AbsolutePosition.X > (int)Constants.RegionSize)
                                  ? 250
                                  : objectGroup.AbsolutePosition.X)
                             ,
                             (objectGroup.AbsolutePosition.Y > (int)Constants.RegionSize)
                                 ? 250
                                 : objectGroup.AbsolutePosition.Y,
                             objectGroup.AbsolutePosition.Z);

                originalPositions[objectGroup.UUID] = objectGroup.AbsolutePosition;

                // Restore attachment data after trip through the sim
                if (objectGroup.RootPart.AttachPoint > 0)
                    inventoryStoredPosition = objectGroup.RootPart.AttachOffset;
                objectGroup.RootPart.Shape.State = objectGroup.RootPart.AttachPoint;

                objectGroup.AbsolutePosition = inventoryStoredPosition;

                // Make sure all bits but the ones we want are clear
                // on take.
                // This will be applied to the current perms, so
                // it will do what we want.
                objectGroup.RootPart.NextOwnerMask &=
                        ((uint)PermissionMask.Copy |
                         (uint)PermissionMask.Transfer |
                         (uint)PermissionMask.Modify);
                objectGroup.RootPart.NextOwnerMask |=
                        (uint)PermissionMask.Move;
                
                coa.Add(objectGroup);
            }

            string itemXml;

            if (objlist.Count > 1)
                itemXml = CoalescedSceneObjectsSerializer.ToXml(coa);
            else
                itemXml = SceneObjectSerializer.ToOriginalXmlFormat(objlist[0]);
            
            // Restore the position of each group now that it has been stored to inventory.
            foreach (SceneObjectGroup objectGroup in objlist)
                objectGroup.AbsolutePosition = originalPositions[objectGroup.UUID];

            InventoryItemBase item = CreateItemForObject(action, remoteClient, objlist[0], folderID);
            if (item == null)
                return UUID.Zero;
                            
            // Can't know creator is the same, so null it in inventory
            if (objlist.Count > 1)
            {
                item.CreatorId = UUID.Zero.ToString();
                item.Flags = (uint)InventoryItemFlags.ObjectHasMultipleItems;
            }
            else
            {
                item.CreatorId = objlist[0].RootPart.CreatorID.ToString();                
                item.SaleType = objlist[0].RootPart.ObjectSaleType;
                item.SalePrice = objlist[0].RootPart.SalePrice;                    
            }              

            AssetBase asset = CreateAsset(
                objlist[0].GetPartName(objlist[0].RootPart.LocalId),
                objlist[0].GetPartDescription(objlist[0].RootPart.LocalId),
                (sbyte)AssetType.Object,
                Utils.StringToBytes(itemXml),
                objlist[0].OwnerID.ToString());
            m_Scene.AssetService.Store(asset);
            
            item.AssetID = asset.FullID;  
            assetID = asset.FullID;                              

            if (DeRezAction.SaveToExistingUserInventoryItem == action)
            {
                m_Scene.InventoryService.UpdateItem(item);
            }
            else
            {
                AddPermissions(item, objlist[0], objlist, remoteClient);

                item.CreationDate = Util.UnixTimeSinceEpoch();
                item.Description = asset.Description;
                item.Name = asset.Name;
                item.AssetType = asset.Type;

                m_Scene.AddInventoryItem(item);

                if (remoteClient != null && item.Owner == remoteClient.AgentId)
                {
                    remoteClient.SendInventoryItemCreateUpdate(item, 0);
                }
                else
                {
                    ScenePresence notifyUser = m_Scene.GetScenePresence(item.Owner);
                    if (notifyUser != null)
                    {
                        notifyUser.ControllingClient.SendInventoryItemCreateUpdate(item, 0);
                    }
                }
            }

            // This is a hook to do some per-asset post-processing for subclasses that need that
            if (remoteClient != null)
                ExportAsset(remoteClient.AgentId, assetID);
            
            return assetID;
        }

        protected virtual void ExportAsset(UUID agentID, UUID assetID)
        {
            // nothing to do here
        }

        /// <summary>
        /// Add relevant permissions for an object to the item.
        /// </summary>
        /// <param name="item"></param>
        /// <param name="so"></param>
        /// <param name="objsForEffectivePermissions"></param>
        /// <param name="remoteClient"></param>
        /// <returns></returns>
        protected InventoryItemBase AddPermissions(
            InventoryItemBase item, SceneObjectGroup so, List<SceneObjectGroup> objsForEffectivePermissions, 
            IClientAPI remoteClient)
        {
            uint effectivePerms = (uint)(PermissionMask.Copy | PermissionMask.Transfer | PermissionMask.Modify | PermissionMask.Move) | 7;
            // For the porposes of inventory, an object is modify if the prims
            // are modify. This allows renaming an object that contains no
            // mod items.
            foreach (SceneObjectGroup grp in objsForEffectivePermissions)
            {
                uint groupPerms = grp.GetEffectivePermissions(true);
                if ((grp.RootPart.BaseMask & (uint)PermissionMask.Modify) != 0)
                    groupPerms |= (uint)PermissionMask.Modify;

                effectivePerms &= groupPerms;
            }
            effectivePerms |= (uint)PermissionMask.Move;

            if (remoteClient != null && (remoteClient.AgentId != so.RootPart.OwnerID) && m_Scene.Permissions.PropagatePermissions())
            {
                uint perms = effectivePerms;
                uint nextPerms = (perms & 7) << 13;
                if ((nextPerms & (uint)PermissionMask.Copy) == 0)
                    perms &= ~(uint)PermissionMask.Copy;
                if ((nextPerms & (uint)PermissionMask.Transfer) == 0)
                    perms &= ~(uint)PermissionMask.Transfer;
                if ((nextPerms & (uint)PermissionMask.Modify) == 0)
                    perms &= ~(uint)PermissionMask.Modify;

                item.BasePermissions = perms & so.RootPart.NextOwnerMask;
                item.CurrentPermissions = item.BasePermissions;
                item.NextPermissions = perms & so.RootPart.NextOwnerMask;
                item.EveryOnePermissions = so.RootPart.EveryoneMask & so.RootPart.NextOwnerMask;
                item.GroupPermissions = so.RootPart.GroupMask & so.RootPart.NextOwnerMask;
                
                // Magic number badness. Maybe this deserves an enum.
                // bit 4 (16) is the "Slam" bit, it means treat as passed
                // and apply next owner perms on rez
                item.CurrentPermissions |= 16; // Slam!
            }
            else
            {
                item.BasePermissions = effectivePerms;
                item.CurrentPermissions = effectivePerms;
                item.NextPermissions = so.RootPart.NextOwnerMask & effectivePerms;
                item.EveryOnePermissions = so.RootPart.EveryoneMask & effectivePerms;
                item.GroupPermissions = so.RootPart.GroupMask & effectivePerms;

                item.CurrentPermissions &=
                        ((uint)PermissionMask.Copy |
                         (uint)PermissionMask.Transfer |
                         (uint)PermissionMask.Modify |
                         (uint)PermissionMask.Move |
                         7); // Preserve folded permissions
            }    
            
            return item;
        }
        
        /// <summary>
        /// Create an item using details for the given scene object.
        /// </summary>
        /// <param name="action"></param>
        /// <param name="remoteClient"></param>
        /// <param name="so"></param>
        /// <param name="folderID"></param>
        /// <returns></returns>
        protected InventoryItemBase CreateItemForObject(
            DeRezAction action, IClientAPI remoteClient, SceneObjectGroup so, UUID folderID)
        {
            // Get the user info of the item destination
            //
            UUID userID = UUID.Zero;

            if (action == DeRezAction.Take || action == DeRezAction.TakeCopy ||
                action == DeRezAction.SaveToExistingUserInventoryItem)
            {
                // Take or take copy require a taker
                // Saving changes requires a local user
                //
                if (remoteClient == null)
                    return null;

                userID = remoteClient.AgentId;

//                m_log.DebugFormat(
//                    "[INVENTORY ACCESS MODULE]: Target of {0} in CreateItemForObject() is {1} {2}",
//                    action, remoteClient.Name, userID);
            }
            else if (so.RootPart.OwnerID == so.RootPart.GroupID)
            {
                // Group owned objects go to the last owner before the object was transferred.
                userID = so.RootPart.LastOwnerID;
            }
            else
            {
                // Other returns / deletes go to the object owner
                //
                userID = so.RootPart.OwnerID;

//                m_log.DebugFormat(
//                    "[INVENTORY ACCESS MODULE]: Target of {0} in CreateItemForObject() is object owner {1}",
//                    action, userID);
            }

            if (userID == UUID.Zero) // Can't proceed
            {
                return null;
            }

            // If we're returning someone's item, it goes back to the
            // owner's Lost And Found folder.
            // Delete is treated like return in this case
            // Deleting your own items makes them go to trash
            //
            
            InventoryFolderBase folder = null;
            InventoryItemBase item = null;

            if (DeRezAction.SaveToExistingUserInventoryItem == action)
            {
                item = new InventoryItemBase(so.RootPart.FromUserInventoryItemID, userID);
                item = m_Scene.InventoryService.GetItem(item);

                //item = userInfo.RootFolder.FindItem(
                //        objectGroup.RootPart.FromUserInventoryItemID);

                if (null == item)
                {
                    m_log.DebugFormat(
                        "[AGENT INVENTORY]: Object {0} {1} scheduled for save to inventory has already been deleted.",
                        so.Name, so.UUID);
                    
                    return null;
                }
            }
            else
            {
                // Folder magic
                //
                if (action == DeRezAction.Delete)
                {
                    // Deleting someone else's item
                    //
                    if (remoteClient == null ||
                        so.OwnerID != remoteClient.AgentId)
                    {
                        folder = m_Scene.InventoryService.GetFolderForType(userID, AssetType.LostAndFoundFolder);
                    }
                    else
                    {
                        folder = m_Scene.InventoryService.GetFolderForType(userID, AssetType.TrashFolder);
                    }
                }
                else if (action == DeRezAction.Return)
                {
                    // Dump to lost + found unconditionally
                    //
                    folder = m_Scene.InventoryService.GetFolderForType(userID, AssetType.LostAndFoundFolder);
                }

                if (folderID == UUID.Zero && folder == null)
                {
                    if (action == DeRezAction.Delete)
                    {
                        // Deletes go to trash by default
                        //
                        folder = m_Scene.InventoryService.GetFolderForType(userID, AssetType.TrashFolder);
                    }
                    else
                    {
                        if (remoteClient == null || so.OwnerID != remoteClient.AgentId)
                        {
                            // Taking copy of another person's item. Take to
                            // Objects folder.
                            folder = m_Scene.InventoryService.GetFolderForType(userID, AssetType.Object);
                        }
                        else
                        {
                            // Catch all. Use lost & found
                            //

                            folder = m_Scene.InventoryService.GetFolderForType(userID, AssetType.LostAndFoundFolder);
                        }
                    }
                }

                // Override and put into where it came from, if it came
                // from anywhere in inventory and the owner is taking it back.
                //
                if (action == DeRezAction.Take || action == DeRezAction.TakeCopy)
                {
                    if (so.FromFolderID != UUID.Zero && userID == remoteClient.AgentId)
                    {
<<<<<<< HEAD
                        InventoryFolderBase f = new InventoryFolderBase(so.RootPart.FromFolderID, userID);
                        if (f != null)
                            folder = m_Scene.InventoryService.GetFolder(f);
=======
                        InventoryFolderBase f = new InventoryFolderBase(so.FromFolderID, userID);
                        folder = m_Scene.InventoryService.GetFolder(f);
>>>>>>> 806082cd
                    }
                }

                if (folder == null) // None of the above
                {
                    folder = new InventoryFolderBase(folderID);

                    if (folder == null) // Nowhere to put it
                    {
                        return null;
                    }
                }

                item = new InventoryItemBase();                
                item.ID = UUID.Random();
                item.InvType = (int)InventoryType.Object;
                item.Folder = folder.ID;
                item.Owner = userID;
            }   
            
            return item;
        }

        public virtual SceneObjectGroup RezObject(
            IClientAPI remoteClient, UUID itemID, Vector3 RayEnd, Vector3 RayStart,
            UUID RayTargetID, byte BypassRayCast, bool RayEndIsIntersection,
            bool RezSelected, bool RemoveItem, UUID fromTaskID, bool attachment)
        {
//            m_log.DebugFormat("[INVENTORY ACCESS MODULE]: RezObject for {0}, item {1}", remoteClient.Name, itemID);
            InventoryItemBase item = new InventoryItemBase(itemID, remoteClient.AgentId);
            item = m_Scene.InventoryService.GetItem(item);

            if (item == null)
            {

                return null;
            }

            item.Owner = remoteClient.AgentId;

            return RezObject(
                remoteClient, item, item.AssetID,
                RayEnd, RayStart, RayTargetID, BypassRayCast, RayEndIsIntersection,
                RezSelected, RemoveItem, fromTaskID, attachment);
        }

        public virtual SceneObjectGroup RezObject(
            IClientAPI remoteClient, InventoryItemBase item, UUID assetID, Vector3 RayEnd, Vector3 RayStart,
            UUID RayTargetID, byte BypassRayCast, bool RayEndIsIntersection,
            bool RezSelected, bool RemoveItem, UUID fromTaskID, bool attachment)
        {
            AssetBase rezAsset = m_Scene.AssetService.Get(assetID.ToString());

            if (rezAsset == null)
            {
                if (item != null)
                {
                    m_log.WarnFormat(
                        "[InventoryAccessModule]: Could not find asset {0} for item {1} {2} for {3} in RezObject()",
                        assetID, item.Name, item.ID, remoteClient.Name);
                }
                else
                {
                    m_log.WarnFormat(
                        "[InventoryAccessModule]: Could not find asset {0} for {1} in RezObject()",
                        assetID, remoteClient.Name);
                }

                return null;
            }

            SceneObjectGroup group = null;

            string xmlData = Utils.BytesToString(rezAsset.Data);
            List<SceneObjectGroup> objlist = new List<SceneObjectGroup>();
            List<Vector3> veclist = new List<Vector3>();
            byte bRayEndIsIntersection = (byte)(RayEndIsIntersection ? 1 : 0);
            Vector3 pos;

            XmlDocument doc = new XmlDocument();
            doc.LoadXml(xmlData);
            XmlElement e = (XmlElement)doc.SelectSingleNode("/CoalescedObject");
            if (e == null || attachment) // Single
            {
                SceneObjectGroup g = SceneObjectSerializer.FromOriginalXmlFormat(xmlData);
                if (!attachment)
                {
                    g.RootPart.AttachPoint = g.RootPart.Shape.State;
                    g.RootPart.AttachOffset = g.AbsolutePosition;
                }

                objlist.Add(g);
                veclist.Add(new Vector3(0, 0, 0));

                float offsetHeight = 0;
                pos = m_Scene.GetNewRezLocation(
                    RayStart, RayEnd, RayTargetID, Quaternion.Identity,
                    BypassRayCast, bRayEndIsIntersection, true, g.GetAxisAlignedBoundingBox(out offsetHeight), false);
                pos.Z += offsetHeight;
            }
            else
            {
                XmlElement coll = (XmlElement)e;
                float bx = Convert.ToSingle(coll.GetAttribute("x"));
                float by = Convert.ToSingle(coll.GetAttribute("y"));
                float bz = Convert.ToSingle(coll.GetAttribute("z"));
                Vector3 bbox = new Vector3(bx, by, bz);

                pos = m_Scene.GetNewRezLocation(RayStart, RayEnd,
                        RayTargetID, Quaternion.Identity,
                        BypassRayCast, bRayEndIsIntersection, true,
                        bbox, false);

                pos -= bbox / 2;

                XmlNodeList groups = e.SelectNodes("SceneObjectGroup");
                foreach (XmlNode n in groups)
                {
                    SceneObjectGroup g = SceneObjectSerializer.FromOriginalXmlFormat(n.OuterXml);
                    g.RootPart.AttachPoint = g.RootPart.Shape.State;
                    g.RootPart.AttachOffset = g.AbsolutePosition;

                    objlist.Add(g);
                    XmlElement el = (XmlElement)n;

                    string rawX = el.GetAttribute("offsetx");
                    string rawY = el.GetAttribute("offsety");
                    string rawZ = el.GetAttribute("offsetz");
//                        
//                            m_log.DebugFormat(
//                                "[INVENTORY ACCESS MODULE]: Converting coalesced object {0} offset <{1}, {2}, {3}>", 
//                                g.Name, rawX, rawY, rawZ);

                    float x = Convert.ToSingle(rawX);
                    float y = Convert.ToSingle(rawY);
                    float z = Convert.ToSingle(rawZ);
                    veclist.Add(new Vector3(x, y, z));
                }
            }

            int primcount = 0;
            foreach (SceneObjectGroup g in objlist)
                primcount += g.PrimCount;

            if (!m_Scene.Permissions.CanRezObject(
                primcount, remoteClient.AgentId, pos)
                && !attachment)
            {
                // The client operates in no fail mode. It will
                // have already removed the item from the folder
                // if it's no copy.
                // Put it back if it's not an attachment
                //
                if (item != null)
                {
                    if (((item.CurrentPermissions & (uint)PermissionMask.Copy) == 0) && (!attachment))
                        remoteClient.SendBulkUpdateInventory(item);
                }

                return null;
            }

            if (item != null && !DoPreRezWhenFromItem(remoteClient, item, objlist, pos, attachment))
                return null;

            for (int i = 0; i < objlist.Count; i++)
            {
                group = objlist[i];
                SceneObjectPart rootPart = group.RootPart;

//                m_log.DebugFormat(
//                    "[InventoryAccessModule]: Preparing to rez {0} {1} {2} ownermask={3:X} nextownermask={4:X} groupmask={5:X} everyonemask={6:X} for {7}",
//                    group.Name, group.LocalId, group.UUID,
//                    group.RootPart.OwnerMask, group.RootPart.NextOwnerMask, group.RootPart.GroupMask, group.RootPart.EveryoneMask,
//                    remoteClient.Name);

//                        Vector3 storedPosition = group.AbsolutePosition;
                if (group.UUID == UUID.Zero)
                {
                    m_log.Debug("[InventoryAccessModule]: Object has UUID.Zero! Position 3");
                }

                foreach (SceneObjectPart part in group.Parts)
                {
                    // Make the rezzer the owner, as this is not necessarily set correctly in the serialized asset.
                    part.LastOwnerID = part.OwnerID;
                    part.OwnerID = remoteClient.AgentId;
                }

                if (!attachment)
                {
                    // If it's rezzed in world, select it. Much easier to
                    // find small items.
                    //
                    foreach (SceneObjectPart part in group.Parts)
                    {
                        part.CreateSelected = true;
                    }
                }

                group.ResetIDs();

                if (attachment)
                {
                    group.RootPart.Flags |= PrimFlags.Phantom;
                    group.IsAttachment = true;
                }

                // If we're rezzing an attachment then don't ask
                // AddNewSceneObject() to update the client since
                // we'll be doing that later on.  Scheduling more than
                // one full update during the attachment
                // process causes some clients to fail to display the
                // attachment properly.
                m_Scene.AddNewSceneObject(group, true, false);

                // if attachment we set it's asset id so object updates
                // can reflect that, if not, we set it's position in world.
                if (!attachment)
                {
                    group.ScheduleGroupForFullUpdate();

                    group.AbsolutePosition = pos + veclist[i];
                }

                group.SetGroup(remoteClient.ActiveGroupId, remoteClient);

                if (!attachment)
                {
                    if (rootPart.Shape.PCode == (byte)PCode.Prim)
                        group.ClearPartAttachmentData();

                    // Fire on_rez
                    group.CreateScriptInstances(0, true, m_Scene.DefaultScriptEngine, 1);
                    rootPart.ParentGroup.ResumeScripts();

                    rootPart.ScheduleFullUpdate();
                }

//                m_log.DebugFormat(
//                    "[InventoryAccessModule]: Rezzed {0} {1} {2} ownermask={3:X} nextownermask={4:X} groupmask={5:X} everyonemask={6:X} for {7}",
//                    group.Name, group.LocalId, group.UUID,
//                    group.RootPart.OwnerMask, group.RootPart.NextOwnerMask, group.RootPart.GroupMask, group.RootPart.EveryoneMask,
//                    remoteClient.Name);
            }

            group.SetGroup(remoteClient.ActiveGroupId, remoteClient);

            if (item != null)
                DoPostRezWhenFromItem(item, attachment);

            return group;
        }

        /// <summary>
        /// Do pre-rez processing when the object comes from an item.
        /// </summary>
        /// <param name="remoteClient"></param>
        /// <param name="item"></param>
        /// <param name="objlist"></param>
        /// <param name="pos"></param>
        /// <param name="isAttachment"></param>
        /// <returns>true if we can processed with rezzing, false if we need to abort</returns>
        private bool DoPreRezWhenFromItem(
            IClientAPI remoteClient, InventoryItemBase item, List<SceneObjectGroup> objlist, Vector3 pos, bool isAttachment)
        {
            UUID fromUserInventoryItemId = UUID.Zero;

            // If we have permission to copy then link the rezzed object back to the user inventory
            // item that it came from.  This allows us to enable 'save object to inventory'
            if (!m_Scene.Permissions.BypassPermissions())
            {
                if ((item.CurrentPermissions & (uint)PermissionMask.Copy)
                    == (uint)PermissionMask.Copy && (item.Flags & (uint)InventoryItemFlags.ObjectHasMultipleItems) == 0)
                {
                    fromUserInventoryItemId = item.ID;
                }
            }
            else
            {
                if ((item.Flags & (uint)InventoryItemFlags.ObjectHasMultipleItems) == 0)
                {
                    // Brave new fullperm world
                    fromUserInventoryItemId = item.ID;
                }
            }

            int primcount = 0;
            foreach (SceneObjectGroup g in objlist)
                primcount += g.PrimCount;

            if (!m_Scene.Permissions.CanRezObject(
                primcount, remoteClient.AgentId, pos)
                && !isAttachment)
            {
                // The client operates in no fail mode. It will
                // have already removed the item from the folder
                // if it's no copy.
                // Put it back if it's not an attachment
                //
                if (((item.CurrentPermissions & (uint)PermissionMask.Copy) == 0) && (!isAttachment))
                    remoteClient.SendBulkUpdateInventory(item);

                ILandObject land = m_Scene.LandChannel.GetLandObject(pos.X, pos.Y);
                remoteClient.SendAlertMessage(string.Format(
                    "Can't rez object '{0}' at <{1:F3}, {2:F3}, {3:F3}> on parcel '{4}' in region {5}.",
                    item.Name, pos.X, pos.Y, pos.Z, land != null ? land.LandData.Name : "Unknown", m_Scene.RegionInfo.RegionName));

                return false;
            }

            for (int i = 0; i < objlist.Count; i++)
            {
                SceneObjectGroup so = objlist[i];
                SceneObjectPart rootPart = so.RootPart;

                // Since renaming the item in the inventory does not
                // affect the name stored in the serialization, transfer
                // the correct name from the inventory to the
                // object itself before we rez.
                //
                // Only do these for the first object if we are rezzing a coalescence.
                if (i == 0)
                {
                    rootPart.Name = item.Name;
                    rootPart.Description = item.Description;
                    if ((item.Flags & (uint)InventoryItemFlags.ObjectSlamSale) != 0)
                    {
                        rootPart.ObjectSaleType = item.SaleType;
                        rootPart.SalePrice = item.SalePrice;
                    }
                }

                so.FromFolderID = item.Folder;

//                Console.WriteLine("rootPart.OwnedID {0}, item.Owner {1}, item.CurrentPermissions {2:X}",
//                                  rootPart.OwnerID, item.Owner, item.CurrentPermissions);

                if ((rootPart.OwnerID != item.Owner) ||
                    (item.CurrentPermissions & 16) != 0 ||
                    (item.Flags & (uint)InventoryItemFlags.ObjectSlamPerm) != 0)
                {
                    //Need to kill the for sale here
                    rootPart.ObjectSaleType = 0;
                    rootPart.SalePrice = 10;
    
                    if (m_Scene.Permissions.PropagatePermissions())
                    {
                        foreach (SceneObjectPart part in so.Parts)
                        {
                            part.GroupMask = 0; // DO NOT propagate here

                            part.LastOwnerID = part.OwnerID;
                            part.OwnerID = item.Owner;
                            part.Inventory.ChangeInventoryOwner(item.Owner);
                        }
    
                        so.ApplyNextOwnerPermissions();

                        // In case the user has changed flags on a received item
                        // we have to apply those changes after the slam. Else we
                        // get a net loss of permissions
                        foreach (SceneObjectPart part in so.Parts)
                        {
                            if ((item.Flags & (uint)InventoryItemFlags.ObjectHasMultipleItems) == 0)
                            {
                                if ((item.Flags & (uint)InventoryItemFlags.ObjectOverwriteEveryone) != 0)
                                    part.EveryoneMask = item.EveryOnePermissions & part.BaseMask;
                                if ((item.Flags & (uint)InventoryItemFlags.ObjectOverwriteNextOwner) != 0)
                                    part.NextOwnerMask = item.NextPermissions & part.BaseMask;
                            }
                        }
                    }
                }
                else
                {
                    foreach (SceneObjectPart part in so.Parts)
                    {
                        part.FromUserInventoryItemID = fromUserInventoryItemId;

                        if ((item.Flags & (uint)InventoryItemFlags.ObjectOverwriteEveryone) != 0)
                            part.EveryoneMask = item.EveryOnePermissions;
                        if ((item.Flags & (uint)InventoryItemFlags.ObjectOverwriteNextOwner) != 0)
                            part.NextOwnerMask = item.NextPermissions;
                        if ((item.Flags & (uint)InventoryItemFlags.ObjectOverwriteGroup) != 0)
                            part.GroupMask = item.GroupPermissions;
                    }
                }
    
                rootPart.TrimPermissions();

                if (isAttachment)
                    so.FromItemID = item.ID;
            }

            return true;
        }

        /// <summary>
        /// Do post-rez processing when the object comes from an item.
        /// </summary>
        /// <param name="item"></param>
        /// <param name="isAttachment"></param>
        private void DoPostRezWhenFromItem(InventoryItemBase item, bool isAttachment)
        {
            if (!m_Scene.Permissions.BypassPermissions())
            {
                if ((item.CurrentPermissions & (uint)PermissionMask.Copy) == 0)
                {
                    // If this is done on attachments, no
                    // copy ones will be lost, so avoid it
                    //
                    if (!isAttachment)
                    {
                        List<UUID> uuids = new List<UUID>();
                        uuids.Add(item.ID);
                        m_Scene.InventoryService.DeleteItems(item.Owner, uuids);
                    }
                }
            }
        }

        protected void AddUserData(SceneObjectGroup sog)
        {
            UserManagementModule.AddUser(sog.RootPart.CreatorID, sog.RootPart.CreatorData);
            foreach (SceneObjectPart sop in sog.Parts)
                UserManagementModule.AddUser(sop.CreatorID, sop.CreatorData);
        }

        public virtual void TransferInventoryAssets(InventoryItemBase item, UUID sender, UUID receiver)
        {
        }

        public virtual bool CanGetAgentInventoryItem(IClientAPI remoteClient, UUID itemID, UUID requestID)
        {
            InventoryItemBase assetRequestItem = GetItem(remoteClient.AgentId, itemID);

            if (assetRequestItem == null)
            {
                ILibraryService lib = m_Scene.RequestModuleInterface<ILibraryService>();

                if (lib != null)
                    assetRequestItem = lib.LibraryRootFolder.FindItem(itemID);

                if (assetRequestItem == null)
                    return false;
            }

            // At this point, we need to apply perms
            // only to notecards and scripts. All
            // other asset types are always available
            //
            if (assetRequestItem.AssetType == (int)AssetType.LSLText)
            {
                if (!m_Scene.Permissions.CanViewScript(itemID, UUID.Zero, remoteClient.AgentId))
                {
                    remoteClient.SendAgentAlertMessage("Insufficient permissions to view script", false);
                    return false;
                }
            }
            else if (assetRequestItem.AssetType == (int)AssetType.Notecard)
            {
                if (!m_Scene.Permissions.CanViewNotecard(itemID, UUID.Zero, remoteClient.AgentId))
                {
                    remoteClient.SendAgentAlertMessage("Insufficient permissions to view notecard", false);
                    return false;
                }
            }

            if (assetRequestItem.AssetID != requestID)
            {
                m_log.WarnFormat(
                    "[CLIENT]: {0} requested asset {1} from item {2} but this does not match item's asset {3}",
                    Name, requestID, itemID, assetRequestItem.AssetID);

                return false;
            }

            return true;
        }


        public virtual bool IsForeignUser(UUID userID, out string assetServerURL)
        {
            assetServerURL = string.Empty;
            return false;
        }

        #endregion

        #region Misc

        /// <summary>
        /// Create a new asset data structure.
        /// </summary>
        /// <param name="name"></param>
        /// <param name="description"></param>
        /// <param name="invType"></param>
        /// <param name="assetType"></param>
        /// <param name="data"></param>
        /// <returns></returns>
        private AssetBase CreateAsset(string name, string description, sbyte assetType, byte[] data, string creatorID)
        {
            AssetBase asset = new AssetBase(UUID.Random(), name, assetType, creatorID);
            asset.Description = description;
            asset.Data = (data == null) ? new byte[1] : data;

            return asset;
        }

        protected virtual InventoryItemBase GetItem(UUID agentID, UUID itemID)
        {
            IInventoryService invService = m_Scene.RequestModuleInterface<IInventoryService>();
            InventoryItemBase item = new InventoryItemBase(itemID, agentID);
            item = invService.GetItem(item);
            
            if (item != null && item.CreatorData != null && item.CreatorData != string.Empty)
                UserManagementModule.AddUser(item.CreatorIdAsUuid, item.CreatorData);

            return item;
        }

        #endregion
    }
}<|MERGE_RESOLUTION|>--- conflicted
+++ resolved
@@ -676,14 +676,9 @@
                 {
                     if (so.FromFolderID != UUID.Zero && userID == remoteClient.AgentId)
                     {
-<<<<<<< HEAD
-                        InventoryFolderBase f = new InventoryFolderBase(so.RootPart.FromFolderID, userID);
+                        InventoryFolderBase f = new InventoryFolderBase(so.FromFolderID, userID);
                         if (f != null)
                             folder = m_Scene.InventoryService.GetFolder(f);
-=======
-                        InventoryFolderBase f = new InventoryFolderBase(so.FromFolderID, userID);
-                        folder = m_Scene.InventoryService.GetFolder(f);
->>>>>>> 806082cd
                     }
                 }
 
