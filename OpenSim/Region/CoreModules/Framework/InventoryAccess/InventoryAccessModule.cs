--- conflicted
+++ resolved
@@ -898,15 +898,12 @@
 
                     rootPart.ScheduleFullUpdate();
                 }
-<<<<<<< HEAD
-=======
 
 //                m_log.DebugFormat(
 //                    "[InventoryAccessModule]: Rezzed {0} {1} {2} ownermask={3:X} nextownermask={4:X} groupmask={5:X} everyonemask={6:X} for {7}",
 //                    group.Name, group.LocalId, group.UUID,
 //                    group.RootPart.OwnerMask, group.RootPart.NextOwnerMask, group.RootPart.GroupMask, group.RootPart.EveryoneMask,
 //                    remoteClient.Name);
->>>>>>> 7273e059
             }
 
             group.SetGroup(remoteClient.ActiveGroupId, remoteClient);
