--- conflicted
+++ resolved
@@ -98,13 +98,9 @@
     <Compile Remove="World\Media\Moap\Tests\MoapTests.cs" />
   </ItemGroup>
   <ItemGroup>
-<<<<<<< HEAD
     <EmbeddedResource Include="Resources\OpenSim.Region.CoreModules.addin.xml" />
   </ItemGroup>
   <ItemGroup>
-    <PackageReference Include="MySql.Data" Version="8.0.26" />
-    <PackageReference Include="System.Drawing.Common" Version="5.0.2" />
-=======
     <PackageReference Include="Ionic.Zlib.Core" Version="1.0.0" />
     <PackageReference Include="log4net" Version="2.0.15" />
     <PackageReference Include="MailKit" Version="3.4.2" />
@@ -112,6 +108,5 @@
     <PackageReference Include="Mono.Addins" Version="1.4.1" />
     <PackageReference Include="MySql.Data" Version="8.0.31" />
     <PackageReference Include="System.Drawing.Common" Version="6.0.0" />
->>>>>>> 8dcba4ae
   </ItemGroup>
 </Project>