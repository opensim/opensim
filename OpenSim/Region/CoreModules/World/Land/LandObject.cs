/*
 * Copyright (c) Contributors, http://opensimulator.org/
 * See CONTRIBUTORS.TXT for a full list of copyright holders.
 *
 * Redistribution and use in source and binary forms, with or without
 * modification, are permitted provided that the following conditions are met:
 *     * Redistributions of source code must retain the above copyright
 *       notice, this list of conditions and the following disclaimer.
 *     * Redistributions in binary form must reproduce the above copyright
 *       notice, this list of conditions and the following disclaimer in the
 *       documentation and/or other materials provided with the distribution.
 *     * Neither the name of the OpenSimulator Project nor the
 *       names of its contributors may be used to endorse or promote products
 *       derived from this software without specific prior written permission.
 *
 * THIS SOFTWARE IS PROVIDED BY THE DEVELOPERS ``AS IS'' AND ANY
 * EXPRESS OR IMPLIED WARRANTIES, INCLUDING, BUT NOT LIMITED TO, THE IMPLIED
 * WARRANTIES OF MERCHANTABILITY AND FITNESS FOR A PARTICULAR PURPOSE ARE
 * DISCLAIMED. IN NO EVENT SHALL THE CONTRIBUTORS BE LIABLE FOR ANY
 * DIRECT, INDIRECT, INCIDENTAL, SPECIAL, EXEMPLARY, OR CONSEQUENTIAL DAMAGES
 * (INCLUDING, BUT NOT LIMITED TO, PROCUREMENT OF SUBSTITUTE GOODS OR SERVICES;
 * LOSS OF USE, DATA, OR PROFITS; OR BUSINESS INTERRUPTION) HOWEVER CAUSED AND
 * ON ANY THEORY OF LIABILITY, WHETHER IN CONTRACT, STRICT LIABILITY, OR TORT
 * (INCLUDING NEGLIGENCE OR OTHERWISE) ARISING IN ANY WAY OUT OF THE USE OF THIS
 * SOFTWARE, EVEN IF ADVISED OF THE POSSIBILITY OF SUCH DAMAGE.
 */

using System;
using System.Collections.Generic;
using System.Reflection;
using log4net;
using OpenMetaverse;
using OpenSim.Framework;
using OpenSim.Region.Framework.Interfaces;
using OpenSim.Region.Framework.Scenes;

namespace OpenSim.Region.CoreModules.World.Land
{
    /// <summary>
    /// Keeps track of a specific piece of land's information
    /// </summary>
    public class LandObject : ILandObject
    {
        #region Member Variables

        private static readonly ILog m_log = LogManager.GetLogger(MethodBase.GetCurrentMethod().DeclaringType);
        #pragma warning disable 0429
        private const int landArrayMax = ((int)((int)Constants.RegionSize / 4) >= 64) ? (int)((int)Constants.RegionSize / 4) : 64;
        #pragma warning restore 0429
        private bool[,] m_landBitmap = new bool[landArrayMax,landArrayMax];

        private int m_lastSeqId = 0;

        protected LandData m_landData = new LandData();        
        protected Scene m_scene;
        protected List<SceneObjectGroup> primsOverMe = new List<SceneObjectGroup>();
        protected Dictionary<uint, UUID> m_listTransactions = new Dictionary<uint, UUID>();

        public bool[,] LandBitmap
        {
            get { return m_landBitmap; }
            set { m_landBitmap = value; }
        }

        #endregion

        public int GetPrimsFree()
        {
            m_scene.EventManager.TriggerParcelPrimCountUpdate();
            int free = GetSimulatorMaxPrimCount() - m_landData.SimwidePrims;
            return free;
        }

        public LandData LandData
        {
            get { return m_landData; }

            set { m_landData = value; }
        }
        
        public IPrimCounts PrimCounts { get; set; }

        public UUID RegionUUID
        {
            get { return m_scene.RegionInfo.RegionID; }
        }
        
        public Vector3 StartPoint
        {
            get
            {
                for (int y = 0; y < landArrayMax; y++)
                {
                    for (int x = 0; x < landArrayMax; x++)
                    {
                        if (LandBitmap[x, y])
                            return new Vector3(x * 4, y * 4, 0);
                    }
                }
                
                return new Vector3(-1, -1, -1);
            }
        }        
        
        public Vector3 EndPoint
        {
            get
            {
                for (int y = landArrayMax - 1; y >= 0; y--)
                {
                    for (int x = landArrayMax - 1; x >= 0; x--)
                    {
                        if (LandBitmap[x, y])
                        {
                            return new Vector3(x * 4, y * 4, 0);
                        }                        
                    }
                }   
                
                return new Vector3(-1, -1, -1);
            }
        }
                
        #region Constructors

        public LandObject(UUID owner_id, bool is_group_owned, Scene scene)
        {
            m_scene = scene;
            LandData.OwnerID = owner_id;
            if (is_group_owned)
                LandData.GroupID = owner_id;
            else
                LandData.GroupID = UUID.Zero;
            LandData.IsGroupOwned = is_group_owned;
        }

        #endregion

        #region Member Functions

        #region General Functions
        
        /// <summary>
        /// Checks to see if this land object contains a point
        /// </summary>
        /// <param name="x"></param>
        /// <param name="y"></param>
        /// <returns>Returns true if the piece of land contains the specified point</returns>
        public bool ContainsPoint(int x, int y)
        {
            if (x >= 0 && y >= 0 && x < Constants.RegionSize && y < Constants.RegionSize)
            {
                return (LandBitmap[x / 4, y / 4] == true);
            }
            else
            {
                return false;
            }
        }

        public ILandObject Copy()
        {
            ILandObject newLand = new LandObject(LandData.OwnerID, LandData.IsGroupOwned, m_scene);

            //Place all new variables here!
            newLand.LandBitmap = (bool[,]) (LandBitmap.Clone());
            newLand.LandData = LandData.Copy();

            return newLand;
        }

        static overrideParcelMaxPrimCountDelegate overrideParcelMaxPrimCount;
        static overrideSimulatorMaxPrimCountDelegate overrideSimulatorMaxPrimCount;

        public void SetParcelObjectMaxOverride(overrideParcelMaxPrimCountDelegate overrideDel)
        {
            overrideParcelMaxPrimCount = overrideDel;
        }
        public void SetSimulatorObjectMaxOverride(overrideSimulatorMaxPrimCountDelegate overrideDel)
        {
            overrideSimulatorMaxPrimCount = overrideDel;
        }

        public int GetParcelMaxPrimCount()
        {
            if (overrideParcelMaxPrimCount != null)
            {
                return overrideParcelMaxPrimCount(this);
            }
            else
            {
                // Normal Calculations
                int parcelMax = (int)((long)LandData.Area
                              * (long)m_scene.RegionInfo.ObjectCapacity
                              * (long)m_scene.RegionInfo.RegionSettings.ObjectBonus
                              / 65536L);
                m_log.DebugFormat("Area: {0}, Capacity {1}, Bonus {2}, Parcel {3}", LandData.Area, m_scene.RegionInfo.ObjectCapacity, m_scene.RegionInfo.RegionSettings.ObjectBonus, parcelMax);
                return parcelMax;
            }
        }

        private int GetParcelBasePrimCount()
        {
            if (overrideParcelMaxPrimCount != null)
            {
                return overrideParcelMaxPrimCount(this);
            }
            else
            {
                // Normal Calculations
                int parcelMax = (int)((long)LandData.Area
                              * (long)m_scene.RegionInfo.ObjectCapacity
                              / 65536L);
                return parcelMax;
            }
        }

        public int GetSimulatorMaxPrimCount()
        {
            if (overrideSimulatorMaxPrimCount != null)
            {
                return overrideSimulatorMaxPrimCount(this);
            }
            else
            {
                //Normal Calculations
                int simMax = (int)((long)LandData.SimwideArea
                           * (long)m_scene.RegionInfo.ObjectCapacity / 65536L);
                // m_log.DebugFormat("Simwide Area: {0}, Capacity {1}, SimMax {2}", LandData.SimwideArea, m_scene.RegionInfo.ObjectCapacity, simMax);
                return simMax;
            }
        }
        
        #endregion

        #region Packet Request Handling

        public void SendLandProperties(int sequence_id, bool snap_selection, int request_result, IClientAPI remote_client)
        {
            IEstateModule estateModule = m_scene.RequestModuleInterface<IEstateModule>();
            uint regionFlags = 336723974 & ~((uint)(RegionFlags.AllowLandmark | RegionFlags.AllowSetHome));
            if (estateModule != null)
                regionFlags = estateModule.GetRegionFlags();

            // In a perfect world, this would have worked.
            //
//            if ((landData.Flags & (uint)ParcelFlags.AllowLandmark) != 0)
//                regionFlags |=  (uint)RegionFlags.AllowLandmark;
//            if (landData.OwnerID == remote_client.AgentId)
//                regionFlags |=  (uint)RegionFlags.AllowSetHome;

            int seq_id;
            if (snap_selection && (sequence_id == 0))
            {
                seq_id = m_lastSeqId;
            }
            else
            {
                seq_id = sequence_id;
                m_lastSeqId = seq_id;
            }

            remote_client.SendLandProperties(seq_id,
                    snap_selection, request_result, this,
                    (float)m_scene.RegionInfo.RegionSettings.ObjectBonus,
                    GetParcelBasePrimCount(),
                    GetSimulatorMaxPrimCount(), regionFlags);
        }

        public void UpdateLandProperties(LandUpdateArgs args, IClientAPI remote_client)
        {
            //Needs later group support
            bool snap_selection = false;
            LandData newData = LandData.Copy();

            uint allowedDelta = 0;

            // These two are always blocked as no client can set them anyway
            // ParcelFlags.ForSaleObjects
            // ParcelFlags.LindenHome

            if (m_scene.Permissions.CanEditParcelProperties(remote_client.AgentId, this, GroupPowers.LandOptions))
            {
                allowedDelta |= (uint)(ParcelFlags.AllowLandmark |
                        ParcelFlags.AllowTerraform |
                        ParcelFlags.AllowDamage |
                        ParcelFlags.CreateObjects |
                        ParcelFlags.RestrictPushObject |
                        ParcelFlags.AllowOtherScripts |
                        ParcelFlags.AllowGroupScripts |
                        ParcelFlags.CreateGroupObjects |
                        ParcelFlags.AllowAPrimitiveEntry |
                        ParcelFlags.AllowGroupObjectEntry |
                        ParcelFlags.AllowFly);
            }

            if (m_scene.Permissions.CanEditParcelProperties(remote_client.AgentId, this, GroupPowers.LandSetSale))
            {
                if (args.AuthBuyerID != newData.AuthBuyerID ||
                    args.SalePrice != newData.SalePrice)
                {
                    snap_selection = true;
                }

                newData.AuthBuyerID = args.AuthBuyerID;
                newData.SalePrice = args.SalePrice;

                if (!LandData.IsGroupOwned)
                {
                    newData.GroupID = args.GroupID;

                    allowedDelta |= (uint)(ParcelFlags.AllowDeedToGroup |
                            ParcelFlags.ContributeWithDeed |
                            ParcelFlags.SellParcelObjects);
                }

                allowedDelta |= (uint)ParcelFlags.ForSale;
            }

            if (m_scene.Permissions.CanEditParcelProperties(remote_client.AgentId,this, GroupPowers.FindPlaces))
            {
                newData.Category = args.Category;

                allowedDelta |= (uint)(ParcelFlags.ShowDirectory |
                        ParcelFlags.AllowPublish |
                        ParcelFlags.MaturePublish) | (uint)(1 << 23);
            }

            if (m_scene.Permissions.CanEditParcelProperties(remote_client.AgentId,this, GroupPowers.LandChangeIdentity))
            {
                newData.Description = args.Desc;
                newData.Name = args.Name;
                newData.SnapshotID = args.SnapshotID;
            }

            if (m_scene.Permissions.CanEditParcelProperties(remote_client.AgentId,this, GroupPowers.SetLandingPoint))
            {
                newData.LandingType = args.LandingType;
                newData.UserLocation = args.UserLocation;
                newData.UserLookAt = args.UserLookAt;
            }

            if (m_scene.Permissions.CanEditParcelProperties(remote_client.AgentId,this, GroupPowers.ChangeMedia))
            {
                newData.MediaAutoScale = args.MediaAutoScale;
                newData.MediaID = args.MediaID;
                newData.MediaURL = args.MediaURL;
                newData.MusicURL = args.MusicURL;
                newData.MediaType = args.MediaType;
                newData.MediaDescription = args.MediaDescription;
                newData.MediaWidth = args.MediaWidth;
                newData.MediaHeight = args.MediaHeight;
                newData.MediaLoop = args.MediaLoop;
                newData.ObscureMusic = args.ObscureMusic;
                newData.ObscureMedia = args.ObscureMedia;

                allowedDelta |= (uint)(ParcelFlags.SoundLocal |
                        ParcelFlags.UrlWebPage |
                        ParcelFlags.UrlRawHtml |
                        ParcelFlags.AllowVoiceChat |
                        ParcelFlags.UseEstateVoiceChan);
            }

            if (m_scene.Permissions.CanEditParcelProperties(remote_client.AgentId,this, GroupPowers.LandManagePasses))
            {
                newData.PassHours = args.PassHours;
                newData.PassPrice = args.PassPrice;

                allowedDelta |= (uint)ParcelFlags.UsePassList;
            }

            if (m_scene.Permissions.CanEditParcelProperties(remote_client.AgentId, this, GroupPowers.LandManageAllowed))
            {
                allowedDelta |= (uint)(ParcelFlags.UseAccessGroup |
                        ParcelFlags.UseAccessList);
            }

            if (m_scene.Permissions.CanEditParcelProperties(remote_client.AgentId, this, GroupPowers.LandManageBanned))
            {
                allowedDelta |= (uint)(ParcelFlags.UseBanList |
                        ParcelFlags.DenyAnonymous |
                        ParcelFlags.DenyAgeUnverified);
            }

            uint preserve = LandData.Flags & ~allowedDelta;
            newData.Flags = preserve | (args.ParcelFlags & allowedDelta);

            m_scene.LandChannel.UpdateLandObject(LandData.LocalID, newData);

            SendLandUpdateToAvatarsOverMe(snap_selection);
        }

        public void UpdateLandSold(UUID avatarID, UUID groupID, bool groupOwned, uint AuctionID, int claimprice, int area)
        {
            LandData newData = LandData.Copy();
            newData.OwnerID = avatarID;
            newData.GroupID = groupID;
            newData.IsGroupOwned = groupOwned;
            //newData.auctionID = AuctionID;
            newData.ClaimDate = Util.UnixTimeSinceEpoch();
            newData.ClaimPrice = claimprice;
            newData.SalePrice = 0;
            newData.AuthBuyerID = UUID.Zero;
            newData.Flags &= ~(uint) (ParcelFlags.ForSale | ParcelFlags.ForSaleObjects | ParcelFlags.SellParcelObjects | ParcelFlags.ShowDirectory);
            m_scene.LandChannel.UpdateLandObject(LandData.LocalID, newData);
            m_scene.EventManager.TriggerParcelPrimCountUpdate();
            SendLandUpdateToAvatarsOverMe(true);
        }

        public void DeedToGroup(UUID groupID)
        {
            LandData newData = LandData.Copy();
            newData.OwnerID = groupID;
            newData.GroupID = groupID;
            newData.IsGroupOwned = true;

            // Reset show in directory flag on deed
            newData.Flags &= ~(uint) (ParcelFlags.ForSale | ParcelFlags.ForSaleObjects | ParcelFlags.SellParcelObjects | ParcelFlags.ShowDirectory);

            m_scene.LandChannel.UpdateLandObject(LandData.LocalID, newData);
            m_scene.EventManager.TriggerParcelPrimCountUpdate();
            SendLandUpdateToAvatarsOverMe(true);
        }

        public bool IsEitherBannedOrRestricted(UUID avatar)
        {
            if (IsBannedFromLand(avatar))
            {
                return true;
            }
            else if (IsRestrictedFromLand(avatar))
            {
                return true;
            }
            return false;
        }

        public bool HasGroupAccess(UUID avatar)
        {
            if (LandData.GroupID != UUID.Zero && (LandData.Flags & (uint)ParcelFlags.UseAccessGroup) == (uint)ParcelFlags.UseAccessGroup)
            {
                ScenePresence sp;
                if (!m_scene.TryGetScenePresence(avatar, out sp))
                {
                    IGroupsModule groupsModule = m_scene.RequestModuleInterface<IGroupsModule>();
                    if (groupsModule == null)
                        return false;

                    GroupMembershipData[] membership = groupsModule.GetMembershipData(avatar);
                    if (membership == null || membership.Length == 0)
                        return false;

                    foreach (GroupMembershipData d in membership)
                    {
                        if (d.GroupID == LandData.GroupID)
                            return true;
                    }
                    return false;
                }

                if (!sp.ControllingClient.IsGroupMember(LandData.GroupID))
                    return false;
                
                return true;
            }
            return false;
        }

        public bool IsBannedFromLand(UUID avatar)
        {
            ExpireAccessList();

            if (m_scene.Permissions.IsAdministrator(avatar))
                return false;

            if (m_scene.RegionInfo.EstateSettings.IsEstateManager(avatar))
                return false;

            if (avatar == LandData.OwnerID)
                return false;

            if ((LandData.Flags & (uint) ParcelFlags.UseBanList) > 0)
            {
                if (LandData.ParcelAccessList.FindIndex(
                        delegate(LandAccessEntry e)
                        {
                            if (e.AgentID == avatar && e.Flags == AccessList.Ban)
                                return true;
                            return false;
                        }) != -1)
                {
                    return true;
                }
            }
            return false;
        }

        public bool IsRestrictedFromLand(UUID avatar)
        {
            if (m_scene.Permissions.IsAdministrator(avatar))
                return false;

            if (m_scene.RegionInfo.EstateSettings.IsEstateManager(avatar))
                return false;

            if (avatar == LandData.OwnerID)
                return false;

            if ((LandData.Flags & (uint) ParcelFlags.UseAccessList) == 0)
                return true;

            return (!IsInLandAccessList(avatar));
        }

        public bool IsInLandAccessList(UUID avatar)
        {
            ExpireAccessList();

            if (LandData.ParcelAccessList.FindIndex(
                    delegate(LandAccessEntry e)
                    {
                        if (e.AgentID == avatar && e.Flags == AccessList.Access)
                            return true;
                        return false;
                    }) == -1)
            {
<<<<<<< HEAD
                if (LandData.ParcelAccessList.FindIndex(
                        delegate(LandAccessEntry e)
                        {
                            if (e.AgentID == avatar && e.Flags == AccessList.Access)
                                return true;
                            return false;
                        }) == -1)
                {
                    if (!HasGroupAccess(avatar))
                    {
                        return true;
                    }
                }
            }

            return false;
=======
                return false;
            }
            return true;
>>>>>>> b5d0bc24
        }

        public void SendLandUpdateToClient(IClientAPI remote_client)
        {
            SendLandProperties(0, false, 0, remote_client);
        }

        public void SendLandUpdateToClient(bool snap_selection, IClientAPI remote_client)
        {
            m_scene.EventManager.TriggerParcelPrimCountUpdate();
            SendLandProperties(0, snap_selection, 0, remote_client);
        }

        public void SendLandUpdateToAvatarsOverMe()
        {
            SendLandUpdateToAvatarsOverMe(false);
        }

        public void SendLandUpdateToAvatarsOverMe(bool snap_selection)
        {
            m_scene.ForEachRootScenePresence(delegate(ScenePresence avatar)
            {
                ILandObject over = null;
                try
                {
                    over =
                        m_scene.LandChannel.GetLandObject(Util.Clamp<int>((int)Math.Round(avatar.AbsolutePosition.X), 0, ((int)Constants.RegionSize - 1)),
                                                          Util.Clamp<int>((int)Math.Round(avatar.AbsolutePosition.Y), 0, ((int)Constants.RegionSize - 1)));
                }
                catch (Exception)
                {
                    m_log.Warn("[LAND]: " + "unable to get land at x: " + Math.Round(avatar.AbsolutePosition.X) + " y: " +
                               Math.Round(avatar.AbsolutePosition.Y));
                }

                if (over != null)
                {
                    if (over.LandData.LocalID == LandData.LocalID)
                    {
                        if (((over.LandData.Flags & (uint)ParcelFlags.AllowDamage) != 0) &&
                            m_scene.RegionInfo.RegionSettings.AllowDamage)
                            avatar.Invulnerable = false;
                        else
                            avatar.Invulnerable = true;

                        SendLandUpdateToClient(snap_selection, avatar.ControllingClient);
                    }
                }
            });
        }

        #endregion

        #region AccessList Functions

        public List<LandAccessEntry>  CreateAccessListArrayByFlag(AccessList flag)
        {
            ExpireAccessList();

            List<LandAccessEntry> list = new List<LandAccessEntry>();
            foreach (LandAccessEntry entry in LandData.ParcelAccessList)
            {
                if (entry.Flags == flag)
                   list.Add(entry);
            }
            if (list.Count == 0)
            {
                LandAccessEntry e = new LandAccessEntry();
                e.AgentID = UUID.Zero;
                e.Flags = 0;
                e.Expires = 0;

                list.Add(e);
            }

            return list;
        }

        public void SendAccessList(UUID agentID, UUID sessionID, uint flags, int sequenceID,
                                   IClientAPI remote_client)
        {

            if (flags == (uint) AccessList.Access || flags == (uint) AccessList.Both)
            {
                List<LandAccessEntry> accessEntries = CreateAccessListArrayByFlag(AccessList.Access);
                remote_client.SendLandAccessListData(accessEntries,(uint) AccessList.Access,LandData.LocalID);
            }

            if (flags == (uint) AccessList.Ban || flags == (uint) AccessList.Both)
            {
                List<LandAccessEntry> accessEntries = CreateAccessListArrayByFlag(AccessList.Ban);
                remote_client.SendLandAccessListData(accessEntries, (uint)AccessList.Ban, LandData.LocalID);
            }
        }

        public void UpdateAccessList(uint flags, UUID transactionID,
                int sequenceID, int sections,
                List<LandAccessEntry> entries,
                IClientAPI remote_client)
        {
            LandData newData = LandData.Copy();

            if ((!m_listTransactions.ContainsKey(flags)) ||
                    m_listTransactions[flags] != transactionID)
            {
                m_listTransactions[flags] = transactionID;

                List<LandAccessEntry> toRemove =
                        new List<LandAccessEntry>();

                foreach (LandAccessEntry entry in newData.ParcelAccessList)
                {
                    if (entry.Flags == (AccessList)flags)
                        toRemove.Add(entry);
                }

                foreach (LandAccessEntry entry in toRemove)
                {
                    newData.ParcelAccessList.Remove(entry);
                }

                // Checked here because this will always be the first
                // and only packet in a transaction
                if (entries.Count == 1 && entries[0].AgentID == UUID.Zero)
                {
                    m_scene.LandChannel.UpdateLandObject(LandData.LocalID, newData);

                    return;
                }
            }

            foreach (LandAccessEntry entry in entries)
            {
                LandAccessEntry temp =
                        new LandAccessEntry();

                temp.AgentID = entry.AgentID;
                temp.Expires = entry.Expires;
                temp.Flags = (AccessList)flags;

                newData.ParcelAccessList.Add(temp);
            }

            m_scene.LandChannel.UpdateLandObject(LandData.LocalID, newData);
        }

        #endregion

        #region Update Functions

        public void UpdateLandBitmapByteArray()
        {
            LandData.Bitmap = ConvertLandBitmapToBytes();
        }

        /// <summary>
        /// Update all settings in land such as area, bitmap byte array, etc
        /// </summary>
        public void ForceUpdateLandInfo()
        {
            UpdateAABBAndAreaValues();
            UpdateLandBitmapByteArray();
        }

        public void SetLandBitmapFromByteArray()
        {
            LandBitmap = ConvertBytesToLandBitmap();
        }

        /// <summary>
        /// Updates the AABBMin and AABBMax values after area/shape modification of the land object
        /// </summary>
        private void UpdateAABBAndAreaValues()
        {
            int min_x = 64;
            int min_y = 64;
            int max_x = 0;
            int max_y = 0;
            int tempArea = 0;
            int x, y;
            for (x = 0; x < 64; x++)
            {
                for (y = 0; y < 64; y++)
                {
                    if (LandBitmap[x, y] == true)
                    {
                        if (min_x > x) min_x = x;
                        if (min_y > y) min_y = y;
                        if (max_x < x) max_x = x;
                        if (max_y < y) max_y = y;
                        tempArea += 16; //16sqm peice of land
                    }
                }
            }
            int tx = min_x * 4;
            if (tx > ((int)Constants.RegionSize - 1))
                tx = ((int)Constants.RegionSize - 1);
            int ty = min_y * 4;
            if (ty > ((int)Constants.RegionSize - 1))
                ty = ((int)Constants.RegionSize - 1);
            LandData.AABBMin =
                new Vector3((float) (min_x * 4), (float) (min_y * 4),
                              (float) m_scene.Heightmap[tx, ty]);

            tx = max_x * 4;
            if (tx > ((int)Constants.RegionSize - 1))
                tx = ((int)Constants.RegionSize - 1);
            ty = max_y * 4;
            if (ty > ((int)Constants.RegionSize - 1))
                ty = ((int)Constants.RegionSize - 1);
            LandData.AABBMax =
                new Vector3((float) (max_x * 4), (float) (max_y * 4),
                              (float) m_scene.Heightmap[tx, ty]);
            LandData.Area = tempArea;
        }

        #endregion

        #region Land Bitmap Functions

        /// <summary>
        /// Sets the land's bitmap manually
        /// </summary>
        /// <param name="bitmap">64x64 block representing where this land is on a map</param>
        public void SetLandBitmap(bool[,] bitmap)
        {
            if (bitmap.GetLength(0) != 64 || bitmap.GetLength(1) != 64 || bitmap.Rank != 2)
            {
                //Throw an exception - The bitmap is not 64x64
                //throw new Exception("Error: Invalid Parcel Bitmap");
            }
            else
            {
                //Valid: Lets set it
                LandBitmap = bitmap;
                ForceUpdateLandInfo();
            }
        }

        /// <summary>
        /// Gets the land's bitmap manually
        /// </summary>
        /// <returns></returns>
        public bool[,] GetLandBitmap()
        {
            return LandBitmap;
        }

        public bool[,] BasicFullRegionLandBitmap()
        {
            return GetSquareLandBitmap(0, 0, (int) Constants.RegionSize, (int) Constants.RegionSize);
        }
        
        public bool[,] GetSquareLandBitmap(int start_x, int start_y, int end_x, int end_y)
        {
            bool[,] tempBitmap = new bool[64,64];
            tempBitmap.Initialize();

            tempBitmap = ModifyLandBitmapSquare(tempBitmap, start_x, start_y, end_x, end_y, true);
            return tempBitmap;
        }

        /// <summary>
        /// Change a land bitmap at within a square and set those points to a specific value
        /// </summary>
        /// <param name="land_bitmap"></param>
        /// <param name="start_x"></param>
        /// <param name="start_y"></param>
        /// <param name="end_x"></param>
        /// <param name="end_y"></param>
        /// <param name="set_value"></param>
        /// <returns></returns>
        public bool[,] ModifyLandBitmapSquare(bool[,] land_bitmap, int start_x, int start_y, int end_x, int end_y,
                                              bool set_value)
        {
            if (land_bitmap.GetLength(0) != 64 || land_bitmap.GetLength(1) != 64 || land_bitmap.Rank != 2)
            {
                //Throw an exception - The bitmap is not 64x64
                //throw new Exception("Error: Invalid Parcel Bitmap in modifyLandBitmapSquare()");
            }

            int x, y;
            for (y = 0; y < 64; y++)
            {
                for (x = 0; x < 64; x++)
                {
                    if (x >= start_x / 4 && x < end_x / 4
                        && y >= start_y / 4 && y < end_y / 4)
                    {
                        land_bitmap[x, y] = set_value;
                    }
                }
            }
            return land_bitmap;
        }

        /// <summary>
        /// Join the true values of 2 bitmaps together
        /// </summary>
        /// <param name="bitmap_base"></param>
        /// <param name="bitmap_add"></param>
        /// <returns></returns>
        public bool[,] MergeLandBitmaps(bool[,] bitmap_base, bool[,] bitmap_add)
        {
            if (bitmap_base.GetLength(0) != 64 || bitmap_base.GetLength(1) != 64 || bitmap_base.Rank != 2)
            {
                //Throw an exception - The bitmap is not 64x64
                throw new Exception("Error: Invalid Parcel Bitmap - Bitmap_base in mergeLandBitmaps");
            }
            if (bitmap_add.GetLength(0) != 64 || bitmap_add.GetLength(1) != 64 || bitmap_add.Rank != 2)
            {
                //Throw an exception - The bitmap is not 64x64
                throw new Exception("Error: Invalid Parcel Bitmap - Bitmap_add in mergeLandBitmaps");
            }

            int x, y;
            for (y = 0; y < 64; y++)
            {
                for (x = 0; x < 64; x++)
                {
                    if (bitmap_add[x, y])
                    {
                        bitmap_base[x, y] = true;
                    }
                }
            }
            return bitmap_base;
        }

        /// <summary>
        /// Converts the land bitmap to a packet friendly byte array
        /// </summary>
        /// <returns></returns>
        private byte[] ConvertLandBitmapToBytes()
        {
            byte[] tempConvertArr = new byte[512];
            byte tempByte = 0;
            int x, y, i, byteNum = 0;
            i = 0;
            for (y = 0; y < 64; y++)
            {
                for (x = 0; x < 64; x++)
                {
                    tempByte = Convert.ToByte(tempByte | Convert.ToByte(LandBitmap[x, y]) << (i++ % 8));
                    if (i % 8 == 0)
                    {
                        tempConvertArr[byteNum] = tempByte;
                        tempByte = (byte) 0;
                        i = 0;
                        byteNum++;
                    }
                }
            }
            return tempConvertArr;
        }

        private bool[,] ConvertBytesToLandBitmap()
        {
            bool[,] tempConvertMap = new bool[landArrayMax, landArrayMax];
            tempConvertMap.Initialize();
            byte tempByte = 0;
            int x = 0, y = 0, i = 0, bitNum = 0;
            for (i = 0; i < 512; i++)
            {
                tempByte = LandData.Bitmap[i];
                for (bitNum = 0; bitNum < 8; bitNum++)
                {
                    bool bit = Convert.ToBoolean(Convert.ToByte(tempByte >> bitNum) & (byte) 1);
                    tempConvertMap[x, y] = bit;
                    x++;
                    if (x > 63)
                    {
                        x = 0;
                        y++;
                    }
                }
            }
            return tempConvertMap;
        }

        #endregion

        #region Object Select and Object Owner Listing

        public void SendForceObjectSelect(int local_id, int request_type, List<UUID> returnIDs, IClientAPI remote_client)
        {
            if (m_scene.Permissions.CanEditParcelProperties(remote_client.AgentId, this, GroupPowers.LandOptions))
            {
                List<uint> resultLocalIDs = new List<uint>();
                try
                {
                    lock (primsOverMe)
                    {
                        foreach (SceneObjectGroup obj in primsOverMe)
                        {
                            if (obj.LocalId > 0)
                            {
                                if (request_type == LandChannel.LAND_SELECT_OBJECTS_OWNER && obj.OwnerID == LandData.OwnerID)
                                {
                                    resultLocalIDs.Add(obj.LocalId);
                                }
                                else if (request_type == LandChannel.LAND_SELECT_OBJECTS_GROUP && obj.GroupID == LandData.GroupID && LandData.GroupID != UUID.Zero)
                                {
                                    resultLocalIDs.Add(obj.LocalId);
                                }
                                else if (request_type == LandChannel.LAND_SELECT_OBJECTS_OTHER &&
                                         obj.OwnerID != remote_client.AgentId)
                                {
                                    resultLocalIDs.Add(obj.LocalId);
                                }
                                else if (request_type == (int)ObjectReturnType.List && returnIDs.Contains(obj.OwnerID))
                                {
                                    resultLocalIDs.Add(obj.LocalId);
                                }
                            }
                        }
                    }
                } catch (InvalidOperationException)
                {
                    m_log.Error("[LAND]: Unable to force select the parcel objects. Arr.");
                }

                remote_client.SendForceClientSelectObjects(resultLocalIDs);
            }
        }

        /// <summary>
        /// Notify the parcel owner each avatar that owns prims situated on their land.  This notification includes
        /// aggreagete details such as the number of prims.
        ///
        /// </summary>
        /// <param name="remote_client">
        /// A <see cref="IClientAPI"/>
        /// </param>
        public void SendLandObjectOwners(IClientAPI remote_client)
        {
            if (m_scene.Permissions.CanEditParcelProperties(remote_client.AgentId, this, GroupPowers.LandOptions))
            {
                Dictionary<UUID, int> primCount = new Dictionary<UUID, int>();
                List<UUID> groups = new List<UUID>();

                lock (primsOverMe)
                {
//                    m_log.DebugFormat(
//                        "[LAND OBJECT]: Request for SendLandObjectOwners() from {0} with {1} known prims on region", 
//                        remote_client.Name, primsOverMe.Count);
                    
                    try
                    {
                        foreach (SceneObjectGroup obj in primsOverMe)
                        {
                            try
                            {
                                if (!primCount.ContainsKey(obj.OwnerID))
                                {
                                    primCount.Add(obj.OwnerID, 0);
                                }
                            }
                            catch (NullReferenceException)
                            {
                                m_log.Error("[LAND]: " + "Got Null Reference when searching land owners from the parcel panel");
                            }
                            try
                            {
                                primCount[obj.OwnerID] += obj.PrimCount;
                            }
                            catch (KeyNotFoundException)
                            {
                                m_log.Error("[LAND]: Unable to match a prim with it's owner.");
                            }
                            if (obj.OwnerID == obj.GroupID && (!groups.Contains(obj.OwnerID)))
                                groups.Add(obj.OwnerID);
                        }
                    }
                    catch (InvalidOperationException)
                    {
                        m_log.Error("[LAND]: Unable to Enumerate Land object arr.");
                    }
                }

                remote_client.SendLandObjectOwners(LandData, groups, primCount);
            }
        }

        public Dictionary<UUID, int> GetLandObjectOwners()
        {
            Dictionary<UUID, int> ownersAndCount = new Dictionary<UUID, int>();
            
            lock (primsOverMe)
            {
                try
                {

                    foreach (SceneObjectGroup obj in primsOverMe)
                    {
                        if (!ownersAndCount.ContainsKey(obj.OwnerID))
                        {
                            ownersAndCount.Add(obj.OwnerID, 0);
                        }
                        ownersAndCount[obj.OwnerID] += obj.PrimCount;
                    }
                }
                catch (InvalidOperationException)
                {
                    m_log.Error("[LAND]: Unable to enumerate land owners. arr.");
                }

            }
            return ownersAndCount;
        }

        #endregion

        #region Object Returning

        public void ReturnObject(SceneObjectGroup obj)
        {
            SceneObjectGroup[] objs = new SceneObjectGroup[1];
            objs[0] = obj;
            m_scene.returnObjects(objs, obj.OwnerID);
        }

        public void ReturnLandObjects(uint type, UUID[] owners, UUID[] tasks, IClientAPI remote_client)
        {
//            m_log.DebugFormat(
//                "[LAND OBJECT]: Request to return objects in {0} from {1}", LandData.Name, remote_client.Name);
            
            Dictionary<UUID,List<SceneObjectGroup>> returns = new Dictionary<UUID,List<SceneObjectGroup>>();

            lock (primsOverMe)
            {
                if (type == (uint)ObjectReturnType.Owner)
                {
                    foreach (SceneObjectGroup obj in primsOverMe)
                    {
                        if (obj.OwnerID == m_landData.OwnerID)
                        {
                            if (!returns.ContainsKey(obj.OwnerID))
                                returns[obj.OwnerID] =
                                        new List<SceneObjectGroup>();
                            returns[obj.OwnerID].Add(obj);
                        }
                    }
                }
                else if (type == (uint)ObjectReturnType.Group && m_landData.GroupID != UUID.Zero)
                {
                    foreach (SceneObjectGroup obj in primsOverMe)
                    {
                        if (obj.GroupID == m_landData.GroupID)
                        {
                            if (!returns.ContainsKey(obj.OwnerID))
                                returns[obj.OwnerID] =
                                        new List<SceneObjectGroup>();
                            returns[obj.OwnerID].Add(obj);
                        }
                    }
                }
                else if (type == (uint)ObjectReturnType.Other)
                {
                    foreach (SceneObjectGroup obj in primsOverMe)
                    {
                        if (obj.OwnerID != m_landData.OwnerID &&
                            (obj.GroupID != m_landData.GroupID ||
                            m_landData.GroupID == UUID.Zero))
                        {
                            if (!returns.ContainsKey(obj.OwnerID))
                                returns[obj.OwnerID] =
                                        new List<SceneObjectGroup>();
                            returns[obj.OwnerID].Add(obj);
                        }
                    }
                }
                else if (type == (uint)ObjectReturnType.List)
                {
                    List<UUID> ownerlist = new List<UUID>(owners);

                    foreach (SceneObjectGroup obj in primsOverMe)
                    {
                        if (ownerlist.Contains(obj.OwnerID))
                        {
                            if (!returns.ContainsKey(obj.OwnerID))
                                returns[obj.OwnerID] =
                                        new List<SceneObjectGroup>();
                            returns[obj.OwnerID].Add(obj);
                        }
                    }
                }
            }

            foreach (List<SceneObjectGroup> ol in returns.Values)
            {
                if (m_scene.Permissions.CanReturnObjects(this, remote_client.AgentId, ol))
                    m_scene.returnObjects(ol.ToArray(), remote_client.AgentId);
            }
        }

        #endregion

        #region Object Adding/Removing from Parcel

        public void ResetOverMeRecord()
        {
            lock (primsOverMe)
                primsOverMe.Clear();
        }

        public void AddPrimOverMe(SceneObjectGroup obj)
        {
//            m_log.DebugFormat("[LAND OBJECT]: Adding scene object {0} {1} over {2}", obj.Name, obj.LocalId, LandData.Name);
            
            lock (primsOverMe)
                primsOverMe.Add(obj);
        }

        public void RemovePrimFromOverMe(SceneObjectGroup obj)
        {
//            m_log.DebugFormat("[LAND OBJECT]: Removing scene object {0} {1} from over {2}", obj.Name, obj.LocalId, LandData.Name);
            
            lock (primsOverMe)
                primsOverMe.Remove(obj);
        }

        #endregion
        
        /// <summary>
        /// Set the media url for this land parcel
        /// </summary>
        /// <param name="url"></param>
        public void SetMediaUrl(string url)
        {
            LandData.MediaURL = url;
            SendLandUpdateToAvatarsOverMe();
        }
        
        /// <summary>
        /// Set the music url for this land parcel
        /// </summary>
        /// <param name="url"></param>
        public void SetMusicUrl(string url)
        {
            LandData.MusicURL = url;
            SendLandUpdateToAvatarsOverMe();
        }

        /// <summary>
        /// Get the music url for this land parcel
        /// </summary>
        /// <returns>The music url.</returns>
        public string GetMusicUrl()
        {
            return LandData.MusicURL;
        }

        #endregion

        private void ExpireAccessList()
        {
            List<LandAccessEntry> delete = new List<LandAccessEntry>();

            foreach (LandAccessEntry entry in LandData.ParcelAccessList)
            {
                if (entry.Expires != 0 && entry.Expires < Util.UnixTimeSinceEpoch())
                    delete.Add(entry);
            }
            foreach (LandAccessEntry entry in delete)
                LandData.ParcelAccessList.Remove(entry);

            if (delete.Count > 0)
                m_scene.EventManager.TriggerLandObjectUpdated((uint)LandData.LocalID, this);
        }
    }
}<|MERGE_RESOLUTION|>--- conflicted
+++ resolved
@@ -497,6 +497,9 @@
 
         public bool IsRestrictedFromLand(UUID avatar)
         {
+            if ((LandData.Flags & (uint) ParcelFlags.UseAccessList) == 0)
+                return false;
+
             if (m_scene.Permissions.IsAdministrator(avatar))
                 return false;
 
@@ -506,8 +509,8 @@
             if (avatar == LandData.OwnerID)
                 return false;
 
-            if ((LandData.Flags & (uint) ParcelFlags.UseAccessList) == 0)
-                return true;
+            if (HasGroupAccess(avatar))
+                return false;
 
             return (!IsInLandAccessList(avatar));
         }
@@ -524,28 +527,9 @@
                         return false;
                     }) == -1)
             {
-<<<<<<< HEAD
-                if (LandData.ParcelAccessList.FindIndex(
-                        delegate(LandAccessEntry e)
-                        {
-                            if (e.AgentID == avatar && e.Flags == AccessList.Access)
-                                return true;
-                            return false;
-                        }) == -1)
-                {
-                    if (!HasGroupAccess(avatar))
-                    {
-                        return true;
-                    }
-                }
-            }
-
-            return false;
-=======
                 return false;
             }
             return true;
->>>>>>> b5d0bc24
         }
 
         public void SendLandUpdateToClient(IClientAPI remote_client)
