--- conflicted
+++ resolved
@@ -1644,7 +1644,6 @@
 
             UpdateLandObject(localID, land.LandData);
         }
-<<<<<<< HEAD
 
         public void ClientOnParcelGodMark(IClientAPI client, UUID god, int landID)
         {
@@ -1961,7 +1960,6 @@
                 }
             }
         }
-=======
         
         protected void InstallInterfaces()
         {
@@ -2001,6 +1999,5 @@
             
             MainConsole.Instance.Output(report.ToString());
         }        
->>>>>>> 2bab8e55
     }
 }