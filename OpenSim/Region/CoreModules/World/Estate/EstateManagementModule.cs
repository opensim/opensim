--- conflicted
+++ resolved
@@ -46,14 +46,10 @@
 
         private delegate void LookupUUIDS(List<UUID> uuidLst);
 
-<<<<<<< HEAD
-        private Scene m_scene;
         private Timer m_regionChangeTimer = new Timer();
-=======
         public Scene Scene { get; private set; }
         
         protected EstateManagementCommands m_commands;
->>>>>>> 26727ee0
 
         private EstateTerrainXferHandler TerrainUploader;
 
@@ -275,11 +271,7 @@
 
             if ((estateAccessType & 4) != 0) // User add
             {
-<<<<<<< HEAD
-                if (m_scene.Permissions.CanIssueEstateCommand(remote_client.AgentId, false) || m_scene.Permissions.BypassPermissions())
-=======
                 if (Scene.Permissions.CanIssueEstateCommand(remote_client.AgentId, true) || Scene.Permissions.BypassPermissions())
->>>>>>> 26727ee0
                 {
                     Scene.RegionInfo.EstateSettings.AddEstateUser(user);
                     Scene.RegionInfo.EstateSettings.Save();
@@ -294,11 +286,7 @@
             }
             if ((estateAccessType & 8) != 0) // User remove
             {
-<<<<<<< HEAD
-                if (m_scene.Permissions.CanIssueEstateCommand(remote_client.AgentId, false) || m_scene.Permissions.BypassPermissions())
-=======
                 if (Scene.Permissions.CanIssueEstateCommand(remote_client.AgentId, true) || Scene.Permissions.BypassPermissions())
->>>>>>> 26727ee0
                 {
                     Scene.RegionInfo.EstateSettings.RemoveEstateUser(user);
                     Scene.RegionInfo.EstateSettings.Save();
@@ -313,11 +301,7 @@
             }
             if ((estateAccessType & 16) != 0) // Group add
             {
-<<<<<<< HEAD
-                if (m_scene.Permissions.CanIssueEstateCommand(remote_client.AgentId, false) || m_scene.Permissions.BypassPermissions())
-=======
                 if (Scene.Permissions.CanIssueEstateCommand(remote_client.AgentId, true) || Scene.Permissions.BypassPermissions())
->>>>>>> 26727ee0
                 {
                     Scene.RegionInfo.EstateSettings.AddEstateGroup(user);
                     Scene.RegionInfo.EstateSettings.Save();
@@ -331,11 +315,7 @@
             }
             if ((estateAccessType & 32) != 0) // Group remove
             {
-<<<<<<< HEAD
-                if (m_scene.Permissions.CanIssueEstateCommand(remote_client.AgentId, false) || m_scene.Permissions.BypassPermissions())
-=======
                 if (Scene.Permissions.CanIssueEstateCommand(remote_client.AgentId, true) || Scene.Permissions.BypassPermissions())
->>>>>>> 26727ee0
                 {
                     Scene.RegionInfo.EstateSettings.RemoveEstateGroup(user);
                     Scene.RegionInfo.EstateSettings.Save();
@@ -384,15 +364,11 @@
                         {
                             if (!s.IsChildAgent)
                             {
-<<<<<<< HEAD
-                                if (!m_scene.TeleportClientHome(user, s.ControllingClient))
+                                if (!Scene.TeleportClientHome(user, s.ControllingClient))
                                 {
                                     s.ControllingClient.Kick("Your access to the region was revoked and TP home failed - you have been logged out.");
                                     s.ControllingClient.Close();
                                 }
-=======
-                                Scene.TeleportClientHome(user, s.ControllingClient);
->>>>>>> 26727ee0
                             }
                         }
 
@@ -527,15 +503,11 @@
                 ScenePresence s = Scene.GetScenePresence(prey);
                 if (s != null)
                 {
-<<<<<<< HEAD
-                    if (!m_scene.TeleportClientHome(prey, s.ControllingClient))
+                    if (!Scene.TeleportClientHome(prey, s.ControllingClient))
                     {
                         s.ControllingClient.Kick("You were teleported home by the region owner, but the TP failed - you have been logged out.");
                         s.ControllingClient.Close();
                     }
-=======
-                    Scene.TeleportClientHome(prey, s.ControllingClient);
->>>>>>> 26727ee0
                 }
             }
         }
@@ -554,15 +526,11 @@
                     // Also make sure they are actually in the region
                     if (p != null && !p.IsChildAgent)
                     {
-<<<<<<< HEAD
-                        if (!m_scene.TeleportClientHome(p.UUID, p.ControllingClient))
+                        if (!Scene.TeleportClientHome(p.UUID, p.ControllingClient))
                         {
                             p.ControllingClient.Kick("You were teleported home by the region owner, but the TP failed - you have been logged out.");
                             p.ControllingClient.Close();
                         }
-=======
-                        Scene.TeleportClientHome(p.UUID, p.ControllingClient);
->>>>>>> 26727ee0
                     }
                 }
             });
@@ -943,118 +911,11 @@
         #region IRegionModule Members
 
         public void Initialise(Scene scene, IConfigSource source)
-<<<<<<< HEAD
-        {
-            m_scene = scene;
-            m_scene.RegisterModuleInterface<IEstateModule>(this);
-            m_scene.EventManager.OnNewClient += EventManager_OnNewClient;
-            m_scene.EventManager.OnRequestChangeWaterHeight += changeWaterHeight;
+        {            
             m_regionChangeTimer.AutoReset = false;
             m_regionChangeTimer.Interval = 2000;
             m_regionChangeTimer.Elapsed += RaiseRegionInfoChange;
 
-            m_scene.AddCommand(this, "set terrain texture",
-                               "set terrain texture <number> <uuid> [<x>] [<y>]",
-                               "Sets the terrain <number> to <uuid>, if <x> or <y> are specified, it will only " +
-                               "set it on regions with a matching coordinate. Specify -1 in <x> or <y> to wildcard" +
-                               " that coordinate.",
-                               consoleSetTerrainTexture);
-
-            m_scene.AddCommand(this, "set terrain heights",
-                               "set terrain heights <corner> <min> <max> [<x>] [<y>]",
-                               "Sets the terrain texture heights on corner #<corner> to <min>/<max>, if <x> or <y> are specified, it will only " +
-                               "set it on regions with a matching coordinate. Specify -1 in <x> or <y> to wildcard" +
-                               " that coordinate. Corner # SW = 0, NW = 1, SE = 2, NE = 3.",
-                               consoleSetTerrainHeights);
-        }
-
-        #region Console Commands
-
-        public void consoleSetTerrainTexture(string module, string[] args)
-        {
-            string num = args[3];
-            string uuid = args[4];
-            int x = (args.Length > 5 ? int.Parse(args[5]) : -1);
-            int y = (args.Length > 6 ? int.Parse(args[6]) : -1);
-
-            if (x == -1 || m_scene.RegionInfo.RegionLocX == x)
-            {
-                if (y == -1 || m_scene.RegionInfo.RegionLocY == y)
-                {
-                    int corner = int.Parse(num);
-                    UUID texture = UUID.Parse(uuid);
-
-                    m_log.Debug("[ESTATEMODULE] Setting terrain textures for " + m_scene.RegionInfo.RegionName +
-                                string.Format(" (C#{0} = {1})", corner, texture));
-
-                    switch (corner)
-                    {
-                        case 0:
-                            m_scene.RegionInfo.RegionSettings.TerrainTexture1 = texture;
-                            break;
-                        case 1:
-                            m_scene.RegionInfo.RegionSettings.TerrainTexture2 = texture;
-                            break;
-                        case 2:
-                            m_scene.RegionInfo.RegionSettings.TerrainTexture3 = texture;
-                            break;
-                        case 3:
-                            m_scene.RegionInfo.RegionSettings.TerrainTexture4 = texture;
-                            break;
-                    }
-                    m_scene.RegionInfo.RegionSettings.Save();
-                    TriggerRegionInfoChange();
-                    sendRegionInfoPacketToAll();
-
-                }
-            }
-         }
- 
-        public void consoleSetTerrainHeights(string module, string[] args)
-        {
-            string num = args[3];
-            string min = args[4];
-            string max = args[5];
-            int x = (args.Length > 6 ? int.Parse(args[6]) : -1);
-            int y = (args.Length > 7 ? int.Parse(args[7]) : -1);
-
-            if (x == -1 || m_scene.RegionInfo.RegionLocX == x)
-            {
-                if (y == -1 || m_scene.RegionInfo.RegionLocY == y)
-                {
-                    int corner = int.Parse(num);
-                    float lowValue = float.Parse(min, Culture.NumberFormatInfo);
-                    float highValue = float.Parse(max, Culture.NumberFormatInfo);
-
-                    m_log.Debug("[ESTATEMODULE] Setting terrain heights " + m_scene.RegionInfo.RegionName +
-                                string.Format(" (C{0}, {1}-{2}", corner, lowValue, highValue));
-
-                    switch (corner)
-                    {
-                        case 0:
-                            m_scene.RegionInfo.RegionSettings.Elevation1SW = lowValue;
-                            m_scene.RegionInfo.RegionSettings.Elevation2SW = highValue;
-                            break;
-                        case 1:
-                            m_scene.RegionInfo.RegionSettings.Elevation1NW = lowValue;
-                            m_scene.RegionInfo.RegionSettings.Elevation2NW = highValue;
-                            break;
-                        case 2:
-                            m_scene.RegionInfo.RegionSettings.Elevation1SE = lowValue;
-                            m_scene.RegionInfo.RegionSettings.Elevation2SE = highValue;
-                            break;
-                        case 3:
-                            m_scene.RegionInfo.RegionSettings.Elevation1NE = lowValue;
-                            m_scene.RegionInfo.RegionSettings.Elevation2NE = highValue;
-                            break;
-                    }
-                    m_scene.RegionInfo.RegionSettings.Save();
-                    TriggerRegionInfoChange();
-                    sendRegionHandshakeToAll();
-                }
-            }
-=======
-        {            
             Scene = scene;
             Scene.RegisterModuleInterface<IEstateModule>(this);
             Scene.EventManager.OnNewClient += EventManager_OnNewClient;
@@ -1062,7 +923,6 @@
             
             m_commands = new EstateManagementCommands(this);
             m_commands.Initialise();
->>>>>>> 26727ee0
         }
 
         public void PostInitialise()
