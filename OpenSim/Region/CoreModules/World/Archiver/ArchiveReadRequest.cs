/*
 * Copyright (c) Contributors, http://opensimulator.org/
 * See CONTRIBUTORS.TXT for a full list of copyright holders.
 *
 * Redistribution and use in source and binary forms, with or without
 * modification, are permitted provided that the following conditions are met:
 *     * Redistributions of source code must retain the above copyright
 *       notice, this list of conditions and the following disclaimer.
 *     * Redistributions in binary form must reproduce the above copyright
 *       notice, this list of conditions and the following disclaimer in the
 *       documentation and/or other materials provided with the distribution.
 *     * Neither the name of the OpenSimulator Project nor the
 *       names of its contributors may be used to endorse or promote products
 *       derived from this software without specific prior written permission.
 *
 * THIS SOFTWARE IS PROVIDED BY THE DEVELOPERS ``AS IS'' AND ANY
 * EXPRESS OR IMPLIED WARRANTIES, INCLUDING, BUT NOT LIMITED TO, THE IMPLIED
 * WARRANTIES OF MERCHANTABILITY AND FITNESS FOR A PARTICULAR PURPOSE ARE
 * DISCLAIMED. IN NO EVENT SHALL THE CONTRIBUTORS BE LIABLE FOR ANY
 * DIRECT, INDIRECT, INCIDENTAL, SPECIAL, EXEMPLARY, OR CONSEQUENTIAL DAMAGES
 * (INCLUDING, BUT NOT LIMITED TO, PROCUREMENT OF SUBSTITUTE GOODS OR SERVICES;
 * LOSS OF USE, DATA, OR PROFITS; OR BUSINESS INTERRUPTION) HOWEVER CAUSED AND
 * ON ANY THEORY OF LIABILITY, WHETHER IN CONTRACT, STRICT LIABILITY, OR TORT
 * (INCLUDING NEGLIGENCE OR OTHERWISE) ARISING IN ANY WAY OUT OF THE USE OF THIS
 * SOFTWARE, EVEN IF ADVISED OF THE POSSIBILITY OF SUCH DAMAGE.
 */

using System;
using System.Collections.Generic;
using System.IO;
using System.IO.Compression;
using System.Net;
using System.Reflection;
using System.Text;
using System.Xml;
using log4net;
using OpenMetaverse;
using OpenSim.Framework;
using OpenSim.Framework.Serialization;
using OpenSim.Framework.Serialization.External;
using OpenSim.Region.CoreModules.World.Terrain;
using OpenSim.Region.Framework.Interfaces;
using OpenSim.Region.Framework.Scenes;
using OpenSim.Services.Interfaces;

namespace OpenSim.Region.CoreModules.World.Archiver
{
    /// <summary>
    /// Handles an individual archive read request
    /// </summary>
    public class ArchiveReadRequest
    {
        private static readonly ILog m_log = LogManager.GetLogger(MethodBase.GetCurrentMethod().DeclaringType);

        protected Scene m_scene;
        protected Stream m_loadStream;
        protected Guid m_requestId;
        protected string m_errorMessage;

        /// <value>
        /// Should the archive being loaded be merged with what is already on the region?
        /// </value>
        protected bool m_merge;

        /// <value>
        /// Should we ignore any assets when reloading the archive?
        /// </value>
        protected bool m_skipAssets;

        /// <summary>
        /// Used to cache lookups for valid uuids.
        /// </summary>
        private IDictionary<UUID, bool> m_validUserUuids = new Dictionary<UUID, bool>();

        public ArchiveReadRequest(Scene scene, string loadPath, bool merge, bool skipAssets, Guid requestId)
        {
            m_scene = scene;

            try
            {
                m_loadStream = new GZipStream(ArchiveHelpers.GetStream(loadPath), CompressionMode.Decompress);
            }
            catch (EntryPointNotFoundException e)
            {
                m_log.ErrorFormat(
                    "[ARCHIVER]: Mismatch between Mono and zlib1g library version when trying to create compression stream."
                        + "If you've manually installed Mono, have you appropriately updated zlib1g as well?");
                m_log.Error(e);
            }
        
            m_errorMessage = String.Empty;
            m_merge = merge;
            m_skipAssets = skipAssets;
            m_requestId = requestId;
        }

        public ArchiveReadRequest(Scene scene, Stream loadStream, bool merge, bool skipAssets, Guid requestId)
        {
            m_scene = scene;
            m_loadStream = loadStream;
            m_merge = merge;
            m_skipAssets = skipAssets;
            m_requestId = requestId;
        }

        /// <summary>
        /// Dearchive the region embodied in this request.
        /// </summary>
        public void DearchiveRegion()
        {
            // The same code can handle dearchiving 0.1 and 0.2 OpenSim Archive versions
            DearchiveRegion0DotStar();
        }

        private void DearchiveRegion0DotStar()
        {
            int successfulAssetRestores = 0;
            int failedAssetRestores = 0;
            List<string> serialisedSceneObjects = new List<string>();
            List<string> serialisedParcels = new List<string>();
            string filePath = "NONE";

            TarArchiveReader archive = new TarArchiveReader(m_loadStream);
            byte[] data;
            TarArchiveReader.TarEntryType entryType;
            
            try
            {
                while ((data = archive.ReadEntry(out filePath, out entryType)) != null)
                {
                    //m_log.DebugFormat(
                    //    "[ARCHIVER]: Successfully read {0} ({1} bytes)", filePath, data.Length);
                    
                    if (TarArchiveReader.TarEntryType.TYPE_DIRECTORY == entryType)
                        continue;

                    if (filePath.StartsWith(ArchiveConstants.OBJECTS_PATH))
                    {
                        serialisedSceneObjects.Add(Encoding.UTF8.GetString(data));
                    }
                    else if (filePath.StartsWith(ArchiveConstants.ASSETS_PATH) && !m_skipAssets)
                    {
                        if (LoadAsset(filePath, data))
                            successfulAssetRestores++;
                        else
                            failedAssetRestores++;

                        if ((successfulAssetRestores + failedAssetRestores) % 250 == 0)
                            m_log.Debug("[ARCHIVER]: Loaded " + successfulAssetRestores + " assets and failed to load " + failedAssetRestores + " assets...");
                    }
                    else if (!m_merge && filePath.StartsWith(ArchiveConstants.TERRAINS_PATH))
                    {
                        LoadTerrain(filePath, data);
                    }
                    else if (!m_merge && filePath.StartsWith(ArchiveConstants.SETTINGS_PATH))
                    {
                        LoadRegionSettings(filePath, data);
                    } 
                    else if (!m_merge && filePath.StartsWith(ArchiveConstants.LANDDATA_PATH))
                    {
                        serialisedParcels.Add(Encoding.UTF8.GetString(data));
                    } 
                    else if (filePath == ArchiveConstants.CONTROL_FILE_PATH)
                    {
                        LoadControlFile(filePath, data);
                    }
                }

                //m_log.Debug("[ARCHIVER]: Reached end of archive");
            }
            catch (Exception e)
            {
                m_log.ErrorFormat(
                    "[ARCHIVER]: Aborting load with error in archive file {0}.  {1}", filePath, e);
                m_errorMessage += e.ToString();
                m_scene.EventManager.TriggerOarFileLoaded(m_requestId, m_errorMessage);
                return;
            }
            finally
            {
                archive.Close();
            }

            if (!m_skipAssets)
            {
                m_log.InfoFormat("[ARCHIVER]: Restored {0} assets", successfulAssetRestores);

                if (failedAssetRestores > 0)
                {
                    m_log.ErrorFormat("[ARCHIVER]: Failed to load {0} assets", failedAssetRestores);
                    m_errorMessage += String.Format("Failed to load {0} assets", failedAssetRestores);
                }
            }

            if (!m_merge)
            {
                m_log.Info("[ARCHIVER]: Clearing all existing scene objects");
                m_scene.DeleteAllSceneObjects();
            }

            // Try to retain the original creator/owner/lastowner if their uuid is present on this grid
            // otherwise, use the master avatar uuid instead

            // Reload serialized parcels
            m_log.InfoFormat("[ARCHIVER]: Loading {0} parcels.  Please wait.", serialisedParcels.Count);
            List<LandData> landData = new List<LandData>();
            foreach (string serialisedParcel in serialisedParcels)
            {
                LandData parcel = LandDataSerializer.Deserialize(serialisedParcel);
                if (!ResolveUserUuid(parcel.OwnerID))
                    parcel.OwnerID = m_scene.RegionInfo.EstateSettings.EstateOwner;
                landData.Add(parcel);
            }
            m_scene.EventManager.TriggerIncomingLandDataFromStorage(landData);
            m_log.InfoFormat("[ARCHIVER]: Restored {0} parcels.", landData.Count);

            // Reload serialized prims
            m_log.InfoFormat("[ARCHIVER]: Loading {0} scene objects.  Please wait.", serialisedSceneObjects.Count);

            IRegionSerialiserModule serialiser = m_scene.RequestModuleInterface<IRegionSerialiserModule>();
            int sceneObjectsLoadedCount = 0;

            foreach (string serialisedSceneObject in serialisedSceneObjects)
            {
                /*
                m_log.DebugFormat("[ARCHIVER]: Loading xml with raw size {0}", serialisedSceneObject.Length);

                // Really large xml files (multi megabyte) appear to cause
                // memory problems
                // when loading the xml.  But don't enable this check yet
                
                if (serialisedSceneObject.Length > 5000000)
                {
                    m_log.Error("[ARCHIVER]: Ignoring xml since size > 5000000);");
                    continue;
                }
                */

                SceneObjectGroup sceneObject = serialiser.DeserializeGroupFromXml2(serialisedSceneObject);

                // For now, give all incoming scene objects new uuids.  This will allow scenes to be cloned
                // on the same region server and multiple examples a single object archive to be imported
                // to the same scene (when this is possible).
                sceneObject.ResetIDs();

                List<SceneObjectPart> partList = null;
                lock (sceneObject.Children)
                    partList = new List<SceneObjectPart>(sceneObject.Children.Values);
                
                foreach (SceneObjectPart part in partList)
                {
                    if (!ResolveUserUuid(part.CreatorID))
                        part.CreatorID = m_scene.RegionInfo.EstateSettings.EstateOwner;

                    if (!ResolveUserUuid(part.OwnerID))
                        part.OwnerID = m_scene.RegionInfo.EstateSettings.EstateOwner;

                    if (!ResolveUserUuid(part.LastOwnerID))
                        part.LastOwnerID = m_scene.RegionInfo.EstateSettings.EstateOwner;

                    // And zap any troublesome sit target information
                    part.SitTargetOrientation = new Quaternion(0, 0, 0, 1);
                    part.SitTargetPosition    = new Vector3(0, 0, 0);

                    // Fix ownership/creator of inventory items
                    // Not doing so results in inventory items
                    // being no copy/no mod for everyone
                    lock (part.TaskInventory)
                    {
<<<<<<< HEAD
                        if (!ResolveUserUuid(part.CreatorID))
                            part.CreatorID = m_scene.RegionInfo.EstateSettings.EstateOwner;
    
                        if (!ResolveUserUuid(part.OwnerID))
                            part.OwnerID = m_scene.RegionInfo.EstateSettings.EstateOwner;
    
                        if (!ResolveUserUuid(part.LastOwnerID))
                            part.LastOwnerID = m_scene.RegionInfo.EstateSettings.EstateOwner;
    
                        // And zap any troublesome sit target information
                        part.SitTargetOrientation = new Quaternion(0, 0, 0, 1);
                        part.SitTargetPosition    = new Vector3(0, 0, 0);
    
                        // Fix ownership/creator of inventory items
                        // Not doing so results in inventory items
                        // being no copy/no mod for everyone
                        part.TaskInventory.LockItemsForRead(true);
=======
>>>>>>> eefb207c
                        TaskInventoryDictionary inv = part.TaskInventory;
                        foreach (KeyValuePair<UUID, TaskInventoryItem> kvp in inv)
                        {
                            if (!ResolveUserUuid(kvp.Value.OwnerID))
<<<<<<< HEAD
                            {
                                kvp.Value.OwnerID = m_scene.RegionInfo.EstateSettings.EstateOwner;
                            }
                            if (!ResolveUserUuid(kvp.Value.CreatorID))
                            {
=======
                            {
                                kvp.Value.OwnerID = m_scene.RegionInfo.EstateSettings.EstateOwner;
                            }
                            if (!ResolveUserUuid(kvp.Value.CreatorID))
                            {
>>>>>>> eefb207c
                                kvp.Value.CreatorID = m_scene.RegionInfo.EstateSettings.EstateOwner;
                            }
                        }
                        part.TaskInventory.LockItemsForRead(false);
                    }
                }

                if (m_scene.AddRestoredSceneObject(sceneObject, true, false))
                {
                    sceneObjectsLoadedCount++;
                    sceneObject.CreateScriptInstances(0, false, m_scene.DefaultScriptEngine, 0);
                    sceneObject.ResumeScripts();
                }
            }

            m_log.InfoFormat("[ARCHIVER]: Restored {0} scene objects to the scene", sceneObjectsLoadedCount);

            int ignoredObjects = serialisedSceneObjects.Count - sceneObjectsLoadedCount;

            if (ignoredObjects > 0)
                m_log.WarnFormat("[ARCHIVER]: Ignored {0} scene objects that already existed in the scene", ignoredObjects);

            m_log.InfoFormat("[ARCHIVER]: Successfully loaded archive");

            m_scene.EventManager.TriggerOarFileLoaded(m_requestId, m_errorMessage);
        }

        /// <summary>
        /// Look up the given user id to check whether it's one that is valid for this grid.
        /// </summary>
        /// <param name="uuid"></param>
        /// <returns></returns>
        private bool ResolveUserUuid(UUID uuid)
        {
            if (!m_validUserUuids.ContainsKey(uuid))
            {
                UserAccount account = m_scene.UserAccountService.GetUserAccount(m_scene.RegionInfo.ScopeID, uuid);
                if (account != null)
                    m_validUserUuids.Add(uuid, true);
                else
                    m_validUserUuids.Add(uuid, false);
            }

            if (m_validUserUuids[uuid])
                return true;
            else
                return false;
        }

        /// <summary>
        /// Load an asset
        /// </summary>
        /// <param name="assetFilename"></param>
        /// <param name="data"></param>
        /// <returns>true if asset was successfully loaded, false otherwise</returns>
        private bool LoadAsset(string assetPath, byte[] data)
        {
            // Right now we're nastily obtaining the UUID from the filename
            string filename = assetPath.Remove(0, ArchiveConstants.ASSETS_PATH.Length);
            int i = filename.LastIndexOf(ArchiveConstants.ASSET_EXTENSION_SEPARATOR);

            if (i == -1)
            {
                m_log.ErrorFormat(
                    "[ARCHIVER]: Could not find extension information in asset path {0} since it's missing the separator {1}.  Skipping",
                    assetPath, ArchiveConstants.ASSET_EXTENSION_SEPARATOR);

                return false;
            }

            string extension = filename.Substring(i);
            string uuid = filename.Remove(filename.Length - extension.Length);

            if (ArchiveConstants.EXTENSION_TO_ASSET_TYPE.ContainsKey(extension))
            {
                sbyte assetType = ArchiveConstants.EXTENSION_TO_ASSET_TYPE[extension];

                if (assetType == (sbyte)AssetType.Unknown)
                    m_log.WarnFormat("[ARCHIVER]: Importing {0} byte asset {1} with unknown type", data.Length, uuid);

                //m_log.DebugFormat("[ARCHIVER]: Importing asset {0}, type {1}", uuid, assetType);

                AssetBase asset = new AssetBase(new UUID(uuid), String.Empty, assetType, UUID.Zero.ToString());
                asset.Data = data;

                // We're relying on the asset service to do the sensible thing and not store the asset if it already
                // exists.
                m_scene.AssetService.Store(asset);

                /**
                 * Create layers on decode for image assets.  This is likely to significantly increase the time to load archives so
                 * it might be best done when dearchive takes place on a separate thread
                if (asset.Type=AssetType.Texture)
                {
                    IJ2KDecoder cacheLayerDecode = scene.RequestModuleInterface<IJ2KDecoder>();
                    if (cacheLayerDecode != null)
                        cacheLayerDecode.syncdecode(asset.FullID, asset.Data);
                }
                */

                return true;
            }
            else
            {
                m_log.ErrorFormat(
                    "[ARCHIVER]: Tried to dearchive data with path {0} with an unknown type extension {1}",
                    assetPath, extension);

                return false;
            }
        }

        /// <summary>
        /// Load region settings data
        /// </summary>
        /// <param name="settingsPath"></param>
        /// <param name="data"></param>
        /// <returns>
        /// true if settings were loaded successfully, false otherwise
        /// </returns>
        private bool LoadRegionSettings(string settingsPath, byte[] data)
        {
            RegionSettings loadedRegionSettings;

            try
            {
                loadedRegionSettings = RegionSettingsSerializer.Deserialize(data);
            }
            catch (Exception e)
            {
                m_log.ErrorFormat(
                    "[ARCHIVER]: Could not parse region settings file {0}.  Ignoring.  Exception was {1}",
                    settingsPath, e);
                return false;
            }

            RegionSettings currentRegionSettings = m_scene.RegionInfo.RegionSettings;

            currentRegionSettings.AgentLimit = loadedRegionSettings.AgentLimit;
            currentRegionSettings.AllowDamage = loadedRegionSettings.AllowDamage;
            currentRegionSettings.AllowLandJoinDivide = loadedRegionSettings.AllowLandJoinDivide;
            currentRegionSettings.AllowLandResell = loadedRegionSettings.AllowLandResell;
            currentRegionSettings.BlockFly = loadedRegionSettings.BlockFly;
            currentRegionSettings.BlockShowInSearch = loadedRegionSettings.BlockShowInSearch;
            currentRegionSettings.BlockTerraform = loadedRegionSettings.BlockTerraform;
            currentRegionSettings.DisableCollisions = loadedRegionSettings.DisableCollisions;
            currentRegionSettings.DisablePhysics = loadedRegionSettings.DisablePhysics;
            currentRegionSettings.DisableScripts = loadedRegionSettings.DisableScripts;
            currentRegionSettings.Elevation1NE = loadedRegionSettings.Elevation1NE;
            currentRegionSettings.Elevation1NW = loadedRegionSettings.Elevation1NW;
            currentRegionSettings.Elevation1SE = loadedRegionSettings.Elevation1SE;
            currentRegionSettings.Elevation1SW = loadedRegionSettings.Elevation1SW;
            currentRegionSettings.Elevation2NE = loadedRegionSettings.Elevation2NE;
            currentRegionSettings.Elevation2NW = loadedRegionSettings.Elevation2NW;
            currentRegionSettings.Elevation2SE = loadedRegionSettings.Elevation2SE;
            currentRegionSettings.Elevation2SW = loadedRegionSettings.Elevation2SW;
            currentRegionSettings.FixedSun = loadedRegionSettings.FixedSun;
            currentRegionSettings.ObjectBonus = loadedRegionSettings.ObjectBonus;
            currentRegionSettings.RestrictPushing = loadedRegionSettings.RestrictPushing;
            currentRegionSettings.TerrainLowerLimit = loadedRegionSettings.TerrainLowerLimit;
            currentRegionSettings.TerrainRaiseLimit = loadedRegionSettings.TerrainRaiseLimit;
            currentRegionSettings.TerrainTexture1 = loadedRegionSettings.TerrainTexture1;
            currentRegionSettings.TerrainTexture2 = loadedRegionSettings.TerrainTexture2;
            currentRegionSettings.TerrainTexture3 = loadedRegionSettings.TerrainTexture3;
            currentRegionSettings.TerrainTexture4 = loadedRegionSettings.TerrainTexture4;
            currentRegionSettings.UseEstateSun = loadedRegionSettings.UseEstateSun;
            currentRegionSettings.WaterHeight = loadedRegionSettings.WaterHeight;

            currentRegionSettings.Save();
            
            IEstateModule estateModule = m_scene.RequestModuleInterface<IEstateModule>();

            if (estateModule != null)
                estateModule.sendRegionHandshakeToAll();

            return true;
        }

        /// <summary>
        /// Load terrain data
        /// </summary>
        /// <param name="terrainPath"></param>
        /// <param name="data"></param>
        /// <returns>
        /// true if terrain was resolved successfully, false otherwise.
        /// </returns>
        private bool LoadTerrain(string terrainPath, byte[] data)
        {
            ITerrainModule terrainModule = m_scene.RequestModuleInterface<ITerrainModule>();

            MemoryStream ms = new MemoryStream(data);
            terrainModule.LoadFromStream(terrainPath, ms);
            ms.Close();

            m_log.DebugFormat("[ARCHIVER]: Restored terrain {0}", terrainPath);

            return true;
        }

        /// <summary>
        /// Load oar control file
        /// </summary>
        /// <param name="path"></param>
        /// <param name="data"></param>
        private void LoadControlFile(string path, byte[] data)
        {
            //Create the XmlNamespaceManager.
            NameTable nt = new NameTable();
            XmlNamespaceManager nsmgr = new XmlNamespaceManager(nt);

            // Create the XmlParserContext.
            XmlParserContext context = new XmlParserContext(null, nsmgr, null, XmlSpace.None);

            XmlTextReader xtr 
                = new XmlTextReader(Encoding.ASCII.GetString(data), XmlNodeType.Document, context);

            RegionSettings currentRegionSettings = m_scene.RegionInfo.RegionSettings;

            // Loaded metadata will empty if no information exists in the archive
            currentRegionSettings.LoadedCreationDateTime = 0;
            currentRegionSettings.LoadedCreationID = "";

            while (xtr.Read()) 
            {
                if (xtr.NodeType == XmlNodeType.Element) 
                {
                    if (xtr.Name.ToString() == "datetime") 
                    {
                        int value;
                        if (Int32.TryParse(xtr.ReadElementContentAsString(), out value))
                            currentRegionSettings.LoadedCreationDateTime = value;
                    } 
                    else if (xtr.Name.ToString() == "id") 
                    {
                        currentRegionSettings.LoadedCreationID = xtr.ReadElementContentAsString();
                    }
                }

            }
            
            currentRegionSettings.Save();
        }
    }
}<|MERGE_RESOLUTION|>--- conflicted
+++ resolved
@@ -267,7 +267,6 @@
                     // being no copy/no mod for everyone
                     lock (part.TaskInventory)
                     {
-<<<<<<< HEAD
                         if (!ResolveUserUuid(part.CreatorID))
                             part.CreatorID = m_scene.RegionInfo.EstateSettings.EstateOwner;
     
@@ -285,25 +284,15 @@
                         // Not doing so results in inventory items
                         // being no copy/no mod for everyone
                         part.TaskInventory.LockItemsForRead(true);
-=======
->>>>>>> eefb207c
                         TaskInventoryDictionary inv = part.TaskInventory;
                         foreach (KeyValuePair<UUID, TaskInventoryItem> kvp in inv)
                         {
                             if (!ResolveUserUuid(kvp.Value.OwnerID))
-<<<<<<< HEAD
                             {
                                 kvp.Value.OwnerID = m_scene.RegionInfo.EstateSettings.EstateOwner;
                             }
                             if (!ResolveUserUuid(kvp.Value.CreatorID))
                             {
-=======
-                            {
-                                kvp.Value.OwnerID = m_scene.RegionInfo.EstateSettings.EstateOwner;
-                            }
-                            if (!ResolveUserUuid(kvp.Value.CreatorID))
-                            {
->>>>>>> eefb207c
                                 kvp.Value.CreatorID = m_scene.RegionInfo.EstateSettings.EstateOwner;
                             }
                         }
