/*
 * Copyright (c) Contributors, http://opensimulator.org/
 * See CONTRIBUTORS.TXT for a full list of copyright holders.
 *
 * Redistribution and use in source and binary forms, with or without
 * modification, are permitted provided that the following conditions are met:
 *     * Redistributions of source code must retain the above copyright
 *       notice, this list of conditions and the following disclaimer.
 *     * Redistributions in binary form must reproduce the above copyright
 *       notice, this list of conditions and the following disclaimer in the
 *       documentation and/or other materials provided with the distribution.
 *     * Neither the name of the OpenSimulator Project nor the
 *       names of its contributors may be used to endorse or promote products
 *       derived from this software without specific prior written permission.
 *
 * THIS SOFTWARE IS PROVIDED BY THE DEVELOPERS ``AS IS'' AND ANY
 * EXPRESS OR IMPLIED WARRANTIES, INCLUDING, BUT NOT LIMITED TO, THE IMPLIED
 * WARRANTIES OF MERCHANTABILITY AND FITNESS FOR A PARTICULAR PURPOSE ARE
 * DISCLAIMED. IN NO EVENT SHALL THE CONTRIBUTORS BE LIABLE FOR ANY
 * DIRECT, INDIRECT, INCIDENTAL, SPECIAL, EXEMPLARY, OR CONSEQUENTIAL DAMAGES
 * (INCLUDING, BUT NOT LIMITED TO, PROCUREMENT OF SUBSTITUTE GOODS OR SERVICES;
 * LOSS OF USE, DATA, OR PROFITS; OR BUSINESS INTERRUPTION) HOWEVER CAUSED AND
 * ON ANY THEORY OF LIABILITY, WHETHER IN CONTRACT, STRICT LIABILITY, OR TORT
 * (INCLUDING NEGLIGENCE OR OTHERWISE) ARISING IN ANY WAY OUT OF THE USE OF THIS
 * SOFTWARE, EVEN IF ADVISED OF THE POSSIBILITY OF SUCH DAMAGE.
 */

using System;
using System.Collections;
using System.Collections.Generic;
using System.Drawing;
using System.Drawing.Imaging;
using System.IO;
using System.Net;
using System.Reflection;
using System.Runtime.Remoting.Messaging;
using System.Threading;
using log4net;
using Nini.Config;
using OpenMetaverse;
using OpenMetaverse.Imaging;
using OpenMetaverse.StructuredData;
using OpenSim.Framework;
using OpenSim.Framework.Capabilities;
using OpenSim.Framework.Servers;
using OpenSim.Framework.Servers.HttpServer;
using OpenSim.Region.Framework.Interfaces;
using OpenSim.Region.Framework.Scenes;
using OpenSim.Region.CoreModules.World.Land;
using Caps=OpenSim.Framework.Capabilities.Caps;
using OSDArray=OpenMetaverse.StructuredData.OSDArray;
using OSDMap=OpenMetaverse.StructuredData.OSDMap;
using GridRegion = OpenSim.Services.Interfaces.GridRegion;

namespace OpenSim.Region.CoreModules.World.WorldMap
{
    public class WorldMapModule : INonSharedRegionModule, IWorldMapModule
    {
        private static readonly ILog m_log =
            LogManager.GetLogger(MethodBase.GetCurrentMethod().DeclaringType);

        private static readonly string DEFAULT_WORLD_MAP_EXPORT_PATH = "exportmap.jpg";
        private static readonly UUID STOP_UUID = UUID.Random();
        private static readonly string m_mapLayerPath = "0001/";

        private OpenSim.Framework.BlockingQueue<MapRequestState> requests = new OpenSim.Framework.BlockingQueue<MapRequestState>();

        protected Scene m_scene;
        private List<MapBlockData> cachedMapBlocks = new List<MapBlockData>();
        private int cachedTime = 0;
        private int blacklistTimeout = 10*60*1000; // 10 minutes
        private byte[] myMapImageJPEG;
        protected volatile bool m_Enabled = false;
        private Dictionary<UUID, MapRequestState> m_openRequests = new Dictionary<UUID, MapRequestState>();
        private Dictionary<string, int> m_blacklistedurls = new Dictionary<string, int>();
        private Dictionary<ulong, int> m_blacklistedregions = new Dictionary<ulong, int>();
        private Dictionary<ulong, string> m_cachedRegionMapItemsAddress = new Dictionary<ulong, string>();
        private List<UUID> m_rootAgents = new List<UUID>();
        private volatile bool threadrunning = false;

        //private int CacheRegionsDistance = 256;

        #region INonSharedRegionModule Members
        public virtual void Initialise (IConfigSource config)
        {
            IConfig startupConfig = config.Configs["Startup"];
            if (startupConfig.GetString("WorldMapModule", "WorldMap") == "WorldMap")
                m_Enabled = true;

            blacklistTimeout = startupConfig.GetInt("BlacklistTimeout", 10*60) * 1000;
        }

        public virtual void AddRegion (Scene scene)
        {
            if (!m_Enabled)
                return;

            lock (scene)
            {
                m_scene = scene;

                m_scene.RegisterModuleInterface<IWorldMapModule>(this);

                m_scene.AddCommand(
                    this, "export-map",
                    "export-map [<path>]",
                    "Save an image of the world map", HandleExportWorldMapConsoleCommand);

                AddHandlers();
            }
        }

        public virtual void RemoveRegion (Scene scene)
        {
            if (!m_Enabled)
                return;

            lock (m_scene)
            {
                m_Enabled = false;
                RemoveHandlers();
                m_scene = null;
            }
        }

        public virtual void RegionLoaded (Scene scene)
        {
        }


        public virtual void Close()
        {
        }

        public Type ReplaceableInterface
        {
            get { return null; }
        }

        public virtual string Name
        {
            get { return "WorldMapModule"; }
        }

        #endregion

        // this has to be called with a lock on m_scene
        protected virtual void AddHandlers()
        {
            myMapImageJPEG = new byte[0];

            string regionimage = "regionImage" + m_scene.RegionInfo.RegionID.ToString();
            regionimage = regionimage.Replace("-", "");
            m_log.Info("[WORLD MAP]: JPEG Map location: " + m_scene.RegionInfo.ServerURI + "index.php?method=" + regionimage);

            MainServer.Instance.AddHTTPHandler(regionimage, OnHTTPGetMapImage);
            MainServer.Instance.AddLLSDHandler(
                "/MAP/MapItems/" + m_scene.RegionInfo.RegionHandle.ToString(), HandleRemoteMapItemRequest);

            m_scene.EventManager.OnRegisterCaps += OnRegisterCaps;
            m_scene.EventManager.OnNewClient += OnNewClient;
            m_scene.EventManager.OnClientClosed += ClientLoggedOut;
            m_scene.EventManager.OnMakeChildAgent += MakeChildAgent;
            m_scene.EventManager.OnMakeRootAgent += MakeRootAgent;
            m_scene.EventManager.OnRegionUp += OnRegionUp;

            StartThread(new object());
        }

        // this has to be called with a lock on m_scene
        protected virtual void RemoveHandlers()
        {
            StopThread();

            m_scene.EventManager.OnRegionUp -= OnRegionUp;
            m_scene.EventManager.OnMakeRootAgent -= MakeRootAgent;
            m_scene.EventManager.OnMakeChildAgent -= MakeChildAgent;
            m_scene.EventManager.OnClientClosed -= ClientLoggedOut;
            m_scene.EventManager.OnNewClient -= OnNewClient;
            m_scene.EventManager.OnRegisterCaps -= OnRegisterCaps;

            string regionimage = "regionImage" + m_scene.RegionInfo.RegionID.ToString();
            regionimage = regionimage.Replace("-", "");
            MainServer.Instance.RemoveLLSDHandler("/MAP/MapItems/" + m_scene.RegionInfo.RegionHandle.ToString(),
                                                              HandleRemoteMapItemRequest);
            MainServer.Instance.RemoveHTTPHandler("", regionimage);
        }

        public void OnRegisterCaps(UUID agentID, Caps caps)
        {
            //m_log.DebugFormat("[WORLD MAP]: OnRegisterCaps: agentID {0} caps {1}", agentID, caps);
            string capsBase = "/CAPS/" + caps.CapsObjectPath;
            caps.RegisterHandler("MapLayer",
                                 new RestStreamHandler("POST", capsBase + m_mapLayerPath,
                                                       delegate(string request, string path, string param,
                                                                IOSHttpRequest httpRequest, IOSHttpResponse httpResponse)
                                                           {
                                                               return MapLayerRequest(request, path, param,
                                                                                      agentID, caps);
                                                           }));
        }

        /// <summary>
        /// Callback for a map layer request
        /// </summary>
        /// <param name="request"></param>
        /// <param name="path"></param>
        /// <param name="param"></param>
        /// <param name="agentID"></param>
        /// <param name="caps"></param>
        /// <returns></returns>
        public string MapLayerRequest(string request, string path, string param,
                                      UUID agentID, Caps caps)
        {
            //try
            //
            //m_log.DebugFormat("[MAPLAYER]: path: {0}, param: {1}, agent:{2}",
            //                  path, param, agentID.ToString());

            // There is a major hack going on in this method. The viewer doesn't request
            // map blocks (RequestMapBlocks) above 2048. That means that if we don't hack,
            // grids above that cell don't have a map at all. So, here's the hack: we wait
            // for this CAP request to come, and we inject the map blocks at this point.
            // In a normal scenario, this request simply sends back the MapLayer (the blue color).
            // In the hacked scenario, it also sends the map blocks via UDP.
            //
            // 6/8/2011 -- I'm adding an explicit 2048 check, so that we never forget that there is
            // a hack here, and so that regions below 4096 don't get spammed with unnecessary map blocks.

            if (m_scene.RegionInfo.RegionLocX >= 2048 || m_scene.RegionInfo.RegionLocY >= 2048)
            {
                ScenePresence avatarPresence = null;

                m_scene.TryGetScenePresence(agentID, out avatarPresence);

                if (avatarPresence != null)
                {
                    bool lookup = false;

                    lock (cachedMapBlocks)
                    {
                        if (cachedMapBlocks.Count > 0 && ((cachedTime + 1800) > Util.UnixTimeSinceEpoch()))
                        {
                            List<MapBlockData> mapBlocks;

                            mapBlocks = cachedMapBlocks;
                            avatarPresence.ControllingClient.SendMapBlock(mapBlocks, 0);
                        }
                        else
                        {
                            lookup = true;
                        }
                    }
                    if (lookup)
                    {
                        List<MapBlockData> mapBlocks = new List<MapBlockData>(); ;

                        List<GridRegion> regions = m_scene.GridService.GetRegionRange(m_scene.RegionInfo.ScopeID,
                            (int)(m_scene.RegionInfo.RegionLocX - 8) * (int)Constants.RegionSize,
                            (int)(m_scene.RegionInfo.RegionLocX + 8) * (int)Constants.RegionSize,
                            (int)(m_scene.RegionInfo.RegionLocY - 8) * (int)Constants.RegionSize,
                            (int)(m_scene.RegionInfo.RegionLocY + 8) * (int)Constants.RegionSize);
                        foreach (GridRegion r in regions)
                        {
                            MapBlockData block = new MapBlockData();
                            MapBlockFromGridRegion(block, r, 0);
                            mapBlocks.Add(block);
                        }
                        avatarPresence.ControllingClient.SendMapBlock(mapBlocks, 0);

                        lock (cachedMapBlocks)
                            cachedMapBlocks = mapBlocks;

                        cachedTime = Util.UnixTimeSinceEpoch();
                    }
                }
            }

            LLSDMapLayerResponse mapResponse = new LLSDMapLayerResponse();
            mapResponse.LayerData.Array.Add(GetOSDMapLayerResponse());
            return mapResponse.ToString();
        }

        /// <summary>
        ///
        /// </summary>
        /// <param name="mapReq"></param>
        /// <returns></returns>
        public LLSDMapLayerResponse GetMapLayer(LLSDMapRequest mapReq)
        {
            // m_log.DebugFormat("[WORLD MAP]: MapLayer Request in region: {0}", m_scene.RegionInfo.RegionName);
            LLSDMapLayerResponse mapResponse = new LLSDMapLayerResponse();
            mapResponse.LayerData.Array.Add(GetOSDMapLayerResponse());
            return mapResponse;
        }

        /// <summary>
        ///
        /// </summary>
        /// <returns></returns>
        protected static OSDMapLayer GetOSDMapLayerResponse()
        {
            OSDMapLayer mapLayer = new OSDMapLayer();
            mapLayer.Right = 5000;
            mapLayer.Top = 5000;
            mapLayer.ImageID = new UUID("00000000-0000-1111-9999-000000000006");

            return mapLayer;
        }
        #region EventHandlers

        /// <summary>
        /// Registered for event
        /// </summary>
        /// <param name="client"></param>
        private void OnNewClient(IClientAPI client)
        {
            client.OnRequestMapBlocks += RequestMapBlocks;
            client.OnMapItemRequest += HandleMapItemRequest;
        }

        /// <summary>
        /// Client logged out, check to see if there are any more root agents in the simulator
        /// If not, stop the mapItemRequest Thread
        /// Event handler
        /// </summary>
        /// <param name="AgentId">AgentID that logged out</param>
        private void ClientLoggedOut(UUID AgentId, Scene scene)
        {
            lock (m_rootAgents)
            {
                m_rootAgents.Remove(AgentId);
            }
        }
        #endregion

        /// <summary>
        /// Starts the MapItemRequest Thread
        /// Note that this only gets started when there are actually agents in the region
        /// Additionally, it gets stopped when there are none.
        /// </summary>
        /// <param name="o"></param>
        private void StartThread(object o)
        {
            if (threadrunning) return;
            threadrunning = true;

//            m_log.Debug("[WORLD MAP]: Starting remote MapItem request thread");

            Watchdog.StartThread(
                process,
                string.Format("MapItemRequestThread ({0})", m_scene.RegionInfo.RegionName),
                ThreadPriority.BelowNormal,
                true,
                true);
        }

        /// <summary>
        /// Enqueues a 'stop thread' MapRequestState.  Causes the MapItemRequest thread to end
        /// </summary>
        private void StopThread()
        {
            MapRequestState st = new MapRequestState();
            st.agentID = STOP_UUID;
            st.EstateID=0;
            st.flags=0;
            st.godlike=false;
            st.itemtype=0;
            st.regionhandle=0;

            requests.Enqueue(st);
        }

        public virtual void HandleMapItemRequest(IClientAPI remoteClient, uint flags,
            uint EstateID, bool godlike, uint itemtype, ulong regionhandle)
        {
            // m_log.DebugFormat("[WORLD MAP]: Handle MapItem request {0} {1}", regionhandle, itemtype);

            lock (m_rootAgents)
            {
                if (!m_rootAgents.Contains(remoteClient.AgentId))
                    return;
            }
            uint xstart = 0;
            uint ystart = 0;
            Utils.LongToUInts(m_scene.RegionInfo.RegionHandle, out xstart, out ystart);
            if (itemtype == 6) // Service 6 right now (MAP_ITEM_AGENTS_LOCATION; green dots)
            {
                if (regionhandle == 0 || regionhandle == m_scene.RegionInfo.RegionHandle)
                {
                    // Local Map Item Request
                    int tc = Environment.TickCount;
                    List<mapItemReply> mapitems = new List<mapItemReply>();
                    mapItemReply mapitem = new mapItemReply();
                    if (m_scene.GetRootAgentCount() <= 1)
                    {
                        mapitem = new mapItemReply();
                        mapitem.x = (uint)(xstart + 1);
                        mapitem.y = (uint)(ystart + 1);
                        mapitem.id = UUID.Zero;
                        mapitem.name = Util.Md5Hash(m_scene.RegionInfo.RegionName + tc.ToString());
                        mapitem.Extra = 0;
                        mapitem.Extra2 = 0;
                        mapitems.Add(mapitem);
                    }
                    else
                    {
                        m_scene.ForEachRootScenePresence(delegate(ScenePresence sp)
                        {
                            // Don't send a green dot for yourself
                            if (sp.UUID != remoteClient.AgentId)
                            {
                                mapitem = new mapItemReply();
                                mapitem.x = (uint)(xstart + sp.AbsolutePosition.X);
                                mapitem.y = (uint)(ystart + sp.AbsolutePosition.Y);
                                mapitem.id = UUID.Zero;
                                mapitem.name = Util.Md5Hash(m_scene.RegionInfo.RegionName + tc.ToString());
                                mapitem.Extra = 1;
                                mapitem.Extra2 = 0;
                                mapitems.Add(mapitem);
                            }
                        });
                    }
                    remoteClient.SendMapItemReply(mapitems.ToArray(), itemtype, flags);
                }
                else
                {
                    // Remote Map Item Request

                    // ensures that the blockingqueue doesn't get borked if the GetAgents() timing changes.
                    RequestMapItems("",remoteClient.AgentId,flags,EstateID,godlike,itemtype,regionhandle);
                }
            }
            else if (itemtype == 7) // Service 7 (MAP_ITEM_LAND_FOR_SALE)
            {
                if (regionhandle == 0 || regionhandle == m_scene.RegionInfo.RegionHandle)
                {
                    // Parcels
                    ILandChannel landChannel = m_scene.LandChannel;
                    List<ILandObject> parcels = landChannel.AllParcels();

                    // Local Map Item Request
                    List<mapItemReply> mapitems = new List<mapItemReply>();
                    mapItemReply mapitem = new mapItemReply();
                    if ((parcels != null) && (parcels.Count >= 1))
                    {
                        foreach (ILandObject parcel_interface in parcels)
                        {
                            // Play it safe
                            if (!(parcel_interface is LandObject))
                                continue;

                            LandObject land = (LandObject)parcel_interface;
                            LandData parcel = land.LandData;

                            // Show land for sale
                            if ((parcel.Flags & (uint)ParcelFlags.ForSale) == (uint)ParcelFlags.ForSale)
                            {
                                Vector3 min = parcel.AABBMin;
                                Vector3 max = parcel.AABBMax;
                                float x = (min.X+max.X)/2;
                                float y = (min.Y+max.Y)/2;

                                mapitem = new mapItemReply();
                                mapitem.x = (uint)(xstart + x);
                                mapitem.y = (uint)(ystart + y);
                                // mapitem.z = (uint)m_scene.GetGroundHeight(x,y);
                                mapitem.id = parcel.GlobalID;
                                mapitem.name = parcel.Name;
                                mapitem.Extra = parcel.Area;
                                mapitem.Extra2 = parcel.SalePrice;
                                mapitems.Add(mapitem);
                            }
                        }
                    }
                    remoteClient.SendMapItemReply(mapitems.ToArray(), itemtype, flags);
                }
                else
                {
                    // Remote Map Item Request

                    // ensures that the blockingqueue doesn't get borked if the GetAgents() timing changes.
                    RequestMapItems("",remoteClient.AgentId,flags,EstateID,godlike,itemtype,regionhandle);
                }
            }
            else if (itemtype == 1) // Service 1 (MAP_ITEM_TELEHUB)
            {
                if (regionhandle == 0 || regionhandle == m_scene.RegionInfo.RegionHandle)
                {
                    List<mapItemReply> mapitems = new List<mapItemReply>();
                    mapItemReply mapitem = new mapItemReply();

                    SceneObjectGroup sog = m_scene.GetSceneObjectGroup(m_scene.RegionInfo.RegionSettings.TelehubObject);
                    if (sog != null)
                    {
                        mapitem = new mapItemReply();
                        mapitem.x = (uint)(xstart + sog.AbsolutePosition.X);
                        mapitem.y = (uint)(ystart + sog.AbsolutePosition.Y);
                        mapitem.id = UUID.Zero;
                        mapitem.name = sog.Name;
                        mapitem.Extra = 0; // color (not used)
                        mapitem.Extra2 = 0; // 0 = telehub / 1 = infohub
                        mapitems.Add(mapitem);

                        remoteClient.SendMapItemReply(mapitems.ToArray(), itemtype, flags);
                    }
                }
                else
                {
                    // Remote Map Item Request
                    RequestMapItems("",remoteClient.AgentId,flags,EstateID,godlike,itemtype,regionhandle);
                }
            }
        }

        private int nAsyncRequests = 0;
        /// <summary>
        /// Processing thread main() loop for doing remote mapitem requests
        /// </summary>
        public void process()
        {
            const int MAX_ASYNC_REQUESTS = 20;
            try
            {
                while (true)
                {
                    MapRequestState st = requests.Dequeue(1000);

                    // end gracefully
                    if (st.agentID == STOP_UUID)
                        break;

                    if (st.agentID != UUID.Zero)
                    {
                        bool dorequest = true;
                        lock (m_rootAgents)
                        {
                            if (!m_rootAgents.Contains(st.agentID))
                                dorequest = false;
                        }

                        if (dorequest &&  !m_blacklistedregions.ContainsKey(st.regionhandle))
                        {
                            while (nAsyncRequests >= MAX_ASYNC_REQUESTS) // hit the break
                                Thread.Sleep(80);

                            RequestMapItemsDelegate d = RequestMapItemsAsync;
                            d.BeginInvoke(st.agentID, st.flags, st.EstateID, st.godlike, st.itemtype, st.regionhandle, RequestMapItemsCompleted, null);
                            //OSDMap response = RequestMapItemsAsync(st.agentID, st.flags, st.EstateID, st.godlike, st.itemtype, st.regionhandle);
                            //RequestMapItemsCompleted(response);
                            Interlocked.Increment(ref nAsyncRequests);
                        }
                    }

                    Watchdog.UpdateThread();
                }
            }
            catch (Exception e)
            {
                m_log.ErrorFormat("[WORLD MAP]: Map item request thread terminated abnormally with exception {0}", e);
            }

            threadrunning = false;
            Watchdog.RemoveThread();
        }

        /// <summary>
        /// Enqueues the map item request into the processing thread
        /// </summary>
        /// <param name="state"></param>
        public void EnqueueMapItemRequest(MapRequestState state)
        {
            requests.Enqueue(state);
        }

        /// <summary>
        /// Sends the mapitem response to the IClientAPI
        /// </summary>
        /// <param name="response">The OSDMap Response for the mapitem</param>
        private void RequestMapItemsCompleted(IAsyncResult iar)
        {
            AsyncResult result = (AsyncResult)iar;
            RequestMapItemsDelegate icon = (RequestMapItemsDelegate)result.AsyncDelegate;

            OSDMap response = (OSDMap)icon.EndInvoke(iar);

            Interlocked.Decrement(ref nAsyncRequests);

            if (!response.ContainsKey("requestID"))
                return;

            UUID requestID = response["requestID"].AsUUID();

            if (requestID != UUID.Zero)
            {
                MapRequestState mrs = new MapRequestState();
                mrs.agentID = UUID.Zero;
                lock (m_openRequests)
                {
                    if (m_openRequests.ContainsKey(requestID))
                    {
                        mrs = m_openRequests[requestID];
                        m_openRequests.Remove(requestID);
                    }
                }

                if (mrs.agentID != UUID.Zero)
                {
                    ScenePresence av = null;
                    m_scene.TryGetScenePresence(mrs.agentID, out av);
                    if (av != null)
                    {
                        if (response.ContainsKey(mrs.itemtype.ToString()))
                        {
                            List<mapItemReply> returnitems = new List<mapItemReply>();
                            OSDArray itemarray = (OSDArray)response[mrs.itemtype.ToString()];
                            for (int i = 0; i < itemarray.Count; i++)
                            {
                                OSDMap mapitem = (OSDMap)itemarray[i];
                                mapItemReply mi = new mapItemReply();
                                mi.x = (uint)mapitem["X"].AsInteger();
                                mi.y = (uint)mapitem["Y"].AsInteger();
                                mi.id = mapitem["ID"].AsUUID();
                                mi.Extra = mapitem["Extra"].AsInteger();
                                mi.Extra2 = mapitem["Extra2"].AsInteger();
                                mi.name = mapitem["Name"].AsString();
                                returnitems.Add(mi);
                            }
                            av.ControllingClient.SendMapItemReply(returnitems.ToArray(), mrs.itemtype, mrs.flags);
                        }

                        // Service 7 (MAP_ITEM_LAND_FOR_SALE)
                        uint itemtype = 7;

                        if (response.ContainsKey(itemtype.ToString()))
                        {
                            List<mapItemReply> returnitems = new List<mapItemReply>();
                            OSDArray itemarray = (OSDArray)response[itemtype.ToString()];
                            for (int i = 0; i < itemarray.Count; i++)
                            {
                                OSDMap mapitem = (OSDMap)itemarray[i];
                                mapItemReply mi = new mapItemReply();
                                mi.x = (uint)mapitem["X"].AsInteger();
                                mi.y = (uint)mapitem["Y"].AsInteger();
                                mi.id = mapitem["ID"].AsUUID();
                                mi.Extra = mapitem["Extra"].AsInteger();
                                mi.Extra2 = mapitem["Extra2"].AsInteger();
                                mi.name = mapitem["Name"].AsString();
                                returnitems.Add(mi);
                            }
                            av.ControllingClient.SendMapItemReply(returnitems.ToArray(), itemtype, mrs.flags);
                        }

                        // Service 1 (MAP_ITEM_TELEHUB)
                        itemtype = 1;

                        if (response.ContainsKey(itemtype.ToString()))
                        {
                            List<mapItemReply> returnitems = new List<mapItemReply>();
                            OSDArray itemarray = (OSDArray)response[itemtype.ToString()];
                            for (int i = 0; i < itemarray.Count; i++)
                            {
                                OSDMap mapitem = (OSDMap)itemarray[i];
                                mapItemReply mi = new mapItemReply();
                                mi.x = (uint)mapitem["X"].AsInteger();
                                mi.y = (uint)mapitem["Y"].AsInteger();
                                mi.id = mapitem["ID"].AsUUID();
                                mi.Extra = mapitem["Extra"].AsInteger();
                                mi.Extra2 = mapitem["Extra2"].AsInteger();
                                mi.name = mapitem["Name"].AsString();
                                returnitems.Add(mi);
                            }
                            av.ControllingClient.SendMapItemReply(returnitems.ToArray(), itemtype, mrs.flags);
                        }
                    }
                }
            }
        }

        /// <summary>
        /// Enqueue the MapItem request for remote processing
        /// </summary>
        /// <param name="httpserver">blank string, we discover this in the process</param>
        /// <param name="id">Agent ID that we are making this request on behalf</param>
        /// <param name="flags">passed in from packet</param>
        /// <param name="EstateID">passed in from packet</param>
        /// <param name="godlike">passed in from packet</param>
        /// <param name="itemtype">passed in from packet</param>
        /// <param name="regionhandle">Region we're looking up</param>
        public void RequestMapItems(string httpserver, UUID id, uint flags,
            uint EstateID, bool godlike, uint itemtype, ulong regionhandle)
        {
            MapRequestState st = new MapRequestState();
            st.agentID = id;
            st.flags = flags;
            st.EstateID = EstateID;
            st.godlike = godlike;
            st.itemtype = itemtype;
            st.regionhandle = regionhandle;
            EnqueueMapItemRequest(st);
        }

        private delegate OSDMap RequestMapItemsDelegate(UUID id, uint flags,
            uint EstateID, bool godlike, uint itemtype, ulong regionhandle);
        /// <summary>
        /// Does the actual remote mapitem request
        /// This should be called from an asynchronous thread
        /// Request failures get blacklisted until region restart so we don't
        /// continue to spend resources trying to contact regions that are down.
        /// </summary>
        /// <param name="httpserver">blank string, we discover this in the process</param>
        /// <param name="id">Agent ID that we are making this request on behalf</param>
        /// <param name="flags">passed in from packet</param>
        /// <param name="EstateID">passed in from packet</param>
        /// <param name="godlike">passed in from packet</param>
        /// <param name="itemtype">passed in from packet</param>
        /// <param name="regionhandle">Region we're looking up</param>
        /// <returns></returns>
        private OSDMap RequestMapItemsAsync(UUID id, uint flags,
            uint EstateID, bool godlike, uint itemtype, ulong regionhandle)
        {
//            m_log.DebugFormat("[WORLDMAP]: RequestMapItemsAsync; region handle: {0} {1}", regionhandle, itemtype);

            string httpserver = "";
            bool blacklisted = false;
            lock (m_blacklistedregions)
            {
                if (m_blacklistedregions.ContainsKey(regionhandle))
                {
                    if (Environment.TickCount > (m_blacklistedregions[regionhandle] + blacklistTimeout))
                    {
                        m_log.DebugFormat("[WORLDMAP]: Unblock blacklisted region {0}", regionhandle);

                        m_blacklistedregions.Remove(regionhandle);
                    }
                    else
                        blacklisted = true;
                }
            }

            if (blacklisted)
                return new OSDMap();

            UUID requestID = UUID.Random();
            lock (m_cachedRegionMapItemsAddress)
            {
                if (m_cachedRegionMapItemsAddress.ContainsKey(regionhandle))
                    httpserver = m_cachedRegionMapItemsAddress[regionhandle];
            }
            if (httpserver.Length == 0)
            {
                uint x = 0, y = 0;
                Utils.LongToUInts(regionhandle, out x, out y);
                GridRegion mreg = m_scene.GridService.GetRegionByPosition(m_scene.RegionInfo.ScopeID, (int)x, (int)y);

                if (mreg != null)
                {
                    httpserver = mreg.ServerURI + "MAP/MapItems/" + regionhandle.ToString();
                    lock (m_cachedRegionMapItemsAddress)
                    {
                        if (!m_cachedRegionMapItemsAddress.ContainsKey(regionhandle))
                            m_cachedRegionMapItemsAddress.Add(regionhandle, httpserver);
                    }
                }
                else
                {
                    lock (m_blacklistedregions)
                    {
                        if (!m_blacklistedregions.ContainsKey(regionhandle))
                            m_blacklistedregions.Add(regionhandle, Environment.TickCount);
                    }
                    //m_log.InfoFormat("[WORLD MAP]: Blacklisted region {0}", regionhandle.ToString());
                }
            }

            blacklisted = false;
            lock (m_blacklistedurls)
            {
                if (m_blacklistedurls.ContainsKey(httpserver))
                {
                    if (Environment.TickCount > (m_blacklistedurls[httpserver] + blacklistTimeout))
                    {
                        m_log.DebugFormat("[WORLDMAP]: Unblock blacklisted URL {0}", httpserver);

                        m_blacklistedurls.Remove(httpserver);
                    }
                    else
                        blacklisted = true;
                }
            }

            // Can't find the http server
            if (httpserver.Length == 0 || blacklisted)
                return new OSDMap();

            MapRequestState mrs = new MapRequestState();
            mrs.agentID = id;
            mrs.EstateID = EstateID;
            mrs.flags = flags;
            mrs.godlike = godlike;
            mrs.itemtype=itemtype;
            mrs.regionhandle = regionhandle;

            lock (m_openRequests)
                m_openRequests.Add(requestID, mrs);

            WebRequest mapitemsrequest = null;
            try
            {
                mapitemsrequest = WebRequest.Create(httpserver);
            }
            catch (Exception e)
            {
                m_log.DebugFormat("[WORLD MAP]: Access to {0} failed with {1}", httpserver, e);
                return new OSDMap();
            }

            mapitemsrequest.Method = "POST";
            mapitemsrequest.ContentType = "application/xml+llsd";
            OSDMap RAMap = new OSDMap();

            // string RAMapString = RAMap.ToString();
            OSD LLSDofRAMap = RAMap; // RENAME if this works

            byte[] buffer = OSDParser.SerializeLLSDXmlBytes(LLSDofRAMap);
            OSDMap responseMap = new OSDMap();
            responseMap["requestID"] = OSD.FromUUID(requestID);

            Stream os = null;
            try
            { // send the Post
                mapitemsrequest.ContentLength = buffer.Length;   //Count bytes to send
                os = mapitemsrequest.GetRequestStream();
                os.Write(buffer, 0, buffer.Length);         //Send it
                //m_log.DebugFormat("[WORLD MAP]: Getting MapItems from {0}", httpserver);
            }
            catch (WebException ex)
            {
                m_log.WarnFormat("[WORLD MAP]: Bad send on GetMapItems {0}", ex.Message);
                responseMap["connect"] = OSD.FromBoolean(false);
                lock (m_blacklistedurls)
                {
                    if (!m_blacklistedurls.ContainsKey(httpserver))
                        m_blacklistedurls.Add(httpserver, Environment.TickCount);
                }

                m_log.WarnFormat("[WORLD MAP]: Blacklisted {0}", httpserver);

                return responseMap;
            }
            catch
            {
                m_log.DebugFormat("[WORLD MAP]: RequestMapItems failed for {0}", httpserver);
                responseMap["connect"] = OSD.FromBoolean(false);
                return responseMap;
            }
            finally
            {
                if (os != null)
                    os.Close();
            }

            string response_mapItems_reply = null;
            { // get the response
                StreamReader sr = null;
                try
                {
                    WebResponse webResponse = mapitemsrequest.GetResponse();
                    if (webResponse != null)
                    {
                        sr = new StreamReader(webResponse.GetResponseStream());
                        response_mapItems_reply = sr.ReadToEnd().Trim();
                    }
                    else
                    {
                        return new OSDMap();
                    }
                }
                catch (WebException)
                {
                    responseMap["connect"] = OSD.FromBoolean(false);
                    lock (m_blacklistedurls)
                    {
                        if (!m_blacklistedurls.ContainsKey(httpserver))
                            m_blacklistedurls.Add(httpserver, Environment.TickCount);
                    }

                    m_log.WarnFormat("[WORLD MAP]: Blacklisted {0}", httpserver);

                    return responseMap;
                }
                catch
                {
                    m_log.DebugFormat("[WORLD MAP]: RequestMapItems failed for {0}", httpserver);
                    responseMap["connect"] = OSD.FromBoolean(false);
                    lock (m_blacklistedregions)
                    {
                        if (!m_blacklistedregions.ContainsKey(regionhandle))
                            m_blacklistedregions.Add(regionhandle, Environment.TickCount);
                    }

                    return responseMap;
                }
                finally
                {
                    if (sr != null)
                        sr.Close();
                }

                OSD rezResponse = null;
                try
                {
                    rezResponse = OSDParser.DeserializeLLSDXml(response_mapItems_reply);

                    responseMap = (OSDMap)rezResponse;
                    responseMap["requestID"] = OSD.FromUUID(requestID);
                }
                catch (Exception ex)
                {
                    m_log.InfoFormat("[WORLD MAP]: exception on parse of RequestMapItems reply from {0}: {1}", httpserver, ex.Message);
                    responseMap["connect"] = OSD.FromBoolean(false);
                    lock (m_blacklistedregions)
                    {
                        if (!m_blacklistedregions.ContainsKey(regionhandle))
                            m_blacklistedregions.Add(regionhandle, Environment.TickCount);
                    }

                    return responseMap;
                }
            }

            if (!responseMap.ContainsKey(itemtype.ToString())) // remote sim doesnt have the stated region handle
            {
                m_log.DebugFormat("[WORLD MAP]: Remote sim does not have the stated region. Blacklisting.");
                lock (m_blacklistedregions)
                {
                    if (!m_blacklistedregions.ContainsKey(regionhandle))
                        m_blacklistedregions.Add(regionhandle, Environment.TickCount);
                }
            }

            return responseMap;
        }

        /// <summary>
        /// Requests map blocks in area of minX, maxX, minY, MaxY in world cordinates
        /// </summary>
        /// <param name="minX"></param>
        /// <param name="minY"></param>
        /// <param name="maxX"></param>
        /// <param name="maxY"></param>
        public virtual void RequestMapBlocks(IClientAPI remoteClient, int minX, int minY, int maxX, int maxY, uint flag)
        {
            //m_log.ErrorFormat("[YYY] RequestMapBlocks {0}={1}={2}={3} {4}", minX, minY, maxX, maxY, flag);
            if ((flag & 0x10000) != 0)  // user clicked on qthe map a tile that isn't visible
            {
                List<MapBlockData> response = new List<MapBlockData>();

                // this should return one mapblock at most. It is triggered by a click
                // on an unloaded square.
                // But make sure: Look whether the one we requested is in there
                List<GridRegion> regions = m_scene.GridService.GetRegionRange(m_scene.RegionInfo.ScopeID,
                    minX * (int)Constants.RegionSize,
                    maxX * (int)Constants.RegionSize,
                    minY * (int)Constants.RegionSize,
                    maxY * (int)Constants.RegionSize);

                if (regions != null)
                {
                    foreach (GridRegion r in regions)
                    {
                        if ((r.RegionLocX == minX * (int)Constants.RegionSize) &&
                            (r.RegionLocY == minY * (int)Constants.RegionSize))
                        {
                            // found it => add it to response
                            MapBlockData block = new MapBlockData();
                            MapBlockFromGridRegion(block, r, flag);
                            response.Add(block);
                            break;
                        }
                    }
                }

                if (response.Count == 0)
                {
                    // response still empty => couldn't find the map-tile the user clicked on => tell the client
                    MapBlockData block = new MapBlockData();
                    block.X = (ushort)minX;
                    block.Y = (ushort)minY;
                    block.Access = 254; // means 'simulator is offline'
                    response.Add(block);
                }
                // The lower 16 bits are an unsigned int16
                remoteClient.SendMapBlock(response, flag & 0xffff);
            }
            else
            {
                // normal mapblock request. Use the provided values
                GetAndSendBlocks(remoteClient, minX, minY, maxX, maxY, flag);
            }
        }

        protected virtual List<MapBlockData> GetAndSendBlocks(IClientAPI remoteClient, int minX, int minY, int maxX, int maxY, uint flag)
        {
            List<MapBlockData> mapBlocks = new List<MapBlockData>();
            List<GridRegion> regions = m_scene.GridService.GetRegionRange(m_scene.RegionInfo.ScopeID,
                (minX - 4) * (int)Constants.RegionSize,
                (maxX + 4) * (int)Constants.RegionSize,
                (minY - 4) * (int)Constants.RegionSize,
                (maxY + 4) * (int)Constants.RegionSize);
            foreach (GridRegion r in regions)
            {
                MapBlockData block = new MapBlockData();
                MapBlockFromGridRegion(block, r, flag);
                mapBlocks.Add(block);
            }
            remoteClient.SendMapBlock(mapBlocks, flag & 0xffff);

            return mapBlocks;
        }

        protected void MapBlockFromGridRegion(MapBlockData block, GridRegion r, uint flag)
        {
            block.Access = r.Access;
            switch (flag & 0xffff)
            {
            case 0:
                block.MapImageId = r.TerrainImage;
                break;
            case 2:
                block.MapImageId = r.ParcelImage;
                break;
            default:
                block.MapImageId = UUID.Zero;
                break;
            }
            block.Name = r.RegionName;
            block.X = (ushort)(r.RegionLocX / Constants.RegionSize);
            block.Y = (ushort)(r.RegionLocY / Constants.RegionSize);
        }

        public Hashtable OnHTTPGetMapImage(Hashtable keysvals)
        {
            m_log.Debug("[WORLD MAP]: Sending map image jpeg");
            Hashtable reply = new Hashtable();
            int statuscode = 200;
            byte[] jpeg = new byte[0];

            if (myMapImageJPEG.Length == 0)
            {
                MemoryStream imgstream = new MemoryStream();
                Bitmap mapTexture = new Bitmap(1,1);
                ManagedImage managedImage;
                Image image = (Image)mapTexture;

                try
                {
                    // Taking our jpeg2000 data, decoding it, then saving it to a byte array with regular jpeg data

                    imgstream = new MemoryStream();

                    // non-async because we know we have the asset immediately.
                    AssetBase mapasset = m_scene.AssetService.Get(m_scene.RegionInfo.RegionSettings.TerrainImageID.ToString());

                    // Decode image to System.Drawing.Image
                    if (OpenJPEG.DecodeToImage(mapasset.Data, out managedImage, out image))
                    {
                        // Save to bitmap
                        mapTexture = new Bitmap(image);

                        EncoderParameters myEncoderParameters = new EncoderParameters();
                        myEncoderParameters.Param[0] = new EncoderParameter(Encoder.Quality, 95L);

                        // Save bitmap to stream
                        mapTexture.Save(imgstream, GetEncoderInfo("image/jpeg"), myEncoderParameters);

                        // Write the stream to a byte array for output
                        jpeg = imgstream.ToArray();
                        myMapImageJPEG = jpeg;
                    }
                }
                catch (Exception)
                {
                    // Dummy!
                    m_log.Warn("[WORLD MAP]: Unable to generate Map image");
                }
                finally
                {
                    // Reclaim memory, these are unmanaged resources
                    // If we encountered an exception, one or more of these will be null
                    if (mapTexture != null)
                        mapTexture.Dispose();

                    if (image != null)
                        image.Dispose();

                    if (imgstream != null)
                    {
                        imgstream.Close();
                        imgstream.Dispose();
                    }
                }
            }
            else
            {
                // Use cached version so we don't have to loose our mind
                jpeg = myMapImageJPEG;
            }

            reply["str_response_string"] = Convert.ToBase64String(jpeg);
            reply["int_response_code"] = statuscode;
            reply["content_type"] = "image/jpeg";

            return reply;
        }

        // From msdn
        private static ImageCodecInfo GetEncoderInfo(String mimeType)
        {
            ImageCodecInfo[] encoders;
            encoders = ImageCodecInfo.GetImageEncoders();
            for (int j = 0; j < encoders.Length; ++j)
            {
                if (encoders[j].MimeType == mimeType)
                    return encoders[j];
            }
            return null;
        }

        /// <summary>
        /// Export the world map
        /// </summary>
        /// <param name="fileName"></param>
        public void HandleExportWorldMapConsoleCommand(string module, string[] cmdparams)
        {
            if (m_scene.ConsoleScene() == null)
            {
                // FIXME: If console region is root then this will be printed by every module.  Currently, there is no
                // way to prevent this, short of making the entire module shared (which is complete overkill).
                // One possibility is to return a bool to signal whether the module has completely handled the command
                m_log.InfoFormat("[WORLD MAP]: Please change to a specific region in order to export its world map");
                return;
            }

            if (m_scene.ConsoleScene() != m_scene)
                return;

            string exportPath;

            if (cmdparams.Length > 1)
                exportPath = cmdparams[1];
            else
                exportPath = DEFAULT_WORLD_MAP_EXPORT_PATH;

            m_log.InfoFormat(
                "[WORLD MAP]: Exporting world map for {0} to {1}", m_scene.RegionInfo.RegionName, exportPath);

            List<MapBlockData> mapBlocks = new List<MapBlockData>();
            List<GridRegion> regions = m_scene.GridService.GetRegionRange(m_scene.RegionInfo.ScopeID,
                    (int)(m_scene.RegionInfo.RegionLocX - 9) * (int)Constants.RegionSize,
                    (int)(m_scene.RegionInfo.RegionLocX + 9) * (int)Constants.RegionSize,
                    (int)(m_scene.RegionInfo.RegionLocY - 9) * (int)Constants.RegionSize,
                    (int)(m_scene.RegionInfo.RegionLocY + 9) * (int)Constants.RegionSize);
            List<AssetBase> textures = new List<AssetBase>();
            List<Image> bitImages = new List<Image>();

            foreach (GridRegion r in regions)
            {
                MapBlockData mapBlock = new MapBlockData();
                MapBlockFromGridRegion(mapBlock, r, 0);
                AssetBase texAsset = m_scene.AssetService.Get(mapBlock.MapImageId.ToString());

                if (texAsset != null)
                {
                    textures.Add(texAsset);
                }
                //else
                //{
                //    // WHAT?!? This doesn't seem right. Commenting (diva)
                //    texAsset = m_scene.AssetService.Get(mapBlock.MapImageId.ToString());
                //    if (texAsset != null)
                //    {
                //        textures.Add(texAsset);
                //    }
                //}
            }

            foreach (AssetBase asset in textures)
            {
                ManagedImage managedImage;
                Image image;

                if (OpenJPEG.DecodeToImage(asset.Data, out managedImage, out image))
                    bitImages.Add(image);
            }

            Bitmap mapTexture = new Bitmap(2560, 2560);
            Graphics g = Graphics.FromImage(mapTexture);
            SolidBrush sea = new SolidBrush(Color.DarkBlue);
            g.FillRectangle(sea, 0, 0, 2560, 2560);

            for (int i = 0; i < mapBlocks.Count; i++)
            {
                ushort x = (ushort)((mapBlocks[i].X - m_scene.RegionInfo.RegionLocX) + 10);
                ushort y = (ushort)((mapBlocks[i].Y - m_scene.RegionInfo.RegionLocY) + 10);
                g.DrawImage(bitImages[i], (x * 128), 2560 - (y * 128), 128, 128); // y origin is top
            }

            mapTexture.Save(exportPath, ImageFormat.Jpeg);

            m_log.InfoFormat(
                "[WORLD MAP]: Successfully exported world map for {0} to {1}",
                m_scene.RegionInfo.RegionName, exportPath);
        }

        public OSD HandleRemoteMapItemRequest(string path, OSD request, string endpoint)
        {
            uint xstart = 0;
            uint ystart = 0;

            Utils.LongToUInts(m_scene.RegionInfo.RegionHandle,out xstart,out ystart);

            // Service 6 (MAP_ITEM_AGENTS_LOCATION; green dots)

            OSDMap responsemap = new OSDMap();
            int tc = Environment.TickCount;
            if (m_scene.GetRootAgentCount() == 0)
            {
                OSDMap responsemapdata = new OSDMap();
                responsemapdata["X"] = OSD.FromInteger((int)(xstart + 1));
                responsemapdata["Y"] = OSD.FromInteger((int)(ystart + 1));
                responsemapdata["ID"] = OSD.FromUUID(UUID.Zero);
                responsemapdata["Name"] = OSD.FromString(Util.Md5Hash(m_scene.RegionInfo.RegionName + tc.ToString()));
                responsemapdata["Extra"] = OSD.FromInteger(0);
                responsemapdata["Extra2"] = OSD.FromInteger(0);
                OSDArray responsearr = new OSDArray();
                responsearr.Add(responsemapdata);

                responsemap["6"] = responsearr;
            }
            else
            {
                OSDArray responsearr = new OSDArray(); // Don't preallocate. MT (m_scene.GetRootAgentCount());
                m_scene.ForEachRootScenePresence(delegate(ScenePresence sp)
                {
                    OSDMap responsemapdata = new OSDMap();
                    responsemapdata["X"] = OSD.FromInteger((int)(xstart + sp.AbsolutePosition.X));
                    responsemapdata["Y"] = OSD.FromInteger((int)(ystart + sp.AbsolutePosition.Y));
                    responsemapdata["ID"] = OSD.FromUUID(UUID.Zero);
                    responsemapdata["Name"] = OSD.FromString(Util.Md5Hash(m_scene.RegionInfo.RegionName + tc.ToString()));
                    responsemapdata["Extra"] = OSD.FromInteger(1);
                    responsemapdata["Extra2"] = OSD.FromInteger(0);
                    responsearr.Add(responsemapdata);
                });
                responsemap["6"] = responsearr;
            }

            // Service 7 (MAP_ITEM_LAND_FOR_SALE)

            ILandChannel landChannel = m_scene.LandChannel;
            List<ILandObject> parcels = landChannel.AllParcels();

            if ((parcels == null) || (parcels.Count == 0))
            {
                OSDMap responsemapdata = new OSDMap();
                responsemapdata["X"] = OSD.FromInteger((int)(xstart + 1));
                responsemapdata["Y"] = OSD.FromInteger((int)(ystart + 1));
                responsemapdata["ID"] = OSD.FromUUID(UUID.Zero);
                responsemapdata["Name"] = OSD.FromString("");
                responsemapdata["Extra"] = OSD.FromInteger(0);
                responsemapdata["Extra2"] = OSD.FromInteger(0);
                OSDArray responsearr = new OSDArray();
                responsearr.Add(responsemapdata);

                responsemap["7"] = responsearr;
            }
            else
            {
                OSDArray responsearr = new OSDArray(m_scene.GetRootAgentCount());
                foreach (ILandObject parcel_interface in parcels)
                {
                    // Play it safe
                    if (!(parcel_interface is LandObject))
                        continue;

                    LandObject land = (LandObject)parcel_interface;
                    LandData parcel = land.LandData;

                    // Show land for sale
                    if ((parcel.Flags & (uint)ParcelFlags.ForSale) == (uint)ParcelFlags.ForSale)
                    {
                        Vector3 min = parcel.AABBMin;
                        Vector3 max = parcel.AABBMax;
                        float x = (min.X+max.X)/2;
                        float y = (min.Y+max.Y)/2;

                        OSDMap responsemapdata = new OSDMap();
                        responsemapdata["X"] = OSD.FromInteger((int)(xstart + x));
                        responsemapdata["Y"] = OSD.FromInteger((int)(ystart + y));
                        // responsemapdata["Z"] = OSD.FromInteger((int)m_scene.GetGroundHeight(x,y));
                        responsemapdata["ID"] = OSD.FromUUID(parcel.GlobalID);
                        responsemapdata["Name"] = OSD.FromString(parcel.Name);
                        responsemapdata["Extra"] = OSD.FromInteger(parcel.Area);
                        responsemapdata["Extra2"] = OSD.FromInteger(parcel.SalePrice);
                        responsearr.Add(responsemapdata);
                    }
                }
                responsemap["7"] = responsearr;
            }

            if (m_scene.RegionInfo.RegionSettings.TelehubObject != UUID.Zero)
            {
                SceneObjectGroup sog = m_scene.GetSceneObjectGroup(m_scene.RegionInfo.RegionSettings.TelehubObject);
                if (sog != null)
                {
                    OSDArray responsearr = new OSDArray();
                    OSDMap responsemapdata = new OSDMap();
                    responsemapdata["X"] = OSD.FromInteger((int)(xstart + sog.AbsolutePosition.X));
                    responsemapdata["Y"] = OSD.FromInteger((int)(ystart + sog.AbsolutePosition.Y));
                    // responsemapdata["Z"] = OSD.FromInteger((int)m_scene.GetGroundHeight(x,y));
                    responsemapdata["ID"] = OSD.FromUUID(sog.UUID);
                    responsemapdata["Name"] = OSD.FromString(sog.Name);
                    responsemapdata["Extra"] = OSD.FromInteger(0); // color (unused)
                    responsemapdata["Extra2"] = OSD.FromInteger(0); // 0 = telehub / 1 = infohub
                    responsearr.Add(responsemapdata);

                    responsemap["1"] = responsearr;
                }
            }

            return responsemap;
        }

        public void GenerateMaptile()
        {
            // Cannot create a map for a nonexistant heightmap
            if (m_scene.Heightmap == null)
                return;

            //create a texture asset of the terrain
            IMapImageGenerator terrain = m_scene.RequestModuleInterface<IMapImageGenerator>();
            if (terrain == null)
                return;

            byte[] data = terrain.WriteJpeg2000Image();
            if (data == null)
                return;

            byte[] overlay = GenerateOverlay();

            m_log.Debug("[WORLDMAP]: STORING MAPTILE IMAGE");

            UUID terrainImageID = UUID.Random();
            UUID parcelImageID = UUID.Zero;

            AssetBase asset = new AssetBase(
                terrainImageID,
                "terrainImage_" + m_scene.RegionInfo.RegionID.ToString(),
                (sbyte)AssetType.Texture,
                m_scene.RegionInfo.RegionID.ToString());
            asset.Data = data;
            asset.Description = m_scene.RegionInfo.RegionName;
            asset.Temporary = false;
            asset.Flags = AssetFlags.Maptile;

            // Store the new one
            m_log.DebugFormat("[WORLDMAP]: Storing map tile {0}", asset.ID);
            m_scene.AssetService.Store(asset);

            if (overlay != null)
            {
                parcelImageID = UUID.Random();

                AssetBase parcels = new AssetBase(
                    parcelImageID,
                    "parcelImage_" + m_scene.RegionInfo.RegionID.ToString(),
                    (sbyte)AssetType.Texture,
                    m_scene.RegionInfo.RegionID.ToString());
                parcels.Data = overlay;
                parcels.Description = m_scene.RegionInfo.RegionName;
                parcels.Temporary = false;
                parcels.Flags = AssetFlags.Maptile;

                m_scene.AssetService.Store(parcels);
            }

            // Switch to the new one
            UUID lastTerrainImageID = m_scene.RegionInfo.RegionSettings.TerrainImageID;
            UUID lastParcelImageID = m_scene.RegionInfo.RegionSettings.ParcelImageID;
            m_scene.RegionInfo.RegionSettings.TerrainImageID = terrainImageID;
            m_scene.RegionInfo.RegionSettings.ParcelImageID = parcelImageID;
            m_scene.RegionInfo.RegionSettings.Save();

            // Delete the old one
            // m_log.DebugFormat("[WORLDMAP]: Deleting old map tile {0}", lastTerrainImageID);
            m_scene.AssetService.Delete(lastTerrainImageID.ToString());
            if (lastParcelImageID != UUID.Zero)
                m_scene.AssetService.Delete(lastParcelImageID.ToString());
        }

        private void MakeRootAgent(ScenePresence avatar)
        {
            lock (m_rootAgents)
            {
                if (!m_rootAgents.Contains(avatar.UUID))
                {
                    m_rootAgents.Add(avatar.UUID);
                }
            }
        }

        private void MakeChildAgent(ScenePresence avatar)
        {
            lock (m_rootAgents)
            {
                m_rootAgents.Remove(avatar.UUID);
            }
        }

        public void OnRegionUp(GridRegion otherRegion)
        {
            ulong regionhandle = otherRegion.RegionHandle;
            string httpserver = otherRegion.ServerURI + "MAP/MapItems/" + regionhandle.ToString();

            lock (m_blacklistedregions)
            {
                if (!m_blacklistedregions.ContainsKey(regionhandle))
                    m_blacklistedregions.Remove(regionhandle);
            }

            lock (m_blacklistedurls)
            {
                if (m_blacklistedurls.ContainsKey(httpserver))
                    m_blacklistedurls.Remove(httpserver);
            }

            lock (m_cachedRegionMapItemsAddress)
            {
                if (!m_cachedRegionMapItemsAddress.ContainsKey(regionhandle))
                    m_cachedRegionMapItemsAddress.Remove(regionhandle);
            }
        }

        private Byte[] GenerateOverlay()
        {
            Bitmap overlay = new Bitmap(256, 256);

            bool[,] saleBitmap = new bool[64, 64];
            for (int x = 0 ; x < 64 ; x++)
            {
                for (int y = 0 ; y < 64 ; y++)
                    saleBitmap[x, y] = false;
            }

            bool landForSale = false;

            List<ILandObject> parcels = m_scene.LandChannel.AllParcels();

            Color background = Color.FromArgb(0, 0, 0, 0);
            SolidBrush transparent = new SolidBrush(background);
            Graphics g = Graphics.FromImage(overlay);
            g.FillRectangle(transparent, 0, 0, 255, 255);

            SolidBrush yellow = new SolidBrush(Color.FromArgb(255, 249, 223, 9));
            Pen grey = new Pen(Color.FromArgb(255, 92, 92, 92));

            foreach (ILandObject land in parcels)
            {
                // m_log.DebugFormat("[WORLD MAP]: Parcel {0} flags {1}", land.LandData.Name, land.LandData.Flags);
                if ((land.LandData.Flags & (uint)ParcelFlags.ForSale) != 0)
                {
                    landForSale = true;
<<<<<<< HEAD
                    
                    bool[,] landBitmap = land.GetLandBitmap();

                    for (int x = 0 ; x < 64 ; x++)
                    {
                        for (int y = 0 ; y < 64 ; y++)
                        {
                            if (landBitmap[x, y])
                            {
                                g.FillRectangle(yellow, x * 4, 252 - (y * 4), 4, 4);

                                if (x > 0)
                                {
                                    if ((saleBitmap[x - 1, y] || landBitmap[x - 1, y]) == false)
                                        g.DrawLine(grey, x * 4, 252 - (y * 4), x * 4, 255 - (y * 4));
                                }
                                if (y > 0)
                                {
                                    if ((saleBitmap[x, y-1] || landBitmap[x, y-1]) == false)
                                        g.DrawLine(grey, x * 4, 255 - (y * 4), x * 4 + 3, 255 - (y * 4));
                                }
                                if (x < 63)
                                {
                                    if ((saleBitmap[x + 1, y] || landBitmap[x + 1, y]) == false)
                                        g.DrawLine(grey, x * 4 + 3, 252 - (y * 4), x * 4 + 3, 255 - (y * 4));
                                }
                                if (y < 63)
                                {
                                    if ((saleBitmap[x, y + 1] || landBitmap[x, y + 1]) == false)
                                        g.DrawLine(grey, x * 4, 252 - (y * 4), x * 4 + 3, 252 - (y * 4));
                                }
                            }
                        }
                    }

                    saleBitmap = land.MergeLandBitmaps(saleBitmap, landBitmap);
=======

                    saleBitmap = land.MergeLandBitmaps(saleBitmap, land.GetLandBitmap());
>>>>>>> c2c102d3
                }
            }

            if (!landForSale)
            {
                m_log.DebugFormat("[WORLD MAP]: Region {0} has no parcels for sale, not generating overlay", m_scene.RegionInfo.RegionName);
                return null;
            }

            m_log.DebugFormat("[WORLD MAP]: Region {0} has parcels for sale, generating overlay", m_scene.RegionInfo.RegionName);

            try
            {
                return OpenJPEG.EncodeFromImage(overlay, true);
            }
            catch (Exception e)
            {
                m_log.DebugFormat("[WORLD MAP]: Error creating parcel overlay: " + e.ToString());
            }
            return null;
        }
    }

    public struct MapRequestState
    {
        public UUID agentID;
        public uint flags;
        public uint EstateID;
        public bool godlike;
        public uint itemtype;
        public ulong regionhandle;
    }
}<|MERGE_RESOLUTION|>--- conflicted
+++ resolved
@@ -1470,7 +1470,6 @@
                 if ((land.LandData.Flags & (uint)ParcelFlags.ForSale) != 0)
                 {
                     landForSale = true;
-<<<<<<< HEAD
                     
                     bool[,] landBitmap = land.GetLandBitmap();
 
@@ -1507,10 +1506,6 @@
                     }
 
                     saleBitmap = land.MergeLandBitmaps(saleBitmap, landBitmap);
-=======
-
-                    saleBitmap = land.MergeLandBitmaps(saleBitmap, land.GetLandBitmap());
->>>>>>> c2c102d3
                 }
             }
 
