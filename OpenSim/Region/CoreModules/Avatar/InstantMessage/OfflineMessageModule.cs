--- conflicted
+++ resolved
@@ -171,22 +171,16 @@
 
         private void RetrieveInstantMessages(IClientAPI client)
         {
-<<<<<<< HEAD
             if (m_RestURL == String.Empty)
-                return;
-
-            m_log.DebugFormat("[OFFLINE MESSAGING] Retrieving stored messages for {0}", client.AgentId);
-=======
-            if (m_RestURL != "")
+			{
+                return;
+			}
+			else
             {
                 m_log.DebugFormat("[OFFLINE MESSAGING]: Retrieving stored messages for {0}", client.AgentId);
 
                 List<GridInstantMessage> msglist
                     = SynchronousRestObjectRequester.MakeRequest<UUID, List<GridInstantMessage>>(
-                        "POST", m_RestURL + "/RetrieveMessages/", client.AgentId);
->>>>>>> 9f75eaf5
-
-            List<GridInstantMessage> msglist = SynchronousRestObjectPoster.BeginPostObject<UUID, List<GridInstantMessage>>(
                         "POST", m_RestURL + "/RetrieveMessages/", client.AgentId);
 
             if (msglist != null)
@@ -219,13 +213,10 @@
                 im.dialog != (byte)InstantMessageDialog.GroupInvitation &&
                 im.dialog != (byte)InstantMessageDialog.InventoryOffered)
             {
-<<<<<<< HEAD
-                return;
-            }
-=======
                 bool success = SynchronousRestObjectRequester.MakeRequest<GridInstantMessage, bool>(
                         "POST", m_RestURL+"/SaveMessage/", im);
->>>>>>> 9f75eaf5
+                return;
+            }
 
             // It's not delivered. Make sure the scope id is saved
             // We don't need the imSessionID here anymore, overwrite it
