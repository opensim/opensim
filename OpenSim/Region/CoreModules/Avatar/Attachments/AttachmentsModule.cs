/*
 * Copyright (c) Contributors, http://opensimulator.org/
 * See CONTRIBUTORS.TXT for a full list of copyright holders.
 *
 * Redistribution and use in source and binary forms, with or without
 * modification, are permitted provided that the following conditions are met:
 *     * Redistributions of source code must retain the above copyright
 *       notice, this list of conditions and the following disclaimer.
 *     * Redistributions in binary form must reproduce the above copyright
 *       notice, this list of conditions and the following disclaimer in the
 *       documentation and/or other materials provided with the distribution.
 *     * Neither the name of the OpenSimulator Project nor the
 *       names of its contributors may be used to endorse or promote products
 *       derived from this software without specific prior written permission.
 *
 * THIS SOFTWARE IS PROVIDED BY THE DEVELOPERS ``AS IS'' AND ANY
 * EXPRESS OR IMPLIED WARRANTIES, INCLUDING, BUT NOT LIMITED TO, THE IMPLIED
 * WARRANTIES OF MERCHANTABILITY AND FITNESS FOR A PARTICULAR PURPOSE ARE
 * DISCLAIMED. IN NO EVENT SHALL THE CONTRIBUTORS BE LIABLE FOR ANY
 * DIRECT, INDIRECT, INCIDENTAL, SPECIAL, EXEMPLARY, OR CONSEQUENTIAL DAMAGES
 * (INCLUDING, BUT NOT LIMITED TO, PROCUREMENT OF SUBSTITUTE GOODS OR SERVICES;
 * LOSS OF USE, DATA, OR PROFITS; OR BUSINESS INTERRUPTION) HOWEVER CAUSED AND
 * ON ANY THEORY OF LIABILITY, WHETHER IN CONTRACT, STRICT LIABILITY, OR TORT
 * (INCLUDING NEGLIGENCE OR OTHERWISE) ARISING IN ANY WAY OUT OF THE USE OF THIS
 * SOFTWARE, EVEN IF ADVISED OF THE POSSIBILITY OF SUCH DAMAGE.
 */

using System;
using System.Collections.Generic;
using System.Reflection;
using System.Xml;
using log4net;
using Mono.Addins;
using Nini.Config;
using OpenMetaverse;
using OpenMetaverse.Packets;
using OpenSim.Framework;
using OpenSim.Region.Framework;
using OpenSim.Region.Framework.Interfaces;
using OpenSim.Region.Framework.Scenes;
using OpenSim.Region.Framework.Scenes.Serialization;

namespace OpenSim.Region.CoreModules.Avatar.Attachments
{
    [Extension(Path = "/OpenSim/RegionModules", NodeName = "RegionModule", Id = "AttachmentsModule")]
    public class AttachmentsModule : IAttachmentsModule, INonSharedRegionModule
    {
        private static readonly ILog m_log = LogManager.GetLogger(MethodBase.GetCurrentMethod().DeclaringType);
        
        protected Scene m_scene = null;
        
        public string Name { get { return "Attachments Module"; } }
        public Type ReplaceableInterface { get { return null; } }

        public void Initialise(IConfigSource source) {}
        
        public void AddRegion(Scene scene)
        {
            m_scene = scene;
            m_scene.RegisterModuleInterface<IAttachmentsModule>(this);
            m_scene.EventManager.OnNewClient += SubscribeToClientEvents;
            // TODO: Should probably be subscribing to CloseClient too, but this doesn't yet give us IClientAPI
        }
        
        public void RemoveRegion(Scene scene) 
        {
            m_scene.UnregisterModuleInterface<IAttachmentsModule>(this);
            m_scene.EventManager.OnNewClient -= SubscribeToClientEvents;
        }
        
        public void RegionLoaded(Scene scene) {}
        
        public void Close() 
        {
            RemoveRegion(m_scene);
        }
        
        public void SubscribeToClientEvents(IClientAPI client)
        {
            client.OnRezSingleAttachmentFromInv += RezSingleAttachmentFromInventory;
            client.OnRezMultipleAttachmentsFromInv += RezMultipleAttachmentsFromInventory;
            client.OnObjectAttach += AttachObject;
            client.OnObjectDetach += DetachObject;
            client.OnDetachAttachmentIntoInv += ShowDetachInUserInventory;
        }
        
        public void UnsubscribeFromClientEvents(IClientAPI client)
        {
            client.OnRezSingleAttachmentFromInv -= RezSingleAttachmentFromInventory;
            client.OnRezMultipleAttachmentsFromInv -= RezMultipleAttachmentsFromInventory;
            client.OnObjectAttach -= AttachObject;
            client.OnObjectDetach -= DetachObject;
            client.OnDetachAttachmentIntoInv -= ShowDetachInUserInventory;
        }
        
        /// <summary>
        /// Called by client
        /// </summary>
        /// <param name="remoteClient"></param>
        /// <param name="objectLocalID"></param>
        /// <param name="AttachmentPt"></param>
        /// <param name="silent"></param>
        public void AttachObject(IClientAPI remoteClient, uint objectLocalID, uint AttachmentPt, bool silent)
        {
            m_log.Debug("[ATTACHMENTS MODULE]: Invoking AttachObject");

            try
            {
                // If we can't take it, we can't attach it!
                SceneObjectPart part = m_scene.GetSceneObjectPart(objectLocalID);
                if (part == null)
                    return;

                if (!m_scene.Permissions.CanTakeObject(part.UUID, remoteClient.AgentId))
                    return;

                // Calls attach with a Zero position
                if (AttachObject(remoteClient, part.ParentGroup, AttachmentPt, false))
                {
                    m_scene.EventManager.TriggerOnAttach(objectLocalID, part.ParentGroup.GetFromItemID(), remoteClient.AgentId);

                    // Save avatar attachment information
                    ScenePresence presence;
                    if (m_scene.AvatarFactory != null && m_scene.TryGetScenePresence(remoteClient.AgentId, out presence))
                    {
                        m_log.Info(
                            "[ATTACHMENTS MODULE]: Saving avatar attachment. AgentID: " + remoteClient.AgentId
                                + ", AttachmentPoint: " + AttachmentPt);

                        m_scene.AvatarFactory.UpdateDatabase(remoteClient.AgentId, presence.Appearance);
                    }
                }
            }
            catch (Exception e)
            {
                m_log.DebugFormat("[ATTACHMENTS MODULE]: exception upon Attach Object {0}", e);
            }
        }
        
        public bool AttachObject(IClientAPI remoteClient, SceneObjectGroup group, uint AttachmentPt, bool silent)
        {
            Vector3 attachPos = group.AbsolutePosition;

            if (m_scene.Permissions.CanTakeObject(group.UUID, remoteClient.AgentId))
            {
                // If the attachment point isn't the same as the one previously used
                // set it's offset position = 0 so that it appears on the attachment point
                // and not in a weird location somewhere unknown.
                if (AttachmentPt != 0 && AttachmentPt != (uint)group.GetAttachmentPoint())
                {
                    attachPos = Vector3.Zero;
                }

                // AttachmentPt 0 means the client chose to 'wear' the attachment.
                if (AttachmentPt == 0)
                {
                    // Check object for stored attachment point
                    AttachmentPt = (uint)group.GetAttachmentPoint();
                }

                // if we still didn't find a suitable attachment point.......
                if (AttachmentPt == 0)
                {
                    // Stick it on left hand with Zero Offset from the attachment point.
                    AttachmentPt = (uint)AttachmentPoint.LeftHand;
                    attachPos = Vector3.Zero;
                }

                group.SetAttachmentPoint((byte)AttachmentPt);
                group.AbsolutePosition = attachPos;

                // Remove any previous attachments
                ScenePresence sp = m_scene.GetScenePresence(remoteClient.AgentId);
                UUID itemID = UUID.Zero;
                if (sp != null)
                {
                    foreach (SceneObjectGroup grp in sp.GetAttachments(AttachmentPt))
                    {
                        itemID = grp.GetFromItemID();
                        if (itemID != UUID.Zero)
                            DetachSingleAttachmentToInv(itemID, remoteClient);
                    }
                }

                if (group.GetFromItemID() == UUID.Zero)
                {
                    m_scene.attachObjectAssetStore(remoteClient, group, remoteClient.AgentId, out itemID);
                }
                else
                {
                    itemID = group.GetFromItemID();
                }

                ShowAttachInUserInventory(remoteClient, AttachmentPt, itemID, group);

                AttachToAgent(sp, group, AttachmentPt, attachPos, silent);
            }
            else
            {
                remoteClient.SendAgentAlertMessage(
                    "You don't have sufficient permissions to attach this object", false);
                
                return false;
            }

            return true;
        }

        public void RezMultipleAttachmentsFromInventory(
            IClientAPI remoteClient, 
            RezMultipleAttachmentsFromInvPacket.HeaderDataBlock header,
            RezMultipleAttachmentsFromInvPacket.ObjectDataBlock[] objects)
        {
            foreach (RezMultipleAttachmentsFromInvPacket.ObjectDataBlock obj in objects)
            {
                RezSingleAttachmentFromInventory(remoteClient, obj.ItemID, obj.AttachmentPt);
            }
        }
        
        public UUID RezSingleAttachmentFromInventory(IClientAPI remoteClient, UUID itemID, uint AttachmentPt)
        {
            return RezSingleAttachmentFromInventory(remoteClient, itemID, AttachmentPt, true);
        }

        public UUID RezSingleAttachmentFromInventory(
            IClientAPI remoteClient, UUID itemID, uint AttachmentPt, bool updateInventoryStatus)
        {
<<<<<<< HEAD
            return RezSingleAttachmentFromInventory(remoteClient, itemID, AttachmentPt, true, null);
        }

        public UUID RezSingleAttachmentFromInventory(
            IClientAPI remoteClient, UUID itemID, uint AttachmentPt, bool updateInventoryStatus, XmlDocument doc)
        {
            SceneObjectGroup att = RezSingleAttachmentFromInventoryInternal(remoteClient, itemID, AttachmentPt, doc);
=======
            m_log.DebugFormat(
                "[ATTACHMENTS MODULE]: Rezzing attachment to point {0} from item {1} for {2}", 
                (AttachmentPoint)AttachmentPt, itemID, remoteClient.Name);
            
            SceneObjectGroup att = RezSingleAttachmentFromInventoryInternal(remoteClient, itemID, AttachmentPt);
>>>>>>> 609375bf

            if (updateInventoryStatus)
            {
                if (att == null)
                    ShowDetachInUserInventory(itemID, remoteClient);
                else
                    ShowAttachInUserInventory(att, remoteClient, itemID, AttachmentPt);
            }

            if (null == att)
                return UUID.Zero;
            else
                return att.UUID;
        }

        protected SceneObjectGroup RezSingleAttachmentFromInventoryInternal(
            IClientAPI remoteClient, UUID itemID, uint AttachmentPt, XmlDocument doc)
        {
            IInventoryAccessModule invAccess = m_scene.RequestModuleInterface<IInventoryAccessModule>();
            if (invAccess != null)
            {
                SceneObjectGroup objatt = invAccess.RezObject(remoteClient,
                    itemID, Vector3.Zero, Vector3.Zero, UUID.Zero, (byte)1, true,
                    false, false, remoteClient.AgentId, true);

//                m_log.DebugFormat(
//                    "[ATTACHMENTS MODULE]: Retrieved single object {0} for attachment to {1} on point {2}", 
//                    objatt.Name, remoteClient.Name, AttachmentPt);
                
                if (objatt != null)
                {
                    bool tainted = false;
                    if (AttachmentPt != 0 && AttachmentPt != objatt.GetAttachmentPoint())
                        tainted = true;

                    // This will throw if the attachment fails
                    try
                    {
                        AttachObject(remoteClient, objatt, AttachmentPt, false);
                    }
                    catch
                    {
                        // Make sure the object doesn't stick around and bail
                        m_scene.DeleteSceneObject(objatt, false);
                        return null;
                    }
                    
                    if (tainted)
                        objatt.HasGroupChanged = true;

                    if (doc != null)
                    {
                        objatt.LoadScriptState(doc);
                        objatt.ResetOwnerChangeFlag();
                    }

                    // Fire after attach, so we don't get messy perms dialogs
                    // 4 == AttachedRez
                    objatt.CreateScriptInstances(0, true, m_scene.DefaultScriptEngine, 4);
                    objatt.ResumeScripts();

                    // Do this last so that event listeners have access to all the effects of the attachment
                    //m_scene.EventManager.TriggerOnAttach(objatt.LocalId, itemID, remoteClient.AgentId);
                }
                else
                {
                    m_log.WarnFormat(
                        "[ATTACHMENTS MODULE]: Could not retrieve item {0} for attaching to avatar {1} at point {2}", 
                        itemID, remoteClient.Name, AttachmentPt);
                }
                
                return objatt;
            }
            
            return null;
        }
        
        /// <summary>
        /// Update the user inventory to the attachment of an item
        /// </summary>
        /// <param name="att"></param>
        /// <param name="remoteClient"></param>
        /// <param name="itemID"></param>
        /// <param name="AttachmentPt"></param>
        /// <returns></returns>        
        protected UUID ShowAttachInUserInventory(
            SceneObjectGroup att, IClientAPI remoteClient, UUID itemID, uint AttachmentPt)
        {
//            m_log.DebugFormat(
//                "[ATTACHMENTS MODULE]: Updating inventory of {0} to show attachment of {1} (item ID {2})", 
//                remoteClient.Name, att.Name, itemID);
            
            if (!att.IsDeleted)
                AttachmentPt = att.RootPart.AttachmentPoint;

            ScenePresence presence;
            if (m_scene.TryGetScenePresence(remoteClient.AgentId, out presence))
            {
                InventoryItemBase item = new InventoryItemBase(itemID, remoteClient.AgentId);
                if (m_scene.InventoryService != null)
                    item = m_scene.InventoryService.GetItem(item);

                presence.Appearance.SetAttachment((int)AttachmentPt, itemID, item.AssetID /*att.UUID*/);
            }
            
            return att.UUID;
        }

        /// <summary>
        /// Update the user inventory to reflect an attachment
        /// </summary>
        /// <param name="remoteClient"></param>
        /// <param name="AttachmentPt"></param>
        /// <param name="itemID"></param>
        /// <param name="att"></param>
        protected void ShowAttachInUserInventory(
            IClientAPI remoteClient, uint AttachmentPt, UUID itemID, SceneObjectGroup att)
        {
//            m_log.DebugFormat(
//                "[USER INVENTORY]: Updating attachment {0} for {1} at {2} using item ID {3}", 
//                att.Name, remoteClient.Name, AttachmentPt, itemID);
            
            if (UUID.Zero == itemID)
            {
                m_log.Error("[ATTACHMENTS MODULE]: Unable to save attachment. Error inventory item ID.");
                return;
            }

            if (0 == AttachmentPt)
            {
                m_log.Error("[ATTACHMENTS MODULE]: Unable to save attachment. Error attachment point.");
                return;
            }

            if (null == att.RootPart)
            {
                m_log.Error("[ATTACHMENTS MODULE]: Unable to save attachment for a prim without the rootpart!");
                return;
            }

            ScenePresence presence;
            if (m_scene.TryGetScenePresence(remoteClient.AgentId, out presence))
            {
                // XXYY!!
                InventoryItemBase item = new InventoryItemBase(itemID, remoteClient.AgentId);
                if (item == null)
                    m_log.Error("[ATTACHMENT]: item == null");
                if (m_scene == null)
                    m_log.Error("[ATTACHMENT]: m_scene == null");
                if (m_scene.InventoryService == null)
                    m_log.Error("[ATTACHMENT]: m_scene.InventoryService == null");
                item = m_scene.InventoryService.GetItem(item);
                presence.Appearance.SetAttachment((int)AttachmentPt, itemID, item.AssetID /* att.UUID */);

                if (m_scene.AvatarFactory != null)
                    m_scene.AvatarFactory.UpdateDatabase(remoteClient.AgentId, presence.Appearance);
            }
        }

        public void DetachObject(uint objectLocalID, IClientAPI remoteClient)
        {
            SceneObjectGroup group = m_scene.GetGroupByPrim(objectLocalID);
            if (group != null)
            {
                //group.DetachToGround();
                ShowDetachInUserInventory(group.GetFromItemID(), remoteClient);
            }
        }
        
        public void ShowDetachInUserInventory(UUID itemID, IClientAPI remoteClient)
        {
            ScenePresence presence;
            if (m_scene.TryGetScenePresence(remoteClient.AgentId, out presence))
            {
                presence.Appearance.DetachAttachment(itemID);

                // Save avatar attachment information
                if (m_scene.AvatarFactory != null)
                {
                    m_log.Debug("[ATTACHMENTS MODULE]: Detaching from UserID: " + remoteClient.AgentId + ", ItemID: " + itemID);
                    m_scene.AvatarFactory.UpdateDatabase(remoteClient.AgentId, presence.Appearance);
                }
            }

            DetachSingleAttachmentToInv(itemID, remoteClient);
        }

        public void DetachSingleAttachmentToGround(UUID itemID, IClientAPI remoteClient)
        {
            SceneObjectPart part = m_scene.GetSceneObjectPart(itemID);
            if (part == null || part.ParentGroup == null)
                return;

            UUID inventoryID = part.ParentGroup.GetFromItemID();

            ScenePresence presence;
            if (m_scene.TryGetScenePresence(remoteClient.AgentId, out presence))
            {
                if (!m_scene.Permissions.CanRezObject(
                    part.ParentGroup.PrimCount, remoteClient.AgentId, presence.AbsolutePosition))
                    return;

                presence.Appearance.DetachAttachment(itemID);

                if (m_scene.AvatarFactory != null)
                {
                    m_scene.AvatarFactory.UpdateDatabase(remoteClient.AgentId, presence.Appearance);
                }
                part.ParentGroup.DetachToGround();

                List<UUID> uuids = new List<UUID>();
                uuids.Add(inventoryID);
                m_scene.InventoryService.DeleteItems(remoteClient.AgentId, uuids);
                remoteClient.SendRemoveInventoryItem(inventoryID);
            }

            m_scene.EventManager.TriggerOnAttach(part.ParentGroup.LocalId, itemID, UUID.Zero);
        }
        
        // What makes this method odd and unique is it tries to detach using an UUID....     Yay for standards.
        // To LocalId or UUID, *THAT* is the question. How now Brown UUID??
        protected void DetachSingleAttachmentToInv(UUID itemID, IClientAPI remoteClient)
        {
            if (itemID == UUID.Zero) // If this happened, someone made a mistake....
                return;

            // We can NOT use the dictionries here, as we are looking
            // for an entity by the fromAssetID, which is NOT the prim UUID
            EntityBase[] detachEntities = m_scene.GetEntities();
            SceneObjectGroup group;

            foreach (EntityBase entity in detachEntities)
            {
                if (entity is SceneObjectGroup)
                {
                    group = (SceneObjectGroup)entity;
                    if (group.GetFromItemID() == itemID)
                    {
                        m_scene.EventManager.TriggerOnAttach(group.LocalId, itemID, UUID.Zero);
                        // CM / XMREngine!!!! Needed to conclude attach event
                        SceneObjectSerializer.ToOriginalXmlFormat(group);
                        group.DetachToInventoryPrep();
                        m_log.Debug("[ATTACHMENTS MODULE]: Saving attachpoint: " + ((uint)group.GetAttachmentPoint()).ToString());
                        UpdateKnownItem(remoteClient, group, group.GetFromItemID(), group.OwnerID);
                        m_scene.DeleteSceneObject(group, false);
                        return;
                    }
                }
            }
        }
        
        public void UpdateAttachmentPosition(IClientAPI client, SceneObjectGroup sog, Vector3 pos)
        {
            // If this is an attachment, then we need to save the modified
            // object back into the avatar's inventory. First we save the
            // attachment point information, then we update the relative 
            // positioning (which caused this method to get driven in the
            // first place. Then we have to mark the object as NOT an
            // attachment. This is necessary in order to correctly save
            // and retrieve GroupPosition information for the attachment.
            // Then we save the asset back into the appropriate inventory
            // entry. Finally, we restore the object's attachment status.
            byte attachmentPoint = sog.GetAttachmentPoint();
            sog.UpdateGroupPosition(pos);
            sog.RootPart.IsAttachment = false;
            sog.AbsolutePosition = sog.RootPart.AttachedPos;
            UpdateKnownItem(client, sog, sog.GetFromItemID(), sog.OwnerID);
            sog.SetAttachmentPoint(attachmentPoint);
        }
        
        /// <summary>
        /// Update the attachment asset for the new sog details if they have changed.
        /// </summary>
        /// 
        /// This is essential for preserving attachment attributes such as permission.  Unlike normal scene objects,
        /// these details are not stored on the region.
        /// 
        /// <param name="remoteClient"></param>
        /// <param name="grp"></param>
        /// <param name="itemID"></param>
        /// <param name="agentID"></param>
        protected void UpdateKnownItem(IClientAPI remoteClient, SceneObjectGroup grp, UUID itemID, UUID agentID)
        {
            if (grp != null)
            {
                if (!grp.HasGroupChanged)
                {
                    m_log.WarnFormat("[ATTACHMENTS MODULE]: Save request for {0} which is unchanged", grp.UUID);
                    return;
                }

                m_log.DebugFormat(
                    "[ATTACHMENTS MODULE]: Updating asset for attachment {0}, attachpoint {1}",
                    grp.UUID, grp.GetAttachmentPoint());

                string sceneObjectXml = SceneObjectSerializer.ToOriginalXmlFormat(grp);

                InventoryItemBase item = new InventoryItemBase(itemID, remoteClient.AgentId);
                item = m_scene.InventoryService.GetItem(item);

                if (item != null)
                {
                    AssetBase asset = m_scene.CreateAsset(
                        grp.GetPartName(grp.LocalId),
                        grp.GetPartDescription(grp.LocalId),
                        (sbyte)AssetType.Object,
                        Utils.StringToBytes(sceneObjectXml),
                        remoteClient.AgentId);
                    m_scene.AssetService.Store(asset);

                    item.AssetID = asset.FullID;
                    item.Description = asset.Description;
                    item.Name = asset.Name;
                    item.AssetType = asset.Type;
                    item.InvType = (int)InventoryType.Object;

                    m_scene.InventoryService.UpdateItem(item);

                    // this gets called when the agent logs off!
                    if (remoteClient != null)
                        remoteClient.SendInventoryItemCreateUpdate(item, 0);
                }
            }
        } 
        
        /// <summary>
        /// Attach this scene object to the given avatar.
        /// </summary>
        /// 
        /// This isn't publicly available since attachments should always perform the corresponding inventory 
        /// operation (to show the attach in user inventory and update the asset with positional information).
        /// 
        /// <param name="sp"></param>
        /// <param name="so"></param>
        /// <param name="attachmentpoint"></param>
        /// <param name="AttachOffset"></param>
        /// <param name="silent"></param>
        protected void AttachToAgent(ScenePresence avatar, SceneObjectGroup so, uint attachmentpoint, Vector3 AttachOffset, bool silent)
        {
            // don't attach attachments to child agents
            if (avatar.IsChildAgent) return;

//                m_log.DebugFormat("[ATTACHMENTS MODULE]: Adding attachment {0} to avatar {1}", Name, avatar.Name);
                              
            so.DetachFromBackup();

            // Remove from database and parcel prim count
            m_scene.DeleteFromStorage(so.UUID);
            m_scene.EventManager.TriggerParcelPrimCountTainted();

            so.RootPart.AttachedAvatar = avatar.UUID;

            //Anakin Lohner bug #3839 
            lock (so.Children)
            {
                foreach (SceneObjectPart p in so.Children.Values)
                {
                    p.AttachedAvatar = avatar.UUID;
                }
            }

            if (so.RootPart.PhysActor != null)
            {
                m_scene.PhysicsScene.RemovePrim(so.RootPart.PhysActor);
                so.RootPart.PhysActor = null;
            }

            so.AbsolutePosition = AttachOffset;
            so.RootPart.AttachedPos = AttachOffset;
            so.RootPart.IsAttachment = true;

            so.RootPart.SetParentLocalId(avatar.LocalId);
            so.SetAttachmentPoint(Convert.ToByte(attachmentpoint));

            avatar.AddAttachment(so);

            if (!silent)
            {
                // Killing it here will cause the client to deselect it
                // It then reappears on the avatar, deselected
                // through the full update below
                //
                if (so.IsSelected)
                {
                    m_scene.SendKillObject(so.RootPart.LocalId);
                }

                so.IsSelected = false; // fudge....
                so.ScheduleGroupForFullUpdate();
            }
                            
            // In case it is later dropped again, don't let
            // it get cleaned up
            so.RootPart.RemFlag(PrimFlags.TemporaryOnRez);
            so.HasGroupChanged = false;
        }
    }
}<|MERGE_RESOLUTION|>--- conflicted
+++ resolved
@@ -225,7 +225,6 @@
         public UUID RezSingleAttachmentFromInventory(
             IClientAPI remoteClient, UUID itemID, uint AttachmentPt, bool updateInventoryStatus)
         {
-<<<<<<< HEAD
             return RezSingleAttachmentFromInventory(remoteClient, itemID, AttachmentPt, true, null);
         }
 
@@ -233,13 +232,6 @@
             IClientAPI remoteClient, UUID itemID, uint AttachmentPt, bool updateInventoryStatus, XmlDocument doc)
         {
             SceneObjectGroup att = RezSingleAttachmentFromInventoryInternal(remoteClient, itemID, AttachmentPt, doc);
-=======
-            m_log.DebugFormat(
-                "[ATTACHMENTS MODULE]: Rezzing attachment to point {0} from item {1} for {2}", 
-                (AttachmentPoint)AttachmentPt, itemID, remoteClient.Name);
-            
-            SceneObjectGroup att = RezSingleAttachmentFromInventoryInternal(remoteClient, itemID, AttachmentPt);
->>>>>>> 609375bf
 
             if (updateInventoryStatus)
             {
