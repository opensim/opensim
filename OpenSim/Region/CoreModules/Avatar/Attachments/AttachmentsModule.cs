--- conflicted
+++ resolved
@@ -363,7 +363,6 @@
                     // inventory right now.
                     SceneObjectGroup objatt 
                         = RezSingleAttachmentFromInventoryInternal(
-<<<<<<< HEAD
                         sp, sp.PresenceType == PresenceType.Npc ? UUID.Zero : attach.ItemID, attach.AssetID, attachmentPt, true, d);
 
 
@@ -378,9 +377,6 @@
 
                         Thread.Sleep(throttleMs);
                     }
-=======
-                        sp, sp.PresenceType == PresenceType.Npc ? UUID.Zero : attach.ItemID, attach.AssetID, attachmentPt, true);
->>>>>>> b10710d4
                 }
                 catch (Exception e)
                 {
