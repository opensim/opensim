/*
 * Copyright (c) Contributors, http://opensimulator.org/
 * See CONTRIBUTORS.TXT for a full list of copyright holders.
 *
 * Redistribution and use in source and binary forms, with or without
 * modification, are permitted provided that the following conditions are met:
 *     * Redistributions of source code must retain the above copyright
 *       notice, this list of conditions and the following disclaimer.
 *     * Redistributions in binary form must reproduce the above copyright
 *       notice, this list of conditions and the following disclaimer in the
 *       documentation and/or other materials provided with the distribution.
 *     * Neither the name of the OpenSimulator Project nor the
 *       names of its contributors may be used to endorse or promote products
 *       derived from this software without specific prior written permission.
 *
 * THIS SOFTWARE IS PROVIDED BY THE DEVELOPERS ``AS IS'' AND ANY
 * EXPRESS OR IMPLIED WARRANTIES, INCLUDING, BUT NOT LIMITED TO, THE IMPLIED
 * WARRANTIES OF MERCHANTABILITY AND FITNESS FOR A PARTICULAR PURPOSE ARE
 * DISCLAIMED. IN NO EVENT SHALL THE CONTRIBUTORS BE LIABLE FOR ANY
 * DIRECT, INDIRECT, INCIDENTAL, SPECIAL, EXEMPLARY, OR CONSEQUENTIAL DAMAGES
 * (INCLUDING, BUT NOT LIMITED TO, PROCUREMENT OF SUBSTITUTE GOODS OR SERVICES;
 * LOSS OF USE, DATA, OR PROFITS; OR BUSINESS INTERRUPTION) HOWEVER CAUSED AND
 * ON ANY THEORY OF LIABILITY, WHETHER IN CONTRACT, STRICT LIABILITY, OR TORT
 * (INCLUDING NEGLIGENCE OR OTHERWISE) ARISING IN ANY WAY OUT OF THE USE OF THIS
 * SOFTWARE, EVEN IF ADVISED OF THE POSSIBILITY OF SUCH DAMAGE.
 */

using System;
using System.Collections.Generic;
using System.Reflection;
using System.IO;
using System.Xml;
using log4net;
using Mono.Addins;
using Nini.Config;
using OpenMetaverse;
using OpenMetaverse.Packets;
using OpenSim.Framework;
using OpenSim.Region.Framework;
using OpenSim.Region.Framework.Interfaces;
using OpenSim.Region.Framework.Scenes;
using OpenSim.Region.Framework.Scenes.Serialization;

namespace OpenSim.Region.CoreModules.Avatar.Attachments
{
    [Extension(Path = "/OpenSim/RegionModules", NodeName = "RegionModule", Id = "AttachmentsModule")]
    public class AttachmentsModule : IAttachmentsModule, INonSharedRegionModule
    {
        #region INonSharedRegionModule
        private static readonly ILog m_log = LogManager.GetLogger(MethodBase.GetCurrentMethod().DeclaringType);
        
        private Scene m_scene;
        private IInventoryAccessModule m_invAccessModule;

        /// <summary>
        /// Are attachments enabled?
        /// </summary>
        public bool Enabled { get; private set; }
        
        public string Name { get { return "Attachments Module"; } }
        public Type ReplaceableInterface { get { return null; } }

        public void Initialise(IConfigSource source)
        {
            IConfig config = source.Configs["Attachments"];
            if (config != null)
                Enabled = config.GetBoolean("Enabled", true);
            else
                Enabled = true;
        }
        
        public void AddRegion(Scene scene)
        {
            m_scene = scene;
            m_scene.RegisterModuleInterface<IAttachmentsModule>(this);

            if (Enabled)
            {
                m_scene.EventManager.OnNewClient += SubscribeToClientEvents;
                m_scene.EventManager.OnStartScript += (localID, itemID) => HandleScriptStateChange(localID, true);
                m_scene.EventManager.OnStopScript += (localID, itemID) => HandleScriptStateChange(localID, false);
            }

            // TODO: Should probably be subscribing to CloseClient too, but this doesn't yet give us IClientAPI
        }

        /// <summary>
        /// Listen for client triggered running state changes so that we can persist the script's object if necessary.
        /// </summary>
        /// <param name='localID'></param>
        /// <param name='itemID'></param>
        private void HandleScriptStateChange(uint localID, bool started)
        {
            SceneObjectGroup sog = m_scene.GetGroupByPrim(localID);
            if (sog != null && sog.IsAttachment) 
            {
                if (!started)
                {
                    // FIXME: This is a convoluted way for working out whether the script state has changed to stop
                    // because it has been manually stopped or because the stop was called in UpdateDetachedObject() below
                    // This needs to be handled in a less tangled way.
                    ScenePresence sp = m_scene.GetScenePresence(sog.AttachedAvatar);
                    if (sp.ControllingClient.IsActive)
                        sog.HasGroupChanged = true;
                }
                else
                {
                    sog.HasGroupChanged = true;
                }
            }
        }
        
        public void RemoveRegion(Scene scene) 
        {
            m_scene.UnregisterModuleInterface<IAttachmentsModule>(this);

            if (Enabled)
                m_scene.EventManager.OnNewClient -= SubscribeToClientEvents;
        }
        
        public void RegionLoaded(Scene scene)
        {
            m_invAccessModule = m_scene.RequestModuleInterface<IInventoryAccessModule>();
        }
        
        public void Close() 
        {
            RemoveRegion(m_scene);
        }

        #endregion

        #region IAttachmentsModule

        public void CopyAttachments(IScenePresence sp, AgentData ad)
        {
            lock (sp.AttachmentsSyncLock)
            {
                // Attachment objects
                List<SceneObjectGroup> attachments = sp.GetAttachments();
                if (attachments.Count > 0)
                {
                    ad.AttachmentObjects = new List<ISceneObject>();
                    ad.AttachmentObjectStates = new List<string>();
    //                IScriptModule se = m_scene.RequestModuleInterface<IScriptModule>();
                    sp.InTransitScriptStates.Clear();

                    foreach (SceneObjectGroup sog in attachments)
                    {
                        // We need to make a copy and pass that copy
                        // because of transfers withn the same sim
                        ISceneObject clone = sog.CloneForNewScene();
                        // Attachment module assumes that GroupPosition holds the offsets...!
                        ((SceneObjectGroup)clone).RootPart.GroupPosition = sog.RootPart.AttachedPos;
                        ((SceneObjectGroup)clone).IsAttachment = false;
                        ad.AttachmentObjects.Add(clone);
                        string state = sog.GetStateSnapshot();
                        ad.AttachmentObjectStates.Add(state);
                        sp.InTransitScriptStates.Add(state);
                        // Let's remove the scripts of the original object here
                        sog.RemoveScriptInstances(true);
                    }
                }
            }
        }

        public void CopyAttachments(AgentData ad, IScenePresence sp)
        {
            if (ad.AttachmentObjects != null && ad.AttachmentObjects.Count > 0)
            {
                lock (sp.AttachmentsSyncLock)
                    sp.ClearAttachments();

                int i = 0;
                foreach (ISceneObject so in ad.AttachmentObjects)
                {
                    ((SceneObjectGroup)so).LocalId = 0;
                    ((SceneObjectGroup)so).RootPart.ClearUpdateSchedule();
                    so.SetState(ad.AttachmentObjectStates[i++], m_scene);
                    m_scene.IncomingCreateObject(Vector3.Zero, so);
                }
            }
        }

        /// <summary>
        /// RezAttachments. This should only be called upon login on the first region.
        /// Attachment rezzings on crossings and TPs are done in a different way.
        /// </summary>
        public void RezAttachments(IScenePresence sp)
        {
            if (!Enabled)
                return;

            if (null == sp.Appearance)
            {
                m_log.WarnFormat("[ATTACHMENTS MODULE]: Appearance has not been initialized for agent {0}", sp.UUID);
                return;
            }

//            m_log.DebugFormat("[ATTACHMENTS MODULE]: Rezzing any attachments for {0}", sp.Name);

            List<AvatarAttachment> attachments = sp.Appearance.GetAttachments();
            foreach (AvatarAttachment attach in attachments)
            {
                uint p = (uint)attach.AttachPoint;

//                m_log.DebugFormat(
//                    "[ATTACHMENTS MODULE]: Doing initial rez of attachment with itemID {0}, assetID {1}, point {2} for {3} in {4}",
//                    attach.ItemID, attach.AssetID, p, sp.Name, m_scene.RegionInfo.RegionName);

                // For some reason assetIDs are being written as Zero's in the DB -- need to track tat down
                // But they're not used anyway, the item is being looked up for now, so let's proceed.
                //if (UUID.Zero == assetID) 
                //{
                //    m_log.DebugFormat("[ATTACHMENT]: Cannot rez attachment in point {0} with itemID {1}", p, itemID);
                //    continue;
                //}

                try
                {
                    // If we're an NPC then skip all the item checks and manipulations since we don't have an
                    // inventory right now.
                    if (sp.PresenceType == PresenceType.Npc)
                        RezSingleAttachmentFromInventoryInternal(sp, UUID.Zero, attach.AssetID, p, true);
                    else
                        RezSingleAttachmentFromInventory(sp, attach.ItemID, p | (uint)0x80);
                }
                catch (Exception e)
                {
                    UUID agentId = (sp.ControllingClient == null) ? (UUID)null : sp.ControllingClient.AgentId;
                    m_log.ErrorFormat("[ATTACHMENTS MODULE]: Unable to rez attachment with itemID {0}, assetID {1}, point {2} for {3}: {4}\n{5}",
                        attach.ItemID, attach.AssetID, p, agentId, e.Message, e.StackTrace);
                }
            }
        }

        public void DeRezAttachments(IScenePresence sp)
        {
            if (!Enabled)
                return;

//            m_log.DebugFormat("[ATTACHMENTS MODULE]: Saving changed attachments for {0}", sp.Name);

            List<SceneObjectGroup> attachments = sp.GetAttachments();

            if (attachments.Count <= 0)
                return;

            Dictionary<SceneObjectGroup, string> scriptStates = new Dictionary<SceneObjectGroup, string>();

            foreach (SceneObjectGroup so in attachments)
            {
                // Scripts MUST be snapshotted before the object is
                // removed from the scene because doing otherwise will
                // clobber the run flag
                // This must be done outside the sp.AttachmentSyncLock so that there is no risk of a deadlock from
                // scripts performing attachment operations at the same time.  Getting object states stops the scripts.
                scriptStates[so] = PrepareScriptInstanceForSave(so, false);
            }

            lock (sp.AttachmentsSyncLock)
            {
                foreach (SceneObjectGroup so in attachments)
                    UpdateDetachedObject(sp, so, scriptStates[so]);
    
                sp.ClearAttachments();
            }
        }

        public void DeleteAttachmentsFromScene(IScenePresence sp, bool silent)
        {
            if (!Enabled)
                return;

//            m_log.DebugFormat(
//                "[ATTACHMENTS MODULE]: Deleting attachments from scene {0} for {1}, silent = {2}",
//                m_scene.RegionInfo.RegionName, sp.Name, silent);            

            foreach (SceneObjectGroup sop in sp.GetAttachments())
            {
                sop.Scene.DeleteSceneObject(sop, silent);
            }

            sp.ClearAttachments();
        }
        
        public bool AttachObject(IScenePresence sp, SceneObjectGroup group, uint attachmentPt, bool silent, bool temp, bool append)
        {
            if (!Enabled)
                return false;

            if (AttachObjectInternal(sp, group, attachmentPt, silent, temp, append))
            {
                m_scene.EventManager.TriggerOnAttach(group.LocalId, group.FromItemID, sp.UUID);
                return true;
            }

            return false;
        }
        
        private bool AttachObjectInternal(IScenePresence sp, SceneObjectGroup group, uint attachmentPt, bool silent, bool temp, bool append)
        {
//                m_log.DebugFormat(
//                    "[ATTACHMENTS MODULE]: Attaching object {0} {1} to {2} point {3} from ground (silent = {4})",
//                    group.Name, group.LocalId, sp.Name, attachmentPt, silent);

            if (group.GetSittingAvatarsCount() != 0)
            {
//                    m_log.WarnFormat(
//                        "[ATTACHMENTS MODULE]: Ignoring request to attach {0} {1} to {2} on {3} since {4} avatars are still sitting on it",
//                        group.Name, group.LocalId, sp.Name, attachmentPt, group.GetSittingAvatarsCount());

                return false;
            }

            if (sp.GetAttachments(attachmentPt).Contains(group))
            {
//                m_log.WarnFormat(
//                    "[ATTACHMENTS MODULE]: Ignoring request to attach {0} {1} to {2} on {3} since it's already attached",
//                    group.Name, group.LocalId, sp.Name, AttachmentPt);

                return false;
            }

            // Remove any previous attachments
            List<SceneObjectGroup> existingAttachments = sp.GetAttachments(attachmentPt);
            string existingAttachmentScriptState = null;

            // At the moment we can only deal with a single attachment
            if (existingAttachments.Count != 0 && existingAttachments[0].FromItemID != UUID.Zero)
                DetachSingleAttachmentToInv(sp, group);

            lock (sp.AttachmentsSyncLock)
            {
                Vector3 attachPos = group.AbsolutePosition;
<<<<<<< HEAD
    
=======

                // TODO: this short circuits multiple attachments functionality  in  LL viewer 2.1+ and should
                // be removed when that functionality is implemented in opensim
                attachmentPt &= 0x7f;
                
>>>>>>> ccd6f443
                // If the attachment point isn't the same as the one previously used
                // set it's offset position = 0 so that it appears on the attachment point
                // and not in a weird location somewhere unknown.
                if (attachmentPt != 0 && attachmentPt != group.AttachmentPoint)
                {
                    attachPos = Vector3.Zero;
                }

                // AttachmentPt 0 means the client chose to 'wear' the attachment.
                if (attachmentPt == 0)
                {
                    // Check object for stored attachment point
                    attachmentPt = group.AttachmentPoint;
                }

                // if we still didn't find a suitable attachment point.......
                if (attachmentPt == 0)
                {
                    // Stick it on left hand with Zero Offset from the attachment point.
                    attachmentPt = (uint)AttachmentPoint.LeftHand;
                    attachPos = Vector3.Zero;
                }

                group.AttachmentPoint = attachmentPt;
                group.AbsolutePosition = attachPos;

                if (sp.PresenceType != PresenceType.Npc)
<<<<<<< HEAD
                    UpdateUserInventoryWithAttachment(sp, group, attachmentPt, temp, append);
    
=======
                    UpdateUserInventoryWithAttachment(sp, group, attachmentPt, temp);

>>>>>>> ccd6f443
                AttachToAgent(sp, group, attachmentPt, attachPos, silent);
            }

            return true;
        }

        private void UpdateUserInventoryWithAttachment(IScenePresence sp, SceneObjectGroup group, uint attachmentPt, bool temp, bool append)
        {
<<<<<<< HEAD
            List<SceneObjectGroup> attachments = sp.GetAttachments(attachmentPt);

            // If we already have 5, remove the oldest until only 4 are left. Skip over temp ones
            while (attachments.Count >= 5)
            {
                if (attachments[0].FromItemID != UUID.Zero)
                    DetachSingleAttachmentToInvInternal(sp, attachments[0]);
                attachments.RemoveAt(0);
            }

            // If we're not appending, remove the rest as well
            if (attachments.Count != 0 && !append)
            {
                foreach (SceneObjectGroup g in attachments)
                {
                    if (g.FromItemID != UUID.Zero)
                        DetachSingleAttachmentToInvInternal(sp, g);
                }
            }

=======
>>>>>>> ccd6f443
            // Add the new attachment to inventory if we don't already have it.
            if (!temp)
            {
                UUID newAttachmentItemID = group.FromItemID;
                if (newAttachmentItemID == UUID.Zero)
                    newAttachmentItemID = AddSceneObjectAsNewAttachmentInInv(sp, group).ID;

                ShowAttachInUserInventory(sp, attachmentPt, newAttachmentItemID, group, append);
            }
        }

        public SceneObjectGroup RezSingleAttachmentFromInventory(IScenePresence sp, UUID itemID, uint AttachmentPt)
        {
            if (!Enabled)
                return null;

//            m_log.DebugFormat(
//                "[ATTACHMENTS MODULE]: RezSingleAttachmentFromInventory to point {0} from item {1} for {2}",
//                (AttachmentPoint)AttachmentPt, itemID, sp.Name);

            bool append = (AttachmentPt & 0x80) != 0;
            AttachmentPt &= 0x7f;

            // Viewer 2/3 sometimes asks to re-wear items that are already worn (and show up in it's inventory as such).
            // This often happens during login - not sure the exact reason.
            // For now, we will ignore the request.  Unfortunately, this means that we need to dig through all the
            // ScenePresence attachments.  We can't use the data in AvatarAppearance because that's present at login
            // before anything has actually been attached.
            bool alreadyOn = false;
            List<SceneObjectGroup> existingAttachments = sp.GetAttachments();
            foreach (SceneObjectGroup so in existingAttachments)
            {
                if (so.FromItemID == itemID)
                {
                    alreadyOn = true;
                    break;
                }
            }

//            if (sp.Appearance.GetAttachmentForItem(itemID) != null)
            if (alreadyOn)
            {
//                m_log.WarnFormat(
//                    "[ATTACHMENTS MODULE]: Ignoring request by {0} to wear item {1} at {2} since it is already worn",
//                    sp.Name, itemID, AttachmentPt);

                return null;
            }

            return RezSingleAttachmentFromInventoryInternal(sp, itemID, UUID.Zero, AttachmentPt, append);
        }

        public void RezMultipleAttachmentsFromInventory(IScenePresence sp, List<KeyValuePair<UUID, uint>> rezlist)
        {
            if (!Enabled)
                return;

            //                m_log.DebugFormat("[ATTACHMENTS MODULE]: Rezzing multiple attachments from inventory for {0}", sp.Name);

            foreach (KeyValuePair<UUID, uint> rez in rezlist)
            {
                RezSingleAttachmentFromInventory(sp, rez.Key, rez.Value);
            }
        }

        public void DetachSingleAttachmentToGround(IScenePresence sp, uint soLocalId)
        {
            DetachSingleAttachmentToGround(sp, soLocalId, sp.AbsolutePosition, Quaternion.Identity);
        }

        public void DetachSingleAttachmentToGround(IScenePresence sp, uint soLocalId, Vector3 absolutePos, Quaternion absoluteRot)
        {
            if (!Enabled)
                return;

//            m_log.DebugFormat(
//                "[ATTACHMENTS MODULE]: DetachSingleAttachmentToGround() for {0}, object {1}",
//                sp.UUID, soLocalId);

            SceneObjectGroup so = m_scene.GetGroupByPrim(soLocalId);

            if (so == null)
                return;

            if (so.AttachedAvatar != sp.UUID)
                return;

            UUID inventoryID = so.FromItemID;

            // As per Linden spec, drop is disabled for temp attachs
            if (inventoryID == UUID.Zero)
                return;

//            m_log.DebugFormat(
//                "[ATTACHMENTS MODULE]: In DetachSingleAttachmentToGround(), object is {0} {1}, associated item is {2}",
//                so.Name, so.LocalId, inventoryID);

            lock (sp.AttachmentsSyncLock)
            {
                if (!m_scene.Permissions.CanRezObject(
                    so.PrimCount, sp.UUID, sp.AbsolutePosition))
                    return;

                bool changed = false;
                if (inventoryID != UUID.Zero)
                    changed = sp.Appearance.DetachAttachment(inventoryID);
                if (changed && m_scene.AvatarFactory != null)
                    m_scene.AvatarFactory.QueueAppearanceSave(sp.UUID);

                sp.RemoveAttachment(so);
                so.FromItemID = UUID.Zero;

                SceneObjectPart rootPart = so.RootPart;
                so.AbsolutePosition = absolutePos;
                if (absoluteRot != Quaternion.Identity)
                {
                    so.UpdateGroupRotationR(absoluteRot);
                }
                so.AttachedAvatar = UUID.Zero;
                rootPart.SetParentLocalId(0);
                so.ClearPartAttachmentData();
                rootPart.ApplyPhysics(rootPart.GetEffectiveObjectFlags(), rootPart.VolumeDetectActive);
                so.HasGroupChanged = true;
                rootPart.Rezzed = DateTime.Now;
                rootPart.RemFlag(PrimFlags.TemporaryOnRez);
                so.AttachToBackup();
                m_scene.EventManager.TriggerParcelPrimCountTainted();
                rootPart.ScheduleFullUpdate();
                rootPart.ClearUndoState();

                List<UUID> uuids = new List<UUID>();
                uuids.Add(inventoryID);
                m_scene.InventoryService.DeleteItems(sp.UUID, uuids);
                sp.ControllingClient.SendRemoveInventoryItem(inventoryID);
            }

            m_scene.EventManager.TriggerOnAttach(so.LocalId, so.UUID, UUID.Zero);
        }

        public void DetachSingleAttachmentToInv(IScenePresence sp, SceneObjectGroup so)
        {
            if (so.AttachedAvatar != sp.UUID)
            {
                m_log.WarnFormat(
                    "[ATTACHMENTS MODULE]: Tried to detach object {0} from {1} {2} but attached avatar id was {3} in {4}",
                    so.Name, sp.Name, sp.UUID, so.AttachedAvatar, m_scene.RegionInfo.RegionName);

                return;
            }

            // Scripts MUST be snapshotted before the object is
            // removed from the scene because doing otherwise will
            // clobber the run flag
            // This must be done outside the sp.AttachmentSyncLock so that there is no risk of a deadlock from
            // scripts performing attachment operations at the same time.  Getting object states stops the scripts.
            string scriptedState = PrepareScriptInstanceForSave(so, true);

            lock (sp.AttachmentsSyncLock)
            {
                // Save avatar attachment information
//                m_log.Debug("[ATTACHMENTS MODULE]: Detaching from UserID: " + sp.UUID + ", ItemID: " + itemID);

                bool changed = sp.Appearance.DetachAttachment(so.FromItemID);
                if (changed && m_scene.AvatarFactory != null)
                    m_scene.AvatarFactory.QueueAppearanceSave(sp.UUID);

                sp.RemoveAttachment(so);
                UpdateDetachedObject(sp, so, scriptedState);
            }
        }
        
        public void UpdateAttachmentPosition(SceneObjectGroup sog, Vector3 pos)
        {
            if (!Enabled)
                return;

            sog.UpdateGroupPosition(pos);
            sog.HasGroupChanged = true;            
        }

        #endregion

        #region AttachmentModule private methods

        // This is public but is not part of the IAttachmentsModule interface.
        // RegionCombiner module needs to poke at it to deliver client events.
        // This breaks the encapsulation of the module and should get fixed somehow. 
        public void SubscribeToClientEvents(IClientAPI client)
        {
            client.OnRezSingleAttachmentFromInv += Client_OnRezSingleAttachmentFromInv;
            client.OnRezMultipleAttachmentsFromInv += Client_OnRezMultipleAttachmentsFromInv;
            client.OnObjectAttach += Client_OnObjectAttach;
            client.OnObjectDetach += Client_OnObjectDetach;
            client.OnDetachAttachmentIntoInv += Client_OnDetachAttachmentIntoInv;
            client.OnObjectDrop += Client_OnObjectDrop;
        }

        // This is public but is not part of the IAttachmentsModule interface.
        // RegionCombiner module needs to poke at it to deliver client events.
        // This breaks the encapsulation of the module and should get fixed somehow. 
        public void UnsubscribeFromClientEvents(IClientAPI client)
        {
            client.OnRezSingleAttachmentFromInv -= Client_OnRezSingleAttachmentFromInv;
            client.OnRezMultipleAttachmentsFromInv -= Client_OnRezMultipleAttachmentsFromInv;
            client.OnObjectAttach -= Client_OnObjectAttach;
            client.OnObjectDetach -= Client_OnObjectDetach;
            client.OnDetachAttachmentIntoInv -= Client_OnDetachAttachmentIntoInv;
            client.OnObjectDrop -= Client_OnObjectDrop;
        }

        /// <summary>
        /// Update the attachment asset for the new sog details if they have changed.
        /// </summary>
        /// <remarks>
        /// This is essential for preserving attachment attributes such as permission.  Unlike normal scene objects,
        /// these details are not stored on the region.
        /// </remarks>
        /// <param name="sp"></param>
        /// <param name="grp"></param>
        /// <param name="saveAllScripted"></param>
        private void UpdateKnownItem(IScenePresence sp, SceneObjectGroup grp, string scriptedState)
        {
            if (grp.FromItemID == UUID.Zero)
            {
                // We can't save temp attachments
                grp.HasGroupChanged = false;
                return;
            }

            // Saving attachments for NPCs messes them up for the real owner!
            INPCModule module = m_scene.RequestModuleInterface<INPCModule>();
            if (module != null)
            {
                if (module.IsNPC(sp.UUID, m_scene))
                    return;
            }

            if (grp.HasGroupChanged)
            {
                m_log.DebugFormat(
                    "[ATTACHMENTS MODULE]: Updating asset for attachment {0}, attachpoint {1}",
                    grp.UUID, grp.AttachmentPoint);

                string sceneObjectXml = SceneObjectSerializer.ToOriginalXmlFormat(grp, scriptedState);

                InventoryItemBase item = new InventoryItemBase(grp.FromItemID, sp.UUID);
                item = m_scene.InventoryService.GetItem(item);

                if (item != null)
                {
                    AssetBase asset = m_scene.CreateAsset(
                        grp.GetPartName(grp.LocalId),
                        grp.GetPartDescription(grp.LocalId),
                        (sbyte)AssetType.Object,
                        Utils.StringToBytes(sceneObjectXml),
                        sp.UUID);
                    m_scene.AssetService.Store(asset);

                    item.AssetID = asset.FullID;
                    item.Description = asset.Description;
                    item.Name = asset.Name;
                    item.AssetType = asset.Type;
                    item.InvType = (int)InventoryType.Object;

                    m_scene.InventoryService.UpdateItem(item);

                    // If the name of the object has been changed whilst attached then we want to update the inventory
                    // item in the viewer.
                    if (sp.ControllingClient != null)
                        sp.ControllingClient.SendInventoryItemCreateUpdate(item, 0);
                }

                grp.HasGroupChanged = false; // Prevent it being saved over and over
            }
//            else
//            {
//                m_log.DebugFormat(
//                    "[ATTACHMENTS MODULE]: Don't need to update asset for unchanged attachment {0}, attachpoint {1}",
//                    grp.UUID, grp.AttachmentPoint);
//            }
        }

        /// <summary>
        /// Attach this scene object to the given avatar.
        /// </summary>
        /// <remarks>
        /// This isn't publicly available since attachments should always perform the corresponding inventory 
        /// operation (to show the attach in user inventory and update the asset with positional information).
        /// </remarks>
        /// <param name="sp"></param>
        /// <param name="so"></param>
        /// <param name="attachmentpoint"></param>
        /// <param name="attachOffset"></param>
        /// <param name="silent"></param>
        private void AttachToAgent(
            IScenePresence sp, SceneObjectGroup so, uint attachmentpoint, Vector3 attachOffset, bool silent)
        {
//            m_log.DebugFormat(
//                "[ATTACHMENTS MODULE]: Adding attachment {0} to avatar {1} in pt {2} pos {3} {4}",
//                so.Name, sp.Name, attachmentpoint, attachOffset, so.RootPart.AttachedPos);

            so.DetachFromBackup();

            // Remove from database and parcel prim count
            m_scene.DeleteFromStorage(so.UUID);
            m_scene.EventManager.TriggerParcelPrimCountTainted();

            so.AttachedAvatar = sp.UUID;

            if (so.RootPart.PhysActor != null)
                so.RootPart.RemoveFromPhysics();

            so.AbsolutePosition = attachOffset;
            so.RootPart.AttachedPos = attachOffset;
            so.IsAttachment = true;
            so.RootPart.SetParentLocalId(sp.LocalId);
            so.AttachmentPoint = attachmentpoint;

            sp.AddAttachment(so);

            if (!silent)
            {
                if (so.HasPrivateAttachmentPoint)
                {
//                    m_log.DebugFormat(
//                        "[ATTACHMENTS MODULE]: Killing private HUD {0} for avatars other than {1} at attachment point {2}",
//                        so.Name, sp.Name, so.AttachmentPoint);

                    // As this scene object can now only be seen by the attaching avatar, tell everybody else in the
                    // scene that it's no longer in their awareness.
                    m_scene.ForEachClient(
                        client =>
                            { if (client.AgentId != so.AttachedAvatar)
                                client.SendKillObject(m_scene.RegionInfo.RegionHandle, new List<uint>() { so.LocalId });
                            });
                }

                // Fudge below is an extremely unhelpful comment.  It's probably here so that the scheduled full update
                // will succeed, as that will not update if an attachment is selected.
                so.IsSelected = false; // fudge.... 

                so.ScheduleGroupForFullUpdate();
            }

            // In case it is later dropped again, don't let
            // it get cleaned up
            so.RootPart.RemFlag(PrimFlags.TemporaryOnRez);
        }

        /// <summary>
        /// Add a scene object as a new attachment in the user inventory.
        /// </summary>
        /// <param name="remoteClient"></param>
        /// <param name="grp"></param>
        /// <returns>The user inventory item created that holds the attachment.</returns>
        private InventoryItemBase AddSceneObjectAsNewAttachmentInInv(IScenePresence sp, SceneObjectGroup grp)
        {
            if (m_invAccessModule == null)
                return null;

            //            m_log.DebugFormat(
            //                "[ATTACHMENTS MODULE]: Called AddSceneObjectAsAttachment for object {0} {1} for {2}",
            //                grp.Name, grp.LocalId, remoteClient.Name);

            InventoryItemBase newItem
                = m_invAccessModule.CopyToInventory(
                    DeRezAction.TakeCopy,
                    m_scene.InventoryService.GetFolderForType(sp.UUID, AssetType.Object).ID,
                    new List<SceneObjectGroup> { grp },
                    sp.ControllingClient, true)[0];

            // sets itemID so client can show item as 'attached' in inventory
            grp.FromItemID = newItem.ID;

            return newItem;
        }

        /// <summary>
        /// Prepares the script instance for save.
        /// </summary>
        /// <remarks>
        /// This involves triggering the detach event and getting the script state (which also stops the script)
        /// This MUST be done outside sp.AttachmentsSyncLock, since otherwise there is a chance of deadlock if a 
        /// running script is performing attachment operations.
        /// </remarks>
        /// <returns>
        /// The script state ready for persistence.
        /// </returns>
        /// <param name='grp'>
        /// </param>
        /// <param name='fireDetachEvent'>
        /// If true, then fire the script event before we save its state.
        /// </param>
        private string PrepareScriptInstanceForSave(SceneObjectGroup grp, bool fireDetachEvent)
        {
            if (fireDetachEvent)
                m_scene.EventManager.TriggerOnAttach(grp.LocalId, grp.FromItemID, UUID.Zero);

            using (StringWriter sw = new StringWriter())
            {
                using (XmlTextWriter writer = new XmlTextWriter(sw))
                {
                    grp.SaveScriptedState(writer);
                }

                return sw.ToString();
            }
        }

        private void UpdateDetachedObject(IScenePresence sp, SceneObjectGroup so, string scriptedState)
        {
            // Don't save attachments for HG visitors, it
            // messes up their inventory. When a HG visitor logs
            // out on a foreign grid, their attachments will be
            // reloaded in the state they were in when they left
            // the home grid. This is best anyway as the visited
            // grid may use an incompatible script engine.
            bool saveChanged
                    = sp.PresenceType != PresenceType.Npc
                    && (m_scene.UserManagementModule == null
                    || m_scene.UserManagementModule.IsLocalGridUser(sp.UUID));

            // Remove the object from the scene so no more updates
            // are sent. Doing this before the below changes will ensure
            // updates can't cause "HUD artefacts"
            m_scene.DeleteSceneObject(so, false, false);

            // Prepare sog for storage
            so.AttachedAvatar = UUID.Zero;
            so.RootPart.SetParentLocalId(0);
            so.IsAttachment = false;

            if (saveChanged)
            {
                // We cannot use AbsolutePosition here because that would
                // attempt to cross the prim as it is detached
                so.ForEachPart(x => { x.GroupPosition = so.RootPart.AttachedPos; });

                UpdateKnownItem(sp, so, scriptedState);
            }

            // Now, remove the scripts
            so.RemoveScriptInstances(true);
        }

<<<<<<< HEAD
        private void DetachSingleAttachmentToInvInternal(IScenePresence sp, SceneObjectGroup so)
        {
            //            m_log.DebugFormat("[ATTACHMENTS MODULE]: Detaching item {0} to inventory for {1}", itemID, sp.Name);

            m_scene.EventManager.TriggerOnAttach(so.LocalId, so.FromItemID, UUID.Zero);
            sp.RemoveAttachment(so);

            UpdateDetachedObject(sp, so);
        }

        protected SceneObjectGroup RezSingleAttachmentFromInventoryInternal(
            IScenePresence sp, UUID itemID, UUID assetID, uint attachmentPt, bool append)
=======
        private SceneObjectGroup RezSingleAttachmentFromInventoryInternal(
            IScenePresence sp, UUID itemID, UUID assetID, uint attachmentPt)
>>>>>>> ccd6f443
        {
            if (m_invAccessModule == null)
                return null;

            SceneObjectGroup objatt;

            if (itemID != UUID.Zero)
                objatt = m_invAccessModule.RezObject(sp.ControllingClient,
                    itemID, Vector3.Zero, Vector3.Zero, UUID.Zero, (byte)1, true,
                    false, false, sp.UUID, true);
            else
                objatt = m_invAccessModule.RezObject(sp.ControllingClient,
                    null, assetID, Vector3.Zero, Vector3.Zero, UUID.Zero, (byte)1, true,
                    false, false, sp.UUID, true);

            if (objatt == null)
            {
                m_log.WarnFormat(
                    "[ATTACHMENTS MODULE]: Could not retrieve item {0} for attaching to avatar {1} at point {2}",
                    itemID, sp.Name, attachmentPt);

                return null;
            }

            // Remove any previous attachments
            List<SceneObjectGroup> attachments = sp.GetAttachments(attachmentPt);
            string previousAttachmentScriptedState = null;

            // At the moment we can only deal with a single attachment
            if (attachments.Count != 0)
                DetachSingleAttachmentToInv(sp, attachments[0]);

            lock (sp.AttachmentsSyncLock)
            {
//                    m_log.DebugFormat(
//                        "[ATTACHMENTS MODULE]: Rezzed single object {0} for attachment to {1} on point {2} in {3}",
//                        objatt.Name, sp.Name, attachmentPt, m_scene.Name);

<<<<<<< HEAD
                    // HasGroupChanged is being set from within RezObject.  Ideally it would be set by the caller.
                    objatt.HasGroupChanged = false;
                    bool tainted = false;
                    if (attachmentPt != 0 && attachmentPt != objatt.AttachmentPoint)
                        tainted = true;

                    // FIXME: Detect whether it's really likely for AttachObject to throw an exception in the normal
                    // course of events.  If not, then it's probably not worth trying to recover the situation
                    // since this is more likely to trigger further exceptions and confuse later debugging.  If
                    // exceptions can be thrown in expected error conditions (not NREs) then make this consistent
                    // since other normal error conditions will simply return false instead.
                    // This will throw if the attachment fails
                    try
                    {
                        AttachObjectInternal(sp, objatt, attachmentPt, false, false, append);
                    }
                    catch (Exception e)
                    {
                        m_log.ErrorFormat(
                            "[ATTACHMENTS MODULE]: Failed to attach {0} {1} for {2}, exception {3}{4}",
                            objatt.Name, objatt.UUID, sp.Name, e.Message, e.StackTrace);

                        // Make sure the object doesn't stick around and bail
                        sp.RemoveAttachment(objatt);
                        m_scene.DeleteSceneObject(objatt, false);
                        return null;
                    }
=======
                // HasGroupChanged is being set from within RezObject.  Ideally it would be set by the caller.
                objatt.HasGroupChanged = false;
                bool tainted = false;
                if (attachmentPt != 0 && attachmentPt != objatt.AttachmentPoint)
                    tainted = true;

                // FIXME: Detect whether it's really likely for AttachObject to throw an exception in the normal
                // course of events.  If not, then it's probably not worth trying to recover the situation
                // since this is more likely to trigger further exceptions and confuse later debugging.  If
                // exceptions can be thrown in expected error conditions (not NREs) then make this consistent
                // since other normal error conditions will simply return false instead.
                // This will throw if the attachment fails
                try
                {
                    AttachObjectInternal(sp, objatt, attachmentPt, false, false);
                }
                catch (Exception e)
                {
                    m_log.ErrorFormat(
                        "[ATTACHMENTS MODULE]: Failed to attach {0} {1} for {2}, exception {3}{4}",
                        objatt.Name, objatt.UUID, sp.Name, e.Message, e.StackTrace);
>>>>>>> ccd6f443

                    // Make sure the object doesn't stick around and bail
                    sp.RemoveAttachment(objatt);
                    m_scene.DeleteSceneObject(objatt, false);
                    return null;
                }

                if (tainted)
                    objatt.HasGroupChanged = true;

                // Fire after attach, so we don't get messy perms dialogs
                // 4 == AttachedRez
                objatt.CreateScriptInstances(0, true, m_scene.DefaultScriptEngine, 4);
                objatt.ResumeScripts();

                // Do this last so that event listeners have access to all the effects of the attachment
                m_scene.EventManager.TriggerOnAttach(objatt.LocalId, itemID, sp.UUID);

                return objatt;
            }
        }

        /// <summary>
        /// Update the user inventory to reflect an attachment
        /// </summary>
        /// <param name="sp"></param>
        /// <param name="AttachmentPt"></param>
        /// <param name="itemID"></param>
        /// <param name="att"></param>
        private void ShowAttachInUserInventory(IScenePresence sp, uint AttachmentPt, UUID itemID, SceneObjectGroup att, bool append)
        {
//            m_log.DebugFormat(
//                "[USER INVENTORY]: Updating attachment {0} for {1} at {2} using item ID {3}",
//                att.Name, sp.Name, AttachmentPt, itemID);

            if (UUID.Zero == itemID)
            {
                m_log.Error("[ATTACHMENTS MODULE]: Unable to save attachment. Error inventory item ID.");
                return;
            }

            if (0 == AttachmentPt)
            {
                m_log.Error("[ATTACHMENTS MODULE]: Unable to save attachment. Error attachment point.");
                return;
            }

            InventoryItemBase item = new InventoryItemBase(itemID, sp.UUID);
            item = m_scene.InventoryService.GetItem(item);
            if (item == null)
                return;

            int attFlag = append ? 0x80 : 0;
            bool changed = sp.Appearance.SetAttachment((int)AttachmentPt | attFlag, itemID, item.AssetID);
            if (changed && m_scene.AvatarFactory != null)
            {
//                m_log.DebugFormat(
//                    "[ATTACHMENTS MODULE]: Queueing appearance save for {0}, attachment {1} point {2} in ShowAttachInUserInventory()",
//                    sp.Name, att.Name, AttachmentPt);

                m_scene.AvatarFactory.QueueAppearanceSave(sp.UUID);
            }
        }

        #endregion

        #region Client Event Handlers

        private ISceneEntity Client_OnRezSingleAttachmentFromInv(IClientAPI remoteClient, UUID itemID, uint AttachmentPt)
        {
            if (!Enabled)
                return null;

            //            m_log.DebugFormat(
            //                "[ATTACHMENTS MODULE]: Rezzing attachment to point {0} from item {1} for {2}",
            //                (AttachmentPoint)AttachmentPt, itemID, remoteClient.Name);

            ScenePresence sp = m_scene.GetScenePresence(remoteClient.AgentId);

            if (sp == null)
            {
                m_log.ErrorFormat(
                    "[ATTACHMENTS MODULE]: Could not find presence for client {0} {1} in RezSingleAttachmentFromInventory()",
                    remoteClient.Name, remoteClient.AgentId);
                return null;
            }

            return RezSingleAttachmentFromInventory(sp, itemID, AttachmentPt);
        }

        private void Client_OnRezMultipleAttachmentsFromInv(IClientAPI remoteClient, List<KeyValuePair<UUID, uint>> rezlist)
        {
            if (!Enabled)
                return;

            ScenePresence sp = m_scene.GetScenePresence(remoteClient.AgentId);
            if (sp != null)
                RezMultipleAttachmentsFromInventory(sp, rezlist);
            else
                m_log.ErrorFormat(
                    "[ATTACHMENTS MODULE]: Could not find presence for client {0} {1} in RezMultipleAttachmentsFromInventory()",
                    remoteClient.Name, remoteClient.AgentId);
        }

        private void Client_OnObjectAttach(IClientAPI remoteClient, uint objectLocalID, uint AttachmentPt, bool silent)
        {
//            m_log.DebugFormat(
//                "[ATTACHMENTS MODULE]: Attaching object local id {0} to {1} point {2} from ground (silent = {3})",
//                objectLocalID, remoteClient.Name, AttachmentPt, silent);

            if (!Enabled)
                return;

            try
            {
                ScenePresence sp = m_scene.GetScenePresence(remoteClient.AgentId);

                if (sp == null)
                {
                    m_log.ErrorFormat(
                        "[ATTACHMENTS MODULE]: Could not find presence for client {0} {1}", remoteClient.Name, remoteClient.AgentId);
                    return;
                }

                // If we can't take it, we can't attach it!
                SceneObjectPart part = m_scene.GetSceneObjectPart(objectLocalID);
                if (part == null)
                    return;

                if (!m_scene.Permissions.CanTakeObject(part.UUID, remoteClient.AgentId))
                {
                    remoteClient.SendAgentAlertMessage(
                        "You don't have sufficient permissions to attach this object", false);

                    return;
                }

                bool append = (AttachmentPt & 0x80) != 0;
                AttachmentPt &= 0x7f;

                // Calls attach with a Zero position
                if (AttachObject(sp, part.ParentGroup, AttachmentPt, false, false, append))
                {
//                    m_log.Debug(
//                        "[ATTACHMENTS MODULE]: Saving avatar attachment. AgentID: " + remoteClient.AgentId
//                        + ", AttachmentPoint: " + AttachmentPt);

                    // Save avatar attachment information
                    m_scene.EventManager.TriggerOnAttach(objectLocalID, part.ParentGroup.FromItemID, remoteClient.AgentId);
                }
            }
            catch (Exception e)
            {
                m_log.ErrorFormat("[ATTACHMENTS MODULE]: exception upon Attach Object {0}{1}", e.Message, e.StackTrace);
            }
        }

        private void Client_OnObjectDetach(uint objectLocalID, IClientAPI remoteClient)
        {
            if (!Enabled)
                return;

            ScenePresence sp = m_scene.GetScenePresence(remoteClient.AgentId);
            SceneObjectGroup group = m_scene.GetGroupByPrim(objectLocalID);

            if (sp != null && group != null && group.FromItemID != UUID.Zero)
                DetachSingleAttachmentToInv(sp, group);
        }

        private void Client_OnDetachAttachmentIntoInv(UUID itemID, IClientAPI remoteClient)
        {
            if (!Enabled)
                return;

            ScenePresence sp = m_scene.GetScenePresence(remoteClient.AgentId);
            if (sp != null)
            {
                List<SceneObjectGroup> attachments = sp.GetAttachments();

                foreach (SceneObjectGroup group in attachments)
                {
                    if (group.FromItemID == itemID && group.FromItemID != UUID.Zero)
                    {
                        DetachSingleAttachmentToInv(sp, group);
                        return;
                    }
                }
            }
        }

        private void Client_OnObjectDrop(uint soLocalId, IClientAPI remoteClient)
        {
            if (!Enabled)
                return;

            ScenePresence sp = m_scene.GetScenePresence(remoteClient.AgentId);
            if (sp != null)
                DetachSingleAttachmentToGround(sp, soLocalId);
        }

        #endregion
    }
}<|MERGE_RESOLUTION|>--- conflicted
+++ resolved
@@ -313,7 +313,8 @@
                 return false;
             }
 
-            if (sp.GetAttachments(attachmentPt).Contains(group))
+            List<SceneObjectGroup> attachments = sp.GetAttachments(attachmentPt);
+            if (attachments.Contains(group))
             {
 //                m_log.WarnFormat(
 //                    "[ATTACHMENTS MODULE]: Ignoring request to attach {0} {1} to {2} on {3} since it's already attached",
@@ -322,26 +323,27 @@
                 return false;
             }
 
-            // Remove any previous attachments
-            List<SceneObjectGroup> existingAttachments = sp.GetAttachments(attachmentPt);
-            string existingAttachmentScriptState = null;
-
-            // At the moment we can only deal with a single attachment
-            if (existingAttachments.Count != 0 && existingAttachments[0].FromItemID != UUID.Zero)
-                DetachSingleAttachmentToInv(sp, group);
+            // If we already have 5, remove the oldest until only 4 are left. Skip over temp ones
+            while (attachments.Count >= 5)
+            {
+                if (attachments[0].FromItemID != UUID.Zero)
+                    DetachSingleAttachmentToInv(sp, attachments[0]);
+                attachments.RemoveAt(0);
+            }
+
+            // If we're not appending, remove the rest as well
+            if (attachments.Count != 0 && !append)
+            {
+                foreach (SceneObjectGroup g in attachments)
+                {
+                    if (g.FromItemID != UUID.Zero)
+                        DetachSingleAttachmentToInv(sp, g);
+                }
+            }
 
             lock (sp.AttachmentsSyncLock)
             {
                 Vector3 attachPos = group.AbsolutePosition;
-<<<<<<< HEAD
-    
-=======
-
-                // TODO: this short circuits multiple attachments functionality  in  LL viewer 2.1+ and should
-                // be removed when that functionality is implemented in opensim
-                attachmentPt &= 0x7f;
-                
->>>>>>> ccd6f443
                 // If the attachment point isn't the same as the one previously used
                 // set it's offset position = 0 so that it appears on the attachment point
                 // and not in a weird location somewhere unknown.
@@ -369,13 +371,8 @@
                 group.AbsolutePosition = attachPos;
 
                 if (sp.PresenceType != PresenceType.Npc)
-<<<<<<< HEAD
                     UpdateUserInventoryWithAttachment(sp, group, attachmentPt, temp, append);
     
-=======
-                    UpdateUserInventoryWithAttachment(sp, group, attachmentPt, temp);
-
->>>>>>> ccd6f443
                 AttachToAgent(sp, group, attachmentPt, attachPos, silent);
             }
 
@@ -384,29 +381,8 @@
 
         private void UpdateUserInventoryWithAttachment(IScenePresence sp, SceneObjectGroup group, uint attachmentPt, bool temp, bool append)
         {
-<<<<<<< HEAD
             List<SceneObjectGroup> attachments = sp.GetAttachments(attachmentPt);
 
-            // If we already have 5, remove the oldest until only 4 are left. Skip over temp ones
-            while (attachments.Count >= 5)
-            {
-                if (attachments[0].FromItemID != UUID.Zero)
-                    DetachSingleAttachmentToInvInternal(sp, attachments[0]);
-                attachments.RemoveAt(0);
-            }
-
-            // If we're not appending, remove the rest as well
-            if (attachments.Count != 0 && !append)
-            {
-                foreach (SceneObjectGroup g in attachments)
-                {
-                    if (g.FromItemID != UUID.Zero)
-                        DetachSingleAttachmentToInvInternal(sp, g);
-                }
-            }
-
-=======
->>>>>>> ccd6f443
             // Add the new attachment to inventory if we don't already have it.
             if (!temp)
             {
@@ -852,23 +828,8 @@
             so.RemoveScriptInstances(true);
         }
 
-<<<<<<< HEAD
-        private void DetachSingleAttachmentToInvInternal(IScenePresence sp, SceneObjectGroup so)
-        {
-            //            m_log.DebugFormat("[ATTACHMENTS MODULE]: Detaching item {0} to inventory for {1}", itemID, sp.Name);
-
-            m_scene.EventManager.TriggerOnAttach(so.LocalId, so.FromItemID, UUID.Zero);
-            sp.RemoveAttachment(so);
-
-            UpdateDetachedObject(sp, so);
-        }
-
         protected SceneObjectGroup RezSingleAttachmentFromInventoryInternal(
             IScenePresence sp, UUID itemID, UUID assetID, uint attachmentPt, bool append)
-=======
-        private SceneObjectGroup RezSingleAttachmentFromInventoryInternal(
-            IScenePresence sp, UUID itemID, UUID assetID, uint attachmentPt)
->>>>>>> ccd6f443
         {
             if (m_invAccessModule == null)
                 return null;
@@ -907,35 +868,6 @@
 //                        "[ATTACHMENTS MODULE]: Rezzed single object {0} for attachment to {1} on point {2} in {3}",
 //                        objatt.Name, sp.Name, attachmentPt, m_scene.Name);
 
-<<<<<<< HEAD
-                    // HasGroupChanged is being set from within RezObject.  Ideally it would be set by the caller.
-                    objatt.HasGroupChanged = false;
-                    bool tainted = false;
-                    if (attachmentPt != 0 && attachmentPt != objatt.AttachmentPoint)
-                        tainted = true;
-
-                    // FIXME: Detect whether it's really likely for AttachObject to throw an exception in the normal
-                    // course of events.  If not, then it's probably not worth trying to recover the situation
-                    // since this is more likely to trigger further exceptions and confuse later debugging.  If
-                    // exceptions can be thrown in expected error conditions (not NREs) then make this consistent
-                    // since other normal error conditions will simply return false instead.
-                    // This will throw if the attachment fails
-                    try
-                    {
-                        AttachObjectInternal(sp, objatt, attachmentPt, false, false, append);
-                    }
-                    catch (Exception e)
-                    {
-                        m_log.ErrorFormat(
-                            "[ATTACHMENTS MODULE]: Failed to attach {0} {1} for {2}, exception {3}{4}",
-                            objatt.Name, objatt.UUID, sp.Name, e.Message, e.StackTrace);
-
-                        // Make sure the object doesn't stick around and bail
-                        sp.RemoveAttachment(objatt);
-                        m_scene.DeleteSceneObject(objatt, false);
-                        return null;
-                    }
-=======
                 // HasGroupChanged is being set from within RezObject.  Ideally it would be set by the caller.
                 objatt.HasGroupChanged = false;
                 bool tainted = false;
@@ -950,14 +882,13 @@
                 // This will throw if the attachment fails
                 try
                 {
-                    AttachObjectInternal(sp, objatt, attachmentPt, false, false);
+                    AttachObjectInternal(sp, objatt, attachmentPt, false, false, append);
                 }
                 catch (Exception e)
                 {
                     m_log.ErrorFormat(
                         "[ATTACHMENTS MODULE]: Failed to attach {0} {1} for {2}, exception {3}{4}",
                         objatt.Name, objatt.UUID, sp.Name, e.Message, e.StackTrace);
->>>>>>> ccd6f443
 
                     // Make sure the object doesn't stick around and bail
                     sp.RemoveAttachment(objatt);
