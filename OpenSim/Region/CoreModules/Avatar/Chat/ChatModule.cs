--- conflicted
+++ resolved
@@ -372,23 +372,6 @@
             UUID fromAgentID, UUID ownerID, string fromName, ChatTypeEnum type,
             string message, ChatSourceType src, bool ignoreDistance)
         {
-<<<<<<< HEAD
-            // don't send chat to child agents
-            if (presence.IsChildAgent) return false;
-
-            Vector3 fromRegionPos = fromPos + regionPos;
-            Vector3 toRegionPos = presence.AbsolutePosition +
-                new Vector3(presence.Scene.RegionInfo.RegionLocX * Constants.RegionSize,
-                            presence.Scene.RegionInfo.RegionLocY * Constants.RegionSize, 0);
-
-            int dis = (int)Util.GetDistanceTo(toRegionPos, fromRegionPos);
-            
-            if (type == ChatTypeEnum.Whisper && dis > m_whisperdistance ||
-                type == ChatTypeEnum.Say && dis > m_saydistance ||
-                type == ChatTypeEnum.Shout && dis > m_shoutdistance)
-            {
-                return false;
-=======
             if (presence.LifecycleState != ScenePresenceState.Running)
                 return false;
 
@@ -407,7 +390,6 @@
                 {
                     return false;
                 }
->>>>>>> 08874d6b
             }
 
             // TODO: should change so the message is sent through the avatar rather than direct to the ClientView
