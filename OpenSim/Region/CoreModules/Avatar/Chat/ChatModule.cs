/*
 * Copyright (c) Contributors, http://opensimulator.org/
 * See CONTRIBUTORS.TXT for a full list of copyright holders.
 *
 * Redistribution and use in source and binary forms, with or without
 * modification, are permitted provided that the following conditions are met:
 *     * Redistributions of source code must retain the above copyright
 *       notice, this list of conditions and the following disclaimer.
 *     * Redistributions in binary form must reproduce the above copyright
 *       notice, this list of conditions and the following disclaimer in the
 *       documentation and/or other materials provided with the distribution.
 *     * Neither the name of the OpenSimulator Project nor the
 *       names of its contributors may be used to endorse or promote products
 *       derived from this software without specific prior written permission.
 *
 * THIS SOFTWARE IS PROVIDED BY THE DEVELOPERS ``AS IS'' AND ANY
 * EXPRESS OR IMPLIED WARRANTIES, INCLUDING, BUT NOT LIMITED TO, THE IMPLIED
 * WARRANTIES OF MERCHANTABILITY AND FITNESS FOR A PARTICULAR PURPOSE ARE
 * DISCLAIMED. IN NO EVENT SHALL THE CONTRIBUTORS BE LIABLE FOR ANY
 * DIRECT, INDIRECT, INCIDENTAL, SPECIAL, EXEMPLARY, OR CONSEQUENTIAL DAMAGES
 * (INCLUDING, BUT NOT LIMITED TO, PROCUREMENT OF SUBSTITUTE GOODS OR SERVICES;
 * LOSS OF USE, DATA, OR PROFITS; OR BUSINESS INTERRUPTION) HOWEVER CAUSED AND
 * ON ANY THEORY OF LIABILITY, WHETHER IN CONTRACT, STRICT LIABILITY, OR TORT
 * (INCLUDING NEGLIGENCE OR OTHERWISE) ARISING IN ANY WAY OUT OF THE USE OF THIS
 * SOFTWARE, EVEN IF ADVISED OF THE POSSIBILITY OF SUCH DAMAGE.
 */

using System;
using System.Collections.Generic;
using System.Reflection;
using log4net;
using Nini.Config;
using OpenMetaverse;
using OpenSim.Framework;
using OpenSim.Region.Framework.Interfaces;
using OpenSim.Region.Framework.Scenes;

namespace OpenSim.Region.CoreModules.Avatar.Chat
{
    public class ChatModule : ISharedRegionModule
    {
        private static readonly ILog m_log =
            LogManager.GetLogger(MethodBase.GetCurrentMethod().DeclaringType);

        private const int DEBUG_CHANNEL = 2147483647;

        private bool m_enabled = true;
        private int m_saydistance = 20;
        private int m_shoutdistance = 100;
        private int m_whisperdistance = 10;
        private List<Scene> m_scenes = new List<Scene>();
        private List<string> FreezeCache = new List<string>();
        private string m_adminPrefix = "";
        internal object m_syncy = new object();

        internal IConfig m_config;

        #region ISharedRegionModule Members
        public virtual void Initialise(IConfigSource config)
        {
            m_config = config.Configs["Chat"];

            if (null == m_config)
            {
                m_log.Info("[CHAT]: no config found, plugin disabled");
                m_enabled = false;
                return;
            }

            if (!m_config.GetBoolean("enabled", true))
            {
                m_log.Info("[CHAT]: plugin disabled by configuration");
                m_enabled = false;
                return;
            }

            m_whisperdistance = config.Configs["Chat"].GetInt("whisper_distance", m_whisperdistance);
            m_saydistance = config.Configs["Chat"].GetInt("say_distance", m_saydistance);
            m_shoutdistance = config.Configs["Chat"].GetInt("shout_distance", m_shoutdistance);
            m_adminPrefix = config.Configs["Chat"].GetString("admin_prefix", "");
        }

        public virtual void AddRegion(Scene scene)
        {
            if (!m_enabled) return;

            lock (m_syncy)
            {
                if (!m_scenes.Contains(scene))
                {
                    m_scenes.Add(scene);
                    scene.EventManager.OnNewClient += OnNewClient;
                    scene.EventManager.OnChatFromWorld += OnChatFromWorld;
                    scene.EventManager.OnChatBroadcast += OnChatBroadcast;
                }
            }

            m_log.InfoFormat("[CHAT]: Initialized for {0} w:{1} s:{2} S:{3}", scene.RegionInfo.RegionName,
                             m_whisperdistance, m_saydistance, m_shoutdistance);
        }

        public virtual void RegionLoaded(Scene scene)
        {
        }

        public virtual void RemoveRegion(Scene scene)
        {
            if (!m_enabled) return;

            lock (m_syncy)
            {
                if (m_scenes.Contains(scene))
                {
                    scene.EventManager.OnNewClient -= OnNewClient;
                    scene.EventManager.OnChatFromWorld -= OnChatFromWorld;
                    scene.EventManager.OnChatBroadcast -= OnChatBroadcast;
                    m_scenes.Remove(scene);
                }
            }
        }
        
        public virtual void Close()
        {
        }

        public virtual void PostInitialise()
        {
        }

        public Type ReplaceableInterface 
        {
            get { return null; }
        }

        public virtual string Name
        {
            get { return "ChatModule"; }
        }

        #endregion


        public virtual void OnNewClient(IClientAPI client)
        {
            client.OnChatFromClient += OnChatFromClient;
        }

        protected OSChatMessage FixPositionOfChatMessage(OSChatMessage c)
        {
            ScenePresence avatar;
            Scene scene = (Scene)c.Scene;
            if ((avatar = scene.GetScenePresence(c.Sender.AgentId)) != null)
                c.Position = avatar.AbsolutePosition;

            return c;
        }

        public virtual void OnChatFromClient(Object sender, OSChatMessage c)
        {
            c = FixPositionOfChatMessage(c);

            // redistribute to interested subscribers
            Scene scene = (Scene)c.Scene;
            scene.EventManager.TriggerOnChatFromClient(sender, c);

            // early return if not on public or debug channel
            if (c.Channel != 0 && c.Channel != DEBUG_CHANNEL) return;

            // sanity check:
            if (c.Sender == null)
            {
                m_log.ErrorFormat("[CHAT]: OnChatFromClient from {0} has empty Sender field!", sender);
                return;
            }

            if (FreezeCache.Contains(c.Sender.AgentId.ToString()))
            {
                if (c.Type != ChatTypeEnum.StartTyping || c.Type != ChatTypeEnum.StopTyping)
                    c.Sender.SendAgentAlertMessage("You may not talk as you are frozen.", false);
            }
            else
            {
                DeliverChatToAvatars(ChatSourceType.Agent, c);
            }
        }

        public virtual void OnChatFromWorld(Object sender, OSChatMessage c)
        {
            // early return if not on public or debug channel
            if (c.Channel != 0 && c.Channel != DEBUG_CHANNEL) return;

            DeliverChatToAvatars(ChatSourceType.Object, c);
        }

        protected virtual void DeliverChatToAvatars(ChatSourceType sourceType, OSChatMessage c)
        {
            string fromName = c.From;
            string fromNamePrefix = "";
            UUID fromID = UUID.Zero;
            UUID targetID = c.TargetUUID;
            string message = c.Message;
            IScene scene = c.Scene;
            Vector3 fromPos = c.Position;
            Vector3 regionPos = new Vector3(scene.RegionInfo.RegionLocX * Constants.RegionSize,
                                            scene.RegionInfo.RegionLocY * Constants.RegionSize, 0);

            if (c.Channel == DEBUG_CHANNEL) c.Type = ChatTypeEnum.DebugChannel;

            switch (sourceType) 
            {
            case ChatSourceType.Agent:
                if (!(scene is Scene))
                {
                    m_log.WarnFormat("[CHAT]: scene {0} is not a Scene object, cannot obtain scene presence for {1}",
                                     scene.RegionInfo.RegionName, c.Sender.AgentId);
                    return;
                }
                ScenePresence avatar = (scene as Scene).GetScenePresence(c.Sender.AgentId);
                fromPos = avatar.AbsolutePosition;
                fromName = avatar.Name;
                fromID = c.Sender.AgentId;
                if (avatar.GodLevel >= 200)
                {
                    fromNamePrefix = m_adminPrefix;
                }
                break;

            case ChatSourceType.Object:
                fromID = c.SenderUUID;

                break;
            }

            // TODO: iterate over message
            if (message.Length >= 1000) // libomv limit
                message = message.Substring(0, 1000);

//            m_log.DebugFormat(
//                "[CHAT]: DCTA: fromID {0} fromName {1}, region{2}, cType {3}, sType {4}, targetID {5}",
//                fromID, fromName, scene.RegionInfo.RegionName, c.Type, sourceType, targetID);

            HashSet<UUID> receiverIDs = new HashSet<UUID>();

            foreach (Scene s in m_scenes)
            {
                if (targetID == UUID.Zero)
                {
                    // This should use ForEachClient, but clients don't have a position.
                    // If camera is moved into client, then camera position can be used
                    s.ForEachRootScenePresence(
                        delegate(ScenePresence presence)
                        {
                            if (TrySendChatMessage(presence, fromPos, regionPos, fromID, fromName, c.Type, message, sourceType, false))
                                receiverIDs.Add(presence.UUID);
                        }
                    );
                }
                else
                {
                    // This is a send to a specific client eg from llRegionSayTo
                    // no need to check distance etc, jand send is as say
                    ScenePresence presence = s.GetScenePresence(targetID);
                    if (presence != null && !presence.IsChildAgent)
                    {
<<<<<<< HEAD
                        ILandObject Presencecheck = s.LandChannel.GetLandObject(presence.AbsolutePosition.X, presence.AbsolutePosition.Y);
                        if (Presencecheck != null)
                        {
                            // This will pass all chat from objects. Not
                            // perfect, but it will do. For now. Better
                            // than the prior behavior of muting all
                            // objects on a parcel with access restrictions
                            if (c.Sender == null || Presencecheck.IsEitherBannedOrRestricted(c.Sender.AgentId) != true)
                            {
                                if (TrySendChatMessage(presence, fromPos, regionPos, fromID, fromNamePrefix + fromName, c.Type, message, sourceType))
                                    receiverIDs.Add(presence.UUID);
                            }
                        }

=======
                        if (TrySendChatMessage(presence, fromPos, regionPos, fromID, fromName, ChatTypeEnum.Say, message, sourceType, true))
                                receiverIDs.Add(presence.UUID);
>>>>>>> 679da63d
                    }
                }
            }

            (scene as Scene).EventManager.TriggerOnChatToClients(
                fromID, receiverIDs, message, c.Type, fromPos, fromName, sourceType, ChatAudibleLevel.Fully);
        }

        static private Vector3 CenterOfRegion = new Vector3(128, 128, 30);
        
        public virtual void OnChatBroadcast(Object sender, OSChatMessage c)
        {
            if (c.Channel != 0 && c.Channel != DEBUG_CHANNEL) return;

            ChatTypeEnum cType = c.Type;
            if (c.Channel == DEBUG_CHANNEL)
                cType = ChatTypeEnum.DebugChannel;

            if (cType == ChatTypeEnum.Region)
                cType = ChatTypeEnum.Say;

            if (c.Message.Length > 1100)
                c.Message = c.Message.Substring(0, 1000);

            // broadcast chat works by redistributing every incoming chat
            // message to each avatar in the scene.
            string fromName = c.From;
            
            UUID fromID = UUID.Zero;
            ChatSourceType sourceType = ChatSourceType.Object;
            if (null != c.Sender)
            {
                ScenePresence avatar = (c.Scene as Scene).GetScenePresence(c.Sender.AgentId);
                fromID = c.Sender.AgentId;
                fromName = avatar.Name;
                sourceType = ChatSourceType.Agent;
            }
            else if (c.SenderUUID != UUID.Zero) 
            {
                fromID = c.SenderUUID; 
            }
            
            // m_log.DebugFormat("[CHAT] Broadcast: fromID {0} fromName {1}, cType {2}, sType {3}", fromID, fromName, cType, sourceType);
            HashSet<UUID> receiverIDs = new HashSet<UUID>();
            
            if (c.Scene != null)
            {
                ((Scene)c.Scene).ForEachRootClient
                (
                    delegate(IClientAPI client)
                    {
                        // don't forward SayOwner chat from objects to
                        // non-owner agents
                        if ((c.Type == ChatTypeEnum.Owner) &&
                            (null != c.SenderObject) &&
                            (((SceneObjectPart)c.SenderObject).OwnerID != client.AgentId))
                            return;
                        
                        client.SendChatMessage(c.Message, (byte)cType, CenterOfRegion, fromName, fromID, 
                                               (byte)sourceType, (byte)ChatAudibleLevel.Fully);
                        receiverIDs.Add(client.AgentId);
                    }
                );
                (c.Scene as Scene).EventManager.TriggerOnChatToClients(
                    fromID, receiverIDs, c.Message, cType, CenterOfRegion, fromName, sourceType, ChatAudibleLevel.Fully);
             }
        }

        /// <summary>
        /// Try to send a message to the given presence
        /// </summary>
        /// <param name="presence">The receiver</param>
        /// <param name="fromPos"></param>
        /// <param name="regionPos">/param>
        /// <param name="fromAgentID"></param>
        /// <param name="fromName"></param>
        /// <param name="type"></param>
        /// <param name="message"></param>
        /// <param name="src"></param>
        /// <returns>true if the message was sent to the receiver, false if it was not sent due to failing a 
        /// precondition</returns>
        protected virtual bool TrySendChatMessage(ScenePresence presence, Vector3 fromPos, Vector3 regionPos,
                                                  UUID fromAgentID, string fromName, ChatTypeEnum type,
                                                  string message, ChatSourceType src, bool ignoreDistance)
        {
            // don't send stuff to child agents
            if (presence.IsChildAgent) return false;

            Vector3 fromRegionPos = fromPos + regionPos;
            Vector3 toRegionPos = presence.AbsolutePosition +
                new Vector3(presence.Scene.RegionInfo.RegionLocX * Constants.RegionSize,
                            presence.Scene.RegionInfo.RegionLocY * Constants.RegionSize, 0);

            int dis = (int)Util.GetDistanceTo(toRegionPos, fromRegionPos);

            if (!ignoreDistance)
            {
                if (type == ChatTypeEnum.Whisper && dis > m_whisperdistance ||
                    type == ChatTypeEnum.Say && dis > m_saydistance ||
                    type == ChatTypeEnum.Shout && dis > m_shoutdistance)
                {
                    return false;
                }
            }

            // TODO: should change so the message is sent through the avatar rather than direct to the ClientView
            presence.ControllingClient.SendChatMessage(message, (byte) type, fromPos, fromName,
                                                       fromAgentID, (byte)src, (byte)ChatAudibleLevel.Fully);
            
            return true;
        }

        Dictionary<UUID, System.Threading.Timer> Timers = new Dictionary<UUID, System.Threading.Timer>();
        public void ParcelFreezeUser(IClientAPI client, UUID parcelowner, uint flags, UUID target)
        {
            System.Threading.Timer Timer;
            if (flags == 0)
            {
                FreezeCache.Add(target.ToString());
                System.Threading.TimerCallback timeCB = new System.Threading.TimerCallback(OnEndParcelFrozen);
                Timer = new System.Threading.Timer(timeCB, target, 30000, 0);
                Timers.Add(target, Timer);
            }
            else
            {
                FreezeCache.Remove(target.ToString());
                Timers.TryGetValue(target, out Timer);
                Timers.Remove(target);
                Timer.Dispose();
            }
        }

        private void OnEndParcelFrozen(object avatar)
        {
            UUID target = (UUID)avatar;
            FreezeCache.Remove(target.ToString());
            System.Threading.Timer Timer;
            Timers.TryGetValue(target, out Timer);
            Timers.Remove(target);
            Timer.Dispose();
        }
    }
}<|MERGE_RESOLUTION|>--- conflicted
+++ resolved
@@ -262,7 +262,6 @@
                     ScenePresence presence = s.GetScenePresence(targetID);
                     if (presence != null && !presence.IsChildAgent)
                     {
-<<<<<<< HEAD
                         ILandObject Presencecheck = s.LandChannel.GetLandObject(presence.AbsolutePosition.X, presence.AbsolutePosition.Y);
                         if (Presencecheck != null)
                         {
@@ -272,15 +271,10 @@
                             // objects on a parcel with access restrictions
                             if (c.Sender == null || Presencecheck.IsEitherBannedOrRestricted(c.Sender.AgentId) != true)
                             {
-                                if (TrySendChatMessage(presence, fromPos, regionPos, fromID, fromNamePrefix + fromName, c.Type, message, sourceType))
+                                if (TrySendChatMessage(presence, fromPos, regionPos, fromID, fromNamePrefix + fromName, c.Type, message, sourceType, false))
                                     receiverIDs.Add(presence.UUID);
                             }
                         }
-
-=======
-                        if (TrySendChatMessage(presence, fromPos, regionPos, fromID, fromName, ChatTypeEnum.Say, message, sourceType, true))
-                                receiverIDs.Add(presence.UUID);
->>>>>>> 679da63d
                     }
                 }
             }
