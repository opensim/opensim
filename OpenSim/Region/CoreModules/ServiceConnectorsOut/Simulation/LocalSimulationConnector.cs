--- conflicted
+++ resolved
@@ -286,16 +286,7 @@
             return false;
         }
 
-<<<<<<< HEAD
-        public bool CloseChildAgent(GridRegion destination, UUID id)
-        {
-            return CloseAgent(destination, id);
-        }
-
-        public bool CloseAgent(GridRegion destination, UUID id)
-=======
         public bool CloseAgent(GridRegion destination, UUID id, string auth_token)
->>>>>>> d48946f9
         {
             if (destination == null)
                 return false;
