/*
 * Copyright (c) Contributors, http://opensimulator.org/
 * See CONTRIBUTORS.TXT for a full list of copyright holders.
 *
 * Redistribution and use in source and binary forms, with or without
 * modification, are permitted provided that the following conditions are met:
 *     * Redistributions of source code must retain the above copyright
 *       notice, this list of conditions and the following disclaimer.
 *     * Redistributions in binary form must reproduce the above copyright
 *       notice, this list of conditions and the following disclaimer in the
 *       documentation and/or other materials provided with the distribution.
 *     * Neither the name of the OpenSimulator Project nor the
 *       names of its contributors may be used to endorse or promote products
 *       derived from this software without specific prior written permission.
 *
 * THIS SOFTWARE IS PROVIDED BY THE DEVELOPERS ``AS IS'' AND ANY
 * EXPRESS OR IMPLIED WARRANTIES, INCLUDING, BUT NOT LIMITED TO, THE IMPLIED
 * WARRANTIES OF MERCHANTABILITY AND FITNESS FOR A PARTICULAR PURPOSE ARE
 * DISCLAIMED. IN NO EVENT SHALL THE CONTRIBUTORS BE LIABLE FOR ANY
 * DIRECT, INDIRECT, INCIDENTAL, SPECIAL, EXEMPLARY, OR CONSEQUENTIAL DAMAGES
 * (INCLUDING, BUT NOT LIMITED TO, PROCUREMENT OF SUBSTITUTE GOODS OR SERVICES;
 * LOSS OF USE, DATA, OR PROFITS; OR BUSINESS INTERRUPTION) HOWEVER CAUSED AND
 * ON ANY THEORY OF LIABILITY, WHETHER IN CONTRACT, STRICT LIABILITY, OR TORT
 * (INCLUDING NEGLIGENCE OR OTHERWISE) ARISING IN ANY WAY OUT OF THE USE OF THIS
 * SOFTWARE, EVEN IF ADVISED OF THE POSSIBILITY OF SUCH DAMAGE.
 */

using OpenMetaverse;

namespace OpenSim.Region.Framework.Interfaces
{
    public delegate void ChangeDelegate(UUID regionID);
    public delegate void MessageDelegate(UUID regionID, UUID fromID, string fromName, string message);

    public interface IEstateModule
    {
        event ChangeDelegate OnRegionInfoChange;
        event ChangeDelegate OnEstateInfoChange;
        event MessageDelegate OnEstateMessage;

        uint GetRegionFlags();
        bool IsManager(UUID avatarID);
        
        /// <summary>
        /// Tell all clients about the current state of the region (terrain textures, water height, etc.).
        /// </summary>
        void sendRegionHandshakeToAll();
<<<<<<< HEAD
        void TriggerEstateInfoChange();
        void TriggerRegionInfoChange();
=======

        void setEstateTerrainBaseTexture(int level, UUID texture);
        void setEstateTerrainTextureHeights(int corner, float lowValue, float highValue);
>>>>>>> 8be14095
    }
}<|MERGE_RESOLUTION|>--- conflicted
+++ resolved
@@ -45,13 +45,10 @@
         /// Tell all clients about the current state of the region (terrain textures, water height, etc.).
         /// </summary>
         void sendRegionHandshakeToAll();
-<<<<<<< HEAD
         void TriggerEstateInfoChange();
         void TriggerRegionInfoChange();
-=======
 
         void setEstateTerrainBaseTexture(int level, UUID texture);
         void setEstateTerrainTextureHeights(int corner, float lowValue, float highValue);
->>>>>>> 8be14095
     }
 }