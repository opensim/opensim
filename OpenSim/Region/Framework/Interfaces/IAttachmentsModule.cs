--- conflicted
+++ resolved
@@ -90,11 +90,7 @@
         /// <param name="addToInventory">If true then add object to user inventory</param>
         /// <param name="append">Append to attachment point rather than replace.</param>
         /// <returns>true if the object was successfully attached, false otherwise</returns>
-<<<<<<< HEAD
-        bool AttachObject(IScenePresence sp, SceneObjectGroup grp, uint AttachmentPt, bool silent, bool useAttachmentInfo, bool temp, bool append);
-=======
-        bool AttachObject(IScenePresence sp, SceneObjectGroup grp, uint AttachmentPt, bool silent, bool addToInventory, bool append);
->>>>>>> c92654fb
+        bool AttachObject(IScenePresence sp, SceneObjectGroup grp, uint AttachmentPt, bool silent, bool useAttachmentInfo, bool addToInventory, bool append);
 
         /// <summary>
         /// Rez an attachment from user inventory and change inventory status to match.
