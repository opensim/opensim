/*
 * Copyright (c) Contributors, http://opensimulator.org/
 * See CONTRIBUTORS.TXT for a full list of copyright holders.
 *
 * Redistribution and use in source and binary forms, with or without
 * modification, are permitted provided that the following conditions are met:
 *     * Redistributions of source code must retain the above copyright
 *       notice, this list of conditions and the following disclaimer.
 *     * Redistributions in binary form must reproduce the above copyright
 *       notice, this list of conditions and the following disclaimer in the
 *       documentation and/or other materials provided with the distribution.
 *     * Neither the name of the OpenSimulator Project nor the
 *       names of its contributors may be used to endorse or promote products
 *       derived from this software without specific prior written permission.
 *
 * THIS SOFTWARE IS PROVIDED BY THE DEVELOPERS ``AS IS'' AND ANY
 * EXPRESS OR IMPLIED WARRANTIES, INCLUDING, BUT NOT LIMITED TO, THE IMPLIED
 * WARRANTIES OF MERCHANTABILITY AND FITNESS FOR A PARTICULAR PURPOSE ARE
 * DISCLAIMED. IN NO EVENT SHALL THE CONTRIBUTORS BE LIABLE FOR ANY
 * DIRECT, INDIRECT, INCIDENTAL, SPECIAL, EXEMPLARY, OR CONSEQUENTIAL DAMAGES
 * (INCLUDING, BUT NOT LIMITED TO, PROCUREMENT OF SUBSTITUTE GOODS OR SERVICES;
 * LOSS OF USE, DATA, OR PROFITS; OR BUSINESS INTERRUPTION) HOWEVER CAUSED AND
 * ON ANY THEORY OF LIABILITY, WHETHER IN CONTRACT, STRICT LIABILITY, OR TORT
 * (INCLUDING NEGLIGENCE OR OTHERWISE) ARISING IN ANY WAY OUT OF THE USE OF THIS
 * SOFTWARE, EVEN IF ADVISED OF THE POSSIBILITY OF SUCH DAMAGE.
 */

using System;
using System.Collections.Generic;
using System.Timers;
using OpenMetaverse.Packets;
using OpenSim.Framework;
using OpenSim.Framework.Monitoring;
using OpenSim.Region.Framework.Interfaces;

namespace OpenSim.Region.Framework.Scenes
{
    /// <summary>
    /// Collect statistics from the scene to send to the client and for access by other monitoring tools.
    /// </summary>
    /// <remarks>
    /// FIXME: This should be a monitoring region module
    /// </remarks>
    public class SimStatsReporter
    {
        private static readonly log4net.ILog m_log
            = log4net.LogManager.GetLogger(System.Reflection.MethodBase.GetCurrentMethod().DeclaringType);

        public const string LastReportedObjectUpdateStatName = "LastReportedObjectUpdates";
        public const string SlowFramesStatName = "SlowFrames";

        public delegate void SendStatResult(SimStats stats);

        public delegate void YourStatsAreWrong();

        public event SendStatResult OnSendStatsResult;

        public event YourStatsAreWrong OnStatsIncorrect;

        private SendStatResult handlerSendStatResult;

        private YourStatsAreWrong handlerStatsIncorrect;

        /// <summary>
        /// These are the IDs of stats sent in the StatsPacket to the viewer.
        /// </summary>
        /// <remarks>
        /// Some of these are not relevant to OpenSimulator since it is architected differently to other simulators
        /// (e.g. script instructions aren't executed as part of the frame loop so 'script time' is tricky).
        /// </remarks>
        public enum Stats : uint
        {
            TimeDilation = 0,
            SimFPS = 1,
            PhysicsFPS = 2,
            AgentUpdates = 3,
            FrameMS = 4,
            NetMS = 5,
            OtherMS = 6,
            PhysicsMS = 7,
            AgentMS = 8,
            ImageMS = 9,
            ScriptMS = 10,
            TotalPrim = 11,
            ActivePrim = 12,
            Agents = 13,
            ChildAgents = 14,
            ActiveScripts = 15,
            ScriptLinesPerSecond = 16,
            InPacketsPerSecond = 17,
            OutPacketsPerSecond = 18,
            PendingDownloads = 19,
            PendingUploads = 20,
            VirtualSizeKb = 21,
            ResidentSizeKb = 22,
            PendingLocalUploads = 23,
            UnAckedBytes = 24,
            PhysicsPinnedTasks = 25,
            PhysicsLodTasks = 26,
            SimPhysicsStepMs = 27,
            SimPhysicsShapeMs = 28,
            SimPhysicsOtherMs = 29,
            SimPhysicsMemory = 30,
            ScriptEps = 31,
            SimSpareMs = 32,
            SimSleepMs = 33,
            SimIoPumpTime = 34
        }

        /// <summary>
        /// This is for llGetRegionFPS
        /// </summary>
        public float LastReportedSimFPS
        {
            get { return lastReportedSimFPS; }
        }

        /// <summary>
        /// Number of object updates performed in the last stats cycle
        /// </summary>
        /// <remarks>
        /// This isn't sent out to the client but it is very useful data to detect whether viewers are being sent a
        /// large number of object updates.
        /// </remarks>
        public float LastReportedObjectUpdates { get; private set; }

        public float[] LastReportedSimStats
        {
            get { return lastReportedSimStats; }
        }

        /// <summary>
        /// Number of frames that have taken longer to process than Scene.MIN_FRAME_TIME
        /// </summary>
        public Stat SlowFramesStat { get; private set; }

        /// <summary>
        /// The threshold at which we log a slow frame.
        /// </summary>
        public int SlowFramesStatReportThreshold { get; private set; }

        /// <summary>
        /// Extra sim statistics that are used by monitors but not sent to the client.
        /// </summary>
        /// <value>
        /// The keys are the stat names.
        /// </value>
        private Dictionary<string, float> m_lastReportedExtraSimStats = new Dictionary<string, float>();

        // Sending a stats update every 3 seconds-
        private int m_statsUpdatesEveryMS = 3000;
        private float m_statsUpdateFactor;
        private float m_timeDilation;
        private int m_fps;

        /// <summary>
        /// Number of the last frame on which we processed a stats udpate.
        /// </summary>
        private uint m_lastUpdateFrame;

        /// <summary>
        /// Our nominal fps target, as expected in fps stats when a sim is running normally.
        /// </summary>
        private float m_nominalReportedFps = 55;

        /// <summary>
        /// Parameter to adjust reported scene fps
        /// </summary>
        /// <remarks>
        /// Our scene loop runs slower than other server implementations, apparantly because we work somewhat differently.
        /// However, we will still report an FPS that's closer to what people are used to seeing.  A lower FPS might
        /// affect clients and monitoring scripts/software.
        /// </remarks>
        private float m_reportedFpsCorrectionFactor = 5;

        // saved last reported value so there is something available for llGetRegionFPS 
        private float lastReportedSimFPS;
        private float[] lastReportedSimStats = new float[23];
        private float m_pfps;

        /// <summary>
        /// Number of agent updates requested in this stats cycle
        /// </summary>
        private int m_agentUpdates;

        /// <summary>
        /// Number of object updates requested in this stats cycle
        /// </summary>
        private int m_objectUpdates;

        private int m_frameMS;

        private int m_netMS;
        private int m_agentMS;
        private int m_physicsMS;
        private int m_imageMS;
        private int m_otherMS;
        private int m_sleeptimeMS;

//Ckrinke: (3-21-08) Comment out to remove a compiler warning. Bring back into play when needed.
//Ckrinke        private int m_scriptMS = 0;

        private int m_rootAgents;
        private int m_childAgents;
        private int m_numPrim;
        private int m_inPacketsPerSecond;
        private int m_outPacketsPerSecond;
        private int m_activePrim;
        private int m_unAckedBytes;
        private int m_pendingDownloads;
        private int m_pendingUploads = 0;  // FIXME: Not currently filled in
        private int m_activeScripts;
        private int m_scriptLinesPerSecond;

        private int m_objectCapacity = 45000;

        private Scene m_scene;

        private RegionInfo ReportingRegion;

        private Timer m_report = new Timer();

        private IEstateModule estateModule;

        public SimStatsReporter(Scene scene)
        {
            m_scene = scene;
            m_reportedFpsCorrectionFactor = scene.MinFrameTime * m_nominalReportedFps;
            m_statsUpdateFactor = (float)(m_statsUpdatesEveryMS / 1000);
            ReportingRegion = scene.RegionInfo;

            m_objectCapacity = scene.RegionInfo.ObjectCapacity;
            m_report.AutoReset = true;
            m_report.Interval = m_statsUpdatesEveryMS;
            m_report.Elapsed += TriggerStatsHeartbeat;
            m_report.Enabled = true;

            if (StatsManager.SimExtraStats != null)
                OnSendStatsResult += StatsManager.SimExtraStats.ReceiveClassicSimStatsPacket;

            /// At the moment, we'll only report if a frame is over 120% of target, since commonly frames are a bit
            /// longer than ideal (which in itself is a concern).
            SlowFramesStatReportThreshold = (int)Math.Ceiling(m_scene.MinFrameTime * 1000 * 1.2);

            SlowFramesStat
                = new Stat(
                    "SlowFrames",
                    "Slow Frames",
                    " frames",
                    "scene",
                    m_scene.Name,
                    StatVerbosity.Info,
                    "Number of frames where frame time has been significantly longer than the desired frame time.");

            StatsManager.RegisterStat(SlowFramesStat);
        }

        public void Close()
        {
            m_report.Elapsed -= TriggerStatsHeartbeat;
            m_report.Close();
        }

        /// <summary>
        /// Sets the number of milliseconds between stat updates.
        /// </summary>
        /// <param name='ms'></param>
        public void SetUpdateMS(int ms)
        {
            m_statsUpdatesEveryMS = ms;
            m_statsUpdateFactor = (float)(m_statsUpdatesEveryMS / 1000);
            m_report.Interval = m_statsUpdatesEveryMS;
        }

        private void TriggerStatsHeartbeat(object sender, EventArgs args)
        {
            try
            {
                statsHeartBeat(sender, args);
            }
            catch (Exception e)
            {
                m_log.Warn(string.Format(
                    "[SIM STATS REPORTER] Update for {0} failed with exception ",
                    m_scene.RegionInfo.RegionName), e);
            }
        }

        private void statsHeartBeat(object sender, EventArgs e)
        {
            SimStatsPacket.StatBlock[] sb = new SimStatsPacket.StatBlock[23];
            SimStatsPacket.RegionBlock rb = new SimStatsPacket.RegionBlock();
            
            // Know what's not thread safe in Mono... modifying timers.
            // m_log.Debug("Firing Stats Heart Beat");
            lock (m_report)
            {
                uint regionFlags = 0;
                
                try
                {
                    if (estateModule == null)
                        estateModule = m_scene.RequestModuleInterface<IEstateModule>();
                    regionFlags = estateModule != null ? estateModule.GetRegionFlags() : (uint) 0;
                }
                catch (Exception)
                {
                    // leave region flags at 0
                }

#region various statistic googly moogly

                // We're going to lie about the FPS because we've been lying since 2008.  The actual FPS is currently
                // locked at a maximum of 11.  Maybe at some point this can change so that we're not lying.
                int reportedFPS = (int)(m_fps * m_reportedFpsCorrectionFactor);

                // save the reported value so there is something available for llGetRegionFPS 
                lastReportedSimFPS = reportedFPS / m_statsUpdateFactor;

                float physfps = ((m_pfps / 1000));

                //if (physfps > 600)
                //physfps = physfps - (physfps - 600);

                if (physfps < 0)
                    physfps = 0;

#endregion
                float factor = 1 / m_statsUpdateFactor;

                if (reportedFPS <= 0)
                    reportedFPS = 1;

                float perframe = 1.0f / (float)reportedFPS;

                float TotalFrameTime = m_frameMS * perframe;

                float targetframetime = 1100.0f / (float)m_nominalReportedFps;

                float sparetime;
                float sleeptime;

                if (TotalFrameTime > targetframetime)
                {
                    sparetime = 0;
                    sleeptime = 0;
                }
                else
                {
                    sparetime = m_frameMS - m_physicsMS - m_agentMS;
                    sparetime *= perframe;
                    if (sparetime < 0)
                        sparetime = 0;
                    else if (sparetime > TotalFrameTime)
                        sparetime = TotalFrameTime;
                    sleeptime = m_sleeptimeMS * perframe;
                }

                m_rootAgents = m_scene.SceneGraph.GetRootAgentCount();
                m_childAgents = m_scene.SceneGraph.GetChildAgentCount();
                m_numPrim = m_scene.SceneGraph.GetTotalObjectsCount();
                m_activePrim = m_scene.SceneGraph.GetActiveObjectsCount();
                m_activeScripts = m_scene.SceneGraph.GetActiveScriptsCount();

                // FIXME: Checking for stat sanity is a complex approach.  What we really need to do is fix the code
                // so that stat numbers are always consistent.
                CheckStatSanity();
                
                // other MS is actually simulation time
                //                m_otherMS = m_frameMS - m_physicsMS - m_imageMS - m_netMS - m_agentMS;
                // m_imageMS  m_netMS are not included in m_frameMS

                m_otherMS = m_frameMS - m_physicsMS -  m_agentMS - m_sleeptimeMS;
                if (m_otherMS < 0)
                    m_otherMS = 0;

                for (int i = 0; i < 23; i++)
                {
                    sb[i] = new SimStatsPacket.StatBlock();
                }
                
                sb[0].StatID = (uint) Stats.TimeDilation;
                sb[0].StatValue = (Single.IsNaN(m_timeDilation)) ? 0.1f : m_timeDilation ; //((((m_timeDilation + (0.10f * statsUpdateFactor)) /10)  / statsUpdateFactor));

                sb[1].StatID = (uint) Stats.SimFPS;
                sb[1].StatValue = reportedFPS / m_statsUpdateFactor;

                sb[2].StatID = (uint) Stats.PhysicsFPS;
                sb[2].StatValue = physfps / m_statsUpdateFactor;

                sb[3].StatID = (uint) Stats.AgentUpdates;
                sb[3].StatValue = (m_agentUpdates / m_statsUpdateFactor);

                sb[4].StatID = (uint) Stats.Agents;
                sb[4].StatValue = m_rootAgents;

                sb[5].StatID = (uint) Stats.ChildAgents;
                sb[5].StatValue = m_childAgents;

                sb[6].StatID = (uint) Stats.TotalPrim;
                sb[6].StatValue = m_numPrim;

                sb[7].StatID = (uint) Stats.ActivePrim;
                sb[7].StatValue = m_activePrim;

                sb[8].StatID = (uint)Stats.FrameMS;
                sb[8].StatValue = TotalFrameTime;

                sb[9].StatID = (uint)Stats.NetMS;
                sb[9].StatValue = m_netMS * perframe;

                sb[10].StatID = (uint)Stats.PhysicsMS;
                sb[10].StatValue = m_physicsMS * perframe;

                sb[11].StatID = (uint)Stats.ImageMS ;
                sb[11].StatValue = m_imageMS * perframe;

                sb[12].StatID = (uint)Stats.OtherMS;
                sb[12].StatValue = m_otherMS * perframe;

                sb[13].StatID = (uint)Stats.InPacketsPerSecond;
                sb[13].StatValue = (m_inPacketsPerSecond / m_statsUpdateFactor);

                sb[14].StatID = (uint)Stats.OutPacketsPerSecond;
                sb[14].StatValue = (m_outPacketsPerSecond / m_statsUpdateFactor);

                sb[15].StatID = (uint)Stats.UnAckedBytes;
                sb[15].StatValue = m_unAckedBytes;

                sb[16].StatID = (uint)Stats.AgentMS;
                sb[16].StatValue = m_agentMS * perframe;

                sb[17].StatID = (uint)Stats.PendingDownloads;
                sb[17].StatValue = m_pendingDownloads;

                sb[18].StatID = (uint)Stats.PendingUploads;
                sb[18].StatValue = m_pendingUploads;

                sb[19].StatID = (uint)Stats.ActiveScripts;
                sb[19].StatValue = m_activeScripts;

                sb[20].StatID = (uint)Stats.ScriptLinesPerSecond;
                sb[20].StatValue = m_scriptLinesPerSecond / m_statsUpdateFactor;

                sb[21].StatID = (uint)Stats.SimSpareMs;
                sb[21].StatValue = sparetime;

                sb[22].StatID = (uint)Stats.SimSleepMs;
                sb[22].StatValue = sleeptime;

                for (int i = 0; i < 22; i++)
                {
                    lastReportedSimStats[i] = sb[i].StatValue;
                }
              
                SimStats simStats 
                    = new SimStats(
                        ReportingRegion.RegionLocX, ReportingRegion.RegionLocY, regionFlags, (uint)m_objectCapacity,
                        rb, sb, m_scene.RegionInfo.originRegionID);

                handlerSendStatResult = OnSendStatsResult;
                if (handlerSendStatResult != null)
                {
                    handlerSendStatResult(simStats);
                }

                // Extra statistics that aren't currently sent to clients
                if (m_scene.PhysicsScene != null)
                {
<<<<<<< HEAD
                    lock (m_lastReportedExtraSimStats)
=======
                    m_lastReportedExtraSimStats[LastReportedObjectUpdateStatName] = m_objectUpdates / m_statsUpdateFactor;
                    m_lastReportedExtraSimStats[SlowFramesStat.ShortName] = (float)SlowFramesStat.Value;

                    Dictionary<string, float> physicsStats = m_scene.PhysicsScene.GetStats();
    
                    if (physicsStats != null)
>>>>>>> b977f962
                    {
                        m_lastReportedExtraSimStats[LastReportedObjectUpdateStatName] = m_objectUpdates / m_statsUpdateFactor;

                        Dictionary<string, float> physicsStats = m_scene.PhysicsScene.GetStats();
        
                        if (physicsStats != null)
                        {
                            foreach (KeyValuePair<string, float> tuple in physicsStats)
                            {
                                // FIXME: An extremely dirty hack to divide MS stats per frame rather than per second
                                // Need to change things so that stats source can indicate whether they are per second or
                                // per frame.
                                if (tuple.Key.EndsWith("MS"))
                                    m_lastReportedExtraSimStats[tuple.Key] = tuple.Value * perframe;
                                else
                                    m_lastReportedExtraSimStats[tuple.Key] = tuple.Value / m_statsUpdateFactor;
                            }
                        }
                    }
                }

//                LastReportedObjectUpdates = m_objectUpdates / m_statsUpdateFactor;
                ResetValues();
            }
        }

        private void ResetValues()
        {
            m_timeDilation = 0;
            m_fps = 0;
            m_pfps = 0;
            m_agentUpdates = 0;
            m_objectUpdates = 0;
            //m_inPacketsPerSecond = 0;
            //m_outPacketsPerSecond = 0;
            m_unAckedBytes = 0;
            m_scriptLinesPerSecond = 0;

            m_frameMS = 0;
            m_agentMS = 0;
            m_netMS = 0;
            m_physicsMS = 0;
            m_imageMS = 0;
            m_otherMS = 0;
//            m_spareMS = 0;
            m_sleeptimeMS = 0;

//Ckrinke This variable is not used, so comment to remove compiler warning until it is used.
//Ckrinke            m_scriptMS = 0;
        }

        # region methods called from Scene
        // The majority of these functions are additive
        // so that you can easily change the amount of
        // seconds in between sim stats updates

        public void AddTimeDilation(float td)
        {
            //float tdsetting = td;
            //if (tdsetting > 1.0f)
                //tdsetting = (tdsetting - (tdsetting - 0.91f));

            //if (tdsetting < 0)
                //tdsetting = 0.0f;
            m_timeDilation = td;
        }

        internal void CheckStatSanity()
        {
            if (m_rootAgents < 0 || m_childAgents < 0)
            {
                handlerStatsIncorrect = OnStatsIncorrect;
                if (handlerStatsIncorrect != null)
                {
                    handlerStatsIncorrect();
                }
            }
            if (m_rootAgents == 0 && m_childAgents == 0)
            {
                m_unAckedBytes = 0;
            }
        }

        public void AddFPS(int frames)
        {
            m_fps += frames;
        }

        public void AddPhysicsFPS(float frames)
        {
            m_pfps += frames;
        }

        public void AddObjectUpdates(int numUpdates)
        {
            m_objectUpdates += numUpdates;
        }

        public void AddAgentUpdates(int numUpdates)
        {
            m_agentUpdates += numUpdates;
        }

        public void AddInPackets(int numPackets)
        {
            m_inPacketsPerSecond = numPackets;
        }

        public void AddOutPackets(int numPackets)
        {
            m_outPacketsPerSecond = numPackets;
        }

        public void AddunAckedBytes(int numBytes)
        {
            m_unAckedBytes += numBytes;
            if (m_unAckedBytes < 0) m_unAckedBytes = 0;
        }

        public void addFrameMS(int ms)
        {
            m_frameMS += ms;

            // At the moment, we'll only report if a frame is over 120% of target, since commonly frames are a bit
            // longer than ideal due to the inaccuracy of the Sleep in Scene.Update() (which in itself is a concern).
            if (ms > SlowFramesStatReportThreshold)
                SlowFramesStat.Value++;
        }

        public void addNetMS(int ms)
        {
            m_netMS += ms;
        }

        public void addAgentMS(int ms)
        {
            m_agentMS += ms;
        }

        public void addPhysicsMS(int ms)
        {
            m_physicsMS += ms;
        }

        public void addImageMS(int ms)
        {
            m_imageMS += ms;
        }

        public void addOtherMS(int ms)
        {
            m_otherMS += ms;
        }

        public void addSleepMS(int ms)
        {
            m_sleeptimeMS += ms;
        }

        public void AddPendingDownloads(int count)
        {
            m_pendingDownloads += count;

            if (m_pendingDownloads < 0)
                m_pendingDownloads = 0;

            //m_log.InfoFormat("[stats]: Adding {0} to pending downloads to make {1}", count, m_pendingDownloads);
        }

        public void addScriptLines(int count)
        {
            m_scriptLinesPerSecond += count;
        }

        public void AddPacketsStats(int inPackets, int outPackets, int unAckedBytes)
        {
            AddInPackets(inPackets);
            AddOutPackets(outPackets);
            AddunAckedBytes(unAckedBytes);
        }

        #endregion

        public Dictionary<string, float> GetExtraSimStats()
        {
            lock (m_lastReportedExtraSimStats)
                return new Dictionary<string, float>(m_lastReportedExtraSimStats);
        }
    }
}<|MERGE_RESOLUTION|>--- conflicted
+++ resolved
@@ -467,18 +467,10 @@
                 // Extra statistics that aren't currently sent to clients
                 if (m_scene.PhysicsScene != null)
                 {
-<<<<<<< HEAD
                     lock (m_lastReportedExtraSimStats)
-=======
-                    m_lastReportedExtraSimStats[LastReportedObjectUpdateStatName] = m_objectUpdates / m_statsUpdateFactor;
-                    m_lastReportedExtraSimStats[SlowFramesStat.ShortName] = (float)SlowFramesStat.Value;
-
-                    Dictionary<string, float> physicsStats = m_scene.PhysicsScene.GetStats();
-    
-                    if (physicsStats != null)
->>>>>>> b977f962
                     {
                         m_lastReportedExtraSimStats[LastReportedObjectUpdateStatName] = m_objectUpdates / m_statsUpdateFactor;
+                        m_lastReportedExtraSimStats[SlowFramesStat.ShortName] = (float)SlowFramesStat.Value;
 
                         Dictionary<string, float> physicsStats = m_scene.PhysicsScene.GetStats();
         
