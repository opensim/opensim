/*
 * Copyright (c) Contributors, http://opensimulator.org/
 * See CONTRIBUTORS.TXT for a full list of copyright holders.
 *
 * Redistribution and use in source and binary forms, with or without
 * modification, are permitted provided that the following conditions are met:
 *     * Redistributions of source code must retain the above copyright
 *       notice, this list of conditions and the following disclaimer.
 *     * Redistributions in binary form must reproduce the above copyright
 *       notice, this list of conditions and the following disclaimer in the
 *       documentation and/or other materials provided with the distribution.
 *     * Neither the name of the OpenSimulator Project nor the
 *       names of its contributors may be used to endorse or promote products
 *       derived from this software without specific prior written permission.
 *
 * THIS SOFTWARE IS PROVIDED BY THE DEVELOPERS ``AS IS'' AND ANY
 * EXPRESS OR IMPLIED WARRANTIES, INCLUDING, BUT NOT LIMITED TO, THE IMPLIED
 * WARRANTIES OF MERCHANTABILITY AND FITNESS FOR A PARTICULAR PURPOSE ARE
 * DISCLAIMED. IN NO EVENT SHALL THE CONTRIBUTORS BE LIABLE FOR ANY
 * DIRECT, INDIRECT, INCIDENTAL, SPECIAL, EXEMPLARY, OR CONSEQUENTIAL DAMAGES
 * (INCLUDING, BUT NOT LIMITED TO, PROCUREMENT OF SUBSTITUTE GOODS OR SERVICES;
 * LOSS OF USE, DATA, OR PROFITS; OR BUSINESS INTERRUPTION) HOWEVER CAUSED AND
 * ON ANY THEORY OF LIABILITY, WHETHER IN CONTRACT, STRICT LIABILITY, OR TORT
 * (INCLUDING NEGLIGENCE OR OTHERWISE) ARISING IN ANY WAY OUT OF THE USE OF THIS
 * SOFTWARE, EVEN IF ADVISED OF THE POSSIBILITY OF SUCH DAMAGE.
 */

using System;
using System.Collections.Generic;
using System.Drawing;
using System.IO;
using System.Reflection;
using System.Xml;
using log4net;
using OpenMetaverse;
using OpenSim.Framework;
using OpenSim.Framework.Serialization.External;

namespace OpenSim.Region.Framework.Scenes.Serialization
{
    /// <summary>
    /// Serialize and deserialize scene objects.
    /// </summary>
    /// This should really be in OpenSim.Framework.Serialization but this would mean circular dependency problems
    /// right now - hopefully this isn't forever.
    public class SceneObjectSerializer
    {
        private static readonly ILog m_log = LogManager.GetLogger(MethodBase.GetCurrentMethod().DeclaringType);

        private static IUserManagement m_UserManagement;

        /// <summary>
        /// Deserialize a scene object from the original xml format
        /// </summary>
        /// <param name="xmlData"></param>
        /// <returns>The scene object deserialized.  Null on failure.</returns>
        public static SceneObjectGroup FromOriginalXmlFormat(string xmlData)
        {
            string fixedData = ExternalRepresentationUtils.SanitizeXml(xmlData);
            using (XmlTextReader wrappedReader = new(fixedData, XmlNodeType.Element, null))
            {
                using (XmlReader reader = XmlReader.Create(wrappedReader, Util.SharedXmlReaderSettings))
                {
                    try
                    {
                        return FromOriginalXmlFormat(reader);
                    }
                    catch (Exception e)
                    {
                        m_log.Error("[SERIALIZER]: Deserialization of xml failed ", e);
                        Util.LogFailedXML("[SERIALIZER]:", fixedData);
                        return null;
                    }
                }
            }
        }
        /*
        public static SceneObjectGroup FromOriginalXmlData(byte[] data)
        {
            int len = data.Length;
            if(len < 32)
                return null;
            if(data[len -1 ] == 0)
                --len;

            XmlReaderSettings xset = new XmlReaderSettings() { IgnoreWhitespace = true, ConformanceLevel = ConformanceLevel.Fragment, CloseInput = true };
            XmlParserContext xpc = new XmlParserContext(null, null, null, XmlSpace.None);
            xpc.Encoding = Util.UTF8NoBomEncoding;
            MemoryStream ms = new MemoryStream(data, 0, len, false);
            using (XmlReader reader = XmlReader.Create(ms, xset, xpc))
            {
                try
                {
                    return FromOriginalXmlFormat(reader);
                }
                catch (Exception e)
                {
                    m_log.Error("[SERIALIZER]: Deserialization of xml data failed ", e);
                    return null;
                }
            }
        }
        */

        /// <summary>
        /// Deserialize a scene object from the original xml format
        /// </summary>
        /// <param name="xmlData"></param>
        /// <returns>The scene object deserialized.  Null on failure.</returns>
        public static SceneObjectGroup FromOriginalXmlFormat(XmlReader reader)
        {
            //m_log.DebugFormat("[SOG]: Starting deserialization of SOG");
            //int time = System.Environment.TickCount;

            int linkNum;

            reader.ReadToFollowing("RootPart");
            reader.ReadToFollowing("SceneObjectPart");
            SceneObjectGroup sceneObject = new(SceneObjectPart.FromXml(reader));
            reader.ReadToFollowing("OtherParts");

            if (reader.ReadToDescendant("Part"))
            {
                do
                {
                    if (reader.ReadToDescendant("SceneObjectPart"))
                    {
                        SceneObjectPart part = SceneObjectPart.FromXml(reader);
                        linkNum = part.LinkNum;
                        sceneObject.AddPart(part);
                        part.LinkNum = linkNum;
                        part.TrimPermissions();
                    }
                }
                while (reader.ReadToNextSibling("Part"));
                reader.ReadEndElement();
            }
            else
                reader.Read();

            if (reader.Name == "KeyframeMotion" && reader.NodeType == XmlNodeType.Element)
            {
                string innerkeytxt = reader.ReadElementContentAsString();
                sceneObject.RootPart.KeyframeMotion = KeyframeMotion.FromData(sceneObject, Convert.FromBase64String(innerkeytxt));
            }

            if (reader.Name == "lnkstdt" && reader.NodeType == XmlNodeType.Element)
            {
                string innerlnkstdttxt = reader.ReadElementContentAsString();
                sceneObject.LinksetData = LinksetData.FromXML(innerlnkstdttxt.AsSpan());
            }

            // Script state may, or may not, exist. Not having any, is NOT
            // ever a problem.
            sceneObject.LoadScriptState(reader);

            sceneObject.InvalidateDeepEffectivePerms();
            return sceneObject;
        }

        /// <summary>
        /// Serialize a scene object to the original xml format
        /// </summary>
        /// <param name="sceneObject"></param>
        /// <returns></returns>
        public static string ToOriginalXmlFormat(SceneObjectGroup sceneObject)
        {
            return ToOriginalXmlFormat(sceneObject, true);
        }

        /// <summary>
        /// Serialize a scene object to the original xml format
        /// </summary>
        /// <param name="sceneObject"></param>
        /// <param name="doScriptStates">Control whether script states are also serialized.</para>
        /// <returns></returns>
        public static string ToOriginalXmlFormat(SceneObjectGroup sceneObject, bool doScriptStates)
        {
            using (StringWriter sw = new())
            {
                using (XmlTextWriter writer = new(sw))
                {
                    ToOriginalXmlFormat(sceneObject, writer, doScriptStates);
                }

                return sw.ToString();
            }
        }

        /// <summary>
        /// Serialize a scene object to the original xml format
        /// </summary>
        /// <param name="sceneObject"></param>
        /// <returns></returns>
        public static void ToOriginalXmlFormat(SceneObjectGroup sceneObject, XmlTextWriter writer, bool doScriptStates)
        {
            ToOriginalXmlFormat(sceneObject, writer, doScriptStates, false);
        }

        public static string ToOriginalXmlFormat(SceneObjectGroup sceneObject, string scriptedState)
        {
            using (StringWriter sw = new())
            {
                using (XmlTextWriter writer = new(sw))
                {
                    writer.WriteStartElement(string.Empty, "SceneObjectGroup", string.Empty);

                    ToOriginalXmlFormat(sceneObject, writer, false, true);

                    writer.WriteRaw(scriptedState);

                    writer.WriteEndElement();
                }
                return sw.ToString();
            }
        }

        /// <summary>
        /// Serialize a scene object to the original xml format
        /// </summary>
        /// <param name="sceneObject"></param>
        /// <param name="writer"></param>
        /// <param name="noRootElement">If false, don't write the enclosing SceneObjectGroup element</param>
        /// <returns></returns>
        public static void ToOriginalXmlFormat(
            SceneObjectGroup sceneObject, XmlTextWriter writer, bool doScriptStates, bool noRootElement)
        {
            //m_log.DebugFormat("[SERIALIZER]: Starting serialization of {0}", sceneObject.Name);
            //int time = System.Environment.TickCount;

            if (!noRootElement)
                writer.WriteStartElement(string.Empty, "SceneObjectGroup", string.Empty);

            writer.WriteStartElement(string.Empty, "RootPart", string.Empty);
            ToXmlFormat(sceneObject.RootPart, writer);
            writer.WriteEndElement();
            writer.WriteStartElement(string.Empty, "OtherParts", string.Empty);

            SceneObjectPart[] parts = sceneObject.Parts;
            for (int i = 0; i < parts.Length; i++)
            {
                SceneObjectPart part = parts[i];
                if (part.UUID != sceneObject.RootPart.UUID)
                {
                    writer.WriteStartElement(string.Empty, "Part", string.Empty);
                    ToXmlFormat(part, writer);
                    writer.WriteEndElement();
                }
            }

            writer.WriteEndElement(); // OtherParts

            if (sceneObject.RootPart.KeyframeMotion != null)
            {
                byte[] data = sceneObject.RootPart.KeyframeMotion.Serialize();

                writer.WriteStartElement(string.Empty, "KeyframeMotion", string.Empty);
                writer.WriteBase64(data, 0, data.Length);
                writer.WriteEndElement();
            }

            sceneObject.LinksetData?.ToXML(writer);

            if (doScriptStates)
                sceneObject.SaveScriptedState(writer);

            if (!noRootElement)
                writer.WriteEndElement(); // SceneObjectGroup

            //m_log.DebugFormat("[SERIALIZER]: Finished serialization of SOG {0}, {1}ms", sceneObject.Name, System.Environment.TickCount - time);
        }

        protected static void ToXmlFormat(SceneObjectPart part, XmlTextWriter writer)
        {
            SOPToXml2(writer, part, new Dictionary<string, object>());
        }

        public static SceneObjectGroup FromXml2Format(string xmlData)
        {
            //m_log.DebugFormat("[SOG]: Starting deserialization of SOG");
            //int time = System.Environment.TickCount;

            try
            {
                XmlDocument doc = new();
                doc.LoadXml(xmlData);

                XmlNodeList parts = doc.GetElementsByTagName("SceneObjectPart");

                if (parts.Count == 0)
                {
                    m_log.Error("[SERIALIZER]: Deserialization of xml failed: No SceneObjectPart nodes");
                    Util.LogFailedXML("[SERIALIZER]:", xmlData);
                    return null;
                }

                SceneObjectGroup sceneObject;
                using(StringReader sr = new(parts[0].OuterXml))
                {
                    using(XmlTextReader reader = new(sr))
                    {
                        reader.DtdProcessing = DtdProcessing.Ignore;
                        sceneObject = new SceneObjectGroup(SceneObjectPart.FromXml(reader));
                    }
                }

                // Then deal with the rest
                SceneObjectPart part;
                for (int i = 1; i < parts.Count; i++)
                {
                    using(StringReader sr = new(parts[i].OuterXml))
                    {
                        using(XmlTextReader reader = new(sr))
                        {
                            reader.DtdProcessing = DtdProcessing.Ignore;
                            part = SceneObjectPart.FromXml(reader);
                        }
                    }

                    int originalLinkNum = part.LinkNum;

                    sceneObject.AddPart(part);

                    // SceneObjectGroup.AddPart() tries to be smart and automatically set the LinkNum.
                    // We override that here
                    if (originalLinkNum != 0)
                        part.LinkNum = originalLinkNum;

                }

                XmlNodeList keymotion = doc.GetElementsByTagName("KeyframeMotion");
                if (keymotion.Count > 0)
                    sceneObject.RootPart.KeyframeMotion = KeyframeMotion.FromData(sceneObject, Convert.FromBase64String(keymotion[0].InnerText));

                XmlNodeList keylinksetdata = doc.GetElementsByTagName("lnkstdt");
                if (keylinksetdata.Count > 0)
                    sceneObject.LinksetData = LinksetData.FromXML(keylinksetdata[0].InnerText.AsSpan());

                // Script state may, or may not, exist. Not having any, is NOT
                // ever a problem.
                sceneObject.LoadScriptState(doc);
                //sceneObject.AggregatePerms();
                return sceneObject;
            }
            catch (Exception e)
            {
                m_log.Error("[SERIALIZER]: Deserialization of xml failed ", e);
                Util.LogFailedXML("[SERIALIZER]:", xmlData);
                return null;
            }
        }

        /// <summary>
        /// Serialize a scene object to the 'xml2' format.
        /// </summary>
        /// <param name="sceneObject"></param>
        /// <returns></returns>
        public static string ToXml2Format(SceneObjectGroup sceneObject)
        {
            using (StringWriter sw = new())
            {
                using (XmlTextWriter writer = new(sw))
                {
                    SOGToXml2(writer, sceneObject, new Dictionary<string,object>());
                }

                return sw.ToString();
            }
        }

        /// <summary>
        /// Modifies a SceneObjectGroup.
        /// </summary>
        /// <param name="sog">The object</param>
        /// <returns>Whether the object was actually modified</returns>
        public delegate bool SceneObjectModifier(SceneObjectGroup sog);

        /// <summary>
        /// Modifies an object by deserializing it; applying 'modifier' to each SceneObjectGroup; and reserializing.
        /// </summary>
        /// <param name="assetId">The object's UUID</param>
        /// <param name="data">Serialized data</param>
        /// <param name="modifier">The function to run on each SceneObjectGroup</param>
        /// <returns>The new serialized object's data, or null if an error occurred</returns>
        public static byte[] ModifySerializedObject(UUID assetId, byte[] data, SceneObjectModifier modifier)
        {
            List<SceneObjectGroup> sceneObjects = new();

            string xmlData = ExternalRepresentationUtils.SanitizeXml(Utils.BytesToString(data));
            if (CoalescedSceneObjectsSerializer.TryFromXml(xmlData, out CoalescedSceneObjects coa))
            {
                // m_log.DebugFormat("[SERIALIZER]: Loaded coalescence {0} has {1} objects", assetId, coa.Count);

                if (coa.Objects.Count == 0)
                {
                    m_log.WarnFormat("[SERIALIZER]: Aborting load of coalesced object from asset {0} as it has zero loaded components", assetId);
                    return null;
                }

                sceneObjects.AddRange(coa.Objects);
            }
            else
            {
                SceneObjectGroup deserializedObject = FromOriginalXmlFormat(xmlData);

                if (deserializedObject is not null)
                {
                    sceneObjects.Add(deserializedObject);
                }
                else
                {
                    m_log.WarnFormat("[SERIALIZER]: Aborting load of object from asset {0} as deserialization failed", assetId);
                    return null;
                }
            }

            bool modified = false;
            foreach (SceneObjectGroup sog in sceneObjects)
            {
                if (modifier(sog))
                    modified = true;
            }

            if (modified)
            {
                if (coa is not null)
                    data = Utils.StringToBytes(CoalescedSceneObjectsSerializer.ToXml(coa));
                else
                    data = Utils.StringToBytes(ToOriginalXmlFormat(sceneObjects[0]));
            }

            return data;
        }

        #region manual serialization

<<<<<<< HEAD
        private static Dictionary<string, Action<SceneObjectPart, XmlReader>> m_SOPXmlProcessors
            = new Dictionary<string, Action<SceneObjectPart, XmlReader>>();

        private static Dictionary<string, Action<TaskInventoryItem, XmlReader>> m_TaskInventoryXmlProcessors
            = new Dictionary<string, Action<TaskInventoryItem, XmlReader>>();

        private static Dictionary<string, Action<PrimitiveBaseShape, XmlReader>> m_ShapeXmlProcessors
            = new Dictionary<string, Action<PrimitiveBaseShape, XmlReader>>();

        static SceneObjectSerializer()
        {
            #region SOPXmlProcessors initialization
            m_SOPXmlProcessors.Add("AllowedDrop", ProcessAllowedDrop);
            m_SOPXmlProcessors.Add("CreatorID", ProcessCreatorID);
            m_SOPXmlProcessors.Add("CreatorData", ProcessCreatorData);
            m_SOPXmlProcessors.Add("FolderID", ProcessFolderID);
            m_SOPXmlProcessors.Add("InventorySerial", ProcessInventorySerial);
            m_SOPXmlProcessors.Add("TaskInventory", ProcessTaskInventory);
            m_SOPXmlProcessors.Add("UUID", ProcessUUID);
            m_SOPXmlProcessors.Add("LocalId", ProcessLocalId);
            m_SOPXmlProcessors.Add("Name", ProcessName);
            m_SOPXmlProcessors.Add("Material", ProcessMaterial);
            m_SOPXmlProcessors.Add("PassTouches", ProcessPassTouches);
            m_SOPXmlProcessors.Add("PassCollisions", ProcessPassCollisions);
            m_SOPXmlProcessors.Add("RegionHandle", ProcessRegionHandle);
            m_SOPXmlProcessors.Add("ScriptAccessPin", ProcessScriptAccessPin);
            m_SOPXmlProcessors.Add("GroupPosition", ProcessGroupPosition);
            m_SOPXmlProcessors.Add("OffsetPosition", ProcessOffsetPosition);
            m_SOPXmlProcessors.Add("RotationOffset", ProcessRotationOffset);
            m_SOPXmlProcessors.Add("Velocity", ProcessVelocity);
            m_SOPXmlProcessors.Add("AngularVelocity", ProcessAngularVelocity);
            m_SOPXmlProcessors.Add("Acceleration", ProcessAcceleration);
            m_SOPXmlProcessors.Add("Description", ProcessDescription);
            m_SOPXmlProcessors.Add("Color", ProcessColor);
            m_SOPXmlProcessors.Add("Text", ProcessText);
            m_SOPXmlProcessors.Add("SitName", ProcessSitName);
            m_SOPXmlProcessors.Add("TouchName", ProcessTouchName);
            m_SOPXmlProcessors.Add("LinkNum", ProcessLinkNum);
            m_SOPXmlProcessors.Add("ClickAction", ProcessClickAction);
            m_SOPXmlProcessors.Add("Shape", ProcessShape);
            m_SOPXmlProcessors.Add("Scale", ProcessScale);
            m_SOPXmlProcessors.Add("SitTargetOrientation", ProcessSitTargetOrientation);
            m_SOPXmlProcessors.Add("SitTargetPosition", ProcessSitTargetPosition);
            m_SOPXmlProcessors.Add("SitTargetPositionLL", ProcessSitTargetPositionLL);
            m_SOPXmlProcessors.Add("SitTargetOrientationLL", ProcessSitTargetOrientationLL);
            m_SOPXmlProcessors.Add("StandTarget", ProcessStandTarget);
            m_SOPXmlProcessors.Add("ParentID", ProcessParentID);
            m_SOPXmlProcessors.Add("CreationDate", ProcessCreationDate);
            m_SOPXmlProcessors.Add("Category", ProcessCategory);
            m_SOPXmlProcessors.Add("SalePrice", ProcessSalePrice);
            m_SOPXmlProcessors.Add("ObjectSaleType", ProcessObjectSaleType);
            m_SOPXmlProcessors.Add("OwnershipCost", ProcessOwnershipCost);
            m_SOPXmlProcessors.Add("GroupID", ProcessGroupID);
            m_SOPXmlProcessors.Add("OwnerID", ProcessOwnerID);
            m_SOPXmlProcessors.Add("LastOwnerID", ProcessLastOwnerID);
            m_SOPXmlProcessors.Add("RezzerID", ProcessRezzerID);
            m_SOPXmlProcessors.Add("BaseMask", ProcessBaseMask);
            m_SOPXmlProcessors.Add("OwnerMask", ProcessOwnerMask);
            m_SOPXmlProcessors.Add("GroupMask", ProcessGroupMask);
            m_SOPXmlProcessors.Add("EveryoneMask", ProcessEveryoneMask);
            m_SOPXmlProcessors.Add("NextOwnerMask", ProcessNextOwnerMask);
            m_SOPXmlProcessors.Add("Flags", ProcessFlags);
            m_SOPXmlProcessors.Add("CollisionSound", ProcessCollisionSound);
            m_SOPXmlProcessors.Add("CollisionSoundVolume", ProcessCollisionSoundVolume);
            m_SOPXmlProcessors.Add("MediaUrl", ProcessMediaUrl);
            m_SOPXmlProcessors.Add("AttachedPos", ProcessAttachedPos);
            m_SOPXmlProcessors.Add("DynAttrs", ProcessDynAttrs);
            m_SOPXmlProcessors.Add("TextureAnimation", ProcessTextureAnimation);
            m_SOPXmlProcessors.Add("ParticleSystem", ProcessParticleSystem);
            m_SOPXmlProcessors.Add("PayPrice0", ProcessPayPrice0);
            m_SOPXmlProcessors.Add("PayPrice1", ProcessPayPrice1);
            m_SOPXmlProcessors.Add("PayPrice2", ProcessPayPrice2);
            m_SOPXmlProcessors.Add("PayPrice3", ProcessPayPrice3);
            m_SOPXmlProcessors.Add("PayPrice4", ProcessPayPrice4);

            m_SOPXmlProcessors.Add("Buoyancy", ProcessBuoyancy);
            m_SOPXmlProcessors.Add("Force", ProcessForce);
            m_SOPXmlProcessors.Add("Torque", ProcessTorque);
            m_SOPXmlProcessors.Add("VolumeDetectActive", ProcessVolumeDetectActive);

            m_SOPXmlProcessors.Add("Vehicle", ProcessVehicle);

            m_SOPXmlProcessors.Add("PhysicsInertia", ProcessPhysicsInertia);

            m_SOPXmlProcessors.Add("RotationAxisLocks", ProcessRotationAxisLocks);
            m_SOPXmlProcessors.Add("PhysicsShapeType", ProcessPhysicsShapeType);
            m_SOPXmlProcessors.Add("Density", ProcessDensity);
            m_SOPXmlProcessors.Add("Friction", ProcessFriction);
            m_SOPXmlProcessors.Add("Bounce", ProcessBounce);
            m_SOPXmlProcessors.Add("GravityModifier", ProcessGravityModifier);
            m_SOPXmlProcessors.Add("CameraEyeOffset", ProcessCameraEyeOffset);
            m_SOPXmlProcessors.Add("CameraAtOffset", ProcessCameraAtOffset);

            m_SOPXmlProcessors.Add("SoundID", ProcessSoundID);
            m_SOPXmlProcessors.Add("SoundGain", ProcessSoundGain);
            m_SOPXmlProcessors.Add("SoundFlags", ProcessSoundFlags);
            m_SOPXmlProcessors.Add("SoundRadius", ProcessSoundRadius);
            m_SOPXmlProcessors.Add("SoundQueueing", ProcessSoundQueueing);

            m_SOPXmlProcessors.Add("SOPAnims", ProcessSOPAnims);

            m_SOPXmlProcessors.Add("SitActRange", ProcessSitActRange);
            m_SOPXmlProcessors.Add("LinksetData", ProcessLinksetData);

            #endregion

            #region TaskInventoryXmlProcessors initialization
            m_TaskInventoryXmlProcessors.Add("AssetID", ProcessTIAssetID);
            m_TaskInventoryXmlProcessors.Add("BasePermissions", ProcessTIBasePermissions);
            m_TaskInventoryXmlProcessors.Add("CreationDate", ProcessTICreationDate);
            m_TaskInventoryXmlProcessors.Add("CreatorID", ProcessTICreatorID);
            m_TaskInventoryXmlProcessors.Add("CreatorData", ProcessTICreatorData);
            m_TaskInventoryXmlProcessors.Add("Description", ProcessTIDescription);
            m_TaskInventoryXmlProcessors.Add("EveryonePermissions", ProcessTIEveryonePermissions);
            m_TaskInventoryXmlProcessors.Add("Flags", ProcessTIFlags);
            m_TaskInventoryXmlProcessors.Add("GroupID", ProcessTIGroupID);
            m_TaskInventoryXmlProcessors.Add("GroupPermissions", ProcessTIGroupPermissions);
            m_TaskInventoryXmlProcessors.Add("InvType", ProcessTIInvType);
            m_TaskInventoryXmlProcessors.Add("ItemID", ProcessTIItemID);
            m_TaskInventoryXmlProcessors.Add("OldItemID", ProcessTIOldItemID);
            m_TaskInventoryXmlProcessors.Add("LastOwnerID", ProcessTILastOwnerID);
            m_TaskInventoryXmlProcessors.Add("Name", ProcessTIName);
            m_TaskInventoryXmlProcessors.Add("NextPermissions", ProcessTINextPermissions);
            m_TaskInventoryXmlProcessors.Add("OwnerID", ProcessTIOwnerID);
            m_TaskInventoryXmlProcessors.Add("CurrentPermissions", ProcessTICurrentPermissions);
            m_TaskInventoryXmlProcessors.Add("ParentID", ProcessTIParentID);
            m_TaskInventoryXmlProcessors.Add("ParentPartID", ProcessTIParentPartID);
            m_TaskInventoryXmlProcessors.Add("PermsGranter", ProcessTIPermsGranter);
            m_TaskInventoryXmlProcessors.Add("PermsMask", ProcessTIPermsMask);
            m_TaskInventoryXmlProcessors.Add("Type", ProcessTIType);
            m_TaskInventoryXmlProcessors.Add("OwnerChanged", ProcessTIOwnerChanged);

            #endregion

            #region ShapeXmlProcessors initialization
            m_ShapeXmlProcessors.Add("ProfileCurve", ProcessShpProfileCurve);
            m_ShapeXmlProcessors.Add("TextureEntry", ProcessShpTextureEntry);
            m_ShapeXmlProcessors.Add("ExtraParams", ProcessShpExtraParams);
            m_ShapeXmlProcessors.Add("PathBegin", ProcessShpPathBegin);
            m_ShapeXmlProcessors.Add("PathCurve", ProcessShpPathCurve);
            m_ShapeXmlProcessors.Add("PathEnd", ProcessShpPathEnd);
            m_ShapeXmlProcessors.Add("PathRadiusOffset", ProcessShpPathRadiusOffset);
            m_ShapeXmlProcessors.Add("PathRevolutions", ProcessShpPathRevolutions);
            m_ShapeXmlProcessors.Add("PathScaleX", ProcessShpPathScaleX);
            m_ShapeXmlProcessors.Add("PathScaleY", ProcessShpPathScaleY);
            m_ShapeXmlProcessors.Add("PathShearX", ProcessShpPathShearX);
            m_ShapeXmlProcessors.Add("PathShearY", ProcessShpPathShearY);
            m_ShapeXmlProcessors.Add("PathSkew", ProcessShpPathSkew);
            m_ShapeXmlProcessors.Add("PathTaperX", ProcessShpPathTaperX);
            m_ShapeXmlProcessors.Add("PathTaperY", ProcessShpPathTaperY);
            m_ShapeXmlProcessors.Add("PathTwist", ProcessShpPathTwist);
            m_ShapeXmlProcessors.Add("PathTwistBegin", ProcessShpPathTwistBegin);
            m_ShapeXmlProcessors.Add("PCode", ProcessShpPCode);
            m_ShapeXmlProcessors.Add("ProfileBegin", ProcessShpProfileBegin);
            m_ShapeXmlProcessors.Add("ProfileEnd", ProcessShpProfileEnd);
            m_ShapeXmlProcessors.Add("ProfileHollow", ProcessShpProfileHollow);
            m_ShapeXmlProcessors.Add("Scale", ProcessShpScale);
            m_ShapeXmlProcessors.Add("LastAttachPoint", ProcessShpLastAttach);
            m_ShapeXmlProcessors.Add("State", ProcessShpState);
            m_ShapeXmlProcessors.Add("ProfileShape", ProcessShpProfileShape);
            m_ShapeXmlProcessors.Add("HollowShape", ProcessShpHollowShape);
            m_ShapeXmlProcessors.Add("SculptTexture", ProcessShpSculptTexture);
            m_ShapeXmlProcessors.Add("SculptType", ProcessShpSculptType);
=======
        private static readonly Dictionary<string, Action<SceneObjectPart, XmlReader>> m_SOPXmlProcessors = new()
        {
            {"AllowedDrop", ProcessAllowedDrop },
            {"CreatorID", ProcessCreatorID },
            {"CreatorData", ProcessCreatorData },
            {"FolderID", ProcessFolderID },
            {"InventorySerial", ProcessInventorySerial },
            {"TaskInventory", ProcessTaskInventory },
            {"UUID", ProcessUUID },
            {"LocalId", ProcessLocalId },
            {"Name", ProcessName },
            {"Material", ProcessMaterial },
            {"PassTouches", ProcessPassTouches },
            {"PassCollisions", ProcessPassCollisions },
            {"RegionHandle", ProcessRegionHandle },
            {"ScriptAccessPin", ProcessScriptAccessPin },
            {"GroupPosition", ProcessGroupPosition },
            {"OffsetPosition", ProcessOffsetPosition },
            {"RotationOffset", ProcessRotationOffset },
            {"Velocity", ProcessVelocity },
            {"AngularVelocity", ProcessAngularVelocity },
            {"Acceleration", ProcessAcceleration },
            {"Description", ProcessDescription },
            {"Color", ProcessColor },
            {"Text", ProcessText },
            {"SitName", ProcessSitName },
            {"TouchName", ProcessTouchName },
            {"LinkNum", ProcessLinkNum },
            {"ClickAction", ProcessClickAction },
            {"Shape", ProcessShape },
            {"Scale", ProcessScale },
            {"SitTargetOrientation", ProcessSitTargetOrientation },
            {"SitTargetPosition", ProcessSitTargetPosition },
            {"SitTargetPositionLL", ProcessSitTargetPositionLL },
            {"SitTargetOrientationLL", ProcessSitTargetOrientationLL },
            {"StandTarget", ProcessStandTarget },
            {"ParentID", ProcessParentID },
            {"CreationDate", ProcessCreationDate },
            {"Category", ProcessCategory },
            {"SalePrice", ProcessSalePrice },
            {"ObjectSaleType", ProcessObjectSaleType },
            {"OwnershipCost", ProcessOwnershipCost },
            {"GroupID", ProcessGroupID },
            {"OwnerID", ProcessOwnerID },
            {"LastOwnerID", ProcessLastOwnerID },
            {"RezzerID", ProcessRezzerID },
            {"BaseMask", ProcessBaseMask },
            {"OwnerMask", ProcessOwnerMask },
            {"GroupMask", ProcessGroupMask },
            {"EveryoneMask", ProcessEveryoneMask },
            {"NextOwnerMask", ProcessNextOwnerMask },
            {"Flags", ProcessFlags },
            {"CollisionSound", ProcessCollisionSound },
            {"CollisionSoundVolume", ProcessCollisionSoundVolume },
            {"MediaUrl", ProcessMediaUrl },
            {"AttachedPos", ProcessAttachedPos },
            {"DynAttrs", ProcessDynAttrs },
            {"TextureAnimation", ProcessTextureAnimation },
            {"ParticleSystem", ProcessParticleSystem },
            {"PayPrice0", ProcessPayPrice0 },
            {"PayPrice1", ProcessPayPrice1 },
            {"PayPrice2", ProcessPayPrice2 },
            {"PayPrice3", ProcessPayPrice3 },
            {"PayPrice4", ProcessPayPrice4 },

            {"Buoyancy", ProcessBuoyancy },
            {"Force", ProcessForce },
            {"Torque", ProcessTorque },
            {"VolumeDetectActive", ProcessVolumeDetectActive },

            {"Vehicle", ProcessVehicle },

            {"PhysicsInertia", ProcessPhysicsInertia },

            {"RotationAxisLocks", ProcessRotationAxisLocks },
            {"PhysicsShapeType", ProcessPhysicsShapeType },
            {"Density", ProcessDensity },
            {"Friction", ProcessFriction },
            {"Bounce", ProcessBounce },
            {"GravityModifier", ProcessGravityModifier },
            {"CameraEyeOffset", ProcessCameraEyeOffset },
            {"CameraAtOffset", ProcessCameraAtOffset },

            {"SoundID", ProcessSoundID },
            {"SoundGain", ProcessSoundGain },
            {"SoundFlags", ProcessSoundFlags },
            {"SoundRadius", ProcessSoundRadius },
            {"SoundQueueing", ProcessSoundQueueing },

            {"SOPAnims", ProcessSOPAnims },

            {"SitActRange", ProcessSitActRange }
        };

        private static readonly Dictionary<string, Action<TaskInventoryItem, XmlReader>> m_TaskInventoryXmlProcessors = new()
        {
            {"AssetID", ProcessTIAssetID },
            {"BasePermissions", ProcessTIBasePermissions },
            {"CreationDate", ProcessTICreationDate },
            {"CreatorID", ProcessTICreatorID },
            {"CreatorData", ProcessTICreatorData },
            {"Description", ProcessTIDescription },
            {"EveryonePermissions", ProcessTIEveryonePermissions },
            {"Flags", ProcessTIFlags },
            {"GroupID", ProcessTIGroupID },
            {"GroupPermissions", ProcessTIGroupPermissions },
            {"InvType", ProcessTIInvType },
            {"ItemID", ProcessTIItemID },
            {"OldItemID", ProcessTIOldItemID },
            {"LastOwnerID", ProcessTILastOwnerID },
            {"Name", ProcessTIName },
            {"NextPermissions", ProcessTINextPermissions },
            {"OwnerID", ProcessTIOwnerID },
            {"CurrentPermissions", ProcessTICurrentPermissions },
            {"ParentID", ProcessTIParentID },
            {"ParentPartID", ProcessTIParentPartID },
            {"PermsGranter", ProcessTIPermsGranter },
            {"PermsMask", ProcessTIPermsMask },
            {"Type", ProcessTIType },
            {"OwnerChanged", ProcessTIOwnerChanged }
        };

        private static readonly Dictionary<string, Action<PrimitiveBaseShape, XmlReader>> m_ShapeXmlProcessors = new()
        {
            {"ProfileCurve", ProcessShpProfileCurve },
            {"TextureEntry", ProcessShpTextureEntry },
            {"ExtraParams", ProcessShpExtraParams },
            {"PathBegin", ProcessShpPathBegin },
            {"PathCurve", ProcessShpPathCurve },
            {"PathEnd", ProcessShpPathEnd },
            {"PathRadiusOffset", ProcessShpPathRadiusOffset },
            {"PathRevolutions", ProcessShpPathRevolutions },
            {"PathScaleX", ProcessShpPathScaleX },
            {"PathScaleY", ProcessShpPathScaleY },
            {"PathShearX", ProcessShpPathShearX },
            {"PathShearY", ProcessShpPathShearY },
            {"PathSkew", ProcessShpPathSkew },
            {"PathTaperX", ProcessShpPathTaperX },
            {"PathTaperY", ProcessShpPathTaperY },
            {"PathTwist", ProcessShpPathTwist },
            {"PathTwistBegin", ProcessShpPathTwistBegin },
            {"PCode", ProcessShpPCode },
            {"ProfileBegin", ProcessShpProfileBegin },
            {"ProfileEnd", ProcessShpProfileEnd },
            {"ProfileHollow", ProcessShpProfileHollow },
            {"Scale", ProcessShpScale },
            {"LastAttachPoint", ProcessShpLastAttach },
            {"State", ProcessShpState },
            {"ProfileShape", ProcessShpProfileShape },
            {"HollowShape", ProcessShpHollowShape },
            {"SculptTexture", ProcessShpSculptTexture },
            {"SculptType", ProcessShpSculptType },
>>>>>>> 50212c24
            // Ignore "SculptData"; this element is deprecated
            {"FlexiSoftness", ProcessShpFlexiSoftness },
            {"FlexiTension", ProcessShpFlexiTension },
            {"FlexiDrag", ProcessShpFlexiDrag },
            {"FlexiGravity", ProcessShpFlexiGravity },
            {"FlexiWind", ProcessShpFlexiWind },
            {"FlexiForceX", ProcessShpFlexiForceX },
            {"FlexiForceY", ProcessShpFlexiForceY },
            {"FlexiForceZ", ProcessShpFlexiForceZ },
            {"LightColorR", ProcessShpLightColorR },
            {"LightColorG", ProcessShpLightColorG },
            {"LightColorB", ProcessShpLightColorB },
            {"LightColorA", ProcessShpLightColorA },
            {"LightRadius", ProcessShpLightRadius },
            {"LightCutoff", ProcessShpLightCutoff },
            {"LightFalloff", ProcessShpLightFalloff },
            {"LightIntensity", ProcessShpLightIntensity },
            {"FlexiEntry", ProcessShpFlexiEntry },
            {"LightEntry", ProcessShpLightEntry },
            {"SculptEntry", ProcessShpSculptEntry },
            {"Media", ProcessShpMedia },
            {"MatOvrd", ProcessShpMatOvrd }
        };

        #region SOPXmlProcessors
        private static void ProcessAllowedDrop(SceneObjectPart obj, XmlReader reader)
        {
            obj.AllowedDrop = Util.ReadBoolean(reader);
        }

        private static void ProcessCreatorID(SceneObjectPart obj, XmlReader reader)
        {
            obj.CreatorID = Util.ReadUUID(reader, "CreatorID");
        }

        private static void ProcessCreatorData(SceneObjectPart obj, XmlReader reader)
        {
            obj.CreatorData = reader.ReadElementContentAsString("CreatorData", string.Empty);
        }

        private static void ProcessFolderID(SceneObjectPart obj, XmlReader reader)
        {
            obj.FolderID = Util.ReadUUID(reader, "FolderID");
        }

        private static void ProcessInventorySerial(SceneObjectPart obj, XmlReader reader)
        {
            obj.InventorySerial = (uint)reader.ReadElementContentAsInt("InventorySerial", string.Empty);
        }

        private static void ProcessTaskInventory(SceneObjectPart obj, XmlReader reader)
        {
            obj.TaskInventory = ReadTaskInventory(reader, "TaskInventory");
        }

        private static void ProcessUUID(SceneObjectPart obj, XmlReader reader)
        {
            obj.UUID = Util.ReadUUID(reader, "UUID");
        }

        private static void ProcessLocalId(SceneObjectPart obj, XmlReader reader)
        {
            obj.LocalId = (uint)reader.ReadElementContentAsLong("LocalId", string.Empty);
        }

        private static void ProcessName(SceneObjectPart obj, XmlReader reader)
        {
            obj.Name = reader.ReadElementString("Name");
        }

        private static void ProcessMaterial(SceneObjectPart obj, XmlReader reader)
        {
            obj.Material = (byte)reader.ReadElementContentAsInt("Material", string.Empty);
        }

        private static void ProcessPassTouches(SceneObjectPart obj, XmlReader reader)
        {
            obj.PassTouches = Util.ReadBoolean(reader);
        }

        private static void ProcessPassCollisions(SceneObjectPart obj, XmlReader reader)
        {
            obj.PassCollisions = Util.ReadBoolean(reader);
        }

        private static void ProcessRegionHandle(SceneObjectPart obj, XmlReader reader)
        {
            obj.RegionHandle = (ulong)reader.ReadElementContentAsLong("RegionHandle", string.Empty);
        }

        private static void ProcessScriptAccessPin(SceneObjectPart obj, XmlReader reader)
        {
            obj.ScriptAccessPin = reader.ReadElementContentAsInt("ScriptAccessPin", string.Empty);
        }

        private static void ProcessGroupPosition(SceneObjectPart obj, XmlReader reader)
        {
            obj.GroupPosition = Util.ReadVector(reader, "GroupPosition");
        }

        private static void ProcessOffsetPosition(SceneObjectPart obj, XmlReader reader)
        {
            obj.OffsetPosition = Util.ReadVector(reader, "OffsetPosition"); ;
        }

        private static void ProcessRotationOffset(SceneObjectPart obj, XmlReader reader)
        {
            obj.RotationOffset = Util.ReadQuaternion(reader, "RotationOffset");
        }

        private static void ProcessVelocity(SceneObjectPart obj, XmlReader reader)
        {
            obj.Velocity = Util.ReadVector(reader, "Velocity");
        }

        private static void ProcessAngularVelocity(SceneObjectPart obj, XmlReader reader)
        {
            obj.AngularVelocity = Util.ReadVector(reader, "AngularVelocity");
        }

        private static void ProcessAcceleration(SceneObjectPart obj, XmlReader reader)
        {
            obj.Acceleration = Util.ReadVector(reader, "Acceleration");
        }

        private static void ProcessDescription(SceneObjectPart obj, XmlReader reader)
        {
            obj.Description = reader.ReadElementString("Description");
        }

        private static void ProcessColor(SceneObjectPart obj, XmlReader reader)
        {
            reader.ReadStartElement("Color");
            if (reader.Name == "R")
            {
                float r = reader.ReadElementContentAsFloat("R", string.Empty);
                float g = reader.ReadElementContentAsFloat("G", string.Empty);
                float b = reader.ReadElementContentAsFloat("B", string.Empty);
                float a = reader.ReadElementContentAsFloat("A", string.Empty);
                obj.Color = Color.FromArgb((int)a, (int)r, (int)g, (int)b);
                reader.ReadEndElement();
            }
        }

        private static void ProcessText(SceneObjectPart obj, XmlReader reader)
        {
            obj.Text = reader.ReadElementString("Text", string.Empty);
        }

        private static void ProcessSitName(SceneObjectPart obj, XmlReader reader)
        {
            obj.SitName = reader.ReadElementString("SitName", string.Empty);
        }

        private static void ProcessTouchName(SceneObjectPart obj, XmlReader reader)
        {
            obj.TouchName = reader.ReadElementString("TouchName", string.Empty);
        }

        private static void ProcessLinkNum(SceneObjectPart obj, XmlReader reader)
        {
            obj.LinkNum = reader.ReadElementContentAsInt("LinkNum", string.Empty);
        }

        private static void ProcessClickAction(SceneObjectPart obj, XmlReader reader)
        {
            obj.ClickAction = (byte)reader.ReadElementContentAsInt("ClickAction", string.Empty);
        }

        private static void ProcessRotationAxisLocks(SceneObjectPart obj, XmlReader reader)
        {
            obj.RotationAxisLocks = (byte)reader.ReadElementContentAsInt("RotationAxisLocks", string.Empty);
        }

        private static void ProcessPhysicsShapeType(SceneObjectPart obj, XmlReader reader)
        {
            obj.PhysicsShapeType = (byte)reader.ReadElementContentAsInt("PhysicsShapeType", string.Empty);
        }

        private static void ProcessDensity(SceneObjectPart obj, XmlReader reader)
        {
            obj.Density = reader.ReadElementContentAsFloat("Density", string.Empty);
        }

        private static void ProcessFriction(SceneObjectPart obj, XmlReader reader)
        {
            obj.Friction = reader.ReadElementContentAsFloat("Friction", string.Empty);
        }

        private static void ProcessBounce(SceneObjectPart obj, XmlReader reader)
        {
            obj.Restitution = reader.ReadElementContentAsFloat("Bounce", string.Empty);
        }

        private static void ProcessGravityModifier(SceneObjectPart obj, XmlReader reader)
        {
            obj.GravityModifier = reader.ReadElementContentAsFloat("GravityModifier", string.Empty);
        }

        private static void ProcessCameraEyeOffset(SceneObjectPart obj, XmlReader reader)
        {
            obj.SetCameraEyeOffset(Util.ReadVector(reader, "CameraEyeOffset"));
        }

        private static void ProcessCameraAtOffset(SceneObjectPart obj, XmlReader reader)
        {
            obj.SetCameraAtOffset(Util.ReadVector(reader, "CameraAtOffset"));
        }

        private static void ProcessSoundID(SceneObjectPart obj, XmlReader reader)
        {
            obj.Sound = Util.ReadUUID(reader, "SoundID");
        }

        private static void ProcessSoundGain(SceneObjectPart obj, XmlReader reader)
        {
            obj.SoundGain = reader.ReadElementContentAsDouble("SoundGain", string.Empty);
        }

        private static void ProcessSoundFlags(SceneObjectPart obj, XmlReader reader)
        {
            obj.SoundFlags = (byte)reader.ReadElementContentAsInt("SoundFlags", string.Empty);
        }

        private static void ProcessSoundRadius(SceneObjectPart obj, XmlReader reader)
        {
            obj.SoundRadius = reader.ReadElementContentAsDouble("SoundRadius", string.Empty);
        }

        private static void ProcessSoundQueueing(SceneObjectPart obj, XmlReader reader)
        {
            obj.SoundQueueing = Util.ReadBoolean(reader);
        }

        private static void ProcessSitActRange(SceneObjectPart obj, XmlReader reader)
        {
            obj.SitActiveRange = reader.ReadElementContentAsFloat("SitActRange", string.Empty);
        }

        private static void ProcessLinksetData(SceneObjectPart obj, XmlReader reader)
        {
            try
            {
                string data = reader.ReadElementContentAsString();
                if (string.IsNullOrEmpty(data))
                    return;

                obj.DeserializeLinksetData(data);
            }
            catch 
            {
                m_log.DebugFormat(
                   "[SceneObjectSerializer]: Exception while processing linksetdata for object part {0} {1}.",
                   obj.Name, obj.UUID);
            }
        }

        private static void ProcessVehicle(SceneObjectPart obj, XmlReader reader)
        {
            SOPVehicle vehicle = SOPVehicle.FromXml2(reader);

            if (vehicle == null)
            {
                obj.VehicleParams = null;
                m_log.DebugFormat(
                    "[SceneObjectSerializer]: Parsing Vehicle for object part {0} {1} encountered errors.  Please see earlier log entries.",
                    obj.Name, obj.UUID);
            }
            else
            {
                obj.VehicleParams = vehicle;
            }
        }

        private static void ProcessPhysicsInertia(SceneObjectPart obj, XmlReader reader)
        {
            PhysicsInertiaData pdata = PhysicsInertiaData.FromXml2(reader);

            if (pdata == null)
            {
                obj.PhysicsInertia = null;
                m_log.DebugFormat(
                    "[SceneObjectSerializer]: Parsing PhysicsInertiaData for object part {0} {1} encountered errors.  Please see earlier log entries.",
                    obj.Name, obj.UUID);
            }
            else
            {
                obj.PhysicsInertia = pdata;
            }
        }

        private static void ProcessSOPAnims(SceneObjectPart obj, XmlReader reader)
        {
            obj.Animations = null;
            try
            {
                string datastr = reader.ReadElementContentAsString();
                if (string.IsNullOrEmpty(datastr))
                    return;

                byte[] pdata = Convert.FromBase64String(datastr);
                obj.DeSerializeAnimations(pdata);
                return;
            }
            catch { }

            m_log.DebugFormat(
                    "[SceneObjectSerializer]: Parsing ProcessSOPAnims for object part {0} {1} encountered errors",
                    obj.Name, obj.UUID);
        }

        private static void ProcessShape(SceneObjectPart obj, XmlReader reader)
        {
            obj.Shape = ReadShape(reader, "Shape", out List<string> errorNodeNames, obj);

            if (errorNodeNames != null)
            {
                m_log.DebugFormat(
                    "[SceneObjectSerializer]: Parsing PrimitiveBaseShape for object part {0} {1} encountered errors in properties {2}.",
                    obj.Name, obj.UUID, string.Join(", ", errorNodeNames.ToArray()));
            }
        }

        private static void ProcessScale(SceneObjectPart obj, XmlReader reader)
        {
            obj.Scale = Util.ReadVector(reader, "Scale");
        }

        private static void ProcessSitTargetOrientation(SceneObjectPart obj, XmlReader reader)
        {
            obj.SitTargetOrientation = Util.ReadQuaternion(reader, "SitTargetOrientation");
        }

        private static void ProcessSitTargetPosition(SceneObjectPart obj, XmlReader reader)
        {
            obj.SitTargetPosition = Util.ReadVector(reader, "SitTargetPosition");
        }

        private static void ProcessSitTargetPositionLL(SceneObjectPart obj, XmlReader reader)
        {
            obj.SitTargetPositionLL = Util.ReadVector(reader, "SitTargetPositionLL");
        }

        private static void ProcessSitTargetOrientationLL(SceneObjectPart obj, XmlReader reader)
        {
            obj.SitTargetOrientationLL = Util.ReadQuaternion(reader, "SitTargetOrientationLL");
        }

        private static void ProcessStandTarget(SceneObjectPart obj, XmlReader reader)
        {
            obj.StandOffset = Util.ReadVector(reader, "StandTarget");
        }

        private static void ProcessParentID(SceneObjectPart obj, XmlReader reader)
        {
            string str = reader.ReadElementContentAsString("ParentID", string.Empty);
            obj.ParentID = Convert.ToUInt32(str);
        }

        private static void ProcessCreationDate(SceneObjectPart obj, XmlReader reader)
        {
            obj.CreationDate = reader.ReadElementContentAsInt("CreationDate", string.Empty);
        }

        private static void ProcessCategory(SceneObjectPart obj, XmlReader reader)
        {
            obj.Category = (uint)reader.ReadElementContentAsInt("Category", string.Empty);
        }

        private static void ProcessSalePrice(SceneObjectPart obj, XmlReader reader)
        {
            obj.SalePrice = reader.ReadElementContentAsInt("SalePrice", string.Empty);
        }

        private static void ProcessObjectSaleType(SceneObjectPart obj, XmlReader reader)
        {
            obj.ObjectSaleType = (byte)reader.ReadElementContentAsInt("ObjectSaleType", string.Empty);
        }

        private static void ProcessOwnershipCost(SceneObjectPart obj, XmlReader reader)
        {
            obj.OwnershipCost = reader.ReadElementContentAsInt("OwnershipCost", string.Empty);
        }

        private static void ProcessGroupID(SceneObjectPart obj, XmlReader reader)
        {
            obj.GroupID = Util.ReadUUID(reader, "GroupID");
        }

        private static void ProcessOwnerID(SceneObjectPart obj, XmlReader reader)
        {
            obj.OwnerID = Util.ReadUUID(reader, "OwnerID");
        }

        private static void ProcessLastOwnerID(SceneObjectPart obj, XmlReader reader)
        {
            obj.LastOwnerID = Util.ReadUUID(reader, "LastOwnerID");
        }

        private static void ProcessRezzerID(SceneObjectPart obj, XmlReader reader)
        {
            obj.RezzerID = Util.ReadUUID(reader, "RezzerID");
        }

        private static void ProcessBaseMask(SceneObjectPart obj, XmlReader reader)
        {
            obj.BaseMask = (uint)reader.ReadElementContentAsInt("BaseMask", string.Empty);
        }

        private static void ProcessOwnerMask(SceneObjectPart obj, XmlReader reader)
        {
            obj.OwnerMask = (uint)reader.ReadElementContentAsInt("OwnerMask", string.Empty);
        }

        private static void ProcessGroupMask(SceneObjectPart obj, XmlReader reader)
        {
            obj.GroupMask = (uint)reader.ReadElementContentAsInt("GroupMask", string.Empty);
        }

        private static void ProcessEveryoneMask(SceneObjectPart obj, XmlReader reader)
        {
            obj.EveryoneMask = (uint)reader.ReadElementContentAsInt("EveryoneMask", string.Empty);
        }

        private static void ProcessNextOwnerMask(SceneObjectPart obj, XmlReader reader)
        {
            obj.NextOwnerMask = (uint)reader.ReadElementContentAsInt("NextOwnerMask", string.Empty);
        }

        private static void ProcessFlags(SceneObjectPart obj, XmlReader reader)
        {
            obj.Flags = Util.ReadEnum<PrimFlags>(reader, "Flags");
        }

        private static void ProcessCollisionSound(SceneObjectPart obj, XmlReader reader)
        {
            obj.CollisionSound = Util.ReadUUID(reader, "CollisionSound");
        }

        private static void ProcessCollisionSoundVolume(SceneObjectPart obj, XmlReader reader)
        {
            obj.CollisionSoundVolume = reader.ReadElementContentAsFloat("CollisionSoundVolume", string.Empty);
        }

        private static void ProcessMediaUrl(SceneObjectPart obj, XmlReader reader)
        {
            obj.MediaUrl = reader.ReadElementContentAsString("MediaUrl", string.Empty);
        }

        private static void ProcessAttachedPos(SceneObjectPart obj, XmlReader reader)
        {
            obj.AttachedPos = Util.ReadVector(reader, "AttachedPos");
        }

        private static void ProcessDynAttrs(SceneObjectPart obj, XmlReader reader)
        {
            DAMap waste = new();
            waste.ReadXml(reader);
            if(waste.CountNamespaces > 0)
                obj.DynAttrs = waste;
            else
                obj.DynAttrs = null;
        }

        private static void ProcessTextureAnimation(SceneObjectPart obj, XmlReader reader)
        {
            obj.TextureAnimation = Convert.FromBase64String(reader.ReadElementContentAsString("TextureAnimation", string.Empty));
        }

        private static void ProcessParticleSystem(SceneObjectPart obj, XmlReader reader)
        {
            obj.ParticleSystem = Convert.FromBase64String(reader.ReadElementContentAsString("ParticleSystem", string.Empty));
        }

        private static void ProcessPayPrice0(SceneObjectPart obj, XmlReader reader)
        {
            obj.PayPrice[0] = (int)reader.ReadElementContentAsInt("PayPrice0", string.Empty);
        }

        private static void ProcessPayPrice1(SceneObjectPart obj, XmlReader reader)
        {
            obj.PayPrice[1] = (int)reader.ReadElementContentAsInt("PayPrice1", string.Empty);
        }

        private static void ProcessPayPrice2(SceneObjectPart obj, XmlReader reader)
        {
            obj.PayPrice[2] = (int)reader.ReadElementContentAsInt("PayPrice2", string.Empty);
        }

        private static void ProcessPayPrice3(SceneObjectPart obj, XmlReader reader)
        {
            obj.PayPrice[3] = (int)reader.ReadElementContentAsInt("PayPrice3", string.Empty);
        }

        private static void ProcessPayPrice4(SceneObjectPart obj, XmlReader reader)
        {
            obj.PayPrice[4] = (int)reader.ReadElementContentAsInt("PayPrice4", string.Empty);
        }

        private static void ProcessBuoyancy(SceneObjectPart obj, XmlReader reader)
        {
            obj.Buoyancy = (float)reader.ReadElementContentAsFloat("Buoyancy", string.Empty);
        }

        private static void ProcessForce(SceneObjectPart obj, XmlReader reader)
        {
            obj.Force = Util.ReadVector(reader, "Force");
        }
        private static void ProcessTorque(SceneObjectPart obj, XmlReader reader)
        {
            obj.Torque = Util.ReadVector(reader, "Torque");
        }

        private static void ProcessVolumeDetectActive(SceneObjectPart obj, XmlReader reader)
        {
            obj.VolumeDetectActive = Util.ReadBoolean(reader);
        }

        #endregion

        #region TaskInventoryXmlProcessors
        private static void ProcessTIAssetID(TaskInventoryItem item, XmlReader reader)
        {
            item.AssetID = Util.ReadUUID(reader, "AssetID");
        }

        private static void ProcessTIBasePermissions(TaskInventoryItem item, XmlReader reader)
        {
            item.BasePermissions = (uint)reader.ReadElementContentAsInt("BasePermissions", string.Empty);
        }

        private static void ProcessTICreationDate(TaskInventoryItem item, XmlReader reader)
        {
            item.CreationDate = (uint)reader.ReadElementContentAsInt("CreationDate", string.Empty);
        }

        private static void ProcessTICreatorID(TaskInventoryItem item, XmlReader reader)
        {
            item.CreatorID = Util.ReadUUID(reader, "CreatorID");
        }

        private static void ProcessTICreatorData(TaskInventoryItem item, XmlReader reader)
        {
            item.CreatorData = reader.ReadElementContentAsString("CreatorData", string.Empty);
        }

        private static void ProcessTIDescription(TaskInventoryItem item, XmlReader reader)
        {
            item.Description = reader.ReadElementContentAsString("Description", string.Empty);
        }

        private static void ProcessTIEveryonePermissions(TaskInventoryItem item, XmlReader reader)
        {
            item.EveryonePermissions = (uint)reader.ReadElementContentAsInt("EveryonePermissions", string.Empty);
        }

        private static void ProcessTIFlags(TaskInventoryItem item, XmlReader reader)
        {
            item.Flags = (uint)reader.ReadElementContentAsInt("Flags", string.Empty);
        }

        private static void ProcessTIGroupID(TaskInventoryItem item, XmlReader reader)
        {
            item.GroupID = Util.ReadUUID(reader, "GroupID");
        }

        private static void ProcessTIGroupPermissions(TaskInventoryItem item, XmlReader reader)
        {
            item.GroupPermissions = (uint)reader.ReadElementContentAsInt("GroupPermissions", string.Empty);
        }

        private static void ProcessTIInvType(TaskInventoryItem item, XmlReader reader)
        {
            item.InvType = reader.ReadElementContentAsInt("InvType", string.Empty);
        }

        private static void ProcessTIItemID(TaskInventoryItem item, XmlReader reader)
        {
            item.ItemID = Util.ReadUUID(reader, "ItemID");
        }

        private static void ProcessTIOldItemID(TaskInventoryItem item, XmlReader reader)
        {
            item.OldItemID = Util.ReadUUID(reader, "OldItemID");
        }

        private static void ProcessTILastOwnerID(TaskInventoryItem item, XmlReader reader)
        {
            item.LastOwnerID = Util.ReadUUID(reader, "LastOwnerID");
        }

        private static void ProcessTIName(TaskInventoryItem item, XmlReader reader)
        {
            item.Name = reader.ReadElementContentAsString("Name", string.Empty);
        }

        private static void ProcessTINextPermissions(TaskInventoryItem item, XmlReader reader)
        {
            item.NextPermissions = (uint)reader.ReadElementContentAsInt("NextPermissions", string.Empty);
        }

        private static void ProcessTIOwnerID(TaskInventoryItem item, XmlReader reader)
        {
            item.OwnerID = Util.ReadUUID(reader, "OwnerID");
        }

        private static void ProcessTICurrentPermissions(TaskInventoryItem item, XmlReader reader)
        {
            item.CurrentPermissions = (uint)reader.ReadElementContentAsInt("CurrentPermissions", string.Empty);
        }

        private static void ProcessTIParentID(TaskInventoryItem item, XmlReader reader)
        {
            item.ParentID = Util.ReadUUID(reader, "ParentID");
        }

        private static void ProcessTIParentPartID(TaskInventoryItem item, XmlReader reader)
        {
            item.ParentPartID = Util.ReadUUID(reader, "ParentPartID");
        }

        private static void ProcessTIPermsGranter(TaskInventoryItem item, XmlReader reader)
        {
            item.PermsGranter = Util.ReadUUID(reader, "PermsGranter");
        }

        private static void ProcessTIPermsMask(TaskInventoryItem item, XmlReader reader)
        {
            item.PermsMask = reader.ReadElementContentAsInt("PermsMask", string.Empty);
        }

        private static void ProcessTIType(TaskInventoryItem item, XmlReader reader)
        {
            item.Type = reader.ReadElementContentAsInt("Type", string.Empty);
        }

        private static void ProcessTIOwnerChanged(TaskInventoryItem item, XmlReader reader)
        {
            item.OwnerChanged = Util.ReadBoolean(reader);
        }

        #endregion

        #region ShapeXmlProcessors
        private static void ProcessShpProfileCurve(PrimitiveBaseShape shp, XmlReader reader)
        {
            shp.ProfileCurve = (byte)reader.ReadElementContentAsInt("ProfileCurve", string.Empty);
        }

        private static void ProcessShpTextureEntry(PrimitiveBaseShape shp, XmlReader reader)
        {
            byte[] teData = Convert.FromBase64String(reader.ReadElementString("TextureEntry"));
            shp.Textures = new Primitive.TextureEntry(teData, 0, teData.Length);
        }

        private static void ProcessShpExtraParams(PrimitiveBaseShape shp, XmlReader reader)
        {
            shp.ExtraParams = Convert.FromBase64String(reader.ReadElementString("ExtraParams"));
        }

        private static void ProcessShpPathBegin(PrimitiveBaseShape shp, XmlReader reader)
        {
            shp.PathBegin = (ushort)reader.ReadElementContentAsInt("PathBegin", string.Empty);
        }

        private static void ProcessShpPathCurve(PrimitiveBaseShape shp, XmlReader reader)
        {
            shp.PathCurve = (byte)reader.ReadElementContentAsInt("PathCurve", string.Empty);
        }

        private static void ProcessShpPathEnd(PrimitiveBaseShape shp, XmlReader reader)
        {
            shp.PathEnd = (ushort)reader.ReadElementContentAsInt("PathEnd", string.Empty);
        }

        private static void ProcessShpPathRadiusOffset(PrimitiveBaseShape shp, XmlReader reader)
        {
            shp.PathRadiusOffset = (sbyte)reader.ReadElementContentAsInt("PathRadiusOffset", string.Empty);
        }

        private static void ProcessShpPathRevolutions(PrimitiveBaseShape shp, XmlReader reader)
        {
            shp.PathRevolutions = (byte)reader.ReadElementContentAsInt("PathRevolutions", string.Empty);
        }

        private static void ProcessShpPathScaleX(PrimitiveBaseShape shp, XmlReader reader)
        {
            shp.PathScaleX = (byte)reader.ReadElementContentAsInt("PathScaleX", string.Empty);
        }

        private static void ProcessShpPathScaleY(PrimitiveBaseShape shp, XmlReader reader)
        {
            shp.PathScaleY = (byte)reader.ReadElementContentAsInt("PathScaleY", string.Empty);
        }

        private static void ProcessShpPathShearX(PrimitiveBaseShape shp, XmlReader reader)
        {
            shp.PathShearX = (byte)reader.ReadElementContentAsInt("PathShearX", string.Empty);
        }

        private static void ProcessShpPathShearY(PrimitiveBaseShape shp, XmlReader reader)
        {
            shp.PathShearY = (byte)reader.ReadElementContentAsInt("PathShearY", string.Empty);
        }

        private static void ProcessShpPathSkew(PrimitiveBaseShape shp, XmlReader reader)
        {
            shp.PathSkew = (sbyte)reader.ReadElementContentAsInt("PathSkew", string.Empty);
        }

        private static void ProcessShpPathTaperX(PrimitiveBaseShape shp, XmlReader reader)
        {
            shp.PathTaperX = (sbyte)reader.ReadElementContentAsInt("PathTaperX", string.Empty);
        }

        private static void ProcessShpPathTaperY(PrimitiveBaseShape shp, XmlReader reader)
        {
            shp.PathTaperY = (sbyte)reader.ReadElementContentAsInt("PathTaperY", string.Empty);
        }

        private static void ProcessShpPathTwist(PrimitiveBaseShape shp, XmlReader reader)
        {
            shp.PathTwist = (sbyte)reader.ReadElementContentAsInt("PathTwist", string.Empty);
        }

        private static void ProcessShpPathTwistBegin(PrimitiveBaseShape shp, XmlReader reader)
        {
            shp.PathTwistBegin = (sbyte)reader.ReadElementContentAsInt("PathTwistBegin", string.Empty);
        }

        private static void ProcessShpPCode(PrimitiveBaseShape shp, XmlReader reader)
        {
            shp.PCode = (byte)reader.ReadElementContentAsInt("PCode", string.Empty);
        }

        private static void ProcessShpProfileBegin(PrimitiveBaseShape shp, XmlReader reader)
        {
            shp.ProfileBegin = (ushort)reader.ReadElementContentAsInt("ProfileBegin", string.Empty);
        }

        private static void ProcessShpProfileEnd(PrimitiveBaseShape shp, XmlReader reader)
        {
            shp.ProfileEnd = (ushort)reader.ReadElementContentAsInt("ProfileEnd", string.Empty);
        }

        private static void ProcessShpProfileHollow(PrimitiveBaseShape shp, XmlReader reader)
        {
            shp.ProfileHollow = (ushort)reader.ReadElementContentAsInt("ProfileHollow", string.Empty);
        }

        private static void ProcessShpScale(PrimitiveBaseShape shp, XmlReader reader)
        {
            shp.Scale = Util.ReadVector(reader, "Scale");
        }

        private static void ProcessShpState(PrimitiveBaseShape shp, XmlReader reader)
        {
            shp.State = (byte)reader.ReadElementContentAsInt("State", string.Empty);
        }

        private static void ProcessShpLastAttach(PrimitiveBaseShape shp, XmlReader reader)
        {
            shp.LastAttachPoint = (byte)reader.ReadElementContentAsInt("LastAttachPoint", string.Empty);
        }

        private static void ProcessShpProfileShape(PrimitiveBaseShape shp, XmlReader reader)
        {
            shp.ProfileShape = Util.ReadEnum<ProfileShape>(reader, "ProfileShape");
        }

        private static void ProcessShpHollowShape(PrimitiveBaseShape shp, XmlReader reader)
        {
            shp.HollowShape = Util.ReadEnum<HollowShape>(reader, "HollowShape");
        }

        private static void ProcessShpSculptTexture(PrimitiveBaseShape shp, XmlReader reader)
        {
            shp.SculptTexture = Util.ReadUUID(reader, "SculptTexture");
        }

        private static void ProcessShpSculptType(PrimitiveBaseShape shp, XmlReader reader)
        {
            shp.SculptType = (byte)reader.ReadElementContentAsInt("SculptType", string.Empty);
        }

        private static void ProcessShpFlexiSoftness(PrimitiveBaseShape shp, XmlReader reader)
        {
            shp.FlexiSoftness = reader.ReadElementContentAsInt("FlexiSoftness", string.Empty);
        }

        private static void ProcessShpFlexiTension(PrimitiveBaseShape shp, XmlReader reader)
        {
            shp.FlexiTension = reader.ReadElementContentAsFloat("FlexiTension", string.Empty);
        }

        private static void ProcessShpFlexiDrag(PrimitiveBaseShape shp, XmlReader reader)
        {
            shp.FlexiDrag = reader.ReadElementContentAsFloat("FlexiDrag", string.Empty);
        }

        private static void ProcessShpFlexiGravity(PrimitiveBaseShape shp, XmlReader reader)
        {
            shp.FlexiGravity = reader.ReadElementContentAsFloat("FlexiGravity", string.Empty);
        }

        private static void ProcessShpFlexiWind(PrimitiveBaseShape shp, XmlReader reader)
        {
            shp.FlexiWind = reader.ReadElementContentAsFloat("FlexiWind", string.Empty);
        }

        private static void ProcessShpFlexiForceX(PrimitiveBaseShape shp, XmlReader reader)
        {
            shp.FlexiForceX = reader.ReadElementContentAsFloat("FlexiForceX", string.Empty);
        }

        private static void ProcessShpFlexiForceY(PrimitiveBaseShape shp, XmlReader reader)
        {
            shp.FlexiForceY = reader.ReadElementContentAsFloat("FlexiForceY", string.Empty);
        }

        private static void ProcessShpFlexiForceZ(PrimitiveBaseShape shp, XmlReader reader)
        {
            shp.FlexiForceZ = reader.ReadElementContentAsFloat("FlexiForceZ", string.Empty);
        }

        private static void ProcessShpLightColorR(PrimitiveBaseShape shp, XmlReader reader)
        {
            shp.LightColorR = reader.ReadElementContentAsFloat("LightColorR", string.Empty);
        }

        private static void ProcessShpLightColorG(PrimitiveBaseShape shp, XmlReader reader)
        {
            shp.LightColorG = reader.ReadElementContentAsFloat("LightColorG", string.Empty);
        }

        private static void ProcessShpLightColorB(PrimitiveBaseShape shp, XmlReader reader)
        {
            shp.LightColorB = reader.ReadElementContentAsFloat("LightColorB", string.Empty);
        }

        private static void ProcessShpLightColorA(PrimitiveBaseShape shp, XmlReader reader)
        {
            shp.LightColorA = reader.ReadElementContentAsFloat("LightColorA", string.Empty);
        }

        private static void ProcessShpLightRadius(PrimitiveBaseShape shp, XmlReader reader)
        {
            shp.LightRadius = reader.ReadElementContentAsFloat("LightRadius", string.Empty);
        }

        private static void ProcessShpLightCutoff(PrimitiveBaseShape shp, XmlReader reader)
        {
            shp.LightCutoff = reader.ReadElementContentAsFloat("LightCutoff", string.Empty);
        }

        private static void ProcessShpLightFalloff(PrimitiveBaseShape shp, XmlReader reader)
        {
            shp.LightFalloff = reader.ReadElementContentAsFloat("LightFalloff", string.Empty);
        }

        private static void ProcessShpLightIntensity(PrimitiveBaseShape shp, XmlReader reader)
        {
            shp.LightIntensity = reader.ReadElementContentAsFloat("LightIntensity", string.Empty);
        }

        private static void ProcessShpFlexiEntry(PrimitiveBaseShape shp, XmlReader reader)
        {
            shp.FlexiEntry = Util.ReadBoolean(reader);
        }

        private static void ProcessShpLightEntry(PrimitiveBaseShape shp, XmlReader reader)
        {
            shp.LightEntry = Util.ReadBoolean(reader);
        }

        private static void ProcessShpSculptEntry(PrimitiveBaseShape shp, XmlReader reader)
        {
            shp.SculptEntry = Util.ReadBoolean(reader);
        }

        private static void ProcessShpMedia(PrimitiveBaseShape shp, XmlReader reader)
        {
            string value;
            try
            {
                // The STANDARD content of Media elemet is escaped XML string (with &gt; etc).
                value = reader.ReadElementContentAsString("Media", string.Empty);
                shp.Media = PrimitiveBaseShape.MediaList.FromXml(value);
            }
            catch (XmlException)
            {
                // There are versions of OAR files that contain unquoted XML.
                // ie ONE comercial fork that never wanted their oars to be read by our code
                try
                {
                    value = reader.ReadInnerXml();
                    shp.Media = PrimitiveBaseShape.MediaList.FromXml(value);
                }
                catch
                {
                    m_log.ErrorFormat("[SERIALIZER] Failed parsing halcyon MOAP information");
                }
            }
        }

        private static void ProcessShpMatOvrd(PrimitiveBaseShape shp, XmlReader reader)
        {
            try
            {
                string datastr = reader.ReadElementContentAsString();
                if (!string.IsNullOrEmpty(datastr))
                {
                    byte[] pdata = Convert.FromBase64String(datastr);
                    shp.RenderMaterialsOvrFromRawBin(pdata);
                }
                return;
            }
            catch
            {
                shp.RenderMaterialsOvrFromRawBin(null);
            }
        }

        #endregion

        ////////// Write /////////

        public static void SOGToXml2(XmlTextWriter writer, SceneObjectGroup sog, Dictionary<string, object>options)
        {
            writer.WriteStartElement(string.Empty, "SceneObjectGroup", string.Empty);
            SOPToXml2(writer, sog.RootPart, options);
            writer.WriteStartElement(string.Empty, "OtherParts", string.Empty);

            sog.ForEachPart(delegate(SceneObjectPart sop)
            {
                if (sop.UUID != sog.RootPart.UUID)
                    SOPToXml2(writer, sop, options);
            });

            writer.WriteEndElement();

            if (sog.RootPart.KeyframeMotion != null)
            {
                Byte[] data = sog.RootPart.KeyframeMotion.Serialize();

                writer.WriteStartElement(string.Empty, "KeyframeMotion", string.Empty);
                writer.WriteBase64(data, 0, data.Length);
                writer.WriteEndElement();
            }


            writer.WriteEndElement();
        }

        public static void SOPToXml2(XmlTextWriter writer, SceneObjectPart sop, Dictionary<string, object> options)
        {
            writer.WriteStartElement("SceneObjectPart");
            writer.WriteAttributeString("xmlns:xsi", "http://www.w3.org/2001/XMLSchema-instance");
            writer.WriteAttributeString("xmlns:xsd", "http://www.w3.org/2001/XMLSchema");

            writer.WriteElementString("AllowedDrop", sop.AllowedDrop.ToString().ToLower());

            WriteUUID(writer, "CreatorID", sop.CreatorID, options);

            if (!string.IsNullOrEmpty(sop.CreatorData))
                writer.WriteElementString("CreatorData", sop.CreatorData);
            else if (options.TryGetValue("home", out object ohome))
            {
                m_UserManagement ??= sop.ParentGroup.Scene.RequestModuleInterface<IUserManagement>();
                string name = m_UserManagement.GetUserName(sop.CreatorID);
                writer.WriteElementString("CreatorData", ExternalRepresentationUtils.CalcCreatorData((string)ohome, name));
            }

            WriteUUID(writer, "FolderID", sop.FolderID, options);
            writer.WriteElementString("InventorySerial", sop.InventorySerial.ToString());

            WriteTaskInventory(writer, sop.TaskInventory, options, sop.ParentGroup.Scene);

            WriteUUID(writer, "UUID", sop.UUID, options);
            writer.WriteElementString("LocalId", sop.LocalId.ToString());
            writer.WriteElementString("Name", sop.Name);
            writer.WriteElementString("Material", sop.Material.ToString());
            writer.WriteElementString("PassTouches", sop.PassTouches.ToString().ToLower());
            writer.WriteElementString("PassCollisions", sop.PassCollisions.ToString().ToLower());
            writer.WriteElementString("RegionHandle", sop.RegionHandle.ToString());
            writer.WriteElementString("ScriptAccessPin", sop.ScriptAccessPin.ToString());

            WriteVector(writer, "GroupPosition", sop.GroupPosition);
            WriteVector(writer, "OffsetPosition", sop.OffsetPosition);

            WriteQuaternion(writer, "RotationOffset", sop.RotationOffset);
            WriteVector(writer, "Velocity", sop.Velocity);
            WriteVector(writer, "AngularVelocity", sop.AngularVelocity);
            WriteVector(writer, "Acceleration", sop.Acceleration);
            writer.WriteElementString("Description", sop.Description);

            writer.WriteStartElement("Color");
            writer.WriteElementString("R", sop.Color.R.ToString(Culture.FormatProvider));
            writer.WriteElementString("G", sop.Color.G.ToString(Culture.FormatProvider));
            writer.WriteElementString("B", sop.Color.B.ToString(Culture.FormatProvider));
            writer.WriteElementString("A", sop.Color.A.ToString(Culture.FormatProvider));
            writer.WriteEndElement();

            writer.WriteElementString("Text", sop.Text);
            writer.WriteElementString("SitName", sop.SitName);
            writer.WriteElementString("TouchName", sop.TouchName);

            writer.WriteElementString("LinkNum", sop.LinkNum.ToString());
            writer.WriteElementString("ClickAction", sop.ClickAction.ToString());

            WriteShape(writer, sop.Shape, options);

            WriteVector(writer, "Scale", sop.Scale);
            WriteQuaternion(writer, "SitTargetOrientation", sop.SitTargetOrientation);
            WriteVector(writer, "SitTargetPosition", sop.SitTargetPosition);
            WriteVector(writer, "SitTargetPositionLL", sop.SitTargetPositionLL);
            WriteQuaternion(writer, "SitTargetOrientationLL", sop.SitTargetOrientationLL);
            if(sop.StandOffset.IsNotZero())
                WriteVector(writer, "StandTarget", sop.StandOffset);
            writer.WriteElementString("ParentID", sop.ParentID.ToString());
            writer.WriteElementString("CreationDate", sop.CreationDate.ToString());
            writer.WriteElementString("Category", sop.Category.ToString());
            writer.WriteElementString("SalePrice", sop.SalePrice.ToString());
            writer.WriteElementString("ObjectSaleType", sop.ObjectSaleType.ToString());
            writer.WriteElementString("OwnershipCost", sop.OwnershipCost.ToString());

            UUID groupID = options.ContainsKey("wipe-owners") ? UUID.Zero : sop.GroupID;
            WriteUUID(writer, "GroupID", groupID, options);

            UUID ownerID = options.ContainsKey("wipe-owners") ? UUID.Zero : sop.OwnerID;
            WriteUUID(writer, "OwnerID", ownerID, options);

            UUID lastOwnerID = options.ContainsKey("wipe-owners") ? UUID.Zero : sop.LastOwnerID;
            WriteUUID(writer, "LastOwnerID", lastOwnerID, options);

            UUID rezzerID = options.ContainsKey("wipe-owners") ? UUID.Zero : sop.RezzerID;
            WriteUUID(writer, "RezzerID", rezzerID, options);

            writer.WriteElementString("BaseMask", sop.BaseMask.ToString());
            writer.WriteElementString("OwnerMask", sop.OwnerMask.ToString());
            writer.WriteElementString("GroupMask", sop.GroupMask.ToString());
            writer.WriteElementString("EveryoneMask", sop.EveryoneMask.ToString());
            writer.WriteElementString("NextOwnerMask", sop.NextOwnerMask.ToString());
            WriteFlags(writer, "Flags", sop.Flags.ToString(), options);
            WriteUUID(writer, "CollisionSound", sop.CollisionSound, options);
            writer.WriteElementString("CollisionSoundVolume", sop.CollisionSoundVolume.ToString(Culture.FormatProvider));
            if (!string.IsNullOrEmpty(sop.MediaUrl))
                writer.WriteElementString("MediaUrl", sop.MediaUrl.ToString());
            WriteVector(writer, "AttachedPos", sop.AttachedPos);

            if (sop.DynAttrs != null && sop.DynAttrs.CountNamespaces > 0)
            {
                writer.WriteStartElement("DynAttrs");
                sop.DynAttrs.WriteXml(writer);
                writer.WriteEndElement();
            }

            WriteBytes(writer, "TextureAnimation", sop.TextureAnimation);
            WriteBytes(writer, "ParticleSystem", sop.ParticleSystem);
            writer.WriteElementString("PayPrice0", sop.PayPrice[0].ToString());
            writer.WriteElementString("PayPrice1", sop.PayPrice[1].ToString());
            writer.WriteElementString("PayPrice2", sop.PayPrice[2].ToString());
            writer.WriteElementString("PayPrice3", sop.PayPrice[3].ToString());
            writer.WriteElementString("PayPrice4", sop.PayPrice[4].ToString());

            writer.WriteElementString("Buoyancy", sop.Buoyancy.ToString(Culture.FormatProvider));

            WriteVector(writer, "Force", sop.Force);
            WriteVector(writer, "Torque", sop.Torque);

            writer.WriteElementString("VolumeDetectActive", sop.VolumeDetectActive.ToString().ToLower());

            sop.VehicleParams?.ToXml2(writer);

            sop.PhysicsInertia?.ToXml2(writer);

            if(sop.IsRoot && sop.RotationAxisLocks != 0)
                writer.WriteElementString("RotationAxisLocks", sop.RotationAxisLocks.ToString().ToLower());
            writer.WriteElementString("PhysicsShapeType", sop.PhysicsShapeType.ToString().ToLower());
            if (sop.Density != 1000.0f)
                writer.WriteElementString("Density", sop.Density.ToString(Culture.FormatProvider));
            if (sop.Friction != 0.6f)
                writer.WriteElementString("Friction", sop.Friction.ToString(Culture.FormatProvider));
            if (sop.Restitution != 0.5f)
                writer.WriteElementString("Bounce", sop.Restitution.ToString(Culture.FormatProvider));
            if (sop.GravityModifier != 1.0f)
                writer.WriteElementString("GravityModifier", sop.GravityModifier.ToString(Culture.FormatProvider));
            WriteVector(writer, "CameraEyeOffset", sop.GetCameraEyeOffset());
            WriteVector(writer, "CameraAtOffset", sop.GetCameraAtOffset());

 //           if (sop.Sound != UUID.Zero)  force it till sop crossing does clear it on child prim
            {
                WriteUUID(writer, "SoundID", sop.Sound, options);
                writer.WriteElementString("SoundGain", sop.SoundGain.ToString(Culture.FormatProvider));
                writer.WriteElementString("SoundFlags", sop.SoundFlags.ToString().ToLower());
                writer.WriteElementString("SoundRadius", sop.SoundRadius.ToString(Culture.FormatProvider));
            }
            writer.WriteElementString("SoundQueueing", sop.SoundQueueing.ToString().ToLower());

            if (sop.Animations != null)
            {
                Byte[] data = sop.SerializeAnimations();
                if(data != null && data.Length > 0)
                    writer.WriteElementString("SOPAnims", Convert.ToBase64String(data));
            }
            if(Math.Abs(sop.SitActiveRange) > 1e-5)
                writer.WriteElementString("SitActRange", sop.SitActiveRange.ToString(Culture.FormatProvider));

            writer.WriteElementString("LinksetData", sop.SerializeLinksetData());  
            
            writer.WriteEndElement();
        }

        static void WriteUUID(XmlTextWriter writer, string name, UUID id, Dictionary<string, object> options)
        {
            writer.WriteStartElement(name);
            if (options.ContainsKey("old-guids"))
                writer.WriteElementString("Guid", id.ToString());
            else
                writer.WriteElementString("UUID", id.ToString());
            writer.WriteEndElement();
        }

        static void WriteVector(XmlTextWriter writer, string name, Vector3 vec)
        {
            writer.WriteStartElement(name);
            writer.WriteElementString("X", vec.X.ToString(Culture.FormatProvider));
            writer.WriteElementString("Y", vec.Y.ToString(Culture.FormatProvider));
            writer.WriteElementString("Z", vec.Z.ToString(Culture.FormatProvider));
            writer.WriteEndElement();
        }

        static void WriteQuaternion(XmlTextWriter writer, string name, Quaternion quat)
        {
            writer.WriteStartElement(name);
            writer.WriteElementString("X", quat.X.ToString(Culture.FormatProvider));
            writer.WriteElementString("Y", quat.Y.ToString(Culture.FormatProvider));
            writer.WriteElementString("Z", quat.Z.ToString(Culture.FormatProvider));
            writer.WriteElementString("W", quat.W.ToString(Culture.FormatProvider));
            writer.WriteEndElement();
        }

        static void WriteBytes(XmlTextWriter writer, string name, byte[] data)
        {
            writer.WriteStartElement(name);
            byte[] d;
            if (data != null)
                d = data;
            else
                d = Utils.EmptyBytes;
            writer.WriteBase64(d, 0, d.Length);
            writer.WriteEndElement(); // name

        }

        static void WriteFlags(XmlTextWriter writer, string name, string flagsStr, Dictionary<string, object> options)
        {
            // Older versions of serialization can't cope with commas, so we eliminate the commas
            writer.WriteElementString(name, flagsStr.Replace(",", ""));
        }

        public static void WriteTaskInventory(XmlTextWriter writer, TaskInventoryDictionary tinv, Dictionary<string, object> options, Scene scene)
        {
            if (tinv.Count > 0) // otherwise skip this
            {
                writer.WriteStartElement("TaskInventory");

                foreach (TaskInventoryItem item in tinv.Values)
                {
                    writer.WriteStartElement("TaskInventoryItem");

                    WriteUUID(writer, "AssetID", item.AssetID, options);
                    writer.WriteElementString("BasePermissions", item.BasePermissions.ToString());
                    writer.WriteElementString("CreationDate", item.CreationDate.ToString());

                    WriteUUID(writer, "CreatorID", item.CreatorID, options);

                    if (!string.IsNullOrEmpty(item.CreatorData))
                        writer.WriteElementString("CreatorData", item.CreatorData);
                    else if (options.TryGetValue("home", out object ohome))
                    {
                        m_UserManagement ??= scene.RequestModuleInterface<IUserManagement>();
                        string name = m_UserManagement.GetUserName(item.CreatorID);
                        writer.WriteElementString("CreatorData", ExternalRepresentationUtils.CalcCreatorData((string)ohome, name));
                    }

                    writer.WriteElementString("Description", item.Description);
                    writer.WriteElementString("EveryonePermissions", item.EveryonePermissions.ToString());
                    writer.WriteElementString("Flags", item.Flags.ToString());

                    UUID groupID = options.ContainsKey("wipe-owners") ? UUID.Zero : item.GroupID;
                    WriteUUID(writer, "GroupID", groupID, options);

                    writer.WriteElementString("GroupPermissions", item.GroupPermissions.ToString());
                    writer.WriteElementString("InvType", item.InvType.ToString());
                    WriteUUID(writer, "ItemID", item.ItemID, options);
                    WriteUUID(writer, "OldItemID", item.OldItemID, options);

                    UUID lastOwnerID = options.ContainsKey("wipe-owners") ? UUID.Zero : item.LastOwnerID;
                    WriteUUID(writer, "LastOwnerID", lastOwnerID, options);

                    writer.WriteElementString("Name", item.Name);
                    writer.WriteElementString("NextPermissions", item.NextPermissions.ToString());

                    UUID ownerID = options.ContainsKey("wipe-owners") ? UUID.Zero : item.OwnerID;
                    WriteUUID(writer, "OwnerID", ownerID, options);

                    writer.WriteElementString("CurrentPermissions", item.CurrentPermissions.ToString());
                    WriteUUID(writer, "ParentID", item.ParentID, options);
                    WriteUUID(writer, "ParentPartID", item.ParentPartID, options);
                    WriteUUID(writer, "PermsGranter", item.PermsGranter, options);
                    writer.WriteElementString("PermsMask", item.PermsMask.ToString());
                    writer.WriteElementString("Type", item.Type.ToString());

                    bool ownerChanged = !options.ContainsKey("wipe-owners") && item.OwnerChanged;
                    writer.WriteElementString("OwnerChanged", ownerChanged.ToString().ToLower());

                    writer.WriteEndElement(); // TaskInventoryItem
                }

                writer.WriteEndElement(); // TaskInventory
            }
        }

        public static void WriteShape(XmlTextWriter writer, PrimitiveBaseShape shp, Dictionary<string, object> options)
        {
            if (shp != null)
            {
                writer.WriteStartElement("Shape");

                writer.WriteElementString("ProfileCurve", shp.ProfileCurve.ToString());

                writer.WriteStartElement("TextureEntry");
                byte[] te;
                if (shp.TextureEntry != null)
                    te = shp.TextureEntry;
                else
                    te = Utils.EmptyBytes;
                writer.WriteBase64(te, 0, te.Length);
                writer.WriteEndElement(); // TextureEntry

                writer.WriteStartElement("ExtraParams");
                byte[] ep;
                if (shp.ExtraParams != null)
                    ep = shp.ExtraParams;
                else
                    ep = Utils.EmptyBytes;
                writer.WriteBase64(ep, 0, ep.Length);
                writer.WriteEndElement(); // ExtraParams

                writer.WriteElementString("PathBegin", shp.PathBegin.ToString());
                writer.WriteElementString("PathCurve", shp.PathCurve.ToString());
                writer.WriteElementString("PathEnd", shp.PathEnd.ToString());
                writer.WriteElementString("PathRadiusOffset", shp.PathRadiusOffset.ToString());
                writer.WriteElementString("PathRevolutions", shp.PathRevolutions.ToString());
                writer.WriteElementString("PathScaleX", shp.PathScaleX.ToString());
                writer.WriteElementString("PathScaleY", shp.PathScaleY.ToString());
                writer.WriteElementString("PathShearX", shp.PathShearX.ToString());
                writer.WriteElementString("PathShearY", shp.PathShearY.ToString());
                writer.WriteElementString("PathSkew", shp.PathSkew.ToString());
                writer.WriteElementString("PathTaperX", shp.PathTaperX.ToString());
                writer.WriteElementString("PathTaperY", shp.PathTaperY.ToString());
                writer.WriteElementString("PathTwist", shp.PathTwist.ToString());
                writer.WriteElementString("PathTwistBegin", shp.PathTwistBegin.ToString());
                writer.WriteElementString("PCode", shp.PCode.ToString());
                writer.WriteElementString("ProfileBegin", shp.ProfileBegin.ToString());
                writer.WriteElementString("ProfileEnd", shp.ProfileEnd.ToString());
                writer.WriteElementString("ProfileHollow", shp.ProfileHollow.ToString());
                writer.WriteElementString("State", shp.State.ToString());
                writer.WriteElementString("LastAttachPoint", shp.LastAttachPoint.ToString());

                WriteFlags(writer, "ProfileShape", shp.ProfileShape.ToString(), options);
                WriteFlags(writer, "HollowShape", shp.HollowShape.ToString(), options);

                WriteUUID(writer, "SculptTexture", shp.SculptTexture, options);
                writer.WriteElementString("SculptType", shp.SculptType.ToString());
                // Don't serialize SculptData. It's just a copy of the asset, which can be loaded separately using 'SculptTexture'.

                writer.WriteElementString("FlexiSoftness", shp.FlexiSoftness.ToString());
                writer.WriteElementString("FlexiTension", shp.FlexiTension.ToString(Culture.FormatProvider));
                writer.WriteElementString("FlexiDrag", shp.FlexiDrag.ToString(Culture.FormatProvider));
                writer.WriteElementString("FlexiGravity", shp.FlexiGravity.ToString(Culture.FormatProvider));
                writer.WriteElementString("FlexiWind", shp.FlexiWind.ToString(Culture.FormatProvider));
                writer.WriteElementString("FlexiForceX", shp.FlexiForceX.ToString(Culture.FormatProvider));
                writer.WriteElementString("FlexiForceY", shp.FlexiForceY.ToString(Culture.FormatProvider));
                writer.WriteElementString("FlexiForceZ", shp.FlexiForceZ.ToString(Culture.FormatProvider));

                writer.WriteElementString("LightColorR", shp.LightColorR.ToString(Culture.FormatProvider));
                writer.WriteElementString("LightColorG", shp.LightColorG.ToString(Culture.FormatProvider));
                writer.WriteElementString("LightColorB", shp.LightColorB.ToString(Culture.FormatProvider));
                writer.WriteElementString("LightColorA", shp.LightColorA.ToString(Culture.FormatProvider));
                writer.WriteElementString("LightRadius", shp.LightRadius.ToString(Culture.FormatProvider));
                writer.WriteElementString("LightCutoff", shp.LightCutoff.ToString(Culture.FormatProvider));
                writer.WriteElementString("LightFalloff", shp.LightFalloff.ToString(Culture.FormatProvider));
                writer.WriteElementString("LightIntensity", shp.LightIntensity.ToString(Culture.FormatProvider));

                writer.WriteElementString("FlexiEntry", shp.FlexiEntry.ToString().ToLower());
                writer.WriteElementString("LightEntry", shp.LightEntry.ToString().ToLower());
                writer.WriteElementString("SculptEntry", shp.SculptEntry.ToString().ToLower());

                if (shp.Media is not null)
                    writer.WriteElementString("Media", shp.Media.ToXml());

                byte[] matoverrides = shp.RenderMaterialsOvrToRawBin();
                if(matoverrides is not null)
                { 
                    writer.WriteStartElement("MatOvrd");
                    writer.WriteBase64(matoverrides, 0, matoverrides.Length);
                    writer.WriteEndElement();
                }

                writer.WriteEndElement(); // Shape
            }
        }

        public static SceneObjectPart Xml2ToSOP(XmlReader reader)
        {
            SceneObjectPart obj = new();

            reader.ReadStartElement("SceneObjectPart");

            bool errors = ExternalRepresentationUtils.ExecuteReadProcessors(
                obj,
                m_SOPXmlProcessors,
                reader,
                (o, nodeName, e) => {
                    m_log.Debug(string.Format("[SceneObjectSerializer]: Error while parsing element {0} in object {1} {2} ",
                        nodeName, ((SceneObjectPart)o).Name, ((SceneObjectPart)o).UUID), e);
                });

            if (errors)
                throw new XmlException(string.Format("Error parsing object {0} {1}", obj.Name, obj.UUID));

            reader.ReadEndElement(); // SceneObjectPart

            obj.AggregateInnerPerms();
            // m_log.DebugFormat("[SceneObjectSerializer]: parsed SOP {0} {1}", obj.Name, obj.UUID);
            return obj;
        }

        public static TaskInventoryDictionary ReadTaskInventory(XmlReader reader, string name)
        {
            TaskInventoryDictionary tinv = new();

            reader.ReadStartElement(name, string.Empty);

            while (reader.Name == "TaskInventoryItem")
            {
                reader.ReadStartElement("TaskInventoryItem", string.Empty); // TaskInventory

                TaskInventoryItem item = new();

                ExternalRepresentationUtils.ExecuteReadProcessors(
                    item,
                    m_TaskInventoryXmlProcessors,
                    reader);

                reader.ReadEndElement(); // TaskInventoryItem
                tinv.Add(item.ItemID, item);

            }

            if (reader.NodeType == XmlNodeType.EndElement)
                reader.ReadEndElement(); // TaskInventory

            return tinv;
        }

        /// <summary>
        /// Read a shape from xml input
        /// </summary>
        /// <param name="reader"></param>
        /// <param name="name">The name of the xml element containing the shape</param>
        /// <param name="errors">a list containing the failing node names.  If no failures then null.</param>
        /// <returns>The shape parsed</returns>
        public static PrimitiveBaseShape ReadShape(XmlReader reader, string name, out List<string> errorNodeNames, SceneObjectPart obj)
        {
            List<string> internalErrorNodeNames = null;

            PrimitiveBaseShape shape = new();

            if (reader.IsEmptyElement)
            {
                reader.Read();
                errorNodeNames = null;
                return shape;
            }

            reader.ReadStartElement(name, string.Empty); // Shape

            ExternalRepresentationUtils.ExecuteReadProcessors(
                shape,
                m_ShapeXmlProcessors,
                reader,
                (o, nodeName, e) => {
                    m_log.Debug(string.Format("[SceneObjectSerializer]: Error while parsing element {0} in Shape property of object {1} {2} ",
                        nodeName, obj.Name, obj.UUID), e);

                    internalErrorNodeNames ??= new List<string>();
                    internalErrorNodeNames.Add(nodeName);
                });

            reader.ReadEndElement(); // Shape

            errorNodeNames = internalErrorNodeNames;

            return shape;
        }

        #endregion
    }
}<|MERGE_RESOLUTION|>--- conflicted
+++ resolved
@@ -144,12 +144,6 @@
                 sceneObject.RootPart.KeyframeMotion = KeyframeMotion.FromData(sceneObject, Convert.FromBase64String(innerkeytxt));
             }
 
-            if (reader.Name == "lnkstdt" && reader.NodeType == XmlNodeType.Element)
-            {
-                string innerlnkstdttxt = reader.ReadElementContentAsString();
-                sceneObject.LinksetData = LinksetData.FromXML(innerlnkstdttxt.AsSpan());
-            }
-
             // Script state may, or may not, exist. Not having any, is NOT
             // ever a problem.
             sceneObject.LoadScriptState(reader);
@@ -225,8 +219,8 @@
         public static void ToOriginalXmlFormat(
             SceneObjectGroup sceneObject, XmlTextWriter writer, bool doScriptStates, bool noRootElement)
         {
-            //m_log.DebugFormat("[SERIALIZER]: Starting serialization of {0}", sceneObject.Name);
-            //int time = System.Environment.TickCount;
+//            m_log.DebugFormat("[SERIALIZER]: Starting serialization of {0}", sceneObject.Name);
+//            int time = System.Environment.TickCount;
 
             if (!noRootElement)
                 writer.WriteStartElement(string.Empty, "SceneObjectGroup", string.Empty);
@@ -259,15 +253,13 @@
                 writer.WriteEndElement();
             }
 
-            sceneObject.LinksetData?.ToXML(writer);
-
             if (doScriptStates)
                 sceneObject.SaveScriptedState(writer);
 
             if (!noRootElement)
                 writer.WriteEndElement(); // SceneObjectGroup
 
-            //m_log.DebugFormat("[SERIALIZER]: Finished serialization of SOG {0}, {1}ms", sceneObject.Name, System.Environment.TickCount - time);
+//            m_log.DebugFormat("[SERIALIZER]: Finished serialization of SOG {0}, {1}ms", sceneObject.Name, System.Environment.TickCount - time);
         }
 
         protected static void ToXmlFormat(SceneObjectPart part, XmlTextWriter writer)
@@ -332,14 +324,10 @@
                 if (keymotion.Count > 0)
                     sceneObject.RootPart.KeyframeMotion = KeyframeMotion.FromData(sceneObject, Convert.FromBase64String(keymotion[0].InnerText));
 
-                XmlNodeList keylinksetdata = doc.GetElementsByTagName("lnkstdt");
-                if (keylinksetdata.Count > 0)
-                    sceneObject.LinksetData = LinksetData.FromXML(keylinksetdata[0].InnerText.AsSpan());
-
                 // Script state may, or may not, exist. Not having any, is NOT
                 // ever a problem.
                 sceneObject.LoadScriptState(doc);
-                //sceneObject.AggregatePerms();
+//                sceneObject.AggregatePerms();
                 return sceneObject;
             }
             catch (Exception e)
@@ -434,171 +422,6 @@
 
         #region manual serialization
 
-<<<<<<< HEAD
-        private static Dictionary<string, Action<SceneObjectPart, XmlReader>> m_SOPXmlProcessors
-            = new Dictionary<string, Action<SceneObjectPart, XmlReader>>();
-
-        private static Dictionary<string, Action<TaskInventoryItem, XmlReader>> m_TaskInventoryXmlProcessors
-            = new Dictionary<string, Action<TaskInventoryItem, XmlReader>>();
-
-        private static Dictionary<string, Action<PrimitiveBaseShape, XmlReader>> m_ShapeXmlProcessors
-            = new Dictionary<string, Action<PrimitiveBaseShape, XmlReader>>();
-
-        static SceneObjectSerializer()
-        {
-            #region SOPXmlProcessors initialization
-            m_SOPXmlProcessors.Add("AllowedDrop", ProcessAllowedDrop);
-            m_SOPXmlProcessors.Add("CreatorID", ProcessCreatorID);
-            m_SOPXmlProcessors.Add("CreatorData", ProcessCreatorData);
-            m_SOPXmlProcessors.Add("FolderID", ProcessFolderID);
-            m_SOPXmlProcessors.Add("InventorySerial", ProcessInventorySerial);
-            m_SOPXmlProcessors.Add("TaskInventory", ProcessTaskInventory);
-            m_SOPXmlProcessors.Add("UUID", ProcessUUID);
-            m_SOPXmlProcessors.Add("LocalId", ProcessLocalId);
-            m_SOPXmlProcessors.Add("Name", ProcessName);
-            m_SOPXmlProcessors.Add("Material", ProcessMaterial);
-            m_SOPXmlProcessors.Add("PassTouches", ProcessPassTouches);
-            m_SOPXmlProcessors.Add("PassCollisions", ProcessPassCollisions);
-            m_SOPXmlProcessors.Add("RegionHandle", ProcessRegionHandle);
-            m_SOPXmlProcessors.Add("ScriptAccessPin", ProcessScriptAccessPin);
-            m_SOPXmlProcessors.Add("GroupPosition", ProcessGroupPosition);
-            m_SOPXmlProcessors.Add("OffsetPosition", ProcessOffsetPosition);
-            m_SOPXmlProcessors.Add("RotationOffset", ProcessRotationOffset);
-            m_SOPXmlProcessors.Add("Velocity", ProcessVelocity);
-            m_SOPXmlProcessors.Add("AngularVelocity", ProcessAngularVelocity);
-            m_SOPXmlProcessors.Add("Acceleration", ProcessAcceleration);
-            m_SOPXmlProcessors.Add("Description", ProcessDescription);
-            m_SOPXmlProcessors.Add("Color", ProcessColor);
-            m_SOPXmlProcessors.Add("Text", ProcessText);
-            m_SOPXmlProcessors.Add("SitName", ProcessSitName);
-            m_SOPXmlProcessors.Add("TouchName", ProcessTouchName);
-            m_SOPXmlProcessors.Add("LinkNum", ProcessLinkNum);
-            m_SOPXmlProcessors.Add("ClickAction", ProcessClickAction);
-            m_SOPXmlProcessors.Add("Shape", ProcessShape);
-            m_SOPXmlProcessors.Add("Scale", ProcessScale);
-            m_SOPXmlProcessors.Add("SitTargetOrientation", ProcessSitTargetOrientation);
-            m_SOPXmlProcessors.Add("SitTargetPosition", ProcessSitTargetPosition);
-            m_SOPXmlProcessors.Add("SitTargetPositionLL", ProcessSitTargetPositionLL);
-            m_SOPXmlProcessors.Add("SitTargetOrientationLL", ProcessSitTargetOrientationLL);
-            m_SOPXmlProcessors.Add("StandTarget", ProcessStandTarget);
-            m_SOPXmlProcessors.Add("ParentID", ProcessParentID);
-            m_SOPXmlProcessors.Add("CreationDate", ProcessCreationDate);
-            m_SOPXmlProcessors.Add("Category", ProcessCategory);
-            m_SOPXmlProcessors.Add("SalePrice", ProcessSalePrice);
-            m_SOPXmlProcessors.Add("ObjectSaleType", ProcessObjectSaleType);
-            m_SOPXmlProcessors.Add("OwnershipCost", ProcessOwnershipCost);
-            m_SOPXmlProcessors.Add("GroupID", ProcessGroupID);
-            m_SOPXmlProcessors.Add("OwnerID", ProcessOwnerID);
-            m_SOPXmlProcessors.Add("LastOwnerID", ProcessLastOwnerID);
-            m_SOPXmlProcessors.Add("RezzerID", ProcessRezzerID);
-            m_SOPXmlProcessors.Add("BaseMask", ProcessBaseMask);
-            m_SOPXmlProcessors.Add("OwnerMask", ProcessOwnerMask);
-            m_SOPXmlProcessors.Add("GroupMask", ProcessGroupMask);
-            m_SOPXmlProcessors.Add("EveryoneMask", ProcessEveryoneMask);
-            m_SOPXmlProcessors.Add("NextOwnerMask", ProcessNextOwnerMask);
-            m_SOPXmlProcessors.Add("Flags", ProcessFlags);
-            m_SOPXmlProcessors.Add("CollisionSound", ProcessCollisionSound);
-            m_SOPXmlProcessors.Add("CollisionSoundVolume", ProcessCollisionSoundVolume);
-            m_SOPXmlProcessors.Add("MediaUrl", ProcessMediaUrl);
-            m_SOPXmlProcessors.Add("AttachedPos", ProcessAttachedPos);
-            m_SOPXmlProcessors.Add("DynAttrs", ProcessDynAttrs);
-            m_SOPXmlProcessors.Add("TextureAnimation", ProcessTextureAnimation);
-            m_SOPXmlProcessors.Add("ParticleSystem", ProcessParticleSystem);
-            m_SOPXmlProcessors.Add("PayPrice0", ProcessPayPrice0);
-            m_SOPXmlProcessors.Add("PayPrice1", ProcessPayPrice1);
-            m_SOPXmlProcessors.Add("PayPrice2", ProcessPayPrice2);
-            m_SOPXmlProcessors.Add("PayPrice3", ProcessPayPrice3);
-            m_SOPXmlProcessors.Add("PayPrice4", ProcessPayPrice4);
-
-            m_SOPXmlProcessors.Add("Buoyancy", ProcessBuoyancy);
-            m_SOPXmlProcessors.Add("Force", ProcessForce);
-            m_SOPXmlProcessors.Add("Torque", ProcessTorque);
-            m_SOPXmlProcessors.Add("VolumeDetectActive", ProcessVolumeDetectActive);
-
-            m_SOPXmlProcessors.Add("Vehicle", ProcessVehicle);
-
-            m_SOPXmlProcessors.Add("PhysicsInertia", ProcessPhysicsInertia);
-
-            m_SOPXmlProcessors.Add("RotationAxisLocks", ProcessRotationAxisLocks);
-            m_SOPXmlProcessors.Add("PhysicsShapeType", ProcessPhysicsShapeType);
-            m_SOPXmlProcessors.Add("Density", ProcessDensity);
-            m_SOPXmlProcessors.Add("Friction", ProcessFriction);
-            m_SOPXmlProcessors.Add("Bounce", ProcessBounce);
-            m_SOPXmlProcessors.Add("GravityModifier", ProcessGravityModifier);
-            m_SOPXmlProcessors.Add("CameraEyeOffset", ProcessCameraEyeOffset);
-            m_SOPXmlProcessors.Add("CameraAtOffset", ProcessCameraAtOffset);
-
-            m_SOPXmlProcessors.Add("SoundID", ProcessSoundID);
-            m_SOPXmlProcessors.Add("SoundGain", ProcessSoundGain);
-            m_SOPXmlProcessors.Add("SoundFlags", ProcessSoundFlags);
-            m_SOPXmlProcessors.Add("SoundRadius", ProcessSoundRadius);
-            m_SOPXmlProcessors.Add("SoundQueueing", ProcessSoundQueueing);
-
-            m_SOPXmlProcessors.Add("SOPAnims", ProcessSOPAnims);
-
-            m_SOPXmlProcessors.Add("SitActRange", ProcessSitActRange);
-            m_SOPXmlProcessors.Add("LinksetData", ProcessLinksetData);
-
-            #endregion
-
-            #region TaskInventoryXmlProcessors initialization
-            m_TaskInventoryXmlProcessors.Add("AssetID", ProcessTIAssetID);
-            m_TaskInventoryXmlProcessors.Add("BasePermissions", ProcessTIBasePermissions);
-            m_TaskInventoryXmlProcessors.Add("CreationDate", ProcessTICreationDate);
-            m_TaskInventoryXmlProcessors.Add("CreatorID", ProcessTICreatorID);
-            m_TaskInventoryXmlProcessors.Add("CreatorData", ProcessTICreatorData);
-            m_TaskInventoryXmlProcessors.Add("Description", ProcessTIDescription);
-            m_TaskInventoryXmlProcessors.Add("EveryonePermissions", ProcessTIEveryonePermissions);
-            m_TaskInventoryXmlProcessors.Add("Flags", ProcessTIFlags);
-            m_TaskInventoryXmlProcessors.Add("GroupID", ProcessTIGroupID);
-            m_TaskInventoryXmlProcessors.Add("GroupPermissions", ProcessTIGroupPermissions);
-            m_TaskInventoryXmlProcessors.Add("InvType", ProcessTIInvType);
-            m_TaskInventoryXmlProcessors.Add("ItemID", ProcessTIItemID);
-            m_TaskInventoryXmlProcessors.Add("OldItemID", ProcessTIOldItemID);
-            m_TaskInventoryXmlProcessors.Add("LastOwnerID", ProcessTILastOwnerID);
-            m_TaskInventoryXmlProcessors.Add("Name", ProcessTIName);
-            m_TaskInventoryXmlProcessors.Add("NextPermissions", ProcessTINextPermissions);
-            m_TaskInventoryXmlProcessors.Add("OwnerID", ProcessTIOwnerID);
-            m_TaskInventoryXmlProcessors.Add("CurrentPermissions", ProcessTICurrentPermissions);
-            m_TaskInventoryXmlProcessors.Add("ParentID", ProcessTIParentID);
-            m_TaskInventoryXmlProcessors.Add("ParentPartID", ProcessTIParentPartID);
-            m_TaskInventoryXmlProcessors.Add("PermsGranter", ProcessTIPermsGranter);
-            m_TaskInventoryXmlProcessors.Add("PermsMask", ProcessTIPermsMask);
-            m_TaskInventoryXmlProcessors.Add("Type", ProcessTIType);
-            m_TaskInventoryXmlProcessors.Add("OwnerChanged", ProcessTIOwnerChanged);
-
-            #endregion
-
-            #region ShapeXmlProcessors initialization
-            m_ShapeXmlProcessors.Add("ProfileCurve", ProcessShpProfileCurve);
-            m_ShapeXmlProcessors.Add("TextureEntry", ProcessShpTextureEntry);
-            m_ShapeXmlProcessors.Add("ExtraParams", ProcessShpExtraParams);
-            m_ShapeXmlProcessors.Add("PathBegin", ProcessShpPathBegin);
-            m_ShapeXmlProcessors.Add("PathCurve", ProcessShpPathCurve);
-            m_ShapeXmlProcessors.Add("PathEnd", ProcessShpPathEnd);
-            m_ShapeXmlProcessors.Add("PathRadiusOffset", ProcessShpPathRadiusOffset);
-            m_ShapeXmlProcessors.Add("PathRevolutions", ProcessShpPathRevolutions);
-            m_ShapeXmlProcessors.Add("PathScaleX", ProcessShpPathScaleX);
-            m_ShapeXmlProcessors.Add("PathScaleY", ProcessShpPathScaleY);
-            m_ShapeXmlProcessors.Add("PathShearX", ProcessShpPathShearX);
-            m_ShapeXmlProcessors.Add("PathShearY", ProcessShpPathShearY);
-            m_ShapeXmlProcessors.Add("PathSkew", ProcessShpPathSkew);
-            m_ShapeXmlProcessors.Add("PathTaperX", ProcessShpPathTaperX);
-            m_ShapeXmlProcessors.Add("PathTaperY", ProcessShpPathTaperY);
-            m_ShapeXmlProcessors.Add("PathTwist", ProcessShpPathTwist);
-            m_ShapeXmlProcessors.Add("PathTwistBegin", ProcessShpPathTwistBegin);
-            m_ShapeXmlProcessors.Add("PCode", ProcessShpPCode);
-            m_ShapeXmlProcessors.Add("ProfileBegin", ProcessShpProfileBegin);
-            m_ShapeXmlProcessors.Add("ProfileEnd", ProcessShpProfileEnd);
-            m_ShapeXmlProcessors.Add("ProfileHollow", ProcessShpProfileHollow);
-            m_ShapeXmlProcessors.Add("Scale", ProcessShpScale);
-            m_ShapeXmlProcessors.Add("LastAttachPoint", ProcessShpLastAttach);
-            m_ShapeXmlProcessors.Add("State", ProcessShpState);
-            m_ShapeXmlProcessors.Add("ProfileShape", ProcessShpProfileShape);
-            m_ShapeXmlProcessors.Add("HollowShape", ProcessShpHollowShape);
-            m_ShapeXmlProcessors.Add("SculptTexture", ProcessShpSculptTexture);
-            m_ShapeXmlProcessors.Add("SculptType", ProcessShpSculptType);
-=======
         private static readonly Dictionary<string, Action<SceneObjectPart, XmlReader>> m_SOPXmlProcessors = new()
         {
             {"AllowedDrop", ProcessAllowedDrop },
@@ -690,7 +513,8 @@
 
             {"SOPAnims", ProcessSOPAnims },
 
-            {"SitActRange", ProcessSitActRange }
+            {"SitActRange", ProcessSitActRange },
+            {"LinksetData", ProcessLinksetData}
         };
 
         private static readonly Dictionary<string, Action<TaskInventoryItem, XmlReader>> m_TaskInventoryXmlProcessors = new()
@@ -751,7 +575,6 @@
             {"HollowShape", ProcessShpHollowShape },
             {"SculptTexture", ProcessShpSculptTexture },
             {"SculptType", ProcessShpSculptType },
->>>>>>> 50212c24
             // Ignore "SculptData"; this element is deprecated
             {"FlexiSoftness", ProcessShpFlexiSoftness },
             {"FlexiTension", ProcessShpFlexiTension },
@@ -1049,14 +872,14 @@
             try
             {
                 string datastr = reader.ReadElementContentAsString();
-                if (string.IsNullOrEmpty(datastr))
+                if(string.IsNullOrEmpty(datastr))
                     return;
 
                 byte[] pdata = Convert.FromBase64String(datastr);
                 obj.DeSerializeAnimations(pdata);
                 return;
             }
-            catch { }
+            catch {}
 
             m_log.DebugFormat(
                     "[SceneObjectSerializer]: Parsing ProcessSOPAnims for object part {0} {1} encountered errors",
