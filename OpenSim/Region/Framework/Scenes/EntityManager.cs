/*
 * Copyright (c) Contributors, http://opensimulator.org/
 * See CONTRIBUTORS.TXT for a full list of copyright holders.
 *
 * Redistribution and use in source and binary forms, with or without
 * modification, are permitted provided that the following conditions are met:
 *     * Redistributions of source code must retain the above copyright
 *       notice, this list of conditions and the following disclaimer.
 *     * Redistributions in binary form must reproduce the above copyright
 *       notice, this list of conditions and the following disclaimer in the
 *       documentation and/or other materials provided with the distribution.
 *     * Neither the name of the OpenSimulator Project nor the
 *       names of its contributors may be used to endorse or promote products
 *       derived from this software without specific prior written permission.
 *
 * THIS SOFTWARE IS PROVIDED BY THE DEVELOPERS ``AS IS'' AND ANY
 * EXPRESS OR IMPLIED WARRANTIES, INCLUDING, BUT NOT LIMITED TO, THE IMPLIED
 * WARRANTIES OF MERCHANTABILITY AND FITNESS FOR A PARTICULAR PURPOSE ARE
 * DISCLAIMED. IN NO EVENT SHALL THE CONTRIBUTORS BE LIABLE FOR ANY
 * DIRECT, INDIRECT, INCIDENTAL, SPECIAL, EXEMPLARY, OR CONSEQUENTIAL DAMAGES
 * (INCLUDING, BUT NOT LIMITED TO, PROCUREMENT OF SUBSTITUTE GOODS OR SERVICES;
 * LOSS OF USE, DATA, OR PROFITS; OR BUSINESS INTERRUPTION) HOWEVER CAUSED AND
 * ON ANY THEORY OF LIABILITY, WHETHER IN CONTRACT, STRICT LIABILITY, OR TORT
 * (INCLUDING NEGLIGENCE OR OTHERWISE) ARISING IN ANY WAY OUT OF THE USE OF THIS
 * SOFTWARE, EVEN IF ADVISED OF THE POSSIBILITY OF SUCH DAMAGE.
 */

using System;
using System.Collections;
using System.Collections.Generic;
using System.Reflection;
using log4net;
using OpenMetaverse;

namespace OpenSim.Region.Framework.Scenes
{
    public class EntityManager
    {
        private static readonly ILog m_log = LogManager.GetLogger(MethodBase.GetCurrentMethod().DeclaringType);
<<<<<<< HEAD
        private readonly Dictionary<UUID,EntityBase> m_eb_uuid = new Dictionary<UUID, EntityBase>();
        private readonly Dictionary<uint, EntityBase> m_eb_localID = new Dictionary<uint, EntityBase>();
        //private readonly Dictionary<UUID, ScenePresence> m_pres_uuid = new Dictionary<UUID, ScenePresence>();
        private System.Threading.ReaderWriterLockSlim m_lock = new System.Threading.ReaderWriterLockSlim();
=======
        private readonly DoubleDictionary<UUID, uint, EntityBase> m_entities = new DoubleDictionary<UUID, uint, EntityBase>();
>>>>>>> 18a9ac6b

        public int Count
        {
            get { return m_entities.Count; }
        }

        public void Add(EntityBase entity)
        {
<<<<<<< HEAD
            m_lock.EnterWriteLock();
            try
            {
                try
                {
                    m_eb_uuid.Add(entity.UUID, entity);
                    m_eb_localID.Add(entity.LocalId, entity);
                }
                catch(Exception e)
                {
                    m_log.ErrorFormat("Add Entity failed: {0}", e.Message);
                }
            }
            finally
            {
                m_lock.ExitWriteLock();
            }
        }

        public void InsertOrReplace(EntityBase entity)
        {
            m_lock.EnterWriteLock();
            try
            {
                try
                {
                    m_eb_uuid[entity.UUID] = entity;
                    m_eb_localID[entity.LocalId] = entity;
                }
                catch(Exception e)
                {
                    m_log.ErrorFormat("Insert or Replace Entity failed: {0}", e.Message);
                }
            }
            finally
            {
                m_lock.ExitWriteLock();
            }
=======
            m_entities.Add(entity.UUID, entity.LocalId, entity);
>>>>>>> 18a9ac6b
        }

        public void Clear()
        {
<<<<<<< HEAD
            m_lock.EnterWriteLock();
            try
            {
                m_eb_uuid.Clear();
                m_eb_localID.Clear();
            }
            finally
            {
                m_lock.ExitWriteLock();
            }
        }

        public int Count
        {
            get
            {
                return m_eb_uuid.Count;
            }
=======
            m_entities.Clear();
>>>>>>> 18a9ac6b
        }

        public bool ContainsKey(UUID id)
        {
            return m_entities.ContainsKey(id);
        }

        public bool ContainsKey(uint localID)
        {
            return m_entities.ContainsKey(localID);
        }

        public bool Remove(uint localID)
        {
<<<<<<< HEAD
            m_lock.EnterWriteLock();
            try
            {
                try
                {
                    bool a = false;
                    EntityBase entity;
                    if (m_eb_localID.TryGetValue(localID, out entity))
                        a = m_eb_uuid.Remove(entity.UUID);

                    bool b = m_eb_localID.Remove(localID);
                    return a && b;
                }
                catch (Exception e)
                {
                    m_log.ErrorFormat("Remove Entity failed for {0}", localID, e);
                    return false;
                }
            }
            finally
            {
                m_lock.ExitWriteLock();
            }
=======
            return m_entities.Remove(localID);
>>>>>>> 18a9ac6b
        }

        public bool Remove(UUID id)
        {
<<<<<<< HEAD
            m_lock.EnterWriteLock();
            try
            {
                try 
                {
                    bool a = false;
                    EntityBase entity;
                    if (m_eb_uuid.TryGetValue(id, out entity))
                        a = m_eb_localID.Remove(entity.LocalId);

                    bool b = m_eb_uuid.Remove(id);
                    return a && b;
                }
                catch (Exception e)
                {
                    m_log.ErrorFormat("Remove Entity failed for {0}", id, e);
                    return false;
                }
            }
            finally
            {
                m_lock.ExitWriteLock();
            }
=======
            return m_entities.Remove(id);
>>>>>>> 18a9ac6b
        }

        public EntityBase[] GetAllByType<T>()
        {
            List<EntityBase> tmp = new List<EntityBase>();

<<<<<<< HEAD
            m_lock.EnterReadLock();
            try
            {
                try
                {
                    foreach (KeyValuePair<UUID, EntityBase> pair in m_eb_uuid)
                    {
                        if (pair.Value is T)
                        {
                            tmp.Add(pair.Value);
                        }
                    }
                }
                catch (Exception e) 
=======
            m_entities.ForEach(
                delegate(EntityBase entity)
>>>>>>> 18a9ac6b
                {
                    if (entity is T)
                        tmp.Add(entity);
                }
<<<<<<< HEAD
            }
            finally
            {
                m_lock.ExitReadLock();
            }
=======
            );
>>>>>>> 18a9ac6b

            return tmp.ToArray();
        }

        public EntityBase[] GetEntities()
        {
<<<<<<< HEAD
            m_lock.EnterReadLock();
            try
            {
                return new List<EntityBase>(m_eb_uuid.Values);
            }
            finally
            {
                m_lock.ExitReadLock();
            }
=======
            List<EntityBase> tmp = new List<EntityBase>(m_entities.Count);
            m_entities.ForEach(delegate(EntityBase entity) { tmp.Add(entity); });
            return tmp.ToArray();
        }

        public void ForEach(Action<EntityBase> action)
        {
            m_entities.ForEach(action);
        }

        public EntityBase Find(Predicate<EntityBase> predicate)
        {
            return m_entities.FindValue(predicate);
>>>>>>> 18a9ac6b
        }

        public EntityBase this[UUID id]
        {
            get
            {
<<<<<<< HEAD
                m_lock.EnterReadLock();
                try
                {
                    EntityBase entity;
                    if (m_eb_uuid.TryGetValue(id, out entity))
                        return entity;
                    else
                        return null;
                }
                finally
                {
                    m_lock.ExitReadLock();
                }
=======
                EntityBase entity;
                m_entities.TryGetValue(id, out entity);
                return entity;
>>>>>>> 18a9ac6b
            }
            set
            {
                Add(value);
            }
        }

        public EntityBase this[uint localID]
        {
            get
            {
<<<<<<< HEAD
                m_lock.EnterReadLock();
                try
                {
                    EntityBase entity;
                    if (m_eb_localID.TryGetValue(localID, out entity))
                        return entity;
                    else
                        return null;
                }
                finally
                {
                    m_lock.ExitReadLock();
                }
=======
                EntityBase entity;
                m_entities.TryGetValue(localID, out entity);
                return entity;
>>>>>>> 18a9ac6b
            }
            set
            {
                Add(value);
            }
        }

        public bool TryGetValue(UUID key, out EntityBase obj)
        {
<<<<<<< HEAD
            m_lock.EnterReadLock();
            try
            {
                return m_eb_uuid.TryGetValue(key, out obj);
            }
            finally
            {
                m_lock.ExitReadLock();
            }
=======
            return m_entities.TryGetValue(key, out obj);
>>>>>>> 18a9ac6b
        }

        public bool TryGetValue(uint key, out EntityBase obj)
        {
<<<<<<< HEAD
            m_lock.EnterReadLock();
            try
            {
                return m_eb_localID.TryGetValue(key, out obj);
            }
            finally
            {
                m_lock.ExitReadLock();
            }
        }

        /// <summary>
        /// This could be optimised to work on the list 'live' rather than making a safe copy and iterating that.
        /// </summary>
        /// <returns></returns>
        public IEnumerator<EntityBase> GetEnumerator()
        {
            return GetEntities().GetEnumerator();
=======
            return m_entities.TryGetValue(key, out obj);
>>>>>>> 18a9ac6b
        }
    }
}<|MERGE_RESOLUTION|>--- conflicted
+++ resolved
@@ -37,14 +37,7 @@
     public class EntityManager
     {
         private static readonly ILog m_log = LogManager.GetLogger(MethodBase.GetCurrentMethod().DeclaringType);
-<<<<<<< HEAD
-        private readonly Dictionary<UUID,EntityBase> m_eb_uuid = new Dictionary<UUID, EntityBase>();
-        private readonly Dictionary<uint, EntityBase> m_eb_localID = new Dictionary<uint, EntityBase>();
-        //private readonly Dictionary<UUID, ScenePresence> m_pres_uuid = new Dictionary<UUID, ScenePresence>();
-        private System.Threading.ReaderWriterLockSlim m_lock = new System.Threading.ReaderWriterLockSlim();
-=======
         private readonly DoubleDictionary<UUID, uint, EntityBase> m_entities = new DoubleDictionary<UUID, uint, EntityBase>();
->>>>>>> 18a9ac6b
 
         public int Count
         {
@@ -53,74 +46,12 @@
 
         public void Add(EntityBase entity)
         {
-<<<<<<< HEAD
-            m_lock.EnterWriteLock();
-            try
-            {
-                try
-                {
-                    m_eb_uuid.Add(entity.UUID, entity);
-                    m_eb_localID.Add(entity.LocalId, entity);
-                }
-                catch(Exception e)
-                {
-                    m_log.ErrorFormat("Add Entity failed: {0}", e.Message);
-                }
-            }
-            finally
-            {
-                m_lock.ExitWriteLock();
-            }
-        }
-
-        public void InsertOrReplace(EntityBase entity)
-        {
-            m_lock.EnterWriteLock();
-            try
-            {
-                try
-                {
-                    m_eb_uuid[entity.UUID] = entity;
-                    m_eb_localID[entity.LocalId] = entity;
-                }
-                catch(Exception e)
-                {
-                    m_log.ErrorFormat("Insert or Replace Entity failed: {0}", e.Message);
-                }
-            }
-            finally
-            {
-                m_lock.ExitWriteLock();
-            }
-=======
             m_entities.Add(entity.UUID, entity.LocalId, entity);
->>>>>>> 18a9ac6b
         }
 
         public void Clear()
         {
-<<<<<<< HEAD
-            m_lock.EnterWriteLock();
-            try
-            {
-                m_eb_uuid.Clear();
-                m_eb_localID.Clear();
-            }
-            finally
-            {
-                m_lock.ExitWriteLock();
-            }
-        }
-
-        public int Count
-        {
-            get
-            {
-                return m_eb_uuid.Count;
-            }
-=======
             m_entities.Clear();
->>>>>>> 18a9ac6b
         }
 
         public bool ContainsKey(UUID id)
@@ -135,119 +66,31 @@
 
         public bool Remove(uint localID)
         {
-<<<<<<< HEAD
-            m_lock.EnterWriteLock();
-            try
-            {
-                try
-                {
-                    bool a = false;
-                    EntityBase entity;
-                    if (m_eb_localID.TryGetValue(localID, out entity))
-                        a = m_eb_uuid.Remove(entity.UUID);
-
-                    bool b = m_eb_localID.Remove(localID);
-                    return a && b;
-                }
-                catch (Exception e)
-                {
-                    m_log.ErrorFormat("Remove Entity failed for {0}", localID, e);
-                    return false;
-                }
-            }
-            finally
-            {
-                m_lock.ExitWriteLock();
-            }
-=======
             return m_entities.Remove(localID);
->>>>>>> 18a9ac6b
         }
 
         public bool Remove(UUID id)
         {
-<<<<<<< HEAD
-            m_lock.EnterWriteLock();
-            try
-            {
-                try 
-                {
-                    bool a = false;
-                    EntityBase entity;
-                    if (m_eb_uuid.TryGetValue(id, out entity))
-                        a = m_eb_localID.Remove(entity.LocalId);
-
-                    bool b = m_eb_uuid.Remove(id);
-                    return a && b;
-                }
-                catch (Exception e)
-                {
-                    m_log.ErrorFormat("Remove Entity failed for {0}", id, e);
-                    return false;
-                }
-            }
-            finally
-            {
-                m_lock.ExitWriteLock();
-            }
-=======
             return m_entities.Remove(id);
->>>>>>> 18a9ac6b
         }
 
         public EntityBase[] GetAllByType<T>()
         {
             List<EntityBase> tmp = new List<EntityBase>();
 
-<<<<<<< HEAD
-            m_lock.EnterReadLock();
-            try
-            {
-                try
-                {
-                    foreach (KeyValuePair<UUID, EntityBase> pair in m_eb_uuid)
-                    {
-                        if (pair.Value is T)
-                        {
-                            tmp.Add(pair.Value);
-                        }
-                    }
-                }
-                catch (Exception e) 
-=======
             m_entities.ForEach(
                 delegate(EntityBase entity)
->>>>>>> 18a9ac6b
                 {
                     if (entity is T)
                         tmp.Add(entity);
                 }
-<<<<<<< HEAD
-            }
-            finally
-            {
-                m_lock.ExitReadLock();
-            }
-=======
             );
->>>>>>> 18a9ac6b
 
             return tmp.ToArray();
         }
 
         public EntityBase[] GetEntities()
         {
-<<<<<<< HEAD
-            m_lock.EnterReadLock();
-            try
-            {
-                return new List<EntityBase>(m_eb_uuid.Values);
-            }
-            finally
-            {
-                m_lock.ExitReadLock();
-            }
-=======
             List<EntityBase> tmp = new List<EntityBase>(m_entities.Count);
             m_entities.ForEach(delegate(EntityBase entity) { tmp.Add(entity); });
             return tmp.ToArray();
@@ -261,32 +104,15 @@
         public EntityBase Find(Predicate<EntityBase> predicate)
         {
             return m_entities.FindValue(predicate);
->>>>>>> 18a9ac6b
         }
 
         public EntityBase this[UUID id]
         {
             get
             {
-<<<<<<< HEAD
-                m_lock.EnterReadLock();
-                try
-                {
-                    EntityBase entity;
-                    if (m_eb_uuid.TryGetValue(id, out entity))
-                        return entity;
-                    else
-                        return null;
-                }
-                finally
-                {
-                    m_lock.ExitReadLock();
-                }
-=======
                 EntityBase entity;
                 m_entities.TryGetValue(id, out entity);
                 return entity;
->>>>>>> 18a9ac6b
             }
             set
             {
@@ -298,25 +124,9 @@
         {
             get
             {
-<<<<<<< HEAD
-                m_lock.EnterReadLock();
-                try
-                {
-                    EntityBase entity;
-                    if (m_eb_localID.TryGetValue(localID, out entity))
-                        return entity;
-                    else
-                        return null;
-                }
-                finally
-                {
-                    m_lock.ExitReadLock();
-                }
-=======
                 EntityBase entity;
                 m_entities.TryGetValue(localID, out entity);
                 return entity;
->>>>>>> 18a9ac6b
             }
             set
             {
@@ -326,45 +136,12 @@
 
         public bool TryGetValue(UUID key, out EntityBase obj)
         {
-<<<<<<< HEAD
-            m_lock.EnterReadLock();
-            try
-            {
-                return m_eb_uuid.TryGetValue(key, out obj);
-            }
-            finally
-            {
-                m_lock.ExitReadLock();
-            }
-=======
             return m_entities.TryGetValue(key, out obj);
->>>>>>> 18a9ac6b
         }
 
         public bool TryGetValue(uint key, out EntityBase obj)
         {
-<<<<<<< HEAD
-            m_lock.EnterReadLock();
-            try
-            {
-                return m_eb_localID.TryGetValue(key, out obj);
-            }
-            finally
-            {
-                m_lock.ExitReadLock();
-            }
-        }
-
-        /// <summary>
-        /// This could be optimised to work on the list 'live' rather than making a safe copy and iterating that.
-        /// </summary>
-        /// <returns></returns>
-        public IEnumerator<EntityBase> GetEnumerator()
-        {
-            return GetEntities().GetEnumerator();
-=======
             return m_entities.TryGetValue(key, out obj);
->>>>>>> 18a9ac6b
         }
     }
 }