--- conflicted
+++ resolved
@@ -244,35 +244,14 @@
             if (m_part == null || m_part.ParentGroup == null || m_part.ParentGroup.Scene == null)
                 return;
 
-<<<<<<< HEAD
-            IScriptModule[] engines = m_part.ParentGroup.Scene.RequestModuleInterfaces<IScriptModule>();
-            if (engines == null) // No engine at all
-                return;
-
             Items.LockItemsForRead(true);
             foreach (TaskInventoryItem item in Items.Values)
-=======
-            lock (Items)
->>>>>>> 566aaef1
             {
                 if (item.InvType == (int)InventoryType.LSL)
                 {
-<<<<<<< HEAD
-                    foreach (IScriptModule e in engines)
-                    {
-                        bool running;
-
-                        if (e.HasScript(item.ItemID, out running))
-                        {
-                            item.ScriptRunning = running;
-                            break;
-                        }
-                    }
-=======
                     bool running;
                     if (TryGetScriptInstanceRunning(m_part.ParentGroup.Scene, item, out running))
                         item.ScriptRunning = running;
->>>>>>> 566aaef1
                 }
             }
 
