--- conflicted
+++ resolved
@@ -3127,12 +3127,8 @@
                         if (sp != null)
                         {
                             PresenceService.LogoutAgent(sp.ControllingClient.SessionId);
-<<<<<<< HEAD
-                            sp.ControllingClient.Close();
-=======
 
                             IncomingCloseAgent(sp.UUID, false);
->>>>>>> 216f5afe
                         }
 
                         // BANG! SLASH!
@@ -3835,14 +3831,10 @@
                     acd.firstname, acd.lastname, acd.Viewer);
                 reason = "Access denied, your viewer is banned by the region owner";
                 return false;
-<<<<<<< HEAD
-            }           
-=======
             }
 
             ILandObject land;
             ScenePresence sp;
->>>>>>> 216f5afe
 
             lock (m_removeClientLock)
             {
@@ -3855,10 +3847,6 @@
                     m_log.DebugFormat(
                         "[SCENE]: Reusing existing child scene presence for {0} in {1}", sp.Name, Name);
 
-<<<<<<< HEAD
-                            if (sp.ControllingClient != null)
-                                sp.ControllingClient.Close(true, true);
-=======
                     // In the case where, for example, an A B C D region layout, an avatar may
                     // teleport from A -> D, but then -> C before A has asked B to close its old child agent.  When C
                     // renews the lease on the child agent at B, we must make sure that the close from A does not succeed.
@@ -3867,7 +3855,6 @@
                         m_log.DebugFormat(
                             "[SCENE]: Setting DoNotCloseAfterTeleport for child scene presence {0} in {1} because source will attempt close.", 
                             sp.Name, Name);
->>>>>>> 216f5afe
 
                         sp.DoNotCloseAfterTeleport = true;
                     }
@@ -3939,27 +3926,17 @@
                 acd.teleportFlags = teleportFlags;
                 m_authenticateHandler.AddNewCircuit(acd.circuitcode, acd);
 
-<<<<<<< HEAD
-                // On login test land permisions
-                if (vialogin)
-                {
-                    IUserAccountCacheModule cache = RequestModuleInterface<IUserAccountCacheModule>();
-                    if (cache != null)
-                        cache.Remove(agent.firstname + " " + agent.lastname);
-                    if (!TestLandRestrictions(agent.AgentID, out reason, ref agent.startpos.X, ref agent.startpos.Y))
-                    {
-                        m_log.DebugFormat("[CONNECTION BEGIN]: Denying access to {0} due to no land access", agent.AgentID.ToString());
-                        m_authenticateHandler.RemoveCircuit(agent.circuitcode);
-=======
                 land = LandChannel.GetLandObject(acd.startpos.X, acd.startpos.Y);
     
                 // On login test land permisions
                 if (vialogin)
                 {
+                    IUserAccountCacheModule cache = RequestModuleInterface<IUserAccountCacheModule>();
+                    if (cache != null)
+                        cache.Remove(acd.firstname + " " + acd.lastname);
                     if (land != null && !TestLandRestrictions(acd.AgentID, out reason, ref acd.startpos.X, ref acd.startpos.Y))
                     {
                         m_authenticateHandler.RemoveCircuit(acd.circuitcode);
->>>>>>> 216f5afe
                         return false;
                     }
                 }
@@ -4005,20 +3982,14 @@
 
                     m_log.InfoFormat(
                         "[SCENE]: Region {0} authenticated and authorized incoming {1} agent {2} {3} {4} (circuit code {5})",
-<<<<<<< HEAD
-                        RegionInfo.RegionName, (agent.child ? "child" : "root"), agent.firstname, agent.lastname,
-                        agent.AgentID, agent.circuitcode);
-
-=======
                         Name, (acd.child ? "child" : "root"), acd.firstname, acd.lastname,
                         acd.AgentID, acd.circuitcode);
     
                     if (CapsModule != null)
                     {
                         CapsModule.SetAgentCapsSeeds(acd);
-                        CapsModule.CreateCaps(acd.AgentID);
-                    }
->>>>>>> 216f5afe
+                        CapsModule.CreateCaps(acd.AgentID, acd.circuitcode);
+                    }
                 }
                 else
                 {
@@ -4030,24 +4001,14 @@
                     {
                         m_log.DebugFormat(
                             "[SCENE]: Adjusting known seeds for existing agent {0} in {1}",
-<<<<<<< HEAD
-                            agent.AgentID, RegionInfo.RegionName);
-
-=======
                             acd.AgentID, RegionInfo.RegionName);
     
->>>>>>> 216f5afe
                         sp.AdjustKnownSeeds();
 
                         if (CapsModule != null)
                         {
-<<<<<<< HEAD
-                            CapsModule.SetAgentCapsSeeds(agent);
-                            CapsModule.CreateCaps(agent.AgentID, agent.circuitcode);
-=======
                             CapsModule.SetAgentCapsSeeds(acd);
-                            CapsModule.CreateCaps(acd.AgentID);
->>>>>>> 216f5afe
+                            CapsModule.CreateCaps(acd.AgentID, acd.circuitcode);
                         }
                     }
                 }
@@ -4060,7 +4021,7 @@
 
             if (CapsModule != null)
             {
-                CapsModule.ActivateCaps(agent.circuitcode);
+                CapsModule.ActivateCaps(acd.circuitcode);
             }
 
             if (vialogin)
@@ -4685,11 +4646,7 @@
 
             if (sp != null)
             {
-<<<<<<< HEAD
-                presence.ControllingClient.Close(force, force);
-=======
-                sp.ControllingClient.Close(force);
->>>>>>> 216f5afe
+                sp.ControllingClient.Close(force, force);
                 return true;
             }
 
