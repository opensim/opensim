--- conflicted
+++ resolved
@@ -4174,25 +4174,6 @@
                 }
             }
 
-<<<<<<< HEAD
-            if (RegionInfo.EstateSettings != null)
-            {
-                if (RegionInfo.EstateSettings.IsBanned(agent.AgentID, 0))
-                {
-                    m_log.WarnFormat("[CONNECTION BEGIN]: Denied access to: {0} ({1} {2}) at {3} because the user is on the banlist",
-                                     agent.AgentID, agent.firstname, agent.lastname, RegionInfo.RegionName);
-                    reason = String.Format("Denied access to region {0}: You have been banned from that region.",
-                                           RegionInfo.RegionName);
-                    return false;
-                }
-            }
-            else
-            {
-                m_log.ErrorFormat("[CONNECTION BEGIN]: Estate Settings is null!");
-            }
-
-=======
->>>>>>> b10710d4
             // We only test the things below when we want to cut off
             // child agents from being present in the scene for which their root
             // agent isn't allowed. Otherwise, we allow child agents. The test for
@@ -4201,7 +4182,8 @@
             {
                 if (RegionInfo.EstateSettings != null)
                 {
-                    if (RegionInfo.EstateSettings.IsBanned(agent.AgentID))
+                    int flags = GetUserFlags(agent.AgentID);
+                    if (RegionInfo.EstateSettings.IsBanned(agent.AgentID, flags))
                     {
                         m_log.WarnFormat("[CONNECTION BEGIN]: Denied access to: {0} ({1} {2}) at {3} because the user is on the banlist",
                                          agent.AgentID, agent.firstname, agent.lastname, RegionInfo.RegionName);
