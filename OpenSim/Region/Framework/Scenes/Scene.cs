--- conflicted
+++ resolved
@@ -6036,17 +6036,11 @@
             return m_SpawnPoint - 1;
         }
 
-<<<<<<< HEAD
         private void HandleGcCollect(string module, string[] args)
         {
             GC.Collect();
         }
 
-        // Wrappers to get physics modules retrieve assets. Has to be done this way
-        // because we can't assign the asset service to physics directly - at the
-        // time physics are instantiated it's not registered but it will be by
-        // the time the first prim exists.
-=======
         /// <summary>
         /// Wrappers to get physics modules retrieve assets. 
         /// </summary>
@@ -6058,7 +6052,6 @@
         /// </remarks>
         /// <param name="assetID"></param>
         /// <param name="callback"></param>
->>>>>>> 4e622f68
         public void PhysicsRequestAsset(UUID assetID, AssetReceivedDelegate callback)
         {
             AssetService.Get(assetID.ToString(), callback, PhysicsAssetReceived);
