/*
* Copyright (c) Contributors, http://opensimulator.org/
* See CONTRIBUTORS.TXT for a full list of copyright holders.
*
* Redistribution and use in source and binary forms, with or without
* modification, are permitted provided that the following conditions are met:
*     * Redistributions of source code must retain the above copyright
*       notice, this list of conditions and the following disclaimer.
*     * Redistributions in binary form must reproduce the above copyright
*       notice, this list of conditions and the following disclaimer in the
*       documentation and/or other materials provided with the distribution.
*     * Neither the name of the OpenSimulator Project nor the
*       names of its contributors may be used to endorse or promote products
*       derived from this software without specific prior written permission.
*
* THIS SOFTWARE IS PROVIDED BY THE DEVELOPERS ``AS IS'' AND ANY
* EXPRESS OR IMPLIED WARRANTIES, INCLUDING, BUT NOT LIMITED TO, THE IMPLIED
* WARRANTIES OF MERCHANTABILITY AND FITNESS FOR A PARTICULAR PURPOSE ARE
* DISCLAIMED. IN NO EVENT SHALL THE CONTRIBUTORS BE LIABLE FOR ANY
* DIRECT, INDIRECT, INCIDENTAL, SPECIAL, EXEMPLARY, OR CONSEQUENTIAL DAMAGES
* (INCLUDING, BUT NOT LIMITED TO, PROCUREMENT OF SUBSTITUTE GOODS OR SERVICES;
* LOSS OF USE, DATA, OR PROFITS; OR BUSINESS INTERRUPTION) HOWEVER CAUSED AND
* ON ANY THEORY OF LIABILITY, WHETHER IN CONTRACT, STRICT LIABILITY, OR TORT
* (INCLUDING NEGLIGENCE OR OTHERWISE) ARISING IN ANY WAY OUT OF THE USE OF THIS
* SOFTWARE, EVEN IF ADVISED OF THE POSSIBILITY OF SUCH DAMAGE.
*/

using System;
using System.Collections.Generic;
using System.Diagnostics;
using System.Drawing;
using System.Drawing.Imaging;
using System.IO;
using System.Text;
using System.Threading;
using System.Timers;
using System.Xml;
using Nini.Config;
using OpenMetaverse;
using OpenMetaverse.Packets;
using OpenMetaverse.Imaging;
using OpenSim.Framework;
using OpenSim.Framework.Monitoring;
using OpenSim.Services.Interfaces;
using OpenSim.Framework.Communications;
using OpenSim.Framework.Console;
using OpenSim.Region.Framework.Interfaces;
using OpenSim.Region.Framework.Scenes.Scripting;
using OpenSim.Region.Framework.Scenes.Serialization;
using OpenSim.Region.Physics.Manager;
using Timer = System.Timers.Timer;
using TPFlags = OpenSim.Framework.Constants.TeleportFlags;
using GridRegion = OpenSim.Services.Interfaces.GridRegion;
using PermissionMask = OpenSim.Framework.PermissionMask;

namespace OpenSim.Region.Framework.Scenes
{
    public delegate bool FilterAvatarList(ScenePresence avatar);

    public partial class Scene : SceneBase
    {
        private const long DEFAULT_MIN_TIME_FOR_PERSISTENCE = 60L;
        private const long DEFAULT_MAX_TIME_FOR_PERSISTENCE = 600L;
        
        public const int m_defaultNumberFramesStored = 10;

        public const int m_defaultNumberFramesStored = 10;
        
        public delegate void SynchronizeSceneHandler(Scene scene);

        #region Fields

        public bool EmergencyMonitoring = false;

        /// <summary>
        /// Show debug information about animations.
        /// </summary>
        public bool DebugAnimations { get; set; }

        /// <summary>
        /// Show debug information about teleports.
        /// </summary>
        public bool DebugTeleporting { get; set; }

        /// <summary>
        /// Show debug information about the scene loop.
        /// </summary>
        public bool DebugUpdates { get; set; }

        /// <summary>
        /// If true then the scene is saved to persistent storage periodically, every m_update_backup frames and
        /// if objects meet required conditions (m_dontPersistBefore and m_dontPersistAfter).
        /// </summary>
        /// <remarks>
        /// Even if false, the scene will still be saved on clean shutdown.
        /// FIXME: Currently, setting this to false will mean that objects are not periodically returned from parcels.  
        /// This needs to be fixed.
        /// </remarks>
        public bool PeriodicBackup { get; set; }

        /// <summary>
        /// If false then the scene is never saved to persistence storage even if PeriodicBackup == true and even
        /// if the scene is being shut down for the final time.
        /// </summary>
        public bool UseBackup { get; set; }

        /// <summary>
        /// If false then physical objects are disabled, though collisions will continue as normal.
        /// </summary>
        public bool PhysicsEnabled
        {
            get
            {
                return m_physicsEnabled;
            }

            set
            {
                m_physicsEnabled = value;

                if (PhysicsScene != null)
                {
                    IPhysicsParameters physScene = PhysicsScene as IPhysicsParameters;

                    if (physScene != null)
                    physScene.SetPhysicsParameter(
                    "Active", m_physicsEnabled.ToString(), PhysParameterEntry.APPLY_TO_NONE);
                }
            }
        }

        private bool m_physicsEnabled;

        /// <summary>
        /// If false then scripts are not enabled on the smiulator
        /// </summary>
        public bool ScriptsEnabled
        {
            get { return m_scripts_enabled; }
            set
            {
                if (m_scripts_enabled != value)
                {
                    if (!value)
                    {
                        m_log.Info("Stopping all Scripts in Scene");

                        EntityBase[] entities = Entities.GetEntities();
                        foreach (EntityBase ent in entities)
                        {
                            if (ent is SceneObjectGroup)
                            ((SceneObjectGroup)ent).RemoveScriptInstances(false);
                        }
                    }
                    else
                    {
                        m_log.Info("Starting all Scripts in Scene");

                        EntityBase[] entities = Entities.GetEntities();
                        foreach (EntityBase ent in entities)
                        {
                            if (ent is SceneObjectGroup)
                            {
                                SceneObjectGroup sog = (SceneObjectGroup)ent;
                                sog.CreateScriptInstances(0, false, DefaultScriptEngine, 0);
                                sog.ResumeScripts();
                            }
                        }
                    }

                    m_scripts_enabled = value;
                }
            }
        }
        private bool m_scripts_enabled;

        public SynchronizeSceneHandler SynchronizeScene;

        /// <summary>
        /// Used to prevent simultaneous calls to code that adds and removes agents.
        /// </summary>
        private object m_removeClientLock = new object();

        /// <summary>
        /// Statistical information for this scene.
        /// </summary>
        public SimStatsReporter StatsReporter { get; private set; }

        /// <summary>
        /// Controls whether physics can be applied to prims.  Even if false, prims still have entries in a
        /// PhysicsScene in order to perform collision detection
        /// </summary>
        public bool PhysicalPrims { get; private set; }

        /// <summary>
        /// Controls whether prims can be collided with.
        /// </summary>
        /// <remarks>
        /// If this is set to false then prims cannot be subject to physics either.
        /// </summary>
        public bool CollidablePrims { get; private set; }

        /// <summary>
        /// Minimum value of the size of a non-physical prim in each axis
        /// </summary>
        public float m_minNonphys = 0.001f;

        /// <summary>
        /// Maximum value of the size of a non-physical prim in each axis
        /// </summary>
        public float m_maxNonphys = 256;

        /// <summary>
        /// Minimum value of the size of a physical prim in each axis
        /// </summary>
        public float m_minPhys = 0.01f;

        /// <summary>
        /// Maximum value of the size of a physical prim in each axis
        /// </summary>
        public float m_maxPhys = 64;

        /// <summary>
        /// Max prims an object will hold
        /// </summary>
        public int m_linksetCapacity = 0;

        public bool m_clampPrimSize;
        public bool m_trustBinaries;
        public bool m_allowScriptCrossings = true;

        /// <summary>
        /// Can avatars cross from and to this region?
        /// </summary>
        public bool AllowAvatarCrossing { get; set; }

        public bool m_useFlySlow;
        public bool m_useTrashOnDelete = true;

        /// <summary>
        /// Temporarily setting to trigger appearance resends at 60 second intervals.
        /// </summary>
        public bool SendPeriodicAppearanceUpdates { get; set; }

        /// <summary>
        /// How much a root agent has to change position before updates are sent to viewers.
        /// </summary>
        public float RootPositionUpdateTolerance { get; set; }

        /// <summary>
        /// How much a root agent has to rotate before updates are sent to viewers.
        /// </summary>
        public float RootRotationUpdateTolerance { get; set; }

        /// <summary>
        /// How much a root agent has to change velocity before updates are sent to viewers.
        /// </summary>
        public float RootVelocityUpdateTolerance { get; set; }

        /// <summary>
        /// If greater than 1, we only send terse updates to other root agents on every n updates.
        /// </summary>
        public int RootTerseUpdatePeriod { get; set; }

        /// <summary>
        /// If greater than 1, we only send terse updates to child agents on every n updates.
        /// </summary>
        public int ChildTerseUpdatePeriod { get; set; }

        protected float m_defaultDrawDistance = 255.0f;
        public float DefaultDrawDistance
        {
            // get { return m_defaultDrawDistance; }
            get
            {
                if (RegionInfo != null)
                {
                    float largestDimension = Math.Max(RegionInfo.RegionSizeX, RegionInfo.RegionSizeY);
                    m_defaultDrawDistance = Math.Max(m_defaultDrawDistance, largestDimension);

                }
                return m_defaultDrawDistance;
            }
        }

        private List<string> m_AllowedViewers = new List<string>();
        private List<string> m_BannedViewers = new List<string>();

        // TODO: need to figure out how allow client agents but deny
        // root agents when ACL denies access to root agent
        public bool m_strictAccessControl = true;

        public int MaxUndoCount { get; set; }

        public bool SeeIntoRegion { get; set; }

        // Using this for RegionReady module to prevent LoginsDisabled from changing under our feet;
        public bool LoginLock = false;

        public bool StartDisabled = false;
        public bool LoadingPrims;
        public IXfer XferManager;

        // the minimum time that must elapse before a changed object will be considered for persisted
        public long m_dontPersistBefore = DEFAULT_MIN_TIME_FOR_PERSISTENCE * 10000000L;
        // the maximum time that must elapse before a changed object will be considered for persisted
        public long m_persistAfter = DEFAULT_MAX_TIME_FOR_PERSISTENCE * 10000000L;

        protected int m_splitRegionID;
        protected Timer m_restartWaitTimer = new Timer();
        protected List<RegionInfo> m_regionRestartNotifyList = new List<RegionInfo>();
        protected List<RegionInfo> m_neighbours = new List<RegionInfo>();
        protected string m_simulatorVersion = "OpenSimulator Server";
        protected AgentCircuitManager m_authenticateHandler;
        protected SceneCommunicationService m_sceneGridService;

        protected ISimulationDataService m_SimulationDataService;
        protected IEstateDataService m_EstateDataService;
        protected IAssetService m_AssetService;
        protected IAuthorizationService m_AuthorizationService;
        protected IInventoryService m_InventoryService;
        protected IGridService m_GridService;
        protected ILibraryService m_LibraryService;
        protected ISimulationService m_simulationService;
        protected IAuthenticationService m_AuthenticationService;
        protected IPresenceService m_PresenceService;
        protected IUserAccountService m_UserAccountService;
        protected IAvatarService m_AvatarService;
        protected IGridUserService m_GridUserService;

        protected IXMLRPC m_xmlrpcModule;
        protected IWorldComm m_worldCommModule;
        protected IAvatarFactoryModule m_AvatarFactory;
        protected IConfigSource m_config;
        protected IRegionSerialiserModule m_serialiser;
        protected IDialogModule m_dialogModule;
        protected ICapabilitiesModule m_capsModule;
        protected IGroupsModule m_groupsModule;

        private Dictionary<string, string> m_extraSettings;

        /// <summary>
        /// If true then the next time the scene loop is activated, updates will be performed by firing of a timer
        /// rather than on a single thread that sleeps.
        /// </summary>
        public bool UpdateOnTimer { get; set; }

        /// <summary>
        /// Only used if we are updating scene on a timer rather than sleeping a thread.
        /// </summary>
        private Timer m_sceneUpdateTimer;

        /// <summary>
        /// Current scene frame number
        /// </summary>
        public uint Frame
        {
            get;
            protected set;
        }

        /// <summary>
        /// Current maintenance run number
        /// </summary>
        public uint MaintenanceRun { get; private set; }

        /// <summary>
        /// The minimum length of time in milliseconds that will be taken for a scene frame.  If the frame takes less time then we
        /// will sleep for the remaining period.
        /// </summary>
        /// <remarks>
        /// One can tweak this number to experiment.  One current effect of reducing it is to make avatar animations
        /// occur too quickly (viewer 1) or with even more slide (viewer 2).
        /// </remarks>
        public int MinFrameTicks
        {
            get { return m_minFrameTicks; }
            private set
            {
                m_minFrameTicks = value;
                MinFrameSeconds = (float)m_minFrameTicks / 1000;
            }
        }
        private int m_minFrameTicks;

        /// <summary>
        /// The minimum length of time in seconds that will be taken for a scene frame.
        /// </summary>
        /// <remarks>
        /// Always derived from MinFrameTicks.
        /// </remarks>
        public float MinFrameSeconds { get; private set; }

        /// <summary>
        /// The minimum length of time in milliseconds that will be taken for a scene frame.  If the frame takes less time then we
        /// will sleep for the remaining period.
        /// </summary>
        /// <remarks>
        /// One can tweak this number to experiment.  One current effect of reducing it is to make avatar animations
        /// occur too quickly (viewer 1) or with even more slide (viewer 2).
        /// </remarks>
        public int MinMaintenanceTicks { get; set; }

        private int m_update_physics = 1;
        private int m_update_entitymovement = 1;
        private int m_update_objects = 1;
        private int m_update_presences = 1; // Update scene presence movements
        private int m_update_events = 1;
        private int m_update_backup = 200;
        private int m_update_terrain = 50;
        //        private int m_update_land = 1;
        private int m_update_coarse_locations = 50;
        private int m_update_temp_cleaning = 180;

        private int agentMS;
        private int frameMS;
        private int physicsMS2;
        private int physicsMS;
        private int otherMS;
        private int tempOnRezMS;
        private int eventMS;
        private int backupMS;
        private int terrainMS;
        private int landMS;
        private int spareMS;

        /// <summary>
        /// Tick at which the last frame was processed.
        /// </summary>
        private int m_lastFrameTick;

        /// <summary>
        /// Tick at which the last maintenance run occurred.
        /// </summary>
        private int m_lastMaintenanceTick;

        /// <summary>
        /// Signals whether temporary objects are currently being cleaned up.  Needed because this is launched
        /// asynchronously from the update loop.
        /// </summary>
        private bool m_cleaningTemps = false;

        /// <summary>
        /// Used to control main scene thread looping time when not updating via timer.
        /// </summary>
        private ManualResetEvent m_updateWaitEvent = new ManualResetEvent(false);

        /// <summary>
        /// Used to control maintenance thread runs.
        /// </summary>
        private ManualResetEvent m_maintenanceWaitEvent = new ManualResetEvent(false);

        // TODO: Possibly stop other classes being able to manipulate this directly.
        private SceneGraph m_sceneGraph;
        private readonly Timer m_restartTimer = new Timer(15000); // Wait before firing
        private volatile bool m_backingup;
        private Dictionary<UUID, ReturnInfo> m_returns = new Dictionary<UUID, ReturnInfo>();
        private Dictionary<UUID, SceneObjectGroup> m_groupsWithTargets = new Dictionary<UUID, SceneObjectGroup>();

        private string m_defaultScriptEngine;

        /// <summary>
        /// Tick at which the last login occurred.
        /// </summary>
        private int m_LastLogin;

        /// <summary>
        /// Thread that runs the scene loop.
        /// </summary>
        private Thread m_heartbeatThread;

        /// <summary>
        /// True if these scene is in the process of shutting down or is shutdown.
        /// </summary>
        public bool ShuttingDown
        {
            get { return m_shuttingDown; }
        }
        private volatile bool m_shuttingDown;

        /// <summary>
        /// Is the scene active?
        /// </summary>
        /// <remarks>
        /// If false, maintenance and update loops are not being run, though after setting to false update may still
        /// be active for a period (and IsRunning will still be true).  Updates can still be triggered manually if
        /// the scene is not active.
        /// </remarks>
        public bool Active
        {
            get { return m_active; }
            set
            {
                if (value)
                {
                    if (!m_active)
                    Start(false);
                }
                else
                {
                    // This appears assymetric with Start() above but is not - setting m_active = false stops the loops
                    // XXX: Possibly this should be in an explicit Stop() method for symmetry.
                    m_active = false;
                }
            }
        }
        private volatile bool m_active;

        /// <summary>
        /// If true then updates are running.  This may be true for a short period after a scene is de-activated.
        /// </summary>
        public bool IsRunning { get { return m_isRunning; } }
        private volatile bool m_isRunning;

        private Timer m_mapGenerationTimer = new Timer();
        private bool m_generateMaptiles;

        #endregion Fields

        #region Properties

        /* Used by the loadbalancer plugin on GForge */
        public int SplitRegionID
        {
            get { return m_splitRegionID; }
            set { m_splitRegionID = value; }
        }

        public new float TimeDilation
        {
            get { return m_sceneGraph.PhysicsScene.TimeDilation; }
        }

        public void setThreadCount(int inUseThreads)
        {
            // Just pass the thread count information on its way as the Scene
            // does not require the value for anything at this time
            StatsReporter.SetThreadCount(inUseThreads);
        }

        public SceneCommunicationService SceneGridService
        {
            get { return m_sceneGridService; }
        }

        public ISimulationDataService SimulationDataService
        {
            get
            {
                if (m_SimulationDataService == null)
                {
                    m_SimulationDataService = RequestModuleInterface<ISimulationDataService>();

                    if (m_SimulationDataService == null)
                    {
                        throw new Exception("No ISimulationDataService available.");
                    }
                }

                return m_SimulationDataService;
            }
        }

        public IEstateDataService EstateDataService
        {
            get
            {
                if (m_EstateDataService == null)
                {
                    m_EstateDataService = RequestModuleInterface<IEstateDataService>();

                    if (m_EstateDataService == null)
                    {
                        throw new Exception("No IEstateDataService available.");
                    }
                }

                return m_EstateDataService;
            }
        }

        public IAssetService AssetService
        {
            get
            {
                if (m_AssetService == null)
                {
                    m_AssetService = RequestModuleInterface<IAssetService>();

                    if (m_AssetService == null)
                    {
                        throw new Exception("No IAssetService available.");
                    }
                }

                return m_AssetService;
            }
        }

        public IAuthorizationService AuthorizationService
        {
            get
            {
                if (m_AuthorizationService == null)
                {
                    m_AuthorizationService = RequestModuleInterface<IAuthorizationService>();

                    //if (m_AuthorizationService == null)
                    //{
                    //    // don't throw an exception if no authorization service is set for the time being
                    //     m_log.InfoFormat("[SCENE]: No Authorization service is configured");
                    //}
                }

                return m_AuthorizationService;
            }
        }

        public IInventoryService InventoryService
        {
            get
            {
                if (m_InventoryService == null)
                {
                    m_InventoryService = RequestModuleInterface<IInventoryService>();

                    if (m_InventoryService == null)
                    {
                        throw new Exception("No IInventoryService available. This could happen if the config_include folder doesn't exist or if the OpenSim.ini [Architecture] section isn't set.  Please also check that you have the correct version of your inventory service dll.  Sometimes old versions of this dll will still exist.  Do a clean checkout and re-create the opensim.ini from the opensim.ini.example.");
                    }
                }

                return m_InventoryService;
            }
        }

        public IGridService GridService
        {
            get
            {
                if (m_GridService == null)
                {
                    m_GridService = RequestModuleInterface<IGridService>();

                    if (m_GridService == null)
                    {
                        throw new Exception("No IGridService available. This could happen if the config_include folder doesn't exist or if the OpenSim.ini [Architecture] section isn't set.  Please also check that you have the correct version of your inventory service dll.  Sometimes old versions of this dll will still exist.  Do a clean checkout and re-create the opensim.ini from the opensim.ini.example.");
                    }
                }

                return m_GridService;
            }
        }

        public ILibraryService LibraryService
        {
            get
            {
                if (m_LibraryService == null)
                m_LibraryService = RequestModuleInterface<ILibraryService>();

                return m_LibraryService;
            }
        }

        public ISimulationService SimulationService
        {
            get
            {
                if (m_simulationService == null)
                m_simulationService = RequestModuleInterface<ISimulationService>();

                return m_simulationService;
            }
        }

        public IAuthenticationService AuthenticationService
        {
            get
            {
                if (m_AuthenticationService == null)
                m_AuthenticationService = RequestModuleInterface<IAuthenticationService>();
                return m_AuthenticationService;
            }
        }

        public IPresenceService PresenceService
        {
            get
            {
                if (m_PresenceService == null)
                m_PresenceService = RequestModuleInterface<IPresenceService>();
                return m_PresenceService;
            }
        }

        public IUserAccountService UserAccountService
        {
            get
            {
                if (m_UserAccountService == null)
                m_UserAccountService = RequestModuleInterface<IUserAccountService>();
                return m_UserAccountService;
            }
        }

        public IAvatarService AvatarService
        {
            get
            {
                if (m_AvatarService == null)
                m_AvatarService = RequestModuleInterface<IAvatarService>();
                return m_AvatarService;
            }
        }

        public IGridUserService GridUserService
        {
            get
            {
                if (m_GridUserService == null)
                m_GridUserService = RequestModuleInterface<IGridUserService>();
                return m_GridUserService;
            }
        }

        public IAttachmentsModule AttachmentsModule { get; set; }
        public IEntityTransferModule EntityTransferModule { get; private set; }
        public IAgentAssetTransactions AgentTransactionsModule { get; private set; }
        public IUserManagement UserManagementModule { get; private set; }

        public IAvatarFactoryModule AvatarFactory
        {
            get { return m_AvatarFactory; }
        }

        public ICapabilitiesModule CapsModule
        {
            get { return m_capsModule; }
        }

        public int MonitorFrameTime { get { return frameMS; } }
        public int MonitorPhysicsUpdateTime { get { return physicsMS; } }
        public int MonitorPhysicsSyncTime { get { return physicsMS2; } }
        public int MonitorOtherTime { get { return otherMS; } }
        public int MonitorTempOnRezTime { get { return tempOnRezMS; } }
        public int MonitorEventTime { get { return eventMS; } } // This may need to be divided into each event?
        public int MonitorBackupTime { get { return backupMS; } }
        public int MonitorTerrainTime { get { return terrainMS; } }
        public int MonitorLandTime { get { return landMS; } }
        public int MonitorLastFrameTick { get { return m_lastFrameTick; } }

        public UpdatePrioritizationSchemes UpdatePrioritizationScheme { get; set; }
        public bool IsReprioritizationEnabled { get; set; }
        public double ReprioritizationInterval { get; set; }
        public double RootReprioritizationDistance { get; set; }
        public double ChildReprioritizationDistance { get; set; }

        public AgentCircuitManager AuthenticateHandler
        {
            get { return m_authenticateHandler; }
        }

        // an instance to the physics plugin's Scene object.
        public PhysicsScene PhysicsScene
        {
            get { return m_sceneGraph.PhysicsScene; }
            set
            {
                // If we're not doing the initial set
                // Then we've got to remove the previous
                // event handler
                if (PhysicsScene != null && PhysicsScene.SupportsNINJAJoints)
                {
                    PhysicsScene.OnJointMoved -= jointMoved;
                    PhysicsScene.OnJointDeactivated -= jointDeactivated;
                    PhysicsScene.OnJointErrorMessage -= jointErrorMessage;
                }

                m_sceneGraph.PhysicsScene = value;

                if (PhysicsScene != null && m_sceneGraph.PhysicsScene.SupportsNINJAJoints)
                {
                    // register event handlers to respond to joint movement/deactivation
                    PhysicsScene.OnJointMoved += jointMoved;
                    PhysicsScene.OnJointDeactivated += jointDeactivated;
                    PhysicsScene.OnJointErrorMessage += jointErrorMessage;
                }
            }
        }

        public string DefaultScriptEngine
        {
            get { return m_defaultScriptEngine; }
        }

        public EntityManager Entities
        {
            get { return m_sceneGraph.Entities; }
        }


        // used in sequence see: SpawnPoint()
        private int m_SpawnPoint;
        // can be closest/random/sequence
        public string SpawnPointRouting
        {
            get;
            private set;
        }
        // allow landmarks to pass
        public bool TelehubAllowLandmarks
        {
            get;
            private set;
        }

        #endregion Properties

        #region Constructors

        public Scene(RegionInfo regInfo, AgentCircuitManager authen, PhysicsScene physicsScene,
        SceneCommunicationService sceneGridService,
        ISimulationDataService simDataService, IEstateDataService estateDataService,
        IConfigSource config, string simulatorVersion)
        : this(regInfo, physicsScene)
        {
            m_config = config;
            MinFrameTicks = 89;
            MinMaintenanceTicks = 1000;
            SeeIntoRegion = true;

            Random random = new Random();

            m_lastAllocatedLocalId = (uint)(random.NextDouble() * (double)(uint.MaxValue / 2)) + (uint)(uint.MaxValue / 4);
            m_authenticateHandler = authen;
            m_sceneGridService = sceneGridService;
            m_SimulationDataService = simDataService;
            m_EstateDataService = estateDataService;

            m_asyncSceneObjectDeleter = new AsyncSceneObjectGroupDeleter(this);
            m_asyncSceneObjectDeleter.Enabled = true;

            m_asyncInventorySender = new AsyncInventorySender(this);

            #region Region Settings

            // Load region settings
            // LoadRegionSettings creates new region settings in persistence if they don't already exist for this region.
            // However, in this case, the default textures are not set in memory properly, so we need to do it here and
            // resave.
            // FIXME: It shouldn't be up to the database plugins to create this data - we should do it when a new
            // region is set up and avoid these gyrations.
            RegionSettings rs = simDataService.LoadRegionSettings(RegionInfo.RegionID);
            m_extraSettings = simDataService.GetExtra(RegionInfo.RegionID);

            bool updatedTerrainTextures = false;
            if (rs.TerrainTexture1 == UUID.Zero)
            {
                rs.TerrainTexture1 = RegionSettings.DEFAULT_TERRAIN_TEXTURE_1;
                updatedTerrainTextures = true;
            }

            if (rs.TerrainTexture2 == UUID.Zero)
            {
                rs.TerrainTexture2 = RegionSettings.DEFAULT_TERRAIN_TEXTURE_2;
                updatedTerrainTextures = true;
            }

            if (rs.TerrainTexture3 == UUID.Zero)
            {
                rs.TerrainTexture3 = RegionSettings.DEFAULT_TERRAIN_TEXTURE_3;
                updatedTerrainTextures = true;
            }

            if (rs.TerrainTexture4 == UUID.Zero)
            {
                rs.TerrainTexture4 = RegionSettings.DEFAULT_TERRAIN_TEXTURE_4;
                updatedTerrainTextures = true;
            }

            if (updatedTerrainTextures)
            rs.Save();

            RegionInfo.RegionSettings = rs;

            if (estateDataService != null)
            RegionInfo.EstateSettings = estateDataService.LoadEstateSettings(RegionInfo.RegionID, false);

            #endregion Region Settings

            //Bind Storage Manager functions to some land manager functions for this scene
            EventManager.OnLandObjectAdded +=
            new EventManager.LandObjectAdded(simDataService.StoreLandObject);
            EventManager.OnLandObjectRemoved +=
            new EventManager.LandObjectRemoved(simDataService.RemoveLandObject);

            RegisterDefaultSceneEvents();

            // XXX: Don't set the public property since we don't want to activate here.  This needs to be handled 
            // better in the future.
            m_scripts_enabled = !RegionInfo.RegionSettings.DisableScripts;

            PhysicsEnabled = !RegionInfo.RegionSettings.DisablePhysics;

            m_simulatorVersion = simulatorVersion + " (" + Util.GetRuntimeInformation() + ")";

            #region Region Config

            // Region config overrides global config
            //
            if (m_config.Configs["Startup"] != null)
            {
                IConfig startupConfig = m_config.Configs["Startup"];

                StartDisabled = startupConfig.GetBoolean("StartDisabled", false);

                m_defaultDrawDistance = startupConfig.GetFloat("DefaultDrawDistance", m_defaultDrawDistance);
                UseBackup = startupConfig.GetBoolean("UseSceneBackup", UseBackup);
                if (!UseBackup)
                m_log.InfoFormat("[SCENE]: Backup has been disabled for {0}", RegionInfo.RegionName);

                //Animation states
                m_useFlySlow = startupConfig.GetBoolean("enableflyslow", false);

                SeeIntoRegion = startupConfig.GetBoolean("see_into_region", SeeIntoRegion);

                MaxUndoCount = startupConfig.GetInt("MaxPrimUndos", 20);

                PhysicalPrims = startupConfig.GetBoolean("physical_prim", PhysicalPrims);
                CollidablePrims = startupConfig.GetBoolean("collidable_prim", CollidablePrims);

                m_minNonphys = startupConfig.GetFloat("NonPhysicalPrimMin", m_minNonphys);
                if (RegionInfo.NonphysPrimMin > 0)
                {
                    m_minNonphys = RegionInfo.NonphysPrimMin;
                }

                m_maxNonphys = startupConfig.GetFloat("NonPhysicalPrimMax", m_maxNonphys);
                if (RegionInfo.NonphysPrimMax > 0)
                {
                    m_maxNonphys = RegionInfo.NonphysPrimMax;
                }

                m_minPhys = startupConfig.GetFloat("PhysicalPrimMin", m_minPhys);
                if (RegionInfo.PhysPrimMin > 0)
                {
                    m_minPhys = RegionInfo.PhysPrimMin;
                }

                m_maxPhys = startupConfig.GetFloat("PhysicalPrimMax", m_maxPhys);
                if (RegionInfo.PhysPrimMax > 0)
                {
                    m_maxPhys = RegionInfo.PhysPrimMax;
                }

                // Here, if clamping is requested in either global or
                // local config, it will be used
                //
                m_clampPrimSize = startupConfig.GetBoolean("ClampPrimSize", m_clampPrimSize);
                if (RegionInfo.ClampPrimSize)
                {
                    m_clampPrimSize = true;
                }

                m_linksetCapacity = startupConfig.GetInt("LinksetPrims", m_linksetCapacity);
                if (RegionInfo.LinksetCapacity > 0)
                {
                    m_linksetCapacity = RegionInfo.LinksetCapacity;
                }

                m_useTrashOnDelete = startupConfig.GetBoolean("UseTrashOnDelete", m_useTrashOnDelete);
                m_trustBinaries = startupConfig.GetBoolean("TrustBinaries", m_trustBinaries);
                m_allowScriptCrossings = startupConfig.GetBoolean("AllowScriptCrossing", m_allowScriptCrossings);
                m_dontPersistBefore =
                startupConfig.GetLong("MinimumTimeBeforePersistenceConsidered", DEFAULT_MIN_TIME_FOR_PERSISTENCE);
                m_dontPersistBefore *= 10000000;
                m_persistAfter =
                startupConfig.GetLong("MaximumTimeBeforePersistenceConsidered", DEFAULT_MAX_TIME_FOR_PERSISTENCE);
                m_persistAfter *= 10000000;

                m_defaultScriptEngine = startupConfig.GetString("DefaultScriptEngine", "XEngine");

                SpawnPointRouting = startupConfig.GetString("SpawnPointRouting", "closest");
                TelehubAllowLandmarks = startupConfig.GetBoolean("TelehubAllowLandmark", false);

                m_strictAccessControl = startupConfig.GetBoolean("StrictAccessControl", m_strictAccessControl);

                string[] possibleMapConfigSections = new string[] { "Map", "Startup" };

                m_generateMaptiles
                = Util.GetConfigVarFromSections<bool>(config, "GenerateMaptiles", possibleMapConfigSections, true);

                if (m_generateMaptiles)
                {
                    int maptileRefresh = Util.GetConfigVarFromSections<int>(config, "MaptileRefresh", possibleMapConfigSections, 0);
                    m_log.InfoFormat("[SCENE]: Region {0}, WORLD MAP refresh time set to {1} seconds", RegionInfo.RegionName, maptileRefresh);
                    if (maptileRefresh != 0)
                    {
                        m_mapGenerationTimer.Interval = maptileRefresh * 1000;
                        m_mapGenerationTimer.Elapsed += RegenerateMaptileAndReregister;
                        m_mapGenerationTimer.AutoReset = true;
                        m_mapGenerationTimer.Start();
                    }
                }
                else
                {
                    string tile
                    = Util.GetConfigVarFromSections<string>(
                    config, "MaptileStaticUUID", possibleMapConfigSections, UUID.Zero.ToString());

                    UUID tileID;

                    if (tile != UUID.Zero.ToString() && UUID.TryParse(tile, out tileID))
                    {
                        RegionInfo.RegionSettings.TerrainImageID = tileID;
                    }
                    else
                    {
                        RegionInfo.RegionSettings.TerrainImageID = RegionInfo.MaptileStaticUUID;
                        m_log.InfoFormat("[SCENE]: Region {0}, maptile set to {1}", RegionInfo.RegionName, RegionInfo.MaptileStaticUUID.ToString());
                    }
                }

                string[] possibleAccessControlConfigSections = new string[] { "AccessControl", "Startup" };

                string grant
                = Util.GetConfigVarFromSections<string>(
                config, "AllowedClients", possibleAccessControlConfigSections, "");

                if (grant.Length > 0)
                {
                    foreach (string viewer in grant.Split('|'))
                    {
                        m_AllowedViewers.Add(viewer.Trim().ToLower());
                    }
                }

                grant
                = Util.GetConfigVarFromSections<string>(
                config, "BannedClients", possibleAccessControlConfigSections, "");

                if (grant.Length > 0)
                {
                    foreach (string viewer in grant.Split('|'))
                    {
                        m_BannedViewers.Add(viewer.Trim().ToLower());
                    }
                }

                if (startupConfig.Contains("MinFrameTime"))
                MinFrameTicks = (int)(startupConfig.GetFloat("MinFrameTime") * 1000);

                m_update_backup = startupConfig.GetInt("UpdateStorageEveryNFrames", m_update_backup);
                m_update_coarse_locations = startupConfig.GetInt("UpdateCoarseLocationsEveryNFrames", m_update_coarse_locations);
                m_update_entitymovement = startupConfig.GetInt("UpdateEntityMovementEveryNFrames", m_update_entitymovement);
                m_update_events = startupConfig.GetInt("UpdateEventsEveryNFrames", m_update_events);
                m_update_objects = startupConfig.GetInt("UpdateObjectsEveryNFrames", m_update_objects);
                m_update_physics = startupConfig.GetInt("UpdatePhysicsEveryNFrames", m_update_physics);
                m_update_presences = startupConfig.GetInt("UpdateAgentsEveryNFrames", m_update_presences);
                m_update_terrain = startupConfig.GetInt("UpdateTerrainEveryNFrames", m_update_terrain);
                m_update_temp_cleaning = startupConfig.GetInt("UpdateTempCleaningEveryNSeconds", m_update_temp_cleaning);
            }

            // FIXME: Ultimately this should be in a module.
            SendPeriodicAppearanceUpdates = false;

            IConfig appearanceConfig = m_config.Configs["Appearance"];
            if (appearanceConfig != null)
            {
                SendPeriodicAppearanceUpdates
                = appearanceConfig.GetBoolean("ResendAppearanceUpdates", SendPeriodicAppearanceUpdates);
            }

            #endregion Region Config

            IConfig entityTransferConfig = m_config.Configs["EntityTransfer"];
            if (entityTransferConfig != null)
            {
                AllowAvatarCrossing = entityTransferConfig.GetBoolean("AllowAvatarCrossing", AllowAvatarCrossing);
            }

            #region Interest Management

            IConfig interestConfig = m_config.Configs["InterestManagement"];
            if (interestConfig != null)
            {
                string update_prioritization_scheme = interestConfig.GetString("UpdatePrioritizationScheme", "Time").Trim().ToLower();

                try
                {
                    UpdatePrioritizationScheme = (UpdatePrioritizationSchemes)Enum.Parse(typeof(UpdatePrioritizationSchemes), update_prioritization_scheme, true);
                }
                catch (Exception)
                {
                    m_log.Warn("[PRIORITIZER]: UpdatePrioritizationScheme was not recognized, setting to default prioritizer Time");
                    UpdatePrioritizationScheme = UpdatePrioritizationSchemes.Time;
                }

                IsReprioritizationEnabled
                = interestConfig.GetBoolean("ReprioritizationEnabled", IsReprioritizationEnabled);
                ReprioritizationInterval
                = interestConfig.GetDouble("ReprioritizationInterval", ReprioritizationInterval);
                RootReprioritizationDistance
                = interestConfig.GetDouble("RootReprioritizationDistance", RootReprioritizationDistance);
                ChildReprioritizationDistance
                = interestConfig.GetDouble("ChildReprioritizationDistance", ChildReprioritizationDistance);

                RootTerseUpdatePeriod = interestConfig.GetInt("RootTerseUpdatePeriod", RootTerseUpdatePeriod);
                ChildTerseUpdatePeriod = interestConfig.GetInt("ChildTerseUpdatePeriod", ChildTerseUpdatePeriod);

                RootPositionUpdateTolerance
                = interestConfig.GetFloat("RootPositionUpdateTolerance", RootPositionUpdateTolerance);
                RootRotationUpdateTolerance
                = interestConfig.GetFloat("RootRotationUpdateTolerance", RootRotationUpdateTolerance);
                RootVelocityUpdateTolerance
                = interestConfig.GetFloat("RootVelocityUpdateTolerance", RootVelocityUpdateTolerance);
            }

            m_log.DebugFormat("[SCENE]: Using the {0} prioritization scheme", UpdatePrioritizationScheme);

            #endregion Interest Management

            // The timer used by the Stopwatch class depends on the system hardware and operating system; inform
            // if the timer is based on a high-resolution performance counter or based on the system timer;
            // the performance counter will provide a more precise time than the system timer
            if (Stopwatch.IsHighResolution)
            m_log.InfoFormat("[SCENE]: Using high-resolution performance counter for statistics.");
            else
            m_log.InfoFormat("[SCENE]: Using system timer for statistics.");

            // Acquire the statistics section of the OpenSim.ini file located
            // in the bin directory
            IConfig statisticsConfig = m_config.Configs["Statistics"];

            // Confirm that the statistics section existed in the configuration
            // file
            if (statisticsConfig != null)
            {
                // Create the StatsReporter using the number of frames to store
<<<<<<< HEAD
                // for the frame time statistics, or 10 frames if the config
                // file doesn't contain a value
                StatsReporter = new SimStatsReporter(this,
=======
                // for the frame time statistics, or 10 frames if the config 
                // file doesn't contain a value
                StatsReporter = new SimStatsReporter(this, 
>>>>>>> ff40cc43
                    statisticsConfig.GetInt("NumberOfFrames", 
                    m_defaultNumberFramesStored));
            }
            else
            {
                // Create a StatsReporter with the current scene and a default
                // 10 frames stored for the frame time statistics
                StatsReporter = new SimStatsReporter(this);
            }

            StatsReporter.OnSendStatsResult += SendSimStatsPackets;
            StatsReporter.OnStatsIncorrect += m_sceneGraph.RecalculateStats;

        }

        public Scene(RegionInfo regInfo, PhysicsScene physicsScene)
        : base(regInfo)
        {
            m_sceneGraph = new SceneGraph(this);
            m_sceneGraph.PhysicsScene = physicsScene;

            // If the scene graph has an Unrecoverable error, restart this sim.
            // Currently the only thing that causes it to happen is two kinds of specific
            // Physics based crashes.
            //
            // Out of memory
            // Operating system has killed the plugin
            m_sceneGraph.UnRecoverableError
            += () =>
            {
                m_log.ErrorFormat("[SCENE]: Restarting region {0} due to unrecoverable physics crash", Name);
                RestartNow();
            };

            PhysicalPrims = true;
            CollidablePrims = true;
            PhysicsEnabled = true;

            AllowAvatarCrossing = true;

            PeriodicBackup = true;
            UseBackup = true;

            IsReprioritizationEnabled = true;
            UpdatePrioritizationScheme = UpdatePrioritizationSchemes.Time;
            ReprioritizationInterval = 5000;

            RootRotationUpdateTolerance = 0.1f;
            RootVelocityUpdateTolerance = 0.001f;
            RootPositionUpdateTolerance = 0.05f;
            RootReprioritizationDistance = 10.0;
            ChildReprioritizationDistance = 20.0;

            m_eventManager = new EventManager();

            m_permissions = new ScenePermissions(this);
        }

        #endregion

        #region Startup / Close Methods

        /// <value>
        /// The scene graph for this scene
        /// </value>
        /// TODO: Possibly stop other classes being able to manipulate this directly.
        public SceneGraph SceneGraph
        {
            get { return m_sceneGraph; }
        }

        protected virtual void RegisterDefaultSceneEvents()
        {
            IDialogModule dm = RequestModuleInterface<IDialogModule>();

            if (dm != null)
            m_eventManager.OnPermissionError += dm.SendAlertToUser;

            m_eventManager.OnSignificantClientMovement += HandleOnSignificantClientMovement;
        }

        public override string GetSimulatorVersion()
        {
            return m_simulatorVersion;
        }

        /// <summary>
        /// Process the fact that a neighbouring region has come up.
        /// </summary>
        /// <remarks>
        /// We only add it to the neighbor list if it's within 1 region from here.
        /// Agents may have draw distance values that cross two regions though, so
        /// we add it to the notify list regardless of distance. We'll check
        /// the agent's draw distance before notifying them though.
        /// </remarks>
        /// <param name="otherRegion">RegionInfo handle for the new region.</param>
        /// <returns>True after all operations complete, throws exceptions otherwise.</returns>
        public override void OtherRegionUp(GridRegion otherRegion)
        {
            if (RegionInfo.RegionHandle != otherRegion.RegionHandle)
            {
                //// If these are cast to INT because long + negative values + abs returns invalid data
                //int resultX = Math.Abs((int)xcell - (int)RegionInfo.RegionLocX);
                //int resultY = Math.Abs((int)ycell - (int)RegionInfo.RegionLocY);
                //if (resultX <= 1 && resultY <= 1)
                float dist = (float)Math.Max(DefaultDrawDistance,
                (float)Math.Max(RegionInfo.RegionSizeX, RegionInfo.RegionSizeY));
                uint newRegionX, newRegionY, thisRegionX, thisRegionY;
                Util.RegionHandleToRegionLoc(otherRegion.RegionHandle, out newRegionX, out newRegionY);
                Util.RegionHandleToRegionLoc(RegionInfo.RegionHandle, out thisRegionX, out thisRegionY);

                //m_log.InfoFormat("[SCENE]: (on region {0}): Region {1} up in coords {2}-{3}",
                //    RegionInfo.RegionName, otherRegion.RegionName, newRegionX, newRegionY);

                if (!Util.IsOutsideView(dist, thisRegionX, newRegionX, thisRegionY, newRegionY))
                {
                    // Let the grid service module know, so this can be cached
                    m_eventManager.TriggerOnRegionUp(otherRegion);

                    try
                    {
                        ForEachRootScenePresence(delegate(ScenePresence agent)
                        {
                            //agent.ControllingClient.new
                            //this.CommsManager.InterRegion.InformRegionOfChildAgent(otherRegion.RegionHandle, agent.ControllingClient.RequestClientInfo());

                            List<ulong> old = new List<ulong>();
                            old.Add(otherRegion.RegionHandle);
                            agent.DropOldNeighbours(old);
                            if (EntityTransferModule != null && agent.PresenceType != PresenceType.Npc)
                            EntityTransferModule.EnableChildAgent(agent, otherRegion);
                        });
                    }
                    catch (NullReferenceException)
                    {
                        // This means that we're not booted up completely yet.
                        // This shouldn't happen too often anymore.
                        m_log.Error("[SCENE]: Couldn't inform client of regionup because we got a null reference exception");
                    }
                }
                else
                {
                    m_log.InfoFormat(
                    "[SCENE]: Got notice about far away Region: {0} at ({1}, {2})",
                    otherRegion.RegionName, otherRegion.RegionLocX, otherRegion.RegionLocY);
                }
            }
        }

        public void AddNeighborRegion(RegionInfo region)
        {
            lock (m_neighbours)
            {
                if (!CheckNeighborRegion(region))
                {
                    m_neighbours.Add(region);
                }
            }
        }

        public bool CheckNeighborRegion(RegionInfo region)
        {
            bool found = false;
            lock (m_neighbours)
            {
                foreach (RegionInfo reg in m_neighbours)
                {
                    if (reg.RegionHandle == region.RegionHandle)
                    {
                        found = true;
                        break;
                    }
                }
            }
            return found;
        }

        // Alias IncomingHelloNeighbour OtherRegionUp, for now
        public GridRegion IncomingHelloNeighbour(RegionInfo neighbour)
        {
            OtherRegionUp(new GridRegion(neighbour));
            return new GridRegion(RegionInfo);
        }

        // This causes the region to restart immediatley.
        public void RestartNow()
        {
            IConfig startupConfig = m_config.Configs["Startup"];
            if (startupConfig != null)
            {
                if (startupConfig.GetBoolean("InworldRestartShutsDown", false))
                {
                    MainConsole.Instance.RunCommand("shutdown");
                    return;
                }
            }

            m_log.InfoFormat("[REGION]: Restarting region {0}", Name);

            Close();

            base.Restart();
        }

        // This is a helper function that notifies root agents in this region that a new sim near them has come up
        // This is in the form of a timer because when an instance of OpenSim.exe is started,
        // Even though the sims initialize, they don't listen until 'all of the sims are initialized'
        // If we tell an agent about a sim that's not listening yet, the agent will not be able to connect to it.
        // subsequently the agent will never see the region come back online.
        public void RestartNotifyWaitElapsed(object sender, ElapsedEventArgs e)
        {
            m_restartWaitTimer.Stop();
            lock (m_regionRestartNotifyList)
            {
                foreach (RegionInfo region in m_regionRestartNotifyList)
                {
                    GridRegion r = new GridRegion(region);
                    try
                    {
                        ForEachRootScenePresence(delegate(ScenePresence agent)
                        {
                            if (EntityTransferModule != null && agent.PresenceType != PresenceType.Npc)
                            EntityTransferModule.EnableChildAgent(agent, r);
                        });
                    }
                    catch (NullReferenceException)
                    {
                        // This means that we're not booted up completely yet.
                        // This shouldn't happen too often anymore.
                    }
                }

                // Reset list to nothing.
                m_regionRestartNotifyList.Clear();
            }
        }

        public int GetInaccurateNeighborCount()
        {
            return m_neighbours.Count;
        }

        // This is the method that shuts down the scene.
        public override void Close()
        {
            if (m_shuttingDown)
            {
                m_log.WarnFormat("[SCENE]: Ignoring close request because already closing {0}", Name);
                return;
            }

            m_log.InfoFormat("[SCENE]: Closing down the single simulator: {0}", RegionInfo.RegionName);

            StatsReporter.Close();

            m_restartTimer.Stop();
            m_restartTimer.Close();

            // Kick all ROOT agents with the message, 'The simulator is going down'
            ForEachScenePresence(delegate(ScenePresence avatar)
            {
                avatar.RemoveNeighbourRegion(RegionInfo.RegionHandle);

                if (!avatar.IsChildAgent)
                avatar.ControllingClient.Kick("The simulator is going down.");

                avatar.ControllingClient.SendShutdownConnectionNotice();
            });

            // Stop updating the scene objects and agents.
            m_shuttingDown = true;

            // Wait here, or the kick messages won't actually get to the agents before the scene terminates.
            // We also need to wait to avoid a race condition with the scene update loop which might not yet
            // have checked ShuttingDown.
            Thread.Sleep(500);

            // Stop all client threads.
            ForEachScenePresence(delegate(ScenePresence avatar) { CloseAgent(avatar.UUID, false); });

            m_log.Debug("[SCENE]: Persisting changed objects");
            EventManager.TriggerSceneShuttingDown(this);
            Backup(false);
            m_sceneGraph.Close();

            if (!GridService.DeregisterRegion(RegionInfo.RegionID))
            m_log.WarnFormat("[SCENE]: Deregister from grid failed for region {0}", Name);

            base.Close();

            // XEngine currently listens to the EventManager.OnShutdown event to trigger script stop and persistence.
            // Therefore. we must dispose of the PhysicsScene after this to prevent a window where script code can
            // attempt to reference a null or disposed physics scene.
            if (PhysicsScene != null)
            {
                PhysicsScene phys = PhysicsScene;
                // remove the physics engine from both Scene and SceneGraph
                PhysicsScene = null;
                phys.Dispose();
                phys = null;
            }
        }

        public override void Start()
        {
            Start(true);
        }

        /// <summary>
        /// Start the scene
        /// </summary>
        /// <param name='startScripts'>
        /// Start the scripts within the scene.
        /// </param> 
        public void Start(bool startScripts)
        {
            if (IsRunning)
            return;

            m_isRunning = true;
            m_active = true;

            //            m_log.DebugFormat("[SCENE]: Starting Heartbeat timer for {0}", RegionInfo.RegionName);
            if (m_heartbeatThread != null)
            {
                m_heartbeatThread.Abort();
                m_heartbeatThread = null;
            }

            m_heartbeatThread
            = WorkManager.StartThread(
            Heartbeat, string.Format("Heartbeat-({0})", RegionInfo.RegionName.Replace(" ", "_")), ThreadPriority.Normal, false, false);

            StartScripts();
        }

        /// <summary>
        /// Sets up references to modules required by the scene
        /// </summary>
        public void SetModuleInterfaces()
        {
            m_xmlrpcModule = RequestModuleInterface<IXMLRPC>();
            m_worldCommModule = RequestModuleInterface<IWorldComm>();
            XferManager = RequestModuleInterface<IXfer>();
            m_AvatarFactory = RequestModuleInterface<IAvatarFactoryModule>();
            AttachmentsModule = RequestModuleInterface<IAttachmentsModule>();
            m_serialiser = RequestModuleInterface<IRegionSerialiserModule>();
            m_dialogModule = RequestModuleInterface<IDialogModule>();
            m_capsModule = RequestModuleInterface<ICapabilitiesModule>();
            EntityTransferModule = RequestModuleInterface<IEntityTransferModule>();
            m_groupsModule = RequestModuleInterface<IGroupsModule>();
            AgentTransactionsModule = RequestModuleInterface<IAgentAssetTransactions>();
            UserManagementModule = RequestModuleInterface<IUserManagement>();
        }

        #endregion

        #region Update Methods

        /// <summary>
        /// Activate the various loops necessary to continually update the scene.
        /// </summary>
        private void Heartbeat()
        {
            m_eventManager.TriggerOnRegionStarted(this);

            // The first frame can take a very long time due to physics actors being added on startup.  Therefore,
            // don't turn on the watchdog alarm for this thread until the second frame, in order to prevent false
            // alarms for scenes with many objects.
            Update(1);

            WorkManager.StartThread(
            Maintenance, string.Format("Maintenance ({0})", RegionInfo.RegionName), ThreadPriority.Normal, false, true);

            Watchdog.GetCurrentThreadInfo().AlarmIfTimeout = true;
            m_lastFrameTick = Util.EnvironmentTickCount();

            if (UpdateOnTimer)
            {
                m_sceneUpdateTimer = new Timer(MinFrameTicks);
                m_sceneUpdateTimer.AutoReset = true;
                m_sceneUpdateTimer.Elapsed += Update;
                m_sceneUpdateTimer.Start();
            }
            else
            {
                Thread.CurrentThread.Priority = ThreadPriority.Highest;
                Update(-1);
                Watchdog.RemoveThread();
                m_isRunning = false;
            }
        }

        private volatile bool m_isTimerUpdateRunning;

        private void Update(object sender, ElapsedEventArgs e)
        {
            if (m_isTimerUpdateRunning)
            return;

            m_isTimerUpdateRunning = true;

            // If the last frame did not complete on time, then immediately start the next update on the same thread
            // and ignore further timed updates until we have a frame that had spare time.
            while (!Update(1) && Active) { }

            if (!Active || m_shuttingDown)
            {
                m_sceneUpdateTimer.Stop();
                m_sceneUpdateTimer = null;
                m_isRunning = false;
            }

            m_isTimerUpdateRunning = false;
        }

        private void Maintenance()
        {
            DoMaintenance(-1);

            Watchdog.RemoveThread();
        }

        public void DoMaintenance(int runs)
        {
            long? endRun = null;
            int runtc, tmpMS;
            int previousMaintenanceTick;

            if (runs >= 0)
            endRun = MaintenanceRun + runs;

            List<Vector3> coarseLocations;
            List<UUID> avatarUUIDs;

            while (!m_shuttingDown && ((endRun == null && Active) || MaintenanceRun < endRun))
            {
                runtc = Util.EnvironmentTickCount();
                ++MaintenanceRun;

                //                m_log.DebugFormat("[SCENE]: Maintenance run {0} in {1}", MaintenanceRun, Name);

                // Coarse locations relate to positions of green dots on the mini-map (on a SecondLife client)
                if (MaintenanceRun % (m_update_coarse_locations / 10) == 0)
                {
                    SceneGraph.GetCoarseLocations(out coarseLocations, out avatarUUIDs, 60);
                    // Send coarse locations to clients
                    ForEachScenePresence(delegate(ScenePresence presence)
                    {
                        presence.SendCoarseLocations(coarseLocations, avatarUUIDs);
                    });
                }

                if (SendPeriodicAppearanceUpdates && MaintenanceRun % 60 == 0)
                {
                    //                    m_log.DebugFormat("[SCENE]: Sending periodic appearance updates");

                    if (AvatarFactory != null)
                    {
                        ForEachRootScenePresence(sp => AvatarFactory.SendAppearance(sp.UUID));
                    }
                }

                // Delete temp-on-rez stuff
                if (MaintenanceRun % m_update_temp_cleaning == 0 && !m_cleaningTemps)
                {
                    //                    m_log.DebugFormat("[SCENE]: Running temp-on-rez cleaning in {0}", Name);
                    tmpMS = Util.EnvironmentTickCount();
                    m_cleaningTemps = true;

                    WorkManager.RunInThread(
                    delegate { CleanTempObjects(); m_cleaningTemps = false; },
                    null,
                    string.Format("CleanTempObjects ({0})", Name));

                    tempOnRezMS = Util.EnvironmentTickCountSubtract(tmpMS);
                }

                Watchdog.UpdateThread();

                previousMaintenanceTick = m_lastMaintenanceTick;
                m_lastMaintenanceTick = Util.EnvironmentTickCount();
                runtc = Util.EnvironmentTickCountSubtract(m_lastMaintenanceTick, runtc);
                runtc = MinMaintenanceTicks - runtc;

                if (runtc > 0)
                m_maintenanceWaitEvent.WaitOne(runtc);

                // Optionally warn if a frame takes double the amount of time that it should.
                if (DebugUpdates
                        && Util.EnvironmentTickCountSubtract(
                            m_lastMaintenanceTick, previousMaintenanceTick) > MinMaintenanceTicks * 2)
                m_log.WarnFormat(
                "[SCENE]: Maintenance took {0} ms (desired max {1} ms) in {2}",
                Util.EnvironmentTickCountSubtract(m_lastMaintenanceTick, previousMaintenanceTick),
                MinMaintenanceTicks,
                RegionInfo.RegionName);
            }
        }

        public override bool Update(int frames)
        {
            long? endFrame = null;

            if (frames >= 0)
            endFrame = Frame + frames;

            float physicsFPS = 0f;
            int previousFrameTick, tmpMS;

            // These variables will be used to save the precise frame time using the
            // Stopwatch class of Microsoft SDK; the times are recorded at the start
            // and end of a parcticular section of code, and then used to calculate
            // the frame times, which are the sums of the sections for each given name
            double preciseTotalFrameTime = 0.0;
            double preciseSimFrameTime = 0.0;
            double precisePhysicsFrameTime = 0.0;
            Stopwatch totalFrameStopwatch = new Stopwatch();
            Stopwatch simFrameStopwatch = new Stopwatch();
            Stopwatch physicsFrameStopwatch = new Stopwatch();

            // Begin the stopwatch to keep track of the time that the frame
            // started running to determine how long the frame took to complete
            totalFrameStopwatch.Start();

            while (!m_shuttingDown && ((endFrame == null && Active) || Frame < endFrame))
            {
                ++Frame;

                //            m_log.DebugFormat("[SCENE]: Processing frame {0} in {1}", Frame, RegionInfo.RegionName);

                agentMS = eventMS = backupMS = terrainMS = landMS = spareMS = 0;

                try
                {
                    EventManager.TriggerRegionHeartbeatStart(this);

                    // Apply taints in terrain module to terrain in physics scene
                    if (Frame % m_update_terrain == 0)
                    {
                        // At several points inside the code there was a need to
                        // create a more precise measurement of time elapsed. 
                        // This led to the addition of variables that have a 
                        // similar function and thus remain tightly connected to 
                        // their original counterparts. However, the original 
                        // code is not receiving comments from our group because 
                        // we don't feel right modifying the code to that degree 
                        // at this point in time, the precise values all begin 
                        // with the keyword precise
                        tmpMS = Util.EnvironmentTickCount();
                        simFrameStopwatch.Start();
                        UpdateTerrain();

                        // Get the simulation frame time that the avatar force 
                        // input took
                        simFrameStopwatch.Stop();
                        preciseSimFrameTime =
                        simFrameStopwatch.Elapsed.TotalMilliseconds;
                        terrainMS = Util.EnvironmentTickCountSubtract(tmpMS);
                    }

                    // At several points inside the code there was a need to
                    // create a more precise measurement of time elapsed. This
                    // led to the addition of variables that have a similar
                    // function and thus remain tightly connected to their
                    // original counterparts. However, the original code is
                    // not receiving comments from our group because we don't
                    // feel right modifying the code to that degree at this
                    // point in time, the precise values all begin with the
                    // keyword precise

                    tmpMS = Util.EnvironmentTickCount();

                    // Begin the stopwatch to track the time to prepare physics
                    physicsFrameStopwatch.Start();
                    if (PhysicsEnabled && Frame % m_update_physics == 0)
                    m_sceneGraph.UpdatePreparePhysics();

                    // Get the time it took to prepare the physics, this
                    // would report the most precise time that physics was
                    // running on the machine and should the physics not be
                    // enabled will report the time it took to check if physics
                    // was enabled
                    physicsFrameStopwatch.Stop();
                    precisePhysicsFrameTime = physicsFrameStopwatch.Elapsed.TotalMilliseconds;
                    physicsMS2 = Util.EnvironmentTickCountSubtract(tmpMS);

                    // Apply any pending avatar force input to the avatar's velocity
                    tmpMS = Util.EnvironmentTickCount();
                    simFrameStopwatch.Restart();
                    if (Frame % m_update_entitymovement == 0)
                    m_sceneGraph.UpdateScenePresenceMovement();

                    // Get the simulation frame time that the avatar force input 
                    // took
                    simFrameStopwatch.Stop();
                    preciseSimFrameTime +=
                    simFrameStopwatch.Elapsed.TotalMilliseconds;
                    agentMS = Util.EnvironmentTickCountSubtract(tmpMS);

                    // Perform the main physics update.  This will do the actual work of moving objects and avatars according to their
                    // velocity
                    tmpMS = Util.EnvironmentTickCount();
                    physicsFrameStopwatch.Restart();
                    if (Frame % m_update_physics == 0)
                    {
                        if (PhysicsEnabled)
                        physicsFPS = m_sceneGraph.UpdatePhysics(MinFrameSeconds);

                        if (SynchronizeScene != null)
                        SynchronizeScene(this);
                    }

                    // Add the main physics update time to the prepare physics time
                    physicsFrameStopwatch.Stop();
                    precisePhysicsFrameTime += physicsFrameStopwatch.Elapsed.TotalMilliseconds;
                    physicsMS = Util.EnvironmentTickCountSubtract(tmpMS);

                    // Start the stopwatch for the remainder of the simulation
                    simFrameStopwatch.Restart();
                    tmpMS = Util.EnvironmentTickCount();

                    // Check if any objects have reached their targets
                    CheckAtTargets();

                    // Update SceneObjectGroups that have scheduled themselves for updates
                    // Objects queue their updates onto all scene presences
                    if (Frame % m_update_objects == 0)
                    m_sceneGraph.UpdateObjectGroups();

                    // Run through all ScenePresences looking for updates
                    // Presence updates and queued object updates for each presence are sent to clients
                    if (Frame % m_update_presences == 0)
                    m_sceneGraph.UpdatePresences();

                    agentMS += Util.EnvironmentTickCountSubtract(tmpMS);

                    if (Frame % m_update_events == 0)
                    {
                        tmpMS = Util.EnvironmentTickCount();
                        UpdateEvents();
                        eventMS = Util.EnvironmentTickCountSubtract(tmpMS);
                    }

                    if (PeriodicBackup && Frame % m_update_backup == 0)
                    {
                        tmpMS = Util.EnvironmentTickCount();
                        UpdateStorageBackup();
                        backupMS = Util.EnvironmentTickCountSubtract(tmpMS);
                    }

                    //if (Frame % m_update_land == 0)
                    //{
                    //    int ldMS = Util.EnvironmentTickCount();
                    //    UpdateLand();
                    //    landMS = Util.EnvironmentTickCountSubtract(ldMS);
                    //}

                    if (!LoginsEnabled && Frame == 20)
                    {
                        //                    m_log.DebugFormat("{0} {1} {2}", LoginsDisabled, m_sceneGraph.GetActiveScriptsCount(), LoginLock);

                        // In 99.9% of cases it is a bad idea to manually force garbage collection. However,
                        // this is a rare case where we know we have just went through a long cycle of heap
                        // allocations, and there is no more work to be done until someone logs in
                        GC.Collect();

                        if (!LoginLock)
                        {
                            if (!StartDisabled)
                            {
                                m_log.InfoFormat("[REGION]: Enabling logins for {0}", RegionInfo.RegionName);
                                LoginsEnabled = true;
                            }

                            m_sceneGridService.InformNeighborsThatRegionisUp(
                            RequestModuleInterface<INeighbourService>(), RegionInfo);

                            // Region ready should always be set
                            Ready = true;
                        }
                        else
                        {
                            // This handles a case of a region having no scripts for the RegionReady module
                            if (m_sceneGraph.GetActiveScriptsCount() == 0)
                            {
                                // In this case, we leave it to the IRegionReadyModule to enable logins

                                // LoginLock can currently only be set by a region module implementation.
                                // If somehow this hasn't been done then the quickest way to bugfix is to see the
                                // NullReferenceException
                                IRegionReadyModule rrm = RequestModuleInterface<IRegionReadyModule>();
                                rrm.TriggerRegionReady(this);
                            }
                        }
                    }
                }
                catch (Exception e)
                {
                    m_log.ErrorFormat(
                    "[SCENE]: Failed on region {0} with exception {1}{2}",
                    RegionInfo.RegionName, e.Message, e.StackTrace);
                }

                EventManager.TriggerRegionHeartbeatEnd(this);
                otherMS = eventMS + backupMS + terrainMS + landMS;

                // Get the elapsed time for the simulation frame
                simFrameStopwatch.Stop();
                preciseSimFrameTime +=
                simFrameStopwatch.Elapsed.TotalMilliseconds;

                if (!UpdateOnTimer)
                {
                    Watchdog.UpdateThread();

                    spareMS = MinFrameTicks - Util.EnvironmentTickCountSubtract(m_lastFrameTick);

                    if (spareMS > 0)
                    m_updateWaitEvent.WaitOne(spareMS);
                    else
                    spareMS = 0;
                }
                else
                {
                    spareMS = Math.Max(0, MinFrameTicks - physicsMS2 - agentMS - physicsMS - otherMS);
                }

                // Get the total frame time
                totalFrameStopwatch.Stop();
                preciseTotalFrameTime =
                totalFrameStopwatch.Elapsed.TotalMilliseconds;

                // Restart the stopwatch for the total time of the next frame
                totalFrameStopwatch.Restart();

                previousFrameTick = m_lastFrameTick;
                frameMS = Util.EnvironmentTickCountSubtract(m_lastFrameTick);
                m_lastFrameTick = Util.EnvironmentTickCount();

                // if (Frame%m_update_avatars == 0)
                //   UpdateInWorldTime();
                StatsReporter.AddPhysicsFPS(physicsFPS);
                StatsReporter.AddTimeDilation(TimeDilation);
                StatsReporter.AddFPS(1);

                StatsReporter.addFrameMS(frameMS);
                StatsReporter.addAgentMS(agentMS);
                StatsReporter.addPhysicsMS(physicsMS + physicsMS2);
                StatsReporter.addOtherMS(otherMS);
                StatsReporter.AddSpareMS(spareMS);
                StatsReporter.addScriptLines(m_sceneGraph.GetScriptLPS());

                // Send the correct time values to the stats reporter for the
                // frame times
                StatsReporter.addFrameTimeMilliseconds(preciseTotalFrameTime,
                preciseSimFrameTime, precisePhysicsFrameTime, 0.0);

                // Send the correct number of frames that the physics library
                // has processed to the stats reporter
                StatsReporter.addPhysicsFrame(1);

                // Optionally warn if a frame takes double the amount of time that it should.
                if (DebugUpdates
                        && Util.EnvironmentTickCountSubtract(
                            m_lastFrameTick, previousFrameTick) > MinFrameTicks * 2)
                m_log.WarnFormat(
                "[SCENE]: Frame took {0} ms (desired max {1} ms) in {2}",
                Util.EnvironmentTickCountSubtract(m_lastFrameTick, previousFrameTick),
                MinFrameTicks,
                RegionInfo.RegionName);
            }

            // Finished updating scene frame, so stop the total frame's Stopwatch
            totalFrameStopwatch.Stop();

            return spareMS >= 0;
        }

        public void AddGroupTarget(SceneObjectGroup grp)
        {
            lock (m_groupsWithTargets)
            m_groupsWithTargets[grp.UUID] = grp;
        }

        public void RemoveGroupTarget(SceneObjectGroup grp)
        {
            lock (m_groupsWithTargets)
            m_groupsWithTargets.Remove(grp.UUID);
        }

        private void CheckAtTargets()
        {
            List<SceneObjectGroup> objs = null;

            lock (m_groupsWithTargets)
            {
                if (m_groupsWithTargets.Count != 0)
                objs = new List<SceneObjectGroup>(m_groupsWithTargets.Values);
            }

            if (objs != null)
            {
                foreach (SceneObjectGroup entry in objs)
                entry.checkAtTargets();
            }
        }

        /// <summary>
        /// Send out simstats data to all clients
        /// </summary>
        /// <param name="stats">Stats on the Simulator's performance</param>
        private void SendSimStatsPackets(SimStats stats)
        {
            ForEachRootClient(delegate(IClientAPI client)
            {
                client.SendSimStats(stats);
            });
        }

        /// <summary>
        /// Update the terrain if it needs to be updated.
        /// </summary>
        private void UpdateTerrain()
        {
            EventManager.TriggerTerrainTick();
        }

        /// <summary>
        /// Back up queued up changes
        /// </summary>
        private void UpdateStorageBackup()
        {
            if (!m_backingup)
            {
                m_backingup = true;
                WorkManager.RunInThread(o => Backup(false), null, string.Format("BackupWaitCallback ({0})", Name));
            }
        }

        /// <summary>
        /// Sends out the OnFrame event to the modules
        /// </summary>
        private void UpdateEvents()
        {
            m_eventManager.TriggerOnFrame();
        }

        /// <summary>
        /// Backup the scene.
        /// </summary>
        /// <remarks>
        /// This acts as the main method of the backup thread.  In a regression test whether the backup thread is not
        /// running independently this can be invoked directly.
        /// </remarks>
        /// <param name="forced">
        /// If true, then any changes that have not yet been persisted are persisted.  If false,
        /// then the persistence decision is left to the backup code (in some situations, such as object persistence,
        /// it's much more efficient to backup multiple changes at once rather than every single one).
        /// <returns></returns>
        public void Backup(bool forced)
        {
            lock (m_returns)
            {
                EventManager.TriggerOnBackup(SimulationDataService, forced);
                m_backingup = false;

                foreach (KeyValuePair<UUID, ReturnInfo> ret in m_returns)
                {
                    UUID transaction = UUID.Random();

                    GridInstantMessage msg = new GridInstantMessage();
                    msg.fromAgentID = new Guid(UUID.Zero.ToString()); // From server
                    msg.toAgentID = new Guid(ret.Key.ToString());
                    msg.imSessionID = new Guid(transaction.ToString());
                    msg.timestamp = (uint)Util.UnixTimeSinceEpoch();
                    msg.fromAgentName = "Server";
                    msg.dialog = (byte)19; // Object msg
                    msg.fromGroup = false;
                    msg.offline = (byte)0;
                    msg.ParentEstateID = RegionInfo.EstateSettings.ParentEstateID;
                    msg.Position = Vector3.Zero;
                    msg.RegionID = RegionInfo.RegionID.Guid;

                    // We must fill in a null-terminated 'empty' string here since bytes[0] will crash viewer 3.
                    msg.binaryBucket = Util.StringToBytes256("\0");
                    if (ret.Value.count > 1)
                    msg.message = string.Format("Your {0} objects were returned from {1} in region {2} due to {3}", ret.Value.count, ret.Value.location.ToString(), RegionInfo.RegionName, ret.Value.reason);
                    else
                    msg.message = string.Format("Your object {0} was returned from {1} in region {2} due to {3}", ret.Value.objectName, ret.Value.location.ToString(), RegionInfo.RegionName, ret.Value.reason);

                    IMessageTransferModule tr = RequestModuleInterface<IMessageTransferModule>();
                    if (tr != null)
                    tr.SendInstantMessage(msg, delegate(bool success) { });
                }
                m_returns.Clear();
            }
        }

        /// <summary>
        /// Synchronous force backup.  For deletes and links/unlinks
        /// </summary>
        /// <param name="group">Object to be backed up</param>
        public void ForceSceneObjectBackup(SceneObjectGroup group)
        {
            if (group != null)
            {
                group.HasGroupChanged = true;
                group.ProcessBackup(SimulationDataService, true);
            }
        }

        /// <summary>
        /// Tell an agent that their object has been returned. 
        /// </summary>
        /// <remarks>
        /// The actual return is handled by the caller.
        /// </remarks>
        /// <param name="agentID">Avatar Unique Id</param>
        /// <param name="objectName">Name of object returned</param>
        /// <param name="location">Location of object returned</param>
        /// <param name="reason">Reasion for object return</param>
        public void AddReturn(UUID agentID, string objectName, Vector3 location, string reason)
        {
            lock (m_returns)
            {
                if (m_returns.ContainsKey(agentID))
                {
                    ReturnInfo info = m_returns[agentID];
                    info.count++;
                    m_returns[agentID] = info;
                }
                else
                {
                    ReturnInfo info = new ReturnInfo();
                    info.count = 1;
                    info.objectName = objectName;
                    info.location = location;
                    info.reason = reason;
                    m_returns[agentID] = info;
                }
            }
        }

        #endregion

        #region Load Terrain

        /// <summary>
        /// Store the terrain in the persistant data store
        /// </summary>
        public void SaveTerrain()
        {
            SimulationDataService.StoreTerrain(Heightmap.GetDoubles(), RegionInfo.RegionID);
        }

        public void StoreWindlightProfile(RegionLightShareData wl)
        {
            RegionInfo.WindlightSettings = wl;
            SimulationDataService.StoreRegionWindlightSettings(wl);
            m_eventManager.TriggerOnSaveNewWindlightProfile();
        }

        public void LoadWindlightProfile()
        {
            RegionInfo.WindlightSettings = SimulationDataService.LoadRegionWindlightSettings(RegionInfo.RegionID);
            m_eventManager.TriggerOnSaveNewWindlightProfile();
        }

        /// <summary>
        /// Loads the World heightmap
        /// </summary>
        public override void LoadWorldMap()
        {
            try
            {
                TerrainData map = SimulationDataService.LoadTerrain(RegionInfo.RegionID, (int)RegionInfo.RegionSizeX, (int)RegionInfo.RegionSizeY, (int)RegionInfo.RegionSizeZ);
                if (map == null)
                {
                    // This should be in the Terrain module, but it isn't because
                    // the heightmap is needed _way_ before the modules are initialized...
                    IConfig terrainConfig = m_config.Configs["Terrain"];
                    String m_InitialTerrain = "pinhead-island";
                    if (terrainConfig != null)
                    m_InitialTerrain = terrainConfig.GetString("InitialTerrain", m_InitialTerrain);

                    m_log.InfoFormat("[TERRAIN]: No default terrain. Generating a new terrain {0}.", m_InitialTerrain);
                    Heightmap = new TerrainChannel(m_InitialTerrain, (int)RegionInfo.RegionSizeX, (int)RegionInfo.RegionSizeY, (int)RegionInfo.RegionSizeZ);

                    SimulationDataService.StoreTerrain(Heightmap.GetDoubles(), RegionInfo.RegionID);
                }
                else
                {
                    Heightmap = new TerrainChannel(map);
                }
            }
            catch (IOException e)
            {
                m_log.WarnFormat(
                "[TERRAIN]: Scene.cs: LoadWorldMap() - Regenerating as failed with exception {0}{1}",
                e.Message, e.StackTrace);

                // Non standard region size.    If there's an old terrain in the database, it might read past the buffer
#pragma warning disable 0162
                if ((int)Constants.RegionSize != 256)
                {
                    Heightmap = new TerrainChannel();

                    SimulationDataService.StoreTerrain(Heightmap.GetDoubles(), RegionInfo.RegionID);
                }
            }
            catch (Exception e)
            {
                m_log.WarnFormat(
                "[TERRAIN]: Scene.cs: LoadWorldMap() - Failed with exception {0}{1}", e.Message, e.StackTrace);
            }
        }

        /// <summary>
        /// Register this region with a grid service
        /// </summary>
        /// <exception cref="System.Exception">Thrown if registration of the region itself fails.</exception>
        public void RegisterRegionWithGrid()
        {
            m_sceneGridService.SetScene(this);

            //// Unfortunately this needs to be here and it can't be async.
            //// The map tile image is stored in RegionSettings, but it also needs to be
            //// stored in the GridService, because that's what the world map module uses
            //// to send the map image UUIDs (of other regions) to the viewer...
            if (m_generateMaptiles)
            RegenerateMaptile();

            GridRegion region = new GridRegion(RegionInfo);
            string error = GridService.RegisterRegion(RegionInfo.ScopeID, region);
            //            m_log.DebugFormat("[SCENE]: RegisterRegionWithGrid. name={0},id={1},loc=<{2},{3}>,size=<{4},{5}>",
            //                                m_regionName, 
            //                                RegionInfo.RegionID,
            //                                RegionInfo.RegionLocX, RegionInfo.RegionLocY,
            //                                RegionInfo.RegionSizeX, RegionInfo.RegionSizeY);

            if (error != String.Empty)
            throw new Exception(error);
        }

        #endregion

        #region Load Land

        /// <summary>
        /// Loads all Parcel data from the datastore for region identified by regionID
        /// </summary>
        /// <param name="regionID">Unique Identifier of the Region to load parcel data for</param>
        public void loadAllLandObjectsFromStorage(UUID regionID)
        {
            m_log.Info("[SCENE]: Loading land objects from storage");
            List<LandData> landData = SimulationDataService.LoadLandObjects(regionID);

            if (LandChannel != null)
            {
                if (landData.Count == 0)
                {
                    EventManager.TriggerNoticeNoLandDataFromStorage();
                }
                else
                {
                    EventManager.TriggerIncomingLandDataFromStorage(landData);
                }
            }
            else
            {
                m_log.Error("[SCENE]: Land Channel is not defined. Cannot load from storage!");
            }
        }

        #endregion

        #region Primitives Methods

        /// <summary>
        /// Loads the World's objects
        /// </summary>
        /// <param name="regionID"></param>
        public virtual void LoadPrimsFromStorage(UUID regionID)
        {
            LoadingPrims = true;
            m_log.Info("[SCENE]: Loading objects from datastore");

            List<SceneObjectGroup> PrimsFromDB = SimulationDataService.LoadObjects(regionID);

            m_log.InfoFormat("[SCENE]: Loaded {0} objects from the datastore", PrimsFromDB.Count);

            foreach (SceneObjectGroup group in PrimsFromDB)
            {
                AddRestoredSceneObject(group, true, true);
                EventManager.TriggerOnSceneObjectLoaded(group);
                SceneObjectPart rootPart = group.GetPart(group.UUID);
                rootPart.Flags &= ~PrimFlags.Scripted;
                rootPart.TrimPermissions();

                // Don't do this here - it will get done later on when sculpt data is loaded.
                //                group.CheckSculptAndLoad();
            }

            LoadingPrims = false;
            EventManager.TriggerPrimsLoaded(this);
        }

        public bool SupportsRayCastFiltered()
        {
            if (PhysicsScene == null)
            return false;
            return PhysicsScene.SupportsRaycastWorldFiltered();
        }

        public object RayCastFiltered(Vector3 position, Vector3 direction, float length, int Count, RayFilterFlags filter)
        {
            if (PhysicsScene == null)
            return null;
            return PhysicsScene.RaycastWorld(position, direction, length, Count, filter);
        }

        /// <summary>
        /// Gets a new rez location based on the raycast and the size of the object that is being rezzed.
        /// </summary>
        /// <param name="RayStart"></param>
        /// <param name="RayEnd"></param>
        /// <param name="RayTargetID"></param>
        /// <param name="rot"></param>
        /// <param name="bypassRayCast"></param>
        /// <param name="RayEndIsIntersection"></param>
        /// <param name="frontFacesOnly"></param>
        /// <param name="scale"></param>
        /// <param name="FaceCenter"></param>
        /// <returns></returns>
        public Vector3 GetNewRezLocation(Vector3 RayStart, Vector3 RayEnd, UUID RayTargetID, Quaternion rot, byte bypassRayCast, byte RayEndIsIntersection, bool frontFacesOnly, Vector3 scale, bool FaceCenter)
        {
            Vector3 pos = Vector3.Zero;
            if (RayEndIsIntersection == (byte)1)
            {
                pos = RayEnd;
                return pos;
            }

            if (RayTargetID != UUID.Zero)
            {
                SceneObjectPart target = GetSceneObjectPart(RayTargetID);

                Vector3 direction = Vector3.Normalize(RayEnd - RayStart);
                Vector3 AXOrigin = RayStart;
                Vector3 AXdirection = direction;

                if (target != null)
                {
                    pos = target.AbsolutePosition;
                    //m_log.Info("[OBJECT_REZ]: TargetPos: " + pos.ToString() + ", RayStart: " + RayStart.ToString() + ", RayEnd: " + RayEnd.ToString() + ", Volume: " + Util.GetDistanceTo(RayStart,RayEnd).ToString() + ", mag1: " + Util.GetMagnitude(RayStart).ToString() + ", mag2: " + Util.GetMagnitude(RayEnd).ToString());

                    // TODO: Raytrace better here

                    //EntityIntersection ei = m_sceneGraph.GetClosestIntersectingPrim(new Ray(AXOrigin, AXdirection));
                    Ray NewRay = new Ray(AXOrigin, AXdirection);

                    // Ray Trace against target here
                    EntityIntersection ei = target.TestIntersectionOBB(NewRay, Quaternion.Identity, frontFacesOnly, FaceCenter);

                    // Un-comment out the following line to Get Raytrace results printed to the console.
                    // m_log.Info("[RAYTRACERESULTS]: Hit:" + ei.HitTF.ToString() + " Point: " + ei.ipoint.ToString() + " Normal: " + ei.normal.ToString());
                    float ScaleOffset = 0.5f;

                    // If we hit something
                    if (ei.HitTF)
                    {
                        Vector3 scaleComponent = ei.AAfaceNormal;
                        if (scaleComponent.X != 0) ScaleOffset = scale.X;
                        if (scaleComponent.Y != 0) ScaleOffset = scale.Y;
                        if (scaleComponent.Z != 0) ScaleOffset = scale.Z;
                        ScaleOffset = Math.Abs(ScaleOffset);
                        Vector3 intersectionpoint = ei.ipoint;
                        Vector3 normal = ei.normal;
                        // Set the position to the intersection point
                        Vector3 offset = (normal * (ScaleOffset / 2f));
                        pos = (intersectionpoint + offset);

                        //Seems to make no sense to do this as this call is used for rezzing from inventory as well, and with inventory items their size is not always 0.5f
                        //And in cases when we weren't rezzing from inventory we were re-adding the 0.25 straight after calling this method
                        // Un-offset the prim (it gets offset later by the consumer method)
                        //pos.Z -= 0.25F; 

                    }

                    return pos;
                }
                else
                {
                    // We don't have a target here, so we're going to raytrace all the objects in the scene.

                    EntityIntersection ei = m_sceneGraph.GetClosestIntersectingPrim(new Ray(AXOrigin, AXdirection), true, false);

                    // Un-comment the following line to print the raytrace results to the console.
                    //m_log.Info("[RAYTRACERESULTS]: Hit:" + ei.HitTF.ToString() + " Point: " + ei.ipoint.ToString() + " Normal: " + ei.normal.ToString());

                    if (ei.HitTF)
                    {
                        pos = ei.ipoint;
                    }
                    else
                    {
                        // fall back to our stupid functionality
                        pos = RayEnd;
                    }

                    return pos;
                }
            }
            else
            {
                // fall back to our stupid functionality
                pos = RayEnd;

                //increase height so its above the ground.
                //should be getting the normal of the ground at the rez point and using that?
                pos.Z += scale.Z / 2f;
                return pos;
            }
        }


        /// <summary>
        /// Create a New SceneObjectGroup/Part by raycasting
        /// </summary>
        /// <param name="ownerID"></param>
        /// <param name="groupID"></param>
        /// <param name="RayEnd"></param>
        /// <param name="rot"></param>
        /// <param name="shape"></param>
        /// <param name="bypassRaycast"></param>
        /// <param name="RayStart"></param>
        /// <param name="RayTargetID"></param>
        /// <param name="RayEndIsIntersection"></param>
        public virtual void AddNewPrim(UUID ownerID, UUID groupID, Vector3 RayEnd, Quaternion rot, PrimitiveBaseShape shape,
        byte bypassRaycast, Vector3 RayStart, UUID RayTargetID,
        byte RayEndIsIntersection)
        {
            Vector3 pos = GetNewRezLocation(RayStart, RayEnd, RayTargetID, rot, bypassRaycast, RayEndIsIntersection, true, new Vector3(0.5f, 0.5f, 0.5f), false);

            if (Permissions.CanRezObject(1, ownerID, pos))
            {
                // rez ON the ground, not IN the ground
                // pos.Z += 0.25F; The rez point should now be correct so that its not in the ground

                AddNewPrim(ownerID, groupID, pos, rot, shape);
            }
            else
            {
                IClientAPI client = null;
                if (TryGetClient(ownerID, out client))
                client.SendAlertMessage("You cannot create objects here.");
            }
        }

        public virtual SceneObjectGroup AddNewPrim(
        UUID ownerID, UUID groupID, Vector3 pos, Quaternion rot, PrimitiveBaseShape shape)
        {
            //m_log.DebugFormat(
            //    "[SCENE]: Scene.AddNewPrim() pcode {0} called for {1} in {2}", shape.PCode, ownerID, RegionInfo.RegionName);

            SceneObjectGroup sceneObject = null;

            // If an entity creator has been registered for this prim type then use that
            if (m_entityCreators.ContainsKey((PCode)shape.PCode))
            {
                sceneObject = m_entityCreators[(PCode)shape.PCode].CreateEntity(ownerID, groupID, pos, rot, shape);
            }
            else
            {
                // Otherwise, use this default creation code;
                sceneObject = new SceneObjectGroup(ownerID, pos, rot, shape);
                AddNewSceneObject(sceneObject, true);
                sceneObject.SetGroup(groupID, null);
            }

            if (UserManagementModule != null)
            sceneObject.RootPart.CreatorIdentification = UserManagementModule.GetUserUUI(ownerID);

            sceneObject.ScheduleGroupForFullUpdate();

            return sceneObject;
        }

        /// <summary>
        /// Add an object into the scene that has come from storage
        /// </summary>
        ///
        /// <param name="sceneObject"></param>
        /// <param name="attachToBackup">
        /// If true, changes to the object will be reflected in its persisted data
        /// If false, the persisted data will not be changed even if the object in the scene is changed
        /// </param>
        /// <param name="alreadyPersisted">
        /// If true, we won't persist this object until it changes
        /// If false, we'll persist this object immediately
        /// </param>
        /// <param name="sendClientUpdates">
        /// If true, we send updates to the client to tell it about this object
        /// If false, we leave it up to the caller to do this
        /// </param>
        /// <returns>
        /// true if the object was added, false if an object with the same uuid was already in the scene
        /// </returns>
        public bool AddRestoredSceneObject(
        SceneObjectGroup sceneObject, bool attachToBackup, bool alreadyPersisted, bool sendClientUpdates)
        {
            if (m_sceneGraph.AddRestoredSceneObject(sceneObject, attachToBackup, alreadyPersisted, sendClientUpdates))
            {
                EventManager.TriggerObjectAddedToScene(sceneObject);
                return true;
            }

            return false;

        }

        /// <summary>
        /// Add an object into the scene that has come from storage
        /// </summary>
        ///
        /// <param name="sceneObject"></param>
        /// <param name="attachToBackup">
        /// If true, changes to the object will be reflected in its persisted data
        /// If false, the persisted data will not be changed even if the object in the scene is changed
        /// </param>
        /// <param name="alreadyPersisted">
        /// If true, we won't persist this object until it changes
        /// If false, we'll persist this object immediately
        /// </param>
        /// <returns>
        /// true if the object was added, false if an object with the same uuid was already in the scene
        /// </returns>
        public bool AddRestoredSceneObject(
        SceneObjectGroup sceneObject, bool attachToBackup, bool alreadyPersisted)
        {
            return AddRestoredSceneObject(sceneObject, attachToBackup, alreadyPersisted, true);
        }

        /// <summary>
        /// Add a newly created object to the scene.  Updates are also sent to viewers.
        /// </summary>
        /// <param name="sceneObject"></param>
        /// <param name="attachToBackup">
        /// If true, the object is made persistent into the scene.
        /// If false, the object will not persist over server restarts
        /// </param>
        /// <returns>true if the object was added.  false if not</returns>
        public bool AddNewSceneObject(SceneObjectGroup sceneObject, bool attachToBackup)
        {
            return AddNewSceneObject(sceneObject, attachToBackup, true);
        }

        /// <summary>
        /// Add a newly created object to the scene
        /// </summary>
        /// <param name="sceneObject"></param>
        /// <param name="attachToBackup">
        /// If true, the object is made persistent into the scene.
        /// If false, the object will not persist over server restarts
        /// </param>
        /// <param name="sendClientUpdates">
        /// If true, updates for the new scene object are sent to all viewers in range.
        /// If false, it is left to the caller to schedule the update
        /// </param>
        /// <returns>true if the object was added.  false if not</returns>
        public bool AddNewSceneObject(SceneObjectGroup sceneObject, bool attachToBackup, bool sendClientUpdates)
        {
            if (m_sceneGraph.AddNewSceneObject(sceneObject, attachToBackup, sendClientUpdates))
            {
                EventManager.TriggerObjectAddedToScene(sceneObject);
                return true;
            }

            return false;
        }

        /// <summary>
        /// Add a newly created object to the scene.
        /// </summary>
        /// <remarks>
        /// This method does not send updates to the client - callers need to handle this themselves.
        /// </remarks>
        /// <param name="sceneObject"></param>
        /// <param name="attachToBackup"></param>
        /// <param name="pos">Position of the object.  If null then the position stored in the object is used.</param>
        /// <param name="rot">Rotation of the object.  If null then the rotation stored in the object is used.</param>
        /// <param name="vel">Velocity of the object.  This parameter only has an effect if the object is physical</param>
        /// <returns></returns>
        public bool AddNewSceneObject(
        SceneObjectGroup sceneObject, bool attachToBackup, Vector3? pos, Quaternion? rot, Vector3 vel)
        {
            if (m_sceneGraph.AddNewSceneObject(sceneObject, attachToBackup, pos, rot, vel))
            {
                EventManager.TriggerObjectAddedToScene(sceneObject);
                return true;
            }

            return false;
        }

        /// <summary>
        /// Delete every object from the scene.  This does not include attachments worn by avatars.
        /// </summary>
        public void DeleteAllSceneObjects()
        {
            lock (Entities)
            {
                EntityBase[] entities = Entities.GetEntities();
                foreach (EntityBase e in entities)
                {
                    if (e is SceneObjectGroup)
                    {
                        SceneObjectGroup sog = (SceneObjectGroup)e;
                        if (!sog.IsAttachment)
                        DeleteSceneObject((SceneObjectGroup)e, false);
                    }
                }
            }
        }

        /// <summary>
        /// Synchronously delete the given object from the scene.
        /// </summary>
        /// <remarks>
        /// Scripts are also removed.
        /// </remarks>
        /// <param name="group">Object Id</param>
        /// <param name="silent">Suppress broadcasting changes to other clients.</param>
        public void DeleteSceneObject(SceneObjectGroup group, bool silent)
        {
            DeleteSceneObject(group, silent, true);
        }

        /// <summary>
        /// Synchronously delete the given object from the scene.
        /// </summary>
        /// <param name="group">Object Id</param>
        /// <param name="silent">Suppress broadcasting changes to other clients.</param>
        /// <param name="removeScripts">If true, then scripts are removed.  If false, then they are only stopped.</para>
        public void DeleteSceneObject(SceneObjectGroup group, bool silent, bool removeScripts)
        {
            //            m_log.DebugFormat("[SCENE]: Deleting scene object {0} {1}", group.Name, group.UUID);

            if (removeScripts)
            group.RemoveScriptInstances(true);
            else
            group.StopScriptInstances();

            SceneObjectPart[] partList = group.Parts;

            foreach (SceneObjectPart part in partList)
            {
                if (part.KeyframeMotion != null)
                {
                    part.KeyframeMotion.Delete();
                    part.KeyframeMotion = null;
                }

                if (part.IsJoint() && ((part.Flags & PrimFlags.Physics) != 0))
                {
                    PhysicsScene.RequestJointDeletion(part.Name); // FIXME: what if the name changed?
                }
                else if (part.PhysActor != null)
                {
                    part.RemoveFromPhysics();
                }
            }

            if (UnlinkSceneObject(group, false))
            {
                EventManager.TriggerObjectBeingRemovedFromScene(group);
                EventManager.TriggerParcelPrimCountTainted();
            }

            group.DeleteGroupFromScene(silent);

            //            m_log.DebugFormat("[SCENE]: Exit DeleteSceneObject() for {0} {1}", group.Name, group.UUID);            
        }

        /// <summary>
        /// Unlink the given object from the scene.  Unlike delete, this just removes the record of the object - the
        /// object itself is not destroyed.
        /// </summary>
        /// <param name="so">The scene object.</param>
        /// <param name="softDelete">If true, only deletes from scene, but keeps the object in the database.</param>
        /// <returns>true if the object was in the scene, false if it was not</returns>
        public bool UnlinkSceneObject(SceneObjectGroup so, bool softDelete)
        {
            if (m_sceneGraph.DeleteSceneObject(so.UUID, softDelete))
            {
                if (!softDelete)
                {
                    // If the group contains prims whose SceneGroupID is incorrect then force a
                    // database update, because RemoveObject() works by searching on the SceneGroupID.
                    // This is an expensive thing to do so only do it if absolutely necessary.
                    if (so.GroupContainsForeignPrims)
                    ForceSceneObjectBackup(so);

                    so.DetachFromBackup();
                    SimulationDataService.RemoveObject(so.UUID, RegionInfo.RegionID);
                }

                // We need to keep track of this state in case this group is still queued for further backup.
                so.IsDeleted = true;

                return true;
            }

            return false;
        }

        /// <summary>
        /// Move the given scene object into a new region depending on which region its absolute position has moved
        /// into.
        ///
        /// </summary>
        /// <param name="attemptedPosition">the attempted out of region position of the scene object</param>
        /// <param name="grp">the scene object that we're crossing</param>
        public void CrossPrimGroupIntoNewRegion(Vector3 attemptedPosition, SceneObjectGroup grp, bool silent)
        {
            if (grp == null)
            return;
            if (grp.IsDeleted)
            return;

            if (grp.RootPart.DIE_AT_EDGE)
            {
                // We remove the object here
                try
                {
                    DeleteSceneObject(grp, false);
                }
                catch (Exception)
                {
                    m_log.Warn("[SCENE]: exception when trying to remove the prim that crossed the border.");
                }
                return;
            }

            if (grp.RootPart.RETURN_AT_EDGE)
            {
                // We remove the object here
                try
                {
                    List<SceneObjectGroup> objects = new List<SceneObjectGroup>();
                    objects.Add(grp);
                    SceneObjectGroup[] objectsArray = objects.ToArray();
                    returnObjects(objectsArray, UUID.Zero);
                }
                catch (Exception)
                {
                    m_log.Warn("[SCENE]: exception when trying to return the prim that crossed the border.");
                }
                return;
            }

            if (EntityTransferModule != null)
            EntityTransferModule.Cross(grp, attemptedPosition, silent);
        }

        // Simple test to see if a position is in the current region.
        // This test is mostly used to see if a region crossing is necessary.
        // Assuming the position is relative to the region so anything outside its bounds.
        // Return 'true' if position inside region.
        public bool PositionIsInCurrentRegion(Vector3 pos)
        {
            bool ret = false;
            int xx = (int)Math.Floor(pos.X);
            int yy = (int)Math.Floor(pos.Y);
            if (xx < 0 || yy < 0)
            return false;

            IRegionCombinerModule regionCombinerModule = RequestModuleInterface<IRegionCombinerModule>();
            if (regionCombinerModule == null)
            {
                // Regular region. Just check for region size
                if (xx < RegionInfo.RegionSizeX && yy < RegionInfo.RegionSizeY)
                ret = true;
            }
            else
            {
                // We're in a mega-region so see if we are still in that larger region
                ret = regionCombinerModule.PositionIsInMegaregion(this.RegionInfo.RegionID, xx, yy);
            }

            return ret;

        }

        /// <summary>
        /// Called when objects or attachments cross the border, or teleport, between regions.
        /// </summary>
        /// <param name="sog"></param>
        /// <returns></returns>
        public bool IncomingCreateObject(Vector3 newPosition, ISceneObject sog)
        {
            //m_log.DebugFormat(" >>> IncomingCreateObject(sog) <<< {0} deleted? {1} isAttach? {2}", ((SceneObjectGroup)sog).AbsolutePosition,
            //    ((SceneObjectGroup)sog).IsDeleted, ((SceneObjectGroup)sog).RootPart.IsAttachment);

            SceneObjectGroup newObject;
            try
            {
                newObject = (SceneObjectGroup)sog;
            }
            catch (Exception e)
            {
                m_log.WarnFormat("[INTERREGION]: Problem casting object, exception {0}{1}", e.Message, e.StackTrace);
                return false;
            }

            if (!EntityTransferModule.HandleIncomingSceneObject(newObject, newPosition))
            return false;

            // Do this as late as possible so that listeners have full access to the incoming object
            EventManager.TriggerOnIncomingSceneObject(newObject);

            return true;
        }

        /// <summary>
        /// Adds a Scene Object group to the Scene.
        /// Verifies that the creator of the object is not banned from the simulator.
        /// Checks if the item is an Attachment
        /// </summary>
        /// <param name="sceneObject"></param>
        /// <returns>True if the SceneObjectGroup was added, False if it was not</returns>
        public bool AddSceneObject(SceneObjectGroup sceneObject)
        {
            // Force allocation of new LocalId
            //
            SceneObjectPart[] parts = sceneObject.Parts;
            for (int i = 0; i < parts.Length; i++)
            parts[i].LocalId = 0;

            if (sceneObject.IsAttachmentCheckFull()) // Attachment
            {
                sceneObject.RootPart.AddFlag(PrimFlags.TemporaryOnRez);
                sceneObject.RootPart.AddFlag(PrimFlags.Phantom);

                // Don't sent a full update here because this will cause full updates to be sent twice for 
                // attachments on region crossings, resulting in viewer glitches.
                AddRestoredSceneObject(sceneObject, false, false, false);

                // Handle attachment special case
                SceneObjectPart RootPrim = sceneObject.RootPart;

                // Fix up attachment Parent Local ID
                ScenePresence sp = GetScenePresence(sceneObject.OwnerID);

                if (sp != null)
                {
                    SceneObjectGroup grp = sceneObject;

                    //                    m_log.DebugFormat(
                    //                        "[ATTACHMENT]: Received attachment {0}, inworld asset id {1}", grp.FromItemID, grp.UUID);
                    //                    m_log.DebugFormat(
                    //                        "[ATTACHMENT]: Attach to avatar {0} at position {1}", sp.UUID, grp.AbsolutePosition);

                    RootPrim.RemFlag(PrimFlags.TemporaryOnRez);

                    // We must currently not resume scripts at this stage since AttachmentsModule does not have the 
                    // information that this is due to a teleport/border cross rather than an ordinary attachment.
                    // We currently do this in Scene.MakeRootAgent() instead.
                    if (AttachmentsModule != null)
                    AttachmentsModule.AttachObject(sp, grp, 0, false, false, true);
                }
                else
                {
                    RootPrim.RemFlag(PrimFlags.TemporaryOnRez);
                    RootPrim.AddFlag(PrimFlags.TemporaryOnRez);
                }
            }
            else
            {
                AddRestoredSceneObject(sceneObject, true, false);
            }

            return true;
        }

        #endregion

        #region Add/Remove Avatar Methods

        public override ISceneAgent AddNewAgent(IClientAPI client, PresenceType type)
        {
            ScenePresence sp;
            bool vialogin;
            bool reallyNew = true;

            // Update the number of users attempting to login
            StatsReporter.UpdateUsersLoggingIn(true);

            // Validation occurs in LLUDPServer
            //
            // XXX: A race condition exists here where two simultaneous calls to AddNewAgent can interfere with
            // each other.  In practice, this does not currently occur in the code.
            AgentCircuitData aCircuit = m_authenticateHandler.GetAgentCircuitData(client.CircuitCode);

            // We lock here on AgentCircuitData to prevent a race condition between the thread adding a new connection
            // and a simultaneous one that removes it (as can happen if the client is closed at a particular point
            // whilst connecting).
            //
            // It would be easier to lock across all NewUserConnection(), AddNewAgent() and
            // RemoveClient() calls for all agents, but this would allow a slow call (e.g. because of slow service
            // response in some module listening to AddNewAgent()) from holding up unrelated agent calls.
            //
            // In practice, the lock (this) in LLUDPServer.AddNewClient() currently lock across all
            // AddNewClient() operations (though not other ops).
            // In the future this can be relieved once locking per agent (not necessarily on AgentCircuitData) is improved.
            lock (aCircuit)
            {
                vialogin
                = (aCircuit.teleportFlags & (uint)Constants.TeleportFlags.ViaHGLogin) != 0
                || (aCircuit.teleportFlags & (uint)Constants.TeleportFlags.ViaLogin) != 0;

                //            CheckHeartbeat();

                sp = GetScenePresence(client.AgentId);

                // XXX: Not sure how good it is to add a new client if a scene presence already exists.  Possibly this
                // could occur if a viewer crashes and relogs before the old client is kicked out.  But this could cause
                // other problems, and possibly the code calling AddNewAgent() should ensure that no client is already
                // connected.
                if (sp == null)
                {
                    m_log.DebugFormat(
                    "[SCENE]: Adding new child scene presence {0} {1} to scene {2} at pos {3}",
                    client.Name, client.AgentId, RegionInfo.RegionName, client.StartPos);

                    sp = m_sceneGraph.CreateAndAddChildScenePresence(client, aCircuit.Appearance, type);

                    // We must set this here so that TriggerOnNewClient and TriggerOnClientLogin can determine whether the
                    // client is for a root or child agent.
                    // We must also set this before adding the client to the client manager so that an exception later on
                    // does not leave a client manager entry without the scene agent set, which will cause other code
                    // to fail since any entry in the client manager should have a ScenePresence
                    //
                    // XXX: This may be better set for a new client before that client is added to the client manager.
                    // But need to know what happens in the case where a ScenePresence is already present (and if this 
                    // actually occurs).
                    client.SceneAgent = sp;

                    m_clientManager.Add(client);
                    SubscribeToClientEvents(client);
                    m_eventManager.TriggerOnNewPresence(sp);

                    sp.TeleportFlags = (TPFlags)aCircuit.teleportFlags;
                }
                else
                {
                    // We must set this here so that TriggerOnNewClient and TriggerOnClientLogin can determine whether the
                    // client is for a root or child agent.
                    // XXX: This may be better set for a new client before that client is added to the client manager.
                    // But need to know what happens in the case where a ScenePresence is already present (and if this 
                    // actually occurs).
                    client.SceneAgent = sp;

                    m_log.WarnFormat(
                    "[SCENE]: Already found {0} scene presence for {1} in {2} when asked to add new scene presence",
                    sp.IsChildAgent ? "child" : "root", sp.Name, RegionInfo.RegionName);

                    reallyNew = false;
                }

                // This is currently also being done earlier in NewUserConnection for real users to see if this 
                // resolves problems where HG agents are occasionally seen by others as "Unknown user" in chat and other
                // places.  However, we still need to do it here for NPCs.
                CacheUserName(sp, aCircuit);

                if (reallyNew)
                EventManager.TriggerOnNewClient(client);

                if (vialogin)
                EventManager.TriggerOnClientLogin(client);
            }

            // User has logged into the scene so update the list of users logging
            // in
            StatsReporter.UpdateUsersLoggingIn(false);

            m_LastLogin = Util.EnvironmentTickCount();

            return sp;
        }

        /// <summary>
        /// Returns the Home URI of the agent, or null if unknown.
        /// </summary>
        public string GetAgentHomeURI(UUID agentID)
        {
            AgentCircuitData circuit = AuthenticateHandler.GetAgentCircuitData(agentID);
            if (circuit != null && circuit.ServiceURLs != null && circuit.ServiceURLs.ContainsKey("HomeURI"))
            return circuit.ServiceURLs["HomeURI"].ToString();
            else
            return null;
        }

        /// <summary>
        /// Cache the user name for later use.
        /// </summary>
        /// <param name="sp"></param>
        /// <param name="aCircuit"></param>
        private void CacheUserName(ScenePresence sp, AgentCircuitData aCircuit)
        {
            if (UserManagementModule != null)
            {
                string first = aCircuit.firstname, last = aCircuit.lastname;

                if (sp != null && sp.PresenceType == PresenceType.Npc)
                {
                    UserManagementModule.AddUser(aCircuit.AgentID, first, last);
                }
                else
                {
                    string homeURL = string.Empty;

                    if (aCircuit.ServiceURLs.ContainsKey("HomeURI"))
                    homeURL = aCircuit.ServiceURLs["HomeURI"].ToString();

                    if (aCircuit.lastname.StartsWith("@"))
                    {
                        string[] parts = aCircuit.firstname.Split('.');
                        if (parts.Length >= 2)
                        {
                            first = parts[0];
                            last = parts[1];
                        }
                    }

                    UserManagementModule.AddUser(aCircuit.AgentID, first, last, homeURL);
                }
            }
        }

        private bool VerifyClient(AgentCircuitData aCircuit, System.Net.IPEndPoint ep, out bool vialogin)
        {
            vialogin = false;

            // Do the verification here
            if ((aCircuit.teleportFlags & (uint)Constants.TeleportFlags.ViaHGLogin) != 0)
            {
                m_log.DebugFormat("[SCENE]: Incoming client {0} {1} in region {2} via HG login", aCircuit.firstname, aCircuit.lastname, RegionInfo.RegionName);
                vialogin = true;
                IUserAgentVerificationModule userVerification = RequestModuleInterface<IUserAgentVerificationModule>();
                if (userVerification != null && ep != null)
                {
                    if (!userVerification.VerifyClient(aCircuit, ep.Address.ToString()))
                    {
                        // uh-oh, this is fishy
                        m_log.DebugFormat("[SCENE]: User Client Verification for {0} {1} in {2} returned false", aCircuit.firstname, aCircuit.lastname, RegionInfo.RegionName);
                        return false;
                    }
                    else
                    m_log.DebugFormat("[SCENE]: User Client Verification for {0} {1} in {2} returned true", aCircuit.firstname, aCircuit.lastname, RegionInfo.RegionName);

                }
            }

            else if ((aCircuit.teleportFlags & (uint)Constants.TeleportFlags.ViaLogin) != 0)
            {
                m_log.DebugFormat("[SCENE]: Incoming client {0} {1} in region {2} via regular login. Client IP verification not performed.",
                aCircuit.firstname, aCircuit.lastname, RegionInfo.RegionName);
                vialogin = true;
            }

            return true;
        }

        // Called by Caps, on the first HTTP contact from the client
        public override bool CheckClient(UUID agentID, System.Net.IPEndPoint ep)
        {
            AgentCircuitData aCircuit = m_authenticateHandler.GetAgentCircuitData(agentID);
            if (aCircuit != null)
            {
                bool vialogin = false;
                if (!VerifyClient(aCircuit, ep, out vialogin))
                {
                    // if it doesn't pass, we remove the agentcircuitdata altogether
                    // and the scene presence and the client, if they exist
                    try
                    {
                        // We need to wait for the client to make UDP contact first.
                        // It's the UDP contact that creates the scene presence
                        ScenePresence sp = WaitGetScenePresence(agentID);
                        if (sp != null)
                        {
                            PresenceService.LogoutAgent(sp.ControllingClient.SessionId);

                            CloseAgent(sp.UUID, false);
                        }
                        else
                        {
                            m_log.WarnFormat("[SCENE]: Could not find scene presence for {0}", agentID);
                        }
                        // BANG! SLASH!
                        m_authenticateHandler.RemoveCircuit(agentID);

                        return false;
                    }
                    catch (Exception e)
                    {
                        m_log.DebugFormat("[SCENE]: Exception while closing aborted client: {0}", e.StackTrace);
                    }
                }
                else
                return true;
            }

            return false;
        }

        /// <summary>
        /// Register for events from the client
        /// </summary>
        /// <param name="client">The IClientAPI of the connected client</param>
        public virtual void SubscribeToClientEvents(IClientAPI client)
        {
            SubscribeToClientTerrainEvents(client);
            SubscribeToClientPrimEvents(client);
            SubscribeToClientPrimRezEvents(client);
            SubscribeToClientInventoryEvents(client);
            SubscribeToClientTeleportEvents(client);
            SubscribeToClientScriptEvents(client);
            SubscribeToClientParcelEvents(client);
            SubscribeToClientGridEvents(client);
            SubscribeToClientNetworkEvents(client);
        }

        public virtual void SubscribeToClientTerrainEvents(IClientAPI client)
        {
            client.OnRegionHandShakeReply += SendLayerData;
        }

        public virtual void SubscribeToClientPrimEvents(IClientAPI client)
        {
            client.OnUpdatePrimGroupPosition += m_sceneGraph.UpdatePrimGroupPosition;
            client.OnUpdatePrimSinglePosition += m_sceneGraph.UpdatePrimSinglePosition;

            client.OnUpdatePrimGroupRotation += m_sceneGraph.UpdatePrimGroupRotation;
            client.OnUpdatePrimGroupMouseRotation += m_sceneGraph.UpdatePrimGroupRotation;
            client.OnUpdatePrimSingleRotation += m_sceneGraph.UpdatePrimSingleRotation;
            client.OnUpdatePrimSingleRotationPosition += m_sceneGraph.UpdatePrimSingleRotationPosition;

            client.OnUpdatePrimScale += m_sceneGraph.UpdatePrimScale;
            client.OnUpdatePrimGroupScale += m_sceneGraph.UpdatePrimGroupScale;
            client.OnUpdateExtraParams += m_sceneGraph.UpdateExtraParam;
            client.OnUpdatePrimShape += m_sceneGraph.UpdatePrimShape;
            client.OnUpdatePrimTexture += m_sceneGraph.UpdatePrimTexture;
            client.OnObjectRequest += RequestPrim;
            client.OnObjectSelect += SelectPrim;
            client.OnObjectDeselect += DeselectPrim;
            client.OnGrabUpdate += m_sceneGraph.MoveObject;
            client.OnSpinStart += m_sceneGraph.SpinStart;
            client.OnSpinUpdate += m_sceneGraph.SpinObject;
            client.OnDeRezObject += DeRezObjects;

            client.OnObjectName += m_sceneGraph.PrimName;
            client.OnObjectClickAction += m_sceneGraph.PrimClickAction;
            client.OnObjectMaterial += m_sceneGraph.PrimMaterial;
            client.OnLinkObjects += LinkObjects;
            client.OnDelinkObjects += DelinkObjects;
            client.OnObjectDuplicate += DuplicateObject;
            client.OnObjectDuplicateOnRay += doObjectDuplicateOnRay;
            client.OnUpdatePrimFlags += m_sceneGraph.UpdatePrimFlags;
            client.OnRequestObjectPropertiesFamily += m_sceneGraph.RequestObjectPropertiesFamily;
            client.OnObjectPermissions += HandleObjectPermissionsUpdate;
            client.OnGrabObject += ProcessObjectGrab;
            client.OnGrabUpdate += ProcessObjectGrabUpdate;
            client.OnDeGrabObject += ProcessObjectDeGrab;
            client.OnUndo += m_sceneGraph.HandleUndo;
            client.OnRedo += m_sceneGraph.HandleRedo;
            client.OnObjectDescription += m_sceneGraph.PrimDescription;
            client.OnObjectIncludeInSearch += m_sceneGraph.MakeObjectSearchable;
            client.OnObjectOwner += ObjectOwner;
            client.OnObjectGroupRequest += HandleObjectGroupUpdate;
        }

        public virtual void SubscribeToClientPrimRezEvents(IClientAPI client)
        {
            client.OnAddPrim += AddNewPrim;
            client.OnRezObject += RezObject;
        }

        public virtual void SubscribeToClientInventoryEvents(IClientAPI client)
        {
            client.OnLinkInventoryItem += HandleLinkInventoryItem;
            client.OnCreateNewInventoryFolder += HandleCreateInventoryFolder;
            client.OnUpdateInventoryFolder += HandleUpdateInventoryFolder;
            client.OnMoveInventoryFolder += HandleMoveInventoryFolder; // 2; //!!
            client.OnFetchInventoryDescendents += HandleFetchInventoryDescendents;
            client.OnPurgeInventoryDescendents += HandlePurgeInventoryDescendents; // 2; //!!
            client.OnFetchInventory += m_asyncInventorySender.HandleFetchInventory;
            client.OnUpdateInventoryItem += UpdateInventoryItemAsset;
            client.OnCopyInventoryItem += CopyInventoryItem;
            client.OnMoveInventoryItem += MoveInventoryItem;
            client.OnRemoveInventoryItem += RemoveInventoryItem;
            client.OnRemoveInventoryFolder += RemoveInventoryFolder;
            client.OnRezScript += RezScript;
            client.OnRequestTaskInventory += RequestTaskInventory;
            client.OnRemoveTaskItem += RemoveTaskInventory;
            client.OnUpdateTaskInventory += UpdateTaskInventory;
            client.OnMoveTaskItem += ClientMoveTaskInventoryItem;
        }

        public virtual void SubscribeToClientTeleportEvents(IClientAPI client)
        {
            client.OnTeleportLocationRequest += RequestTeleportLocation;
        }

        public virtual void SubscribeToClientScriptEvents(IClientAPI client)
        {
            client.OnScriptReset += ProcessScriptReset;
            client.OnGetScriptRunning += GetScriptRunning;
            client.OnSetScriptRunning += SetScriptRunning;
        }

        public virtual void SubscribeToClientParcelEvents(IClientAPI client)
        {
            client.OnParcelReturnObjectsRequest += LandChannel.ReturnObjectsInParcel;
            client.OnParcelSetOtherCleanTime += LandChannel.SetParcelOtherCleanTime;
            client.OnParcelBuy += ProcessParcelBuy;
        }

        public virtual void SubscribeToClientGridEvents(IClientAPI client)
        {
            //client.OnNameFromUUIDRequest += HandleUUIDNameRequest;
            client.OnMoneyTransferRequest += ProcessMoneyTransferRequest;
        }

        public virtual void SubscribeToClientNetworkEvents(IClientAPI client)
        {
            client.OnNetworkStatsUpdate += StatsReporter.AddPacketsStats;
            client.OnViewerEffect += ProcessViewerEffect;
        }

        /// <summary>
        /// Unsubscribe the client from events.
        /// </summary>
        /// FIXME: Not called anywhere!
        /// <param name="client">The IClientAPI of the client</param>
        public virtual void UnSubscribeToClientEvents(IClientAPI client)
        {
            UnSubscribeToClientTerrainEvents(client);
            UnSubscribeToClientPrimEvents(client);
            UnSubscribeToClientPrimRezEvents(client);
            UnSubscribeToClientInventoryEvents(client);
            UnSubscribeToClientTeleportEvents(client);
            UnSubscribeToClientScriptEvents(client);
            UnSubscribeToClientParcelEvents(client);
            UnSubscribeToClientGridEvents(client);
            UnSubscribeToClientNetworkEvents(client);
        }

        public virtual void UnSubscribeToClientTerrainEvents(IClientAPI client)
        {
            client.OnRegionHandShakeReply -= SendLayerData;
        }

        public virtual void UnSubscribeToClientPrimEvents(IClientAPI client)
        {
            client.OnUpdatePrimGroupPosition -= m_sceneGraph.UpdatePrimGroupPosition;
            client.OnUpdatePrimSinglePosition -= m_sceneGraph.UpdatePrimSinglePosition;

            client.OnUpdatePrimGroupRotation -= m_sceneGraph.UpdatePrimGroupRotation;
            client.OnUpdatePrimGroupMouseRotation -= m_sceneGraph.UpdatePrimGroupRotation;
            client.OnUpdatePrimSingleRotation -= m_sceneGraph.UpdatePrimSingleRotation;
            client.OnUpdatePrimSingleRotationPosition -= m_sceneGraph.UpdatePrimSingleRotationPosition;

            client.OnUpdatePrimScale -= m_sceneGraph.UpdatePrimScale;
            client.OnUpdatePrimGroupScale -= m_sceneGraph.UpdatePrimGroupScale;
            client.OnUpdateExtraParams -= m_sceneGraph.UpdateExtraParam;
            client.OnUpdatePrimShape -= m_sceneGraph.UpdatePrimShape;
            client.OnUpdatePrimTexture -= m_sceneGraph.UpdatePrimTexture;
            client.OnObjectRequest -= RequestPrim;
            client.OnObjectSelect -= SelectPrim;
            client.OnObjectDeselect -= DeselectPrim;
            client.OnGrabUpdate -= m_sceneGraph.MoveObject;
            client.OnSpinStart -= m_sceneGraph.SpinStart;
            client.OnSpinUpdate -= m_sceneGraph.SpinObject;
            client.OnDeRezObject -= DeRezObjects;
            client.OnObjectName -= m_sceneGraph.PrimName;
            client.OnObjectClickAction -= m_sceneGraph.PrimClickAction;
            client.OnObjectMaterial -= m_sceneGraph.PrimMaterial;
            client.OnLinkObjects -= LinkObjects;
            client.OnDelinkObjects -= DelinkObjects;
            client.OnObjectDuplicate -= DuplicateObject;
            client.OnObjectDuplicateOnRay -= doObjectDuplicateOnRay;
            client.OnUpdatePrimFlags -= m_sceneGraph.UpdatePrimFlags;
            client.OnRequestObjectPropertiesFamily -= m_sceneGraph.RequestObjectPropertiesFamily;
            client.OnObjectPermissions -= HandleObjectPermissionsUpdate;
            client.OnGrabObject -= ProcessObjectGrab;
            client.OnDeGrabObject -= ProcessObjectDeGrab;
            client.OnUndo -= m_sceneGraph.HandleUndo;
            client.OnRedo -= m_sceneGraph.HandleRedo;
            client.OnObjectDescription -= m_sceneGraph.PrimDescription;
            client.OnObjectIncludeInSearch -= m_sceneGraph.MakeObjectSearchable;
            client.OnObjectOwner -= ObjectOwner;
        }

        public virtual void UnSubscribeToClientPrimRezEvents(IClientAPI client)
        {
            client.OnAddPrim -= AddNewPrim;
            client.OnRezObject -= RezObject;
        }

        public virtual void UnSubscribeToClientInventoryEvents(IClientAPI client)
        {
            client.OnCreateNewInventoryFolder -= HandleCreateInventoryFolder;
            client.OnUpdateInventoryFolder -= HandleUpdateInventoryFolder;
            client.OnMoveInventoryFolder -= HandleMoveInventoryFolder; // 2; //!!
            client.OnFetchInventoryDescendents -= HandleFetchInventoryDescendents;
            client.OnPurgeInventoryDescendents -= HandlePurgeInventoryDescendents; // 2; //!!
            client.OnFetchInventory -= m_asyncInventorySender.HandleFetchInventory;
            client.OnUpdateInventoryItem -= UpdateInventoryItemAsset;
            client.OnCopyInventoryItem -= CopyInventoryItem;
            client.OnMoveInventoryItem -= MoveInventoryItem;
            client.OnRemoveInventoryItem -= RemoveInventoryItem;
            client.OnRemoveInventoryFolder -= RemoveInventoryFolder;
            client.OnRezScript -= RezScript;
            client.OnRequestTaskInventory -= RequestTaskInventory;
            client.OnRemoveTaskItem -= RemoveTaskInventory;
            client.OnUpdateTaskInventory -= UpdateTaskInventory;
            client.OnMoveTaskItem -= ClientMoveTaskInventoryItem;
        }

        public virtual void UnSubscribeToClientTeleportEvents(IClientAPI client)
        {
            client.OnTeleportLocationRequest -= RequestTeleportLocation;
            //client.OnTeleportLandmarkRequest -= RequestTeleportLandmark;
            //client.OnTeleportHomeRequest -= TeleportClientHome;
        }

        public virtual void UnSubscribeToClientScriptEvents(IClientAPI client)
        {
            client.OnScriptReset -= ProcessScriptReset;
            client.OnGetScriptRunning -= GetScriptRunning;
            client.OnSetScriptRunning -= SetScriptRunning;
        }

        public virtual void UnSubscribeToClientParcelEvents(IClientAPI client)
        {
            client.OnParcelReturnObjectsRequest -= LandChannel.ReturnObjectsInParcel;
            client.OnParcelSetOtherCleanTime -= LandChannel.SetParcelOtherCleanTime;
            client.OnParcelBuy -= ProcessParcelBuy;
        }

        public virtual void UnSubscribeToClientGridEvents(IClientAPI client)
        {
            //client.OnNameFromUUIDRequest -= HandleUUIDNameRequest;
            client.OnMoneyTransferRequest -= ProcessMoneyTransferRequest;
        }

        public virtual void UnSubscribeToClientNetworkEvents(IClientAPI client)
        {
            client.OnNetworkStatsUpdate -= StatsReporter.AddPacketsStats;
            client.OnViewerEffect -= ProcessViewerEffect;
        }

        /// <summary>
        /// Teleport an avatar to their home region
        /// </summary>
        /// <param name="agentId">The avatar's Unique ID</param>
        /// <param name="client">The IClientAPI for the client</param>
        public virtual bool TeleportClientHome(UUID agentId, IClientAPI client)
        {
            if (EntityTransferModule != null)
            {
                return EntityTransferModule.TeleportHome(agentId, client);
            }
            else
            {
                m_log.DebugFormat("[SCENE]: Unable to teleport user home: no AgentTransferModule is active");
                client.SendTeleportFailed("Unable to perform teleports on this simulator.");
            }
            return false;
        }

        /// <summary>
        /// Duplicates object specified by localID. This is the event handler for IClientAPI.
        /// </summary>
        /// <param name="originalPrim">ID of object to duplicate</param>
        /// <param name="offset"></param>
        /// <param name="flags"></param>
        /// <param name="AgentID">Agent doing the duplication</param>
        /// <param name="GroupID">Group of new object</param>
        public void DuplicateObject(uint originalPrim, Vector3 offset, uint flags, UUID AgentID, UUID GroupID)
        {
            SceneObjectGroup copy = SceneGraph.DuplicateObject(originalPrim, offset, flags, AgentID, GroupID, Quaternion.Identity);
            if (copy != null)
            EventManager.TriggerObjectAddedToScene(copy);
        }

        /// <summary>
        /// Duplicates object specified by localID at position raycasted against RayTargetObject using 
        /// RayEnd and RayStart to determine what the angle of the ray is
        /// </summary>
        /// <param name="localID">ID of object to duplicate</param>
        /// <param name="dupeFlags"></param>
        /// <param name="AgentID">Agent doing the duplication</param>
        /// <param name="GroupID">Group of new object</param>
        /// <param name="RayTargetObj">The target of the Ray</param>
        /// <param name="RayEnd">The ending of the ray (farthest away point)</param>
        /// <param name="RayStart">The Beginning of the ray (closest point)</param>
        /// <param name="BypassRaycast">Bool to bypass raycasting</param>
        /// <param name="RayEndIsIntersection">The End specified is the place to add the object</param>
        /// <param name="CopyCenters">Position the object at the center of the face that it's colliding with</param>
        /// <param name="CopyRotates">Rotate the object the same as the localID object</param>
        public void doObjectDuplicateOnRay(uint localID, uint dupeFlags, UUID AgentID, UUID GroupID,
        UUID RayTargetObj, Vector3 RayEnd, Vector3 RayStart,
        bool BypassRaycast, bool RayEndIsIntersection, bool CopyCenters, bool CopyRotates)
        {
            Vector3 pos;
            const bool frontFacesOnly = true;
            //m_log.Info("HITTARGET: " + RayTargetObj.ToString() + ", COPYTARGET: " + localID.ToString());
            SceneObjectPart target = GetSceneObjectPart(localID);
            SceneObjectPart target2 = GetSceneObjectPart(RayTargetObj);

            if (target != null && target2 != null)
            {
                Vector3 direction = Vector3.Normalize(RayEnd - RayStart);
                Vector3 AXOrigin = RayStart;
                Vector3 AXdirection = direction;

                pos = target2.AbsolutePosition;
                //m_log.Info("[OBJECT_REZ]: TargetPos: " + pos.ToString() + ", RayStart: " + RayStart.ToString() + ", RayEnd: " + RayEnd.ToString() + ", Volume: " + Util.GetDistanceTo(RayStart,RayEnd).ToString() + ", mag1: " + Util.GetMagnitude(RayStart).ToString() + ", mag2: " + Util.GetMagnitude(RayEnd).ToString());

                // TODO: Raytrace better here

                //EntityIntersection ei = m_sceneGraph.GetClosestIntersectingPrim(new Ray(AXOrigin, AXdirection));
                Ray NewRay = new Ray(AXOrigin, AXdirection);

                // Ray Trace against target here
                EntityIntersection ei = target2.TestIntersectionOBB(NewRay, Quaternion.Identity, frontFacesOnly, CopyCenters);

                // Un-comment out the following line to Get Raytrace results printed to the console.
                //m_log.Info("[RAYTRACERESULTS]: Hit:" + ei.HitTF.ToString() + " Point: " + ei.ipoint.ToString() + " Normal: " + ei.normal.ToString());
                float ScaleOffset = 0.5f;

                // If we hit something
                if (ei.HitTF)
                {
                    Vector3 scale = target.Scale;
                    Vector3 scaleComponent = ei.AAfaceNormal;
                    if (scaleComponent.X != 0) ScaleOffset = scale.X;
                    if (scaleComponent.Y != 0) ScaleOffset = scale.Y;
                    if (scaleComponent.Z != 0) ScaleOffset = scale.Z;
                    ScaleOffset = Math.Abs(ScaleOffset);
                    Vector3 intersectionpoint = ei.ipoint;
                    Vector3 normal = ei.normal;
                    Vector3 offset = normal * (ScaleOffset / 2f);
                    pos = intersectionpoint + offset;

                    // stick in offset format from the original prim
                    pos = pos - target.ParentGroup.AbsolutePosition;
                    SceneObjectGroup copy;
                    if (CopyRotates)
                    {
                        Quaternion worldRot = target2.GetWorldRotation();

                        // SceneObjectGroup obj = m_sceneGraph.DuplicateObject(localID, pos, target.GetEffectiveObjectFlags(), AgentID, GroupID, worldRot);
                        copy = m_sceneGraph.DuplicateObject(localID, pos, target.GetEffectiveObjectFlags(), AgentID, GroupID, worldRot);
                        //obj.Rotation = worldRot;
                        //obj.UpdateGroupRotationR(worldRot);
                    }
                    else
                    {
                        copy = m_sceneGraph.DuplicateObject(localID, pos, target.GetEffectiveObjectFlags(), AgentID, GroupID, Quaternion.Identity);
                    }

                    if (copy != null)
                    EventManager.TriggerObjectAddedToScene(copy);
                }
            }
        }

        /// <summary>
        /// Get the avatar apperance for the given client.
        /// </summary>
        /// <param name="client"></param>
        /// <param name="appearance"></param>
        public void GetAvatarAppearance(IClientAPI client, out AvatarAppearance appearance)
        {
            AgentCircuitData aCircuit = m_authenticateHandler.GetAgentCircuitData(client.CircuitCode);

            if (aCircuit == null)
            {
                m_log.DebugFormat("[APPEARANCE] Client did not supply a circuit. Non-Linden? Creating default appearance.");
                appearance = new AvatarAppearance();
                return;
            }

            appearance = aCircuit.Appearance;
            if (appearance == null)
            {
                m_log.DebugFormat("[APPEARANCE]: Appearance not found in {0}, returning default", RegionInfo.RegionName);
                appearance = new AvatarAppearance();
            }
        }

        /// <summary>
        /// Remove the given client from the scene. 
        /// </summary>
        /// <remarks>
        /// Only clientstack code should call this directly.  All other code should call IncomingCloseAgent() instead
        /// to properly operate the state machine and avoid race conditions with other close requests (such as directly
        /// from viewers).
        /// </remarks>
        /// <param name='agentID'>ID of agent to close</param>
        /// <param name='closeChildAgents'>
        /// Close the neighbour child agents associated with this client.
        /// </param>
        public void RemoveClient(UUID agentID, bool closeChildAgents)
        {
            AgentCircuitData acd = m_authenticateHandler.GetAgentCircuitData(agentID);

            // Shouldn't be necessary since RemoveClient() is currently only called by IClientAPI.Close() which 
            // in turn is only called by Scene.IncomingCloseAgent() which checks whether the presence exists or not
            // However, will keep for now just in case.
            if (acd == null)
            {
                m_log.ErrorFormat(
                "[SCENE]: No agent circuit found for {0} in {1}, aborting Scene.RemoveClient", agentID, Name);

                return;
            }

            // TODO: Can we now remove this lock?
            lock (acd)
            {
                bool isChildAgent = false;

                ScenePresence avatar = GetScenePresence(agentID);

                // Shouldn't be necessary since RemoveClient() is currently only called by IClientAPI.Close() which 
                // in turn is only called by Scene.IncomingCloseAgent() which checks whether the presence exists or not
                // However, will keep for now just in case.
                if (avatar == null)
                {
                    m_log.ErrorFormat(
                    "[SCENE]: Called RemoveClient() with agent ID {0} but no such presence is in the scene.", agentID);
                    m_authenticateHandler.RemoveCircuit(agentID);

                    return;
                }

                try
                {
                    isChildAgent = avatar.IsChildAgent;

                    m_log.DebugFormat(
                    "[SCENE]: Removing {0} agent {1} {2} from {3}",
                    isChildAgent ? "child" : "root", avatar.Name, agentID, Name);

                    // Don't do this to root agents, it's not nice for the viewer
                    if (closeChildAgents && isChildAgent)
                    {
                        // Tell a single agent to disconnect from the region.
                        // Let's do this via UDP
                        avatar.ControllingClient.SendShutdownConnectionNotice();
                    }

                    // Only applies to root agents.
                    if (avatar.ParentID != 0)
                    {
                        avatar.StandUp();
                    }

                    m_sceneGraph.removeUserCount(!isChildAgent);

                    // TODO: We shouldn't use closeChildAgents here - it's being used by the NPC module to stop
                    // unnecessary operations.  This should go away once NPCs have no accompanying IClientAPI
                    if (closeChildAgents && CapsModule != null)
                    CapsModule.RemoveCaps(agentID);

                    if (closeChildAgents && !isChildAgent)
                    {
                        List<ulong> regions = avatar.KnownRegionHandles;
                        regions.Remove(RegionInfo.RegionHandle);

                        // This ends up being done asynchronously so that a logout isn't held up where there are many present but unresponsive neighbours.
                        m_sceneGridService.SendCloseChildAgentConnections(agentID, acd.SessionID.ToString(), regions);
                    }

                    m_eventManager.TriggerClientClosed(agentID, this);
                    m_eventManager.TriggerOnRemovePresence(agentID);

                    if (!isChildAgent)
                    {
                        if (AttachmentsModule != null)
                        {
                            AttachmentsModule.DeRezAttachments(avatar);
                        }

                        ForEachClient(
                        delegate(IClientAPI client)
                        {
                            //We can safely ignore null reference exceptions.  It means the avatar is dead and cleaned up anyway
                            try { client.SendKillObject(new List<uint> { avatar.LocalId }); }
                            catch (NullReferenceException) { }
                        });
                    }

                    // It's possible for child agents to have transactions if changes are being made cross-border.
                    if (AgentTransactionsModule != null)
                    AgentTransactionsModule.RemoveAgentAssetTransactions(agentID);
                }
                catch (Exception e)
                {
                    m_log.Error(
                    string.Format("[SCENE]: Exception removing {0} from {1}.  Cleaning up.  Exception ", avatar.Name, Name), e);
                }
                finally
                {
                    try
                    {
                        // Always clean these structures up so that any failure above doesn't cause them to remain in the
                        // scene with possibly bad effects (e.g. continually timing out on unacked packets and triggering
                        // the same cleanup exception continually.
                        m_authenticateHandler.RemoveCircuit(agentID);
                        m_sceneGraph.RemoveScenePresence(agentID);
                        m_clientManager.Remove(agentID);

                        avatar.Close();
                    }
                    catch (Exception e)
                    {
                        m_log.Error(
                        string.Format("[SCENE]: Exception in final clean up of {0} in {1}.  Exception ", avatar.Name, Name), e);
                    }
                }
            }

            //m_log.InfoFormat("[SCENE] Memory pre  GC {0}", System.GC.GetTotalMemory(false));
            //m_log.InfoFormat("[SCENE] Memory post GC {0}", System.GC.GetTotalMemory(true));
        }

        /// <summary>
        /// Removes region from an avatar's known region list.  This coincides with child agents.  For each child agent, there will be a known region entry.
        /// 
        /// </summary>
        /// <param name="avatarID"></param>
        /// <param name="regionslst"></param>
        public void HandleRemoveKnownRegionsFromAvatar(UUID avatarID, List<ulong> regionslst)
        {
            ScenePresence av = GetScenePresence(avatarID);
            if (av != null)
            {
                lock (av)
                {
                    for (int i = 0; i < regionslst.Count; i++)
                    {
                        av.RemoveNeighbourRegion(regionslst[i]);
                    }
                }
            }
        }

        #endregion

        #region Entities

        public void SendKillObject(List<uint> localIDs)
        {
            List<uint> deleteIDs = new List<uint>();

            foreach (uint localID in localIDs)
            {
                SceneObjectPart part = GetSceneObjectPart(localID);
                if (part != null) // It is a prim
                {
                    if (part.ParentGroup != null && !part.ParentGroup.IsDeleted) // Valid
                    {
                        if (part.ParentGroup.RootPart != part) // Child part
                        continue;
                    }
                }
                deleteIDs.Add(localID);
            }

            ForEachClient(c => c.SendKillObject(deleteIDs));
        }

        #endregion

        #region RegionComms

        /// <summary>
        /// Do the work necessary to initiate a new user connection for a particular scene.
        /// </summary>
        /// <param name="agent">CircuitData of the agent who is connecting</param>
        /// <param name="teleportFlags"></param>
        /// <param name="source">Source region (may be null)</param>
        /// <param name="reason">Outputs the reason for the false response on this string</param>
        /// <returns>True if the region accepts this agent.  False if it does not.  False will 
        /// also return a reason.</returns>
        public bool NewUserConnection(AgentCircuitData agent, uint teleportFlags, GridRegion source, out string reason)
        {
            return NewUserConnection(agent, teleportFlags, source, out reason, true);
        }

        /// <summary>
        /// Do the work necessary to initiate a new user connection for a particular scene.
        /// </summary>
        /// <remarks>
        /// The return bool should allow for connections to be refused, but as not all calling paths
        /// take proper notice of it yet, we still allowed banned users in.
        ///
        /// At the moment this method consists of setting up the caps infrastructure
        /// The return bool should allow for connections to be refused, but as not all calling paths
        /// take proper notice of it let, we allowed banned users in still.
        ///
        /// This method is called by the login service (in the case of login) or another simulator (in the case of region
        /// cross or teleport) to initiate the connection.  It is not triggered by the viewer itself - the connection
        /// is activated later when the viewer sends the initial UseCircuitCodePacket UDP packet (in the case of
        /// the LLUDP stack).
        /// </remarks>
        /// <param name="acd">CircuitData of the agent who is connecting</param>
        /// <param name="source">Source region (may be null)</param>
        /// <param name="reason">Outputs the reason for the false response on this string</param>
        /// <param name="requirePresenceLookup">True for normal presence. False for NPC
        /// or other applications where a full grid/Hypergrid presence may not be required.</param>
        /// <returns>True if the region accepts this agent.  False if it does not.  False will 
        /// also return a reason.</returns>
        public bool NewUserConnection(AgentCircuitData acd, uint teleportFlags, GridRegion source, out string reason, bool requirePresenceLookup)
        {
            bool vialogin = ((teleportFlags & (uint)TPFlags.ViaLogin) != 0 ||
            (teleportFlags & (uint)TPFlags.ViaHGLogin) != 0);
            bool viahome = ((teleportFlags & (uint)TPFlags.ViaHome) != 0);
            bool godlike = ((teleportFlags & (uint)TPFlags.Godlike) != 0);

            reason = String.Empty;

            //Teleport flags:
            //
            // TeleportFlags.ViaGodlikeLure - Border Crossing
            // TeleportFlags.ViaLogin - Login
            // TeleportFlags.TeleportFlags.ViaLure - Teleport request sent by another user
            // TeleportFlags.ViaLandmark | TeleportFlags.ViaLocation | TeleportFlags.ViaLandmark | TeleportFlags.Default - Regular Teleport

            // Don't disable this log message - it's too helpful
            string curViewer = Util.GetViewerName(acd);
            m_log.DebugFormat(
            "[SCENE]: Region {0} told of incoming {1} agent {2} {3} {4} (circuit code {5}, IP {6}, viewer {7}, teleportflags ({8}), position {9}. {10}",
            RegionInfo.RegionName,
            (acd.child ? "child" : "root"),
            acd.firstname,
            acd.lastname,
            acd.AgentID,
            acd.circuitcode,
            acd.IPAddress,
            curViewer,
            ((TPFlags)teleportFlags).ToString(),
            acd.startpos,
            (source == null) ? "" : string.Format("From region {0} ({1}){2}", source.RegionName, source.RegionID, (source.RawServerURI == null) ? "" : " @ " + source.ServerURI)
            );

            if (!LoginsEnabled)
            {
                reason = "Logins Disabled";
                return false;
            }

            //Check if the viewer is banned or in the viewer access list
            //We check if the substring is listed for higher flexebility
            bool ViewerDenied = true;

            //Check if the specific viewer is listed in the allowed viewer list
            if (m_AllowedViewers.Count > 0)
            {
                foreach (string viewer in m_AllowedViewers)
                {
                    if (viewer == curViewer.Substring(0, Math.Min(viewer.Length, curViewer.Length)).Trim().ToLower())
                    {
                        ViewerDenied = false;
                        break;
                    }
                }
            }
            else
            {
                ViewerDenied = false;
            }

            //Check if the viewer is in the banned list
            if (m_BannedViewers.Count > 0)
            {
                foreach (string viewer in m_BannedViewers)
                {
                    if (viewer == curViewer.Substring(0, Math.Min(viewer.Length, curViewer.Length)).Trim().ToLower())
                    {
                        ViewerDenied = true;
                        break;
                    }
                }
            }

            if (ViewerDenied)
            {
                m_log.DebugFormat(
                "[SCENE]: Access denied for {0} {1} using {2}",
                acd.firstname, acd.lastname, curViewer);
                reason = "Access denied, your viewer is banned by the region owner";
                return false;
            }

            ILandObject land;
            ScenePresence sp;

            lock (m_removeClientLock)
            {
                sp = GetScenePresence(acd.AgentID);

                // We need to ensure that we are not already removing the scene presence before we ask it not to be 
                // closed.
                if (sp != null && sp.IsChildAgent
                        && (sp.LifecycleState == ScenePresenceState.Running
                            || sp.LifecycleState == ScenePresenceState.PreRemove))
                {
                    m_log.DebugFormat(
                    "[SCENE]: Reusing existing child scene presence for {0}, state {1} in {2}",
                    sp.Name, sp.LifecycleState, Name);

                    // In the case where, for example, an A B C D region layout, an avatar may
                    // teleport from A -> D, but then -> C before A has asked B to close its old child agent.  When C
                    // renews the lease on the child agent at B, we must make sure that the close from A does not succeed.
                    //
                    // XXX: In the end, this should not be necessary if child agents are closed without delay on 
                    // teleport, since realistically, the close request should always be processed before any other
                    // region tried to re-establish a child agent.  This is much simpler since the logic below is 
                    // vulnerable to an issue when a viewer quits a region without sending a proper logout but then
                    // re-establishes the connection on a relogin.  This could wrongly set the DoNotCloseAfterTeleport
                    // flag when no teleport had taken place (and hence no close was going to come).
                    //                    if (!acd.ChildrenCapSeeds.ContainsKey(RegionInfo.RegionHandle))
                    //                    {
                    //                        m_log.DebugFormat(
                    //                            "[SCENE]: Setting DoNotCloseAfterTeleport for child scene presence {0} in {1} because source will attempt close.", 
                    //                            sp.Name, Name);
                    //
                    //                        sp.DoNotCloseAfterTeleport = true;
                    //                    }
                    //                    else if (EntityTransferModule.IsInTransit(sp.UUID))

                    sp.LifecycleState = ScenePresenceState.Running;

                    if (EntityTransferModule.IsInTransit(sp.UUID))
                    {
                        sp.DoNotCloseAfterTeleport = true;

                        m_log.DebugFormat(
                        "[SCENE]: Set DoNotCloseAfterTeleport for child scene presence {0} in {1} because this region will attempt end-of-teleport close from a previous close.",
                        sp.Name, Name);
                    }
                }
            }

            // Need to poll here in case we are currently deleting an sp.  Letting threads run over each other will
            // allow unpredictable things to happen.
            if (sp != null)
            {
                const int polls = 10;
                const int pollInterval = 1000;
                int pollsLeft = polls;

                while (sp.LifecycleState == ScenePresenceState.Removing && pollsLeft-- > 0)
                Thread.Sleep(pollInterval);

                if (sp.LifecycleState == ScenePresenceState.Removing)
                {
                    m_log.WarnFormat(
                    "[SCENE]: Agent {0} in {1} was still being removed after {2}s.  Aborting NewUserConnection.",
                    sp.Name, Name, polls * pollInterval / 1000);

                    return false;
                }
                else if (polls != pollsLeft)
                {
                    m_log.DebugFormat(
                    "[SCENE]: NewUserConnection for agent {0} in {1} had to wait {2}s for in-progress removal to complete on an old presence.",
                    sp.Name, Name, polls * pollInterval / 1000);
                }
            }

            // TODO: can we remove this lock?
            lock (acd)
            {
                if (sp != null && !sp.IsChildAgent)
                {
                    // We have a root agent. Is it in transit?
                    if (!EntityTransferModule.IsInTransit(sp.UUID))
                    {
                        // We have a zombie from a crashed session. 
                        // Or the same user is trying to be root twice here, won't work.
                        // Kill it.
                        m_log.WarnFormat(
                        "[SCENE]: Existing root scene presence detected for {0} {1} in {2} when connecting.  Removing existing presence.",
                        sp.Name, sp.UUID, RegionInfo.RegionName);

                        if (sp.ControllingClient != null)
                        CloseAgent(sp.UUID, true);

                        sp = null;
                    }
                    //else
                    //    m_log.WarnFormat("[SCENE]: Existing root scene presence for {0} {1} in {2}, but agent is in trasit", sp.Name, sp.UUID, RegionInfo.RegionName);
                }

                // Optimistic: add or update the circuit data with the new agent circuit data and teleport flags.
                // We need the circuit data here for some of the subsequent checks. (groups, for example)
                // If the checks fail, we remove the circuit.
                acd.teleportFlags = teleportFlags;
                m_authenticateHandler.AddNewCircuit(acd.circuitcode, acd);

                land = LandChannel.GetLandObject(acd.startpos.X, acd.startpos.Y);

                // On login test land permisions
                if (vialogin)
                {
                    if (land != null && !TestLandRestrictions(acd.AgentID, out reason, ref acd.startpos.X, ref acd.startpos.Y))
                    {
                        m_authenticateHandler.RemoveCircuit(acd.circuitcode);
                        return false;
                    }
                }

                if (sp == null) // We don't have an [child] agent here already
                {
                    if (requirePresenceLookup)
                    {
                        try
                        {
                            if (!VerifyUserPresence(acd, out reason))
                            {
                                m_authenticateHandler.RemoveCircuit(acd.circuitcode);
                                return false;
                            }
                        }
                        catch (Exception e)
                        {
                            m_log.ErrorFormat(
                            "[SCENE]: Exception verifying presence {0}{1}", e.Message, e.StackTrace);

                            m_authenticateHandler.RemoveCircuit(acd.circuitcode);
                            return false;
                        }
                    }

                    try
                    {
                        if (!AuthorizeUser(acd, (vialogin ? false : SeeIntoRegion), out reason))
                        {
                            m_authenticateHandler.RemoveCircuit(acd.circuitcode);
                            return false;
                        }
                    }
                    catch (Exception e)
                    {
                        m_log.ErrorFormat(
                        "[SCENE]: Exception authorizing user {0}{1}", e.Message, e.StackTrace);

                        m_authenticateHandler.RemoveCircuit(acd.circuitcode);
                        return false;
                    }

                    m_log.InfoFormat(
                    "[SCENE]: Region {0} authenticated and authorized incoming {1} agent {2} {3} {4} (circuit code {5})",
                    Name, (acd.child ? "child" : "root"), acd.firstname, acd.lastname,
                    acd.AgentID, acd.circuitcode);

                    if (CapsModule != null)
                    {
                        CapsModule.SetAgentCapsSeeds(acd);
                        CapsModule.CreateCaps(acd.AgentID);
                    }
                }
                else
                {
                    // Let the SP know how we got here. This has a lot of interesting
                    // uses down the line.
                    sp.TeleportFlags = (TPFlags)teleportFlags;

                    if (sp.IsChildAgent)
                    {
                        m_log.DebugFormat(
                        "[SCENE]: Adjusting known seeds for existing agent {0} in {1}",
                        acd.AgentID, RegionInfo.RegionName);

                        sp.AdjustKnownSeeds();

                        if (CapsModule != null)
                        {
                            CapsModule.SetAgentCapsSeeds(acd);
                            CapsModule.CreateCaps(acd.AgentID);
                        }
                    }
                }

                // Try caching an incoming user name much earlier on to see if this helps with an issue
                // where HG users are occasionally seen by others as "Unknown User" because their UUIDName
                // request for the HG avatar appears to trigger before the user name is cached.
                CacheUserName(null, acd);
            }

            if (vialogin)
            {
                //                CleanDroppedAttachments();

                // Make sure avatar position is in the region (why it wouldn't be is a mystery but do sanity checking)
                if (acd.startpos.X < 0) acd.startpos.X = 1f;
                if (acd.startpos.X >= RegionInfo.RegionSizeX) acd.startpos.X = RegionInfo.RegionSizeX - 1f;
                if (acd.startpos.Y < 0) acd.startpos.Y = 1f;
                if (acd.startpos.Y >= RegionInfo.RegionSizeY) acd.startpos.Y = RegionInfo.RegionSizeY - 1f;

                //                m_log.DebugFormat(
                //                    "[SCENE]: Found telehub object {0} for new user connection {1} to {2}", 
                //                    RegionInfo.RegionSettings.TelehubObject, acd.Name, Name);

                // Honor Estate teleport routing via Telehubs excluding ViaHome and GodLike TeleportFlags
                if (RegionInfo.RegionSettings.TelehubObject != UUID.Zero &&
                        RegionInfo.EstateSettings.AllowDirectTeleport == false &&
                        !viahome && !godlike)
                {
                    SceneObjectGroup telehub = GetSceneObjectGroup(RegionInfo.RegionSettings.TelehubObject);

                    if (telehub != null)
                    {
                        // Can have multiple SpawnPoints
                        List<SpawnPoint> spawnpoints = RegionInfo.RegionSettings.SpawnPoints();
                        if (spawnpoints.Count > 1)
                        {
                            // We have multiple SpawnPoints, Route the agent to a random or sequential one
                            if (SpawnPointRouting == "random")
                            acd.startpos = spawnpoints[Util.RandomClass.Next(spawnpoints.Count) - 1].GetLocation(
                            telehub.AbsolutePosition,
                            telehub.GroupRotation
                            );
                            else
                            acd.startpos = spawnpoints[SpawnPoint()].GetLocation(
                            telehub.AbsolutePosition,
                            telehub.GroupRotation
                            );
                        }
                        else if (spawnpoints.Count == 1)
                        {
                            // We have a single SpawnPoint and will route the agent to it
                            acd.startpos = spawnpoints[0].GetLocation(telehub.AbsolutePosition, telehub.GroupRotation);
                        }
                        else
                        {
                            m_log.DebugFormat(
                            "[SCENE]: No spawnpoints defined for telehub {0} for {1} in {2}.  Continuing.",
                            RegionInfo.RegionSettings.TelehubObject, acd.Name, Name);
                        }
                    }
                    else
                    {
                        m_log.DebugFormat(
                        "[SCENE]: No telehub {0} found to direct {1} in {2}.  Continuing.",
                        RegionInfo.RegionSettings.TelehubObject, acd.Name, Name);
                    }

                    // Final permissions check; this time we don't allow changing the position
                    if (!IsPositionAllowed(acd.AgentID, acd.startpos, ref reason))
                    {
                        m_authenticateHandler.RemoveCircuit(acd.circuitcode);
                        return false;
                    }

                    return true;
                }

                // Honor parcel landing type and position.
                if (land != null)
                {
                    if (land.LandData.LandingType == (byte)1 && land.LandData.UserLocation != Vector3.Zero)
                    {
                        acd.startpos = land.LandData.UserLocation;

                        // Final permissions check; this time we don't allow changing the position
                        if (!IsPositionAllowed(acd.AgentID, acd.startpos, ref reason))
                        {
                            m_authenticateHandler.RemoveCircuit(acd.circuitcode);
                            return false;
                        }
                    }
                }
            }

            return true;
        }

        private bool IsPositionAllowed(UUID agentID, Vector3 pos, ref string reason)
        {
            ILandObject land = LandChannel.GetLandObject(pos);
            if (land == null)
            return true;

            if (land.IsBannedFromLand(agentID) || land.IsRestrictedFromLand(agentID))
            {
                reason = "You are banned from the region.";
                return false;
            }

            return true;
        }

        public bool TestLandRestrictions(UUID agentID, out string reason, ref float posX, ref float posY)
        {
            if (posX < 0)
            posX = 0;
            else if (posX >= (float)RegionInfo.RegionSizeX)
            posX = (float)RegionInfo.RegionSizeX - 0.001f;
            if (posY < 0)
            posY = 0;
            else if (posY >= (float)RegionInfo.RegionSizeY)
            posY = (float)RegionInfo.RegionSizeY - 0.001f;

            reason = String.Empty;
            if (Permissions.IsGod(agentID))
            return true;

            ILandObject land = LandChannel.GetLandObject(posX, posY);
            if (land == null)
            return false;

            bool banned = land.IsBannedFromLand(agentID);
            bool restricted = land.IsRestrictedFromLand(agentID);

            if (banned || restricted)
            {
                ILandObject nearestParcel = GetNearestAllowedParcel(agentID, posX, posY);
                if (nearestParcel != null)
                {
                    //Move agent to nearest allowed
                    Vector3 newPosition = GetParcelCenterAtGround(nearestParcel);
                    posX = newPosition.X;
                    posY = newPosition.Y;
                }
                else
                {
                    if (banned)
                    {
                        reason = "Cannot regioncross into banned parcel.";
                    }
                    else
                    {
                        reason = String.Format("Denied access to private region {0}: You are not on the access list for that region.",
                        RegionInfo.RegionName);
                    }
                    return false;
                }
            }
            reason = "";
            return true;
        }

        /// <summary>
        /// Verifies that the user has a presence on the Grid
        /// </summary>
        /// <param name="agent">Circuit Data of the Agent we're verifying</param>
        /// <param name="reason">Outputs the reason for the false response on this string</param>
        /// <returns>True if the user has a session on the grid.  False if it does not.  False will 
        /// also return a reason.</returns>
        public virtual bool VerifyUserPresence(AgentCircuitData agent, out string reason)
        {
            reason = String.Empty;

            IPresenceService presence = RequestModuleInterface<IPresenceService>();
            if (presence == null)
            {
                reason = String.Format("Failed to verify user presence in the grid for {0} {1} in region {2}. Presence service does not exist.", agent.firstname, agent.lastname, RegionInfo.RegionName);
                return false;
            }

            OpenSim.Services.Interfaces.PresenceInfo pinfo = presence.GetAgent(agent.SessionID);

            if (pinfo == null)
            {
                reason = String.Format("Failed to verify user presence in the grid for {0} {1}, access denied to region {2}.", agent.firstname, agent.lastname, RegionInfo.RegionName);
                return false;
            }

            return true;
        }

        /// <summary>
        /// Verify if the user can connect to this region.  Checks the banlist and ensures that the region is set for public access
        /// </summary>
        /// <param name="agent">The circuit data for the agent</param>
        /// <param name="reason">outputs the reason to this string</param>
        /// <returns>True if the region accepts this agent.  False if it does not.  False will 
        /// also return a reason.</returns>
        protected virtual bool AuthorizeUser(AgentCircuitData agent, bool bypassAccessControl, out string reason)
        {
            reason = String.Empty;

            if (!m_strictAccessControl) return true;
            if (Permissions.IsGod(agent.AgentID)) return true;

            if (AuthorizationService != null)
            {
                if (!AuthorizationService.IsAuthorizedForRegion(
                            agent.AgentID.ToString(), agent.firstname, agent.lastname, RegionInfo.RegionID.ToString(), out reason))
                {
                    m_log.WarnFormat("[CONNECTION BEGIN]: Denied access to: {0} ({1} {2}) at {3} because: {4}",
                    agent.AgentID, agent.firstname, agent.lastname, RegionInfo.RegionName, reason);

                    return false;
                }
            }

            // We only test the things below when we want to cut off
            // child agents from being present in the scene for which their root
            // agent isn't allowed. Otherwise, we allow child agents. The test for
            // the root is done elsewhere (QueryAccess)
            if (!bypassAccessControl)
            {
                if (RegionInfo.EstateSettings != null)
                {
                    if (RegionInfo.EstateSettings.IsBanned(agent.AgentID))
                    {
                        m_log.WarnFormat("[CONNECTION BEGIN]: Denied access to: {0} ({1} {2}) at {3} because the user is on the banlist",
                        agent.AgentID, agent.firstname, agent.lastname, RegionInfo.RegionName);
                        reason = String.Format("Denied access to region {0}: You have been banned from that region.",
                        RegionInfo.RegionName);
                        return false;
                    }
                }
                else
                {
                    m_log.ErrorFormat("[CONNECTION BEGIN]: Estate Settings is null!");
                }

                List<UUID> agentGroups = new List<UUID>();

                if (m_groupsModule != null)
                {
                    GroupMembershipData[] GroupMembership = m_groupsModule.GetMembershipData(agent.AgentID);

                    if (GroupMembership != null)
                    {
                        for (int i = 0; i < GroupMembership.Length; i++)
                        agentGroups.Add(GroupMembership[i].GroupID);
                    }
                    else
                    {
                        m_log.ErrorFormat("[CONNECTION BEGIN]: GroupMembership is null!");
                    }
                }

                bool groupAccess = false;
                UUID[] estateGroups = RegionInfo.EstateSettings.EstateGroups;

                if (estateGroups != null)
                {
                    foreach (UUID group in estateGroups)
                    {
                        if (agentGroups.Contains(group))
                        {
                            groupAccess = true;
                            break;
                        }
                    }
                }
                else
                {
                    m_log.ErrorFormat("[CONNECTION BEGIN]: EstateGroups is null!");
                }

                if (!RegionInfo.EstateSettings.PublicAccess &&
                        !RegionInfo.EstateSettings.HasAccess(agent.AgentID) &&
                        !groupAccess)
                {
                    m_log.WarnFormat("[CONNECTION BEGIN]: Denied access to: {0} ({1} {2}) at {3} because the user does not have access to the estate",
                    agent.AgentID, agent.firstname, agent.lastname, RegionInfo.RegionName);
                    reason = String.Format("Denied access to private region {0}: You are not on the access list for that region.",
                    RegionInfo.RegionName);
                    return false;
                }
            }

            // TODO: estate/region settings are not properly hooked up
            // to ILandObject.isRestrictedFromLand()
            // if (null != LandChannel)
            // {
            //     // region seems to have local Id of 1
            //     ILandObject land = LandChannel.GetLandObject(1);
            //     if (null != land)
            //     {
            //         if (land.isBannedFromLand(agent.AgentID))
            //         {
            //             m_log.WarnFormat("[CONNECTION BEGIN]: Denied access to: {0} ({1} {2}) at {3} because the user has been banned from land",
            //                              agent.AgentID, agent.firstname, agent.lastname, RegionInfo.RegionName);
            //             reason = String.Format("Denied access to private region {0}: You are banned from that region.",
            //                                    RegionInfo.RegionName);
            //             return false;
            //         }

            //         if (land.isRestrictedFromLand(agent.AgentID))
            //         {
            //             m_log.WarnFormat("[CONNECTION BEGIN]: Denied access to: {0} ({1} {2}) at {3} because the user does not have access to the region",
            //                              agent.AgentID, agent.firstname, agent.lastname, RegionInfo.RegionName);
            //             reason = String.Format("Denied access to private region {0}: You are not on the access list for that region.",
            //                                    RegionInfo.RegionName);
            //             return false;
            //         }
            //     }
            // }

            return true;
        }

        /// <summary>
        /// Update an AgentCircuitData object with new information
        /// </summary>
        /// <param name="data">Information to update the AgentCircuitData with</param>
        public void UpdateCircuitData(AgentCircuitData data)
        {
            m_authenticateHandler.UpdateAgentData(data);
        }

        /// <summary>
        /// Change the Circuit Code for the user's Circuit Data
        /// </summary>
        /// <param name="oldcc">The old Circuit Code.  Must match a previous circuit code</param>
        /// <param name="newcc">The new Circuit Code.  Must not be an already existing circuit code</param>
        /// <returns>True if we successfully changed it.  False if we did not</returns>
        public bool ChangeCircuitCode(uint oldcc, uint newcc)
        {
            return m_authenticateHandler.TryChangeCiruitCode(oldcc, newcc);
        }

        //        /// <summary>
        //        /// The Grid has requested that we log-off a user.  Log them off.
        //        /// </summary>
        //        /// <param name="AvatarID">Unique ID of the avatar to log-off</param>
        //        /// <param name="RegionSecret">SecureSessionID of the user, or the RegionSecret text when logging on to the grid</param>
        //        /// <param name="message">message to display to the user.  Reason for being logged off</param>
        //        public void HandleLogOffUserFromGrid(UUID AvatarID, UUID RegionSecret, string message)
        //        {
        //            ScenePresence loggingOffUser = GetScenePresence(AvatarID);
        //            if (loggingOffUser != null)
        //            {
        //                UUID localRegionSecret = UUID.Zero;
        //                bool parsedsecret = UUID.TryParse(RegionInfo.regionSecret, out localRegionSecret);
        //
        //                // Region Secret is used here in case a new sessionid overwrites an old one on the user server.
        //                // Will update the user server in a few revisions to use it.
        //
        //                if (RegionSecret == loggingOffUser.ControllingClient.SecureSessionId || (parsedsecret && RegionSecret == localRegionSecret))
        //                {
        //                    m_sceneGridService.SendCloseChildAgentConnections(loggingOffUser.UUID, loggingOffUser.KnownRegionHandles);
        //                    loggingOffUser.ControllingClient.Kick(message);
        //                    // Give them a second to receive the message!
        //                    Thread.Sleep(1000);
        //                    loggingOffUser.ControllingClient.Close();
        //                }
        //                else
        //                {
        //                    m_log.Info("[USERLOGOFF]: System sending the LogOff user message failed to sucessfully authenticate");
        //                }
        //            }
        //            else
        //            {
        //                m_log.InfoFormat("[USERLOGOFF]: Got a logoff request for {0} but the user isn't here.  The user might already have been logged out", AvatarID.ToString());
        //            }
        //        }

        //        /// <summary>
        //        /// Triggered when an agent crosses into this sim.  Also happens on initial login.
        //        /// </summary>
        //        /// <param name="agentID"></param>
        //        /// <param name="position"></param>
        //        /// <param name="isFlying"></param>
        //        public virtual void AgentCrossing(UUID agentID, Vector3 position, bool isFlying)
        //        {
        //            ScenePresence presence = GetScenePresence(agentID);
        //            if (presence != null)
        //            {
        //                try
        //                {
        //                    presence.MakeRootAgent(position, isFlying);
        //                }
        //                catch (Exception e)
        //                {
        //                    m_log.ErrorFormat("[SCENE]: Unable to do agent crossing, exception {0}{1}", e.Message, e.StackTrace);
        //                }
        //            }
        //            else
        //            {
        //                m_log.ErrorFormat(
        //                    "[SCENE]: Could not find presence for agent {0} crossing into scene {1}",
        //                    agentID, RegionInfo.RegionName);
        //            }
        //        }

        /// <summary>
        /// We've got an update about an agent that sees into this region, 
        /// send it to ScenePresence for processing  It's the full data.
        /// </summary>
        /// <param name="cAgentData">Agent that contains all of the relevant things about an agent.
        /// Appearance, animations, position, etc.</param>
        /// <returns>true if we handled it.</returns>
        public virtual bool IncomingUpdateChildAgent(AgentData cAgentData)
        {
            m_log.DebugFormat(
            "[SCENE]: Incoming child agent update for {0} in {1}", cAgentData.AgentID, RegionInfo.RegionName);

            // TODO: This check should probably be in QueryAccess().
            ILandObject nearestParcel = GetNearestAllowedParcel(cAgentData.AgentID, RegionInfo.RegionSizeX / 2, RegionInfo.RegionSizeY / 2);
            if (nearestParcel == null)
            {
                m_log.InfoFormat(
                "[SCENE]: Denying root agent entry to {0} in {1}: no allowed parcel",
                cAgentData.AgentID, RegionInfo.RegionName);

                return false;
            }

            // We have to wait until the viewer contacts this region
            // after receiving the EnableSimulator HTTP Event Queue message (for the v1 teleport protocol) 
            // or TeleportFinish (for the v2 teleport protocol).  This triggers the viewer to send
            // a UseCircuitCode packet which in turn calls AddNewAgent which finally creates the ScenePresence.
            ScenePresence sp = WaitGetScenePresence(cAgentData.AgentID);

            if (sp != null)
            {
                if (cAgentData.SessionID != sp.ControllingClient.SessionId)
                {
                    m_log.WarnFormat(
                    "[SCENE]: Attempt to update agent {0} with invalid session id {1} (possibly from simulator in older version; tell them to update).",
                    sp.UUID, cAgentData.SessionID);

                    Console.WriteLine(String.Format("[SCENE]: Attempt to update agent {0} ({1}) with invalid session id {2}",
                    sp.UUID, sp.ControllingClient.SessionId, cAgentData.SessionID));
                }

                sp.UpdateChildAgent(cAgentData);

                int ntimes = 20;
                if (cAgentData.SenderWantsToWaitForRoot)
                {
                    while (sp.IsChildAgent && ntimes-- > 0)
                    Thread.Sleep(1000);

                    if (sp.IsChildAgent)
                    m_log.WarnFormat(
                    "[SCENE]: Found presence {0} {1} unexpectedly still child in {2}",
                    sp.Name, sp.UUID, Name);
                    else
                    m_log.InfoFormat(
                    "[SCENE]: Found presence {0} {1} as root in {2} after {3} waits",
                    sp.Name, sp.UUID, Name, 20 - ntimes);

                    if (sp.IsChildAgent)
                    return false;
                }

                return true;
            }

            return false;
        }

        /// <summary>
        /// We've got an update about an agent that sees into this region, 
        /// send it to ScenePresence for processing  It's only positional data
        /// </summary>
        /// <param name="cAgentData">AgentPosition that contains agent positional data so we can know what to send</param>
        /// <returns>true if we handled it.</returns>
        public virtual bool IncomingUpdateChildAgent(AgentPosition cAgentData)
        {
            //            m_log.DebugFormat(
            //                "[SCENE PRESENCE]: IncomingChildAgentDataUpdate POSITION for {0} in {1}, position {2}", 
            //                cAgentData.AgentID, Name, cAgentData.Position);

            ScenePresence childAgentUpdate = GetScenePresence(cAgentData.AgentID);
            if (childAgentUpdate != null)
            {
                //                if (childAgentUpdate.ControllingClient.SessionId != cAgentData.SessionID)
                //                    // Only warn for now
                //                    m_log.WarnFormat("[SCENE]: Attempt at updating position of agent {0} with invalid session id {1}. Neighbor running older version?", 
                //                        childAgentUpdate.UUID, cAgentData.SessionID);

                // I can't imagine *yet* why we would get an update if the agent is a root agent..
                // however to avoid a race condition crossing borders..
                if (childAgentUpdate.IsChildAgent)
                {
                    uint rRegionX = (uint)(cAgentData.RegionHandle >> 40);
                    uint rRegionY = (((uint)(cAgentData.RegionHandle)) >> 8);
                    uint tRegionX = RegionInfo.RegionLocX;
                    uint tRegionY = RegionInfo.RegionLocY;
                    //Send Data to ScenePresence
                    childAgentUpdate.UpdateChildAgent(cAgentData, tRegionX, tRegionY, rRegionX, rRegionY);
                    // Not Implemented:
                    //TODO: Do we need to pass the message on to one of our neighbors?
                }

                return true;
            }

            return false;
        }

        /// <summary>
        /// Poll until the requested ScenePresence appears or we timeout.
        /// </summary>
        /// <returns>The scene presence is found, else null.</returns>
        /// <param name='agentID'></param>
        protected virtual ScenePresence WaitGetScenePresence(UUID agentID)
        {
            int ntimes = 20;
            ScenePresence sp = null;
            while ((sp = GetScenePresence(agentID)) == null && (ntimes-- > 0))
            Thread.Sleep(1000);

            if (sp == null)
            m_log.WarnFormat(
            "[SCENE PRESENCE]: Did not find presence with id {0} in {1} before timeout",
            agentID, RegionInfo.RegionName);

            return sp;
        }

        /// <summary>
        /// Authenticated close (via network)
        /// </summary>
        /// <param name="agentID"></param>
        /// <param name="force"></param>
        /// <param name="auth_token"></param>
        /// <returns></returns>
        public bool CloseAgent(UUID agentID, bool force, string auth_token)
        {
            //m_log.DebugFormat("[SCENE]: Processing incoming close agent {0} in region {1} with auth_token {2}", agentID, RegionInfo.RegionName, auth_token);

            // Check that the auth_token is valid
            AgentCircuitData acd = AuthenticateHandler.GetAgentCircuitData(agentID);

            if (acd == null)
            {
                m_log.DebugFormat(
                "[SCENE]: Request to close agent {0} but no such agent in scene {1}.  May have been closed previously.",
                agentID, Name);

                return false;
            }

            if (acd.SessionID.ToString() == auth_token)
            {
                return CloseAgent(agentID, force);
            }
            else
            {
                m_log.WarnFormat(
                "[SCENE]: Request to close agent {0} with invalid authorization token {1} in {2}",
                agentID, auth_token, Name);
            }

            return false;
        }

        /// <summary>
        /// Tell a single client to prepare to close.
        /// </summary>
        /// <remarks>
        /// This should only be called if we may close the client but there will be some delay in so doing.  Meant for
        /// internal use - other callers should almost certainly called CloseClient().
        /// </remarks>
        /// <param name="sp"></param>
        /// <returns>true if pre-close state notification was successful.  false if the agent
        /// was not in a state where it could transition to pre-close.</returns>
        public bool IncomingPreCloseClient(ScenePresence sp)
        {
            lock (m_removeClientLock)
            {
                // We need to avoid a race condition where in, for example, an A B C D region layout, an avatar may
                // teleport from A -> D, but then -> C before A has asked B to close its old child agent.  We do not
                // want to obey this close since C may have renewed the child agent lease on B.
                if (sp.DoNotCloseAfterTeleport)
                {
                    m_log.DebugFormat(
                    "[SCENE]: Not pre-closing {0} agent {1} in {2} since another simulator has re-established the child connection",
                    sp.IsChildAgent ? "child" : "root", sp.Name, Name);

                    // Need to reset the flag so that a subsequent close after another teleport can succeed.
                    sp.DoNotCloseAfterTeleport = false;

                    return false;
                }

                if (sp.LifecycleState != ScenePresenceState.Running)
                {
                    m_log.DebugFormat(
                    "[SCENE]: Called IncomingPreCloseAgent() for {0} in {1} but presence is already in state {2}",
                    sp.Name, Name, sp.LifecycleState);

                    return false;
                }

                sp.LifecycleState = ScenePresenceState.PreRemove;

                return true;
            }
        }

        /// <summary>
        /// Tell a single agent to disconnect from the region.
        /// </summary>
        /// <param name="agentID"></param>
        /// <param name="force">
        /// Force the agent to close even if it might be in the middle of some other operation.  You do not want to
        /// force unless you are absolutely sure that the agent is dead and a normal close is not working.
        /// </param>
        public override bool CloseAgent(UUID agentID, bool force)
        {
            ScenePresence sp;

            lock (m_removeClientLock)
            {
                sp = GetScenePresence(agentID);

                if (sp == null)
                {
                    m_log.DebugFormat(
                    "[SCENE]: Called CloseClient() with agent ID {0} but no such presence is in {1}",
                    agentID, Name);

                    return false;
                }

                if (sp.LifecycleState != ScenePresenceState.Running && sp.LifecycleState != ScenePresenceState.PreRemove)
                {
                    m_log.DebugFormat(
                    "[SCENE]: Called CloseClient() for {0} in {1} but presence is already in state {2}",
                    sp.Name, Name, sp.LifecycleState);

                    return false;
                }

                // We need to avoid a race condition where in, for example, an A B C D region layout, an avatar may
                // teleport from A -> D, but then -> C before A has asked B to close its old child agent.  We do not
                // want to obey this close since C may have renewed the child agent lease on B.
                if (sp.DoNotCloseAfterTeleport)
                {
                    m_log.DebugFormat(
                    "[SCENE]: Not closing {0} agent {1} in {2} since another simulator has re-established the child connection",
                    sp.IsChildAgent ? "child" : "root", sp.Name, Name);

                    // Need to reset the flag so that a subsequent close after another teleport can succeed.
                    sp.DoNotCloseAfterTeleport = false;

                    return false;
                }

                sp.LifecycleState = ScenePresenceState.Removing;
            }

            sp.ControllingClient.Close(force);

            return true;
        }

        /// <summary>
        /// Tries to teleport agent to another region.
        /// </summary>
        /// <remarks>
        /// The region name must exactly match that given.
        /// </remarks>
        /// <param name="remoteClient"></param>
        /// <param name="regionName"></param>
        /// <param name="position"></param>
        /// <param name="lookAt"></param>
        /// <param name="teleportFlags"></param>
        public void RequestTeleportLocation(IClientAPI remoteClient, string regionName, Vector3 position,
        Vector3 lookat, uint teleportFlags)
        {
            GridRegion region = GridService.GetRegionByName(RegionInfo.ScopeID, regionName);

            if (region == null)
            {
                // can't find the region: Tell viewer and abort
                remoteClient.SendTeleportFailed("The region '" + regionName + "' could not be found.");
                return;
            }

            RequestTeleportLocation(remoteClient, region.RegionHandle, position, lookat, teleportFlags);
        }

        /// <summary>
        /// Tries to teleport agent to other region.
        /// </summary>
        /// <param name="remoteClient"></param>
        /// <param name="regionHandle"></param>
        /// <param name="position"></param>
        /// <param name="lookAt"></param>
        /// <param name="teleportFlags"></param>
        public void RequestTeleportLocation(IClientAPI remoteClient, ulong regionHandle, Vector3 position,
        Vector3 lookAt, uint teleportFlags)
        {
            ScenePresence sp = GetScenePresence(remoteClient.AgentId);
            if (sp != null)
            {
                if (EntityTransferModule != null)
                {
                    EntityTransferModule.Teleport(sp, regionHandle, position, lookAt, teleportFlags);
                }
                else
                {
                    m_log.DebugFormat("[SCENE]: Unable to perform teleports: no AgentTransferModule is active");
                    sp.ControllingClient.SendTeleportFailed("Unable to perform teleports on this simulator.");
                }
            }
        }

        public bool CrossAgentToNewRegion(ScenePresence agent, bool isFlying)
        {
            if (EntityTransferModule != null)
            {
                return EntityTransferModule.Cross(agent, isFlying);
            }
            else
            {
                m_log.DebugFormat("[SCENE]: Unable to cross agent to neighbouring region, because there is no AgentTransferModule");
            }

            return false;
        }

        public void SendOutChildAgentUpdates(AgentPosition cadu, ScenePresence presence)
        {
            m_sceneGridService.SendChildAgentDataUpdate(cadu, presence);
        }

        #endregion

        #region Other Methods

        protected override IConfigSource GetConfig()
        {
            return m_config;
        }

        #endregion

        public void HandleObjectPermissionsUpdate(IClientAPI controller, UUID agentID, UUID sessionID, byte field, uint localId, uint mask, byte set)
        {
            // Check for spoofing..  since this is permissions we're talking about here!
            if ((controller.SessionId == sessionID) && (controller.AgentId == agentID))
            {
                // Tell the object to do permission update
                if (localId != 0)
                {
                    SceneObjectGroup chObjectGroup = GetGroupByPrim(localId);
                    if (chObjectGroup != null)
                    {
                        chObjectGroup.UpdatePermissions(agentID, field, localId, mask, set);
                    }
                }
            }
        }

        /// <summary>
        /// Causes all clients to get a full object update on all of the objects in the scene.
        /// </summary>
        public void ForceClientUpdate()
        {
            EntityBase[] entityList = GetEntities();
            foreach (EntityBase ent in entityList)
            {
                if (ent is SceneObjectGroup)
                {
                    ((SceneObjectGroup)ent).ScheduleGroupForFullUpdate();
                }
            }
        }

        /// <summary>
        /// This is currently only used for scale (to scale to MegaPrim size)
        /// There is a console command that calls this in OpenSimMain
        /// </summary>
        /// <param name="cmdparams"></param>
        public void HandleEditCommand(string[] cmdparams)
        {
            m_log.DebugFormat("Searching for Primitive: '{0}'", cmdparams[2]);

            EntityBase[] entityList = GetEntities();
            foreach (EntityBase ent in entityList)
            {
                if (ent is SceneObjectGroup)
                {
                    SceneObjectPart part = ((SceneObjectGroup)ent).GetPart(((SceneObjectGroup)ent).UUID);
                    if (part != null)
                    {
                        if (part.Name == cmdparams[2])
                        {
                            part.Resize(
                            new Vector3(Convert.ToSingle(cmdparams[3]), Convert.ToSingle(cmdparams[4]),
                            Convert.ToSingle(cmdparams[5])));

                            m_log.DebugFormat("Edited scale of Primitive: {0}", part.Name);
                        }
                    }
                }
            }
        }

        #region Script Handling Methods

        /// <summary>
        /// Console command handler to send script command to script engine.
        /// </summary>
        /// <param name="args"></param>
        public void SendCommandToPlugins(string[] args)
        {
            m_eventManager.TriggerOnPluginConsole(args);
        }

        public LandData GetLandData(float x, float y)
        {
            return LandChannel.GetLandObject(x, y).LandData;
        }

        /// <summary>
        /// Get LandData by position.
        /// </summary>
        /// <param name="pos"></param>
        /// <returns></returns>
        public LandData GetLandData(Vector3 pos)
        {
            return GetLandData(pos.X, pos.Y);
        }

        public LandData GetLandData(uint x, uint y)
        {
            m_log.DebugFormat("[SCENE]: returning land for {0},{1}", x, y);
            return LandChannel.GetLandObject((int)x, (int)y).LandData;
        }

        #endregion

        #region Script Engine

        private bool ScriptDanger(SceneObjectPart part, Vector3 pos)
        {
            ILandObject parcel = LandChannel.GetLandObject(pos.X, pos.Y);
            if (part != null)
            {
                if (parcel != null)
                {
                    if ((parcel.LandData.Flags & (uint)ParcelFlags.AllowOtherScripts) != 0)
                    {
                        return true;
                    }
                    else if ((part.OwnerID == parcel.LandData.OwnerID) || Permissions.IsGod(part.OwnerID))
                    {
                        return true;
                    }
                    else if (((parcel.LandData.Flags & (uint)ParcelFlags.AllowGroupScripts) != 0)
                            && (parcel.LandData.GroupID != UUID.Zero) && (parcel.LandData.GroupID == part.GroupID))
                    {
                        return true;
                    }
                    else
                    {
                        return false;
                    }
                }
                else
                {

                    if (pos.X > 0f && pos.X < RegionInfo.RegionSizeX && pos.Y > 0f && pos.Y < RegionInfo.RegionSizeY)
                    {
                        // The only time parcel != null when an object is inside a region is when
                        // there is nothing behind the landchannel.  IE, no land plugin loaded.
                        return true;
                    }
                    else
                    {
                        // The object is outside of this region.  Stop piping events to it.
                        return false;
                    }
                }
            }
            else
            {
                return false;
            }
        }

        public bool ScriptDanger(uint localID, Vector3 pos)
        {
            SceneObjectPart part = GetSceneObjectPart(localID);
            if (part != null)
            {
                return ScriptDanger(part, pos);
            }
            else
            {
                return false;
            }
        }

        public bool PipeEventsForScript(uint localID)
        {
            SceneObjectPart part = GetSceneObjectPart(localID);

            if (part != null)
            {
                SceneObjectPart parent = part.ParentGroup.RootPart;
                return ScriptDanger(parent, parent.GetWorldPosition());
            }
            else
            {
                return false;
            }
        }

        #endregion

        #region SceneGraph wrapper methods

        /// <summary>
        ///
        /// </summary>
        /// <param name="localID"></param>
        /// <returns></returns>
        public UUID ConvertLocalIDToFullID(uint localID)
        {
            return m_sceneGraph.ConvertLocalIDToFullID(localID);
        }

        public void SwapRootAgentCount(bool rootChildChildRootTF)
        {
            m_sceneGraph.SwapRootChildAgent(rootChildChildRootTF);
        }

        public void AddPhysicalPrim(int num)
        {
            m_sceneGraph.AddPhysicalPrim(num);
        }

        public void RemovePhysicalPrim(int num)
        {
            m_sceneGraph.RemovePhysicalPrim(num);
        }

        public int GetRootAgentCount()
        {
            return m_sceneGraph.GetRootAgentCount();
        }

        public int GetChildAgentCount()
        {
            return m_sceneGraph.GetChildAgentCount();
        }

        /// <summary>
        /// Request a scene presence by UUID. Fast, indexed lookup.
        /// </summary>
        /// <param name="agentID"></param>
        /// <returns>null if the presence was not found</returns>
        public ScenePresence GetScenePresence(UUID agentID)
        {
            return m_sceneGraph.GetScenePresence(agentID);
        }

        /// <summary>
        /// Request the scene presence by name.
        /// </summary>
        /// <param name="firstName"></param>
        /// <param name="lastName"></param>
        /// <returns>null if the presence was not found</returns>
        public ScenePresence GetScenePresence(string firstName, string lastName)
        {
            return m_sceneGraph.GetScenePresence(firstName, lastName);
        }

        /// <summary>
        /// Request the scene presence by localID.
        /// </summary>
        /// <param name="localID"></param>
        /// <returns>null if the presence was not found</returns>
        public ScenePresence GetScenePresence(uint localID)
        {
            return m_sceneGraph.GetScenePresence(localID);
        }

        /// <summary>
        /// Gets all the scene presences in this scene.
        /// </summary>
        /// <remarks>
        /// This method will return both root and child scene presences.
        ///
        /// Consider using ForEachScenePresence() or ForEachRootScenePresence() if possible since these will not
        /// involving creating a new List object.
        /// </remarks>
        /// <returns>
        /// A list of the scene presences.  Adding or removing from the list will not affect the presences in the scene.
        /// </returns>
        public List<ScenePresence> GetScenePresences()
        {
            return new List<ScenePresence>(m_sceneGraph.GetScenePresences());
        }

        /// <summary>
        /// Performs action on all avatars in the scene (root scene presences)
        /// Avatars may be an NPC or a 'real' client.
        /// </summary>
        /// <param name="action"></param>
        public void ForEachRootScenePresence(Action<ScenePresence> action)
        {
            m_sceneGraph.ForEachAvatar(action);
        }

        /// <summary>
        /// Performs action on all scene presences (root and child)
        /// </summary>
        /// <param name="action"></param>
        public void ForEachScenePresence(Action<ScenePresence> action)
        {
            m_sceneGraph.ForEachScenePresence(action);
        }

        /// <summary>
        /// Get all the scene object groups.
        /// </summary>
        /// <returns>
        /// The scene object groups.  If the scene is empty then an empty list is returned.
        /// </returns>
        public List<SceneObjectGroup> GetSceneObjectGroups()
        {
            return m_sceneGraph.GetSceneObjectGroups();
        }

        /// <summary>
        /// Get a group via its UUID
        /// </summary>
        /// <param name="fullID"></param>
        /// <returns>null if no group with that id exists</returns>
        public SceneObjectGroup GetSceneObjectGroup(UUID fullID)
        {
            return m_sceneGraph.GetSceneObjectGroup(fullID);
        }

        /// <summary>
        /// Get a group via its local ID
        /// </summary>
        /// <remarks>This will only return a group if the local ID matches a root part</remarks>
        /// <param name="localID"></param>
        /// <returns>null if no group with that id exists</returns>
        public SceneObjectGroup GetSceneObjectGroup(uint localID)
        {
            return m_sceneGraph.GetSceneObjectGroup(localID);
        }

        /// <summary>
        /// Get a group by name from the scene (will return the first
        /// found, if there are more than one prim with the same name)
        /// </summary>
        /// <param name="name"></param>
        /// <returns>null if no group with that name exists</returns>
        public SceneObjectGroup GetSceneObjectGroup(string name)
        {
            return m_sceneGraph.GetSceneObjectGroup(name);
        }

        /// <summary>
        /// Attempt to get the SOG via its UUID
        /// </summary>
        /// <param name="fullID"></param>
        /// <param name="sog"></param>
        /// <returns></returns>
        public bool TryGetSceneObjectGroup(UUID fullID, out SceneObjectGroup sog)
        {
            sog = GetSceneObjectGroup(fullID);
            return sog != null;
        }

        /// <summary>
        /// Get a prim by name from the scene (will return the first
        /// found, if there are more than one prim with the same name)
        /// </summary>
        /// <param name="name"></param>
        /// <returns></returns>
        public SceneObjectPart GetSceneObjectPart(string name)
        {
            return m_sceneGraph.GetSceneObjectPart(name);
        }

        /// <summary>
        /// Get a prim via its local id
        /// </summary>
        /// <param name="localID"></param>
        /// <returns></returns>
        public SceneObjectPart GetSceneObjectPart(uint localID)
        {
            return m_sceneGraph.GetSceneObjectPart(localID);
        }

        /// <summary>
        /// Get a prim via its UUID
        /// </summary>
        /// <param name="fullID"></param>
        /// <returns></returns>
        public SceneObjectPart GetSceneObjectPart(UUID fullID)
        {
            return m_sceneGraph.GetSceneObjectPart(fullID);
        }

        /// <summary>
        /// Attempt to get a prim via its UUID
        /// </summary>
        /// <param name="fullID"></param>
        /// <param name="sop"></param>
        /// <returns></returns>
        public bool TryGetSceneObjectPart(UUID fullID, out SceneObjectPart sop)
        {
            sop = GetSceneObjectPart(fullID);
            return sop != null;
        }

        /// <summary>
        /// Get a scene object group that contains the prim with the given local id
        /// </summary>
        /// <param name="localID"></param>
        /// <returns>null if no scene object group containing that prim is found</returns>        
        public SceneObjectGroup GetGroupByPrim(uint localID)
        {
            return m_sceneGraph.GetGroupByPrim(localID);
        }

        /// <summary>
        /// Get a scene object group that contains the prim with the given uuid
        /// </summary>
        /// <param name="fullID"></param>
        /// <returns>null if no scene object group containing that prim is found</returns>     
        public SceneObjectGroup GetGroupByPrim(UUID fullID)
        {
            return m_sceneGraph.GetGroupByPrim(fullID);
        }

        public override bool TryGetScenePresence(UUID agentID, out ScenePresence sp)
        {
            return m_sceneGraph.TryGetScenePresence(agentID, out sp);
        }

        public bool TryGetAvatarByName(string avatarName, out ScenePresence avatar)
        {
            return m_sceneGraph.TryGetAvatarByName(avatarName, out avatar);
        }

        /// <summary>
        /// Perform an action on all clients with an avatar in this scene (root only)
        /// </summary>
        /// <param name="action"></param>
        public void ForEachRootClient(Action<IClientAPI> action)
        {
            ForEachRootScenePresence(delegate(ScenePresence presence)
            {
                action(presence.ControllingClient);
            });
        }

        /// <summary>
        /// Perform an action on all clients connected to the region (root and child)
        /// </summary>
        /// <param name="action"></param>
        public void ForEachClient(Action<IClientAPI> action)
        {
            m_clientManager.ForEachSync(action);
        }

        public bool TryGetClient(UUID avatarID, out IClientAPI client)
        {
            return m_clientManager.TryGetValue(avatarID, out client);
        }

        public bool TryGetClient(System.Net.IPEndPoint remoteEndPoint, out IClientAPI client)
        {
            return m_clientManager.TryGetValue(remoteEndPoint, out client);
        }

        public void ForEachSOG(Action<SceneObjectGroup> action)
        {
            m_sceneGraph.ForEachSOG(action);
        }

        /// <summary>
        /// Returns a list of the entities in the scene.  This is a new list so operations perform on the list itself
        /// will not affect the original list of objects in the scene.
        /// </summary>
        /// <returns></returns>
        public EntityBase[] GetEntities()
        {
            return m_sceneGraph.GetEntities();
        }

        #endregion


        // Commented pending deletion since this method no longer appears to do anything at all
        //        public bool NeedSceneCacheClear(UUID agentID)
        //        {
        //            IInventoryTransferModule inv = RequestModuleInterface<IInventoryTransferModule>();
        //            if (inv == null)
        //                return true;
        //
        //            return inv.NeedSceneCacheClear(agentID, this);
        //        }

        public void CleanTempObjects()
        {
            EntityBase[] entities = GetEntities();
            foreach (EntityBase obj in entities)
            {
                if (obj is SceneObjectGroup)
                {
                    SceneObjectGroup grp = (SceneObjectGroup)obj;

                    if (!grp.IsDeleted)
                    {
                        if ((grp.RootPart.Flags & PrimFlags.TemporaryOnRez) != 0)
                        {
                            if (grp.RootPart.Expires <= DateTime.Now)
                            DeleteSceneObject(grp, false);
                        }
                    }
                }
            }

        }

        public void DeleteFromStorage(UUID uuid)
        {
            SimulationDataService.RemoveObject(uuid, RegionInfo.RegionID);
        }

        public int GetHealth()
        {
            // Returns:
            // 1 = sim is up and accepting http requests. The heartbeat has
            // stopped and the sim is probably locked up, but a remote
            // admin restart may succeed
            //
            // 2 = Sim is up and the heartbeat is running. The sim is likely
            // usable for people within and logins _may_ work
            //
            // 3 = We have seen a new user enter within the past 4 minutes
            // which can be seen as positive confirmation of sim health
            //
            int health = 1; // Start at 1, means we're up

            if ((Util.EnvironmentTickCountSubtract(m_lastFrameTick)) < 1000)
            health += 1;
            else
            return health;

            // A login in the last 4 mins? We can't be doing too badly
            //
            if ((Util.EnvironmentTickCountSubtract(m_LastLogin)) < 240000)
            health++;
            else
            return health;

            //            CheckHeartbeat();

            return health;
        }

        // This callback allows the PhysicsScene to call back to its caller (the SceneGraph) and
        // update non-physical objects like the joint proxy objects that represent the position
        // of the joints in the scene.

        // This routine is normally called from within a lock (OdeLock) from within the OdePhysicsScene
        // WARNING: be careful of deadlocks here if you manipulate the scene. Remember you are being called
        // from within the OdePhysicsScene.

        protected internal void jointMoved(PhysicsJoint joint)
        {
            // m_parentScene.PhysicsScene.DumpJointInfo(); // non-thread-locked version; we should already be in a lock (OdeLock) when this callback is invoked
            SceneObjectPart jointProxyObject = GetSceneObjectPart(joint.ObjectNameInScene);
            if (jointProxyObject == null)
            {
                jointErrorMessage(joint, "WARNING, joint proxy not found, name " + joint.ObjectNameInScene);
                return;
            }

            // now update the joint proxy object in the scene to have the position of the joint as returned by the physics engine
            SceneObjectPart trackedBody = GetSceneObjectPart(joint.TrackedBodyName); // FIXME: causes a sequential lookup
            if (trackedBody == null) return; // the actor may have been deleted but the joint still lingers around a few frames waiting for deletion. during this time, trackedBody is NULL to prevent further motion of the joint proxy.
            jointProxyObject.Velocity = trackedBody.Velocity;
            jointProxyObject.AngularVelocity = trackedBody.AngularVelocity;
            switch (joint.Type)
            {
            case PhysicsJointType.Ball:
                {
                    Vector3 jointAnchor = PhysicsScene.GetJointAnchor(joint);
                    Vector3 proxyPos = jointAnchor;
                    jointProxyObject.ParentGroup.UpdateGroupPosition(proxyPos); // schedules the entire group for a terse update
                }
                break;

            case PhysicsJointType.Hinge:
                {
                    Vector3 jointAnchor = PhysicsScene.GetJointAnchor(joint);

                    // Normally, we would just ask the physics scene to return the axis for the joint.
                    // Unfortunately, ODE sometimes returns <0,0,0> for the joint axis, which should
                    // never occur. Therefore we cannot rely on ODE to always return a correct joint axis.
                    // Therefore the following call does not always work:
                    //PhysicsVector phyJointAxis = _PhyScene.GetJointAxis(joint);

                    // instead we compute the joint orientation by saving the original joint orientation
                    // relative to one of the jointed bodies, and applying this transformation
                    // to the current position of the jointed bodies (the tracked body) to compute the
                    // current joint orientation.

                    if (joint.TrackedBodyName == null)
                    {
                        jointErrorMessage(joint, "joint.TrackedBodyName is null, joint " + joint.ObjectNameInScene);
                    }

                    Vector3 proxyPos = jointAnchor;
                    Quaternion q = trackedBody.RotationOffset * joint.LocalRotation;

                    jointProxyObject.ParentGroup.UpdateGroupPosition(proxyPos); // schedules the entire group for a terse update
                    jointProxyObject.ParentGroup.UpdateGroupRotationR(q); // schedules the entire group for a terse update
                }
                break;
            }
        }

        // This callback allows the PhysicsScene to call back to its caller (the SceneGraph) and
        // update non-physical objects like the joint proxy objects that represent the position
        // of the joints in the scene.

        // This routine is normally called from within a lock (OdeLock) from within the OdePhysicsScene
        // WARNING: be careful of deadlocks here if you manipulate the scene. Remember you are being called
        // from within the OdePhysicsScene.
        protected internal void jointDeactivated(PhysicsJoint joint)
        {
            //m_log.Debug("[NINJA] SceneGraph.jointDeactivated, joint:" + joint.ObjectNameInScene);
            SceneObjectPart jointProxyObject = GetSceneObjectPart(joint.ObjectNameInScene);
            if (jointProxyObject == null)
            {
                jointErrorMessage(joint, "WARNING, trying to deactivate (stop interpolation of) joint proxy, but not found, name " + joint.ObjectNameInScene);
                return;
            }

            // turn the proxy non-physical, which also stops its client-side interpolation
            bool wasUsingPhysics = ((jointProxyObject.Flags & PrimFlags.Physics) != 0);
            if (wasUsingPhysics)
            {
                jointProxyObject.UpdatePrimFlags(false, false, true, false); // FIXME: possible deadlock here; check to make sure all the scene alterations set into motion here won't deadlock
            }
        }

        // This callback allows the PhysicsScene to call back to its caller (the SceneGraph) and
        // alert the user of errors by using the debug channel in the same way that scripts alert
        // the user of compile errors.

        // This routine is normally called from within a lock (OdeLock) from within the OdePhysicsScene
        // WARNING: be careful of deadlocks here if you manipulate the scene. Remember you are being called
        // from within the OdePhysicsScene.
        public void jointErrorMessage(PhysicsJoint joint, string message)
        {
            if (joint != null)
            {
                if (joint.ErrorMessageCount > PhysicsJoint.maxErrorMessages)
                return;

                SceneObjectPart jointProxyObject = GetSceneObjectPart(joint.ObjectNameInScene);
                if (jointProxyObject != null)
                {
                    SimChat(Utils.StringToBytes("[NINJA]: " + message),
                    ChatTypeEnum.DebugChannel,
                    2147483647,
                    jointProxyObject.AbsolutePosition,
                    jointProxyObject.Name,
                    jointProxyObject.UUID,
                    false);

                    joint.ErrorMessageCount++;

                    if (joint.ErrorMessageCount > PhysicsJoint.maxErrorMessages)
                    {
                        SimChat(Utils.StringToBytes("[NINJA]: Too many messages for this joint, suppressing further messages."),
                        ChatTypeEnum.DebugChannel,
                        2147483647,
                        jointProxyObject.AbsolutePosition,
                        jointProxyObject.Name,
                        jointProxyObject.UUID,
                        false);
                    }
                }
                else
                {
                    // couldn't find the joint proxy object; the error message is silently suppressed
                }
            }
        }

        public Scene ConsoleScene()
        {
            if (MainConsole.Instance == null)
            return null;
            if (MainConsole.Instance.ConsoleScene is Scene)
            return (Scene)MainConsole.Instance.ConsoleScene;
            return null;
        }

        // Get terrain height at the specified <x,y> location.
        // Presumes the underlying implementation is a heightmap which is a 1m grid.
        // Finds heightmap grid points before and after the point and
        //    does a linear approximation of the height at this intermediate point.
        public float GetGroundHeight(float x, float y)
        {
            if (x < 0)
            x = 0;
            if (x >= Heightmap.Width)
            x = Heightmap.Width - 1;
            if (y < 0)
            y = 0;
            if (y >= Heightmap.Height)
            y = Heightmap.Height - 1;

            Vector3 p0 = new Vector3(x, y, (float)Heightmap[(int)x, (int)y]);
            Vector3 p1 = p0;
            Vector3 p2 = p0;

            p1.X += 1.0f;
            if (p1.X < Heightmap.Width)
            p1.Z = (float)Heightmap[(int)p1.X, (int)p1.Y];

            p2.Y += 1.0f;
            if (p2.Y < Heightmap.Height)
            p2.Z = (float)Heightmap[(int)p2.X, (int)p2.Y];

            Vector3 v0 = new Vector3(p1.X - p0.X, p1.Y - p0.Y, p1.Z - p0.Z);
            Vector3 v1 = new Vector3(p2.X - p0.X, p2.Y - p0.Y, p2.Z - p0.Z);

            v0.Normalize();
            v1.Normalize();

            Vector3 vsn = new Vector3();
            vsn.X = (v0.Y * v1.Z) - (v0.Z * v1.Y);
            vsn.Y = (v0.Z * v1.X) - (v0.X * v1.Z);
            vsn.Z = (v0.X * v1.Y) - (v0.Y * v1.X);
            vsn.Normalize();

            float xdiff = x - (float)((int)x);
            float ydiff = y - (float)((int)y);

            return (((vsn.X * xdiff) + (vsn.Y * ydiff)) / (-1 * vsn.Z)) + p0.Z;
        }

        //        private void CheckHeartbeat()
        //        {
        //            if (m_firstHeartbeat)
        //                return;
        //
        //            if (Util.EnvironmentTickCountSubtract(m_lastFrameTick) > 2000)
        //                StartTimer();
        //        }

        public override ISceneObject DeserializeObject(string representation)
        {
            return SceneObjectSerializer.FromXml2Format(representation);
        }

        public override bool AllowScriptCrossings
        {
            get { return m_allowScriptCrossings; }
        }

        public Vector3 GetNearestAllowedPosition(ScenePresence avatar)
        {
            return GetNearestAllowedPosition(avatar, null);
        }

        public Vector3 GetNearestAllowedPosition(ScenePresence avatar, ILandObject excludeParcel)
        {
            ILandObject nearestParcel = GetNearestAllowedParcel(avatar.UUID, avatar.AbsolutePosition.X, avatar.AbsolutePosition.Y, excludeParcel);

            if (nearestParcel != null)
            {
                Vector3 dir = Vector3.Normalize(Vector3.Multiply(avatar.Velocity, -1));
                //Try to get a location that feels like where they came from
                Vector3? nearestPoint = GetNearestPointInParcelAlongDirectionFromPoint(avatar.AbsolutePosition, dir, nearestParcel);
                if (nearestPoint != null)
                {
                    m_log.Debug("Found a sane previous position based on velocity, sending them to: " + nearestPoint.ToString());
                    return nearestPoint.Value;
                }

                //Sometimes velocity might be zero (local teleport), so try finding point along path from avatar to center of nearest parcel
                Vector3 directionToParcelCenter = Vector3.Subtract(GetParcelCenterAtGround(nearestParcel), avatar.AbsolutePosition);
                dir = Vector3.Normalize(directionToParcelCenter);
                nearestPoint = GetNearestPointInParcelAlongDirectionFromPoint(avatar.AbsolutePosition, dir, nearestParcel);
                if (nearestPoint != null)
                {
                    m_log.Debug("They had a zero velocity, sending them to: " + nearestPoint.ToString());
                    return nearestPoint.Value;
                }

                ILandObject dest = LandChannel.GetLandObject(avatar.lastKnownAllowedPosition.X, avatar.lastKnownAllowedPosition.Y);
                if (dest != excludeParcel)
                {
                    // Ultimate backup if we have no idea where they are and
                    // the last allowed position was in another parcel
                    m_log.Debug("Have no idea where they are, sending them to: " + avatar.lastKnownAllowedPosition.ToString());
                    return avatar.lastKnownAllowedPosition;
                }

                // else fall through to region edge
            }

            //Go to the edge, this happens in teleporting to a region with no available parcels
            Vector3 nearestRegionEdgePoint = GetNearestRegionEdgePosition(avatar);

            //m_log.Debug("They are really in a place they don't belong, sending them to: " + nearestRegionEdgePoint.ToString());

            return nearestRegionEdgePoint;
        }

        private Vector3 GetParcelCenterAtGround(ILandObject parcel)
        {
            Vector2 center = GetParcelCenter(parcel);
            return GetPositionAtGround(center.X, center.Y);
        }

        private Vector3? GetNearestPointInParcelAlongDirectionFromPoint(Vector3 pos, Vector3 direction, ILandObject parcel)
        {
            Vector3 unitDirection = Vector3.Normalize(direction);
            //Making distance to search go through some sane limit of distance
            for (float distance = 0; distance < Math.Max(RegionInfo.RegionSizeX, RegionInfo.RegionSizeY) * 2; distance += .5f)
            {
                Vector3 testPos = Vector3.Add(pos, Vector3.Multiply(unitDirection, distance));
                if (parcel.ContainsPoint((int)testPos.X, (int)testPos.Y))
                {
                    return testPos;
                }
            }
            return null;
        }

        public ILandObject GetNearestAllowedParcel(UUID avatarId, float x, float y)
        {
            return GetNearestAllowedParcel(avatarId, x, y, null);
        }

        public ILandObject GetNearestAllowedParcel(UUID avatarId, float x, float y, ILandObject excludeParcel)
        {
            List<ILandObject> all = AllParcels();
            float minParcelDistance = float.MaxValue;
            ILandObject nearestParcel = null;

            foreach (var parcel in all)
            {
                if (!parcel.IsEitherBannedOrRestricted(avatarId) && parcel != excludeParcel)
                {
                    float parcelDistance = GetParcelDistancefromPoint(parcel, x, y);
                    if (parcelDistance < minParcelDistance)
                    {
                        minParcelDistance = parcelDistance;
                        nearestParcel = parcel;
                    }
                }
            }

            return nearestParcel;
        }

        private List<ILandObject> AllParcels()
        {
            return LandChannel.AllParcels();
        }

        private float GetParcelDistancefromPoint(ILandObject parcel, float x, float y)
        {
            return Vector2.Distance(new Vector2(x, y), GetParcelCenter(parcel));
        }

        //calculate the average center point of a parcel
        private Vector2 GetParcelCenter(ILandObject parcel)
        {
            int count = 0;
            int avgx = 0;
            int avgy = 0;
            for (int x = 0; x < RegionInfo.RegionSizeX; x++)
            {
                for (int y = 0; y < RegionInfo.RegionSizeY; y++)
                {
                    //Just keep a running average as we check if all the points are inside or not
                    if (parcel.ContainsPoint(x, y))
                    {
                        if (count == 0)
                        {
                            avgx = x;
                            avgy = y;
                        }
                        else
                        {
                            avgx = (avgx * count + x) / (count + 1);
                            avgy = (avgy * count + y) / (count + 1);
                        }
                        count += 1;
                    }
                }
            }
            return new Vector2(avgx, avgy);
        }

        private Vector3 GetNearestRegionEdgePosition(ScenePresence avatar)
        {
            float xdistance = avatar.AbsolutePosition.X < RegionInfo.RegionSizeX / 2
            ? avatar.AbsolutePosition.X : RegionInfo.RegionSizeX - avatar.AbsolutePosition.X;
            float ydistance = avatar.AbsolutePosition.Y < RegionInfo.RegionSizeY / 2
            ? avatar.AbsolutePosition.Y : RegionInfo.RegionSizeY - avatar.AbsolutePosition.Y;

            //find out what vertical edge to go to
            if (xdistance < ydistance)
            {
                if (avatar.AbsolutePosition.X < RegionInfo.RegionSizeX / 2)
                {
                    return GetPositionAtAvatarHeightOrGroundHeight(avatar, 0.0f, avatar.AbsolutePosition.Y);
                }
                else
                {
                    return GetPositionAtAvatarHeightOrGroundHeight(avatar, RegionInfo.RegionSizeY, avatar.AbsolutePosition.Y);
                }
            }
            //find out what horizontal edge to go to
            else
            {
                if (avatar.AbsolutePosition.Y < RegionInfo.RegionSizeY / 2)
                {
                    return GetPositionAtAvatarHeightOrGroundHeight(avatar, avatar.AbsolutePosition.X, 0.0f);
                }
                else
                {
                    return GetPositionAtAvatarHeightOrGroundHeight(avatar, avatar.AbsolutePosition.X, RegionInfo.RegionSizeY);
                }
            }
        }

        private Vector3 GetPositionAtAvatarHeightOrGroundHeight(ScenePresence avatar, float x, float y)
        {
            Vector3 ground = GetPositionAtGround(x, y);
            if (avatar.AbsolutePosition.Z > ground.Z)
            {
                ground.Z = avatar.AbsolutePosition.Z;
            }
            return ground;
        }

        private Vector3 GetPositionAtGround(float x, float y)
        {
            return new Vector3(x, y, GetGroundHeight(x, y));
        }

        public List<UUID> GetEstateRegions(int estateID)
        {
            IEstateDataService estateDataService = EstateDataService;
            if (estateDataService == null)
            return new List<UUID>(0);

            return estateDataService.GetRegions(estateID);
        }

        public void ReloadEstateData()
        {
            IEstateDataService estateDataService = EstateDataService;
            if (estateDataService != null)
            {
                RegionInfo.EstateSettings = estateDataService.LoadEstateSettings(RegionInfo.RegionID, false);
                TriggerEstateSunUpdate();
            }
        }

        public void TriggerEstateSunUpdate()
        {
            EventManager.TriggerEstateToolsSunUpdate(RegionInfo.RegionHandle);
        }

        private void HandleReloadEstate(string module, string[] cmd)
        {
            if (MainConsole.Instance.ConsoleScene == null ||
                    (MainConsole.Instance.ConsoleScene is Scene &&
                        (Scene)MainConsole.Instance.ConsoleScene == this))
            {
                ReloadEstateData();
            }
        }

        /// <summary>
        /// Get the volume of space that will encompass all the given objects.
        /// </summary>
        /// <param name="objects"></param>
        /// <param name="minX"></param>
        /// <param name="maxX"></param>
        /// <param name="minY"></param>
        /// <param name="maxY"></param>
        /// <param name="minZ"></param>
        /// <param name="maxZ"></param>
        /// <returns></returns>
        public static Vector3[] GetCombinedBoundingBox(
        List<SceneObjectGroup> objects,
        out float minX, out float maxX, out float minY, out float maxY, out float minZ, out float maxZ)
        {
            minX = float.MaxValue;
            maxX = float.MinValue;
            minY = float.MaxValue;
            maxY = float.MinValue;
            minZ = float.MaxValue;
            maxZ = float.MinValue;

            List<Vector3> offsets = new List<Vector3>();

            foreach (SceneObjectGroup g in objects)
            {
                float ominX, ominY, ominZ, omaxX, omaxY, omaxZ;

                Vector3 vec = g.AbsolutePosition;

                g.GetAxisAlignedBoundingBoxRaw(out ominX, out omaxX, out ominY, out omaxY, out ominZ, out omaxZ);

                //                m_log.DebugFormat(
                //                    "[SCENE]: For {0} found AxisAlignedBoundingBoxRaw {1}, {2}", 
                //                    g.Name, new Vector3(ominX, ominY, ominZ), new Vector3(omaxX, omaxY, omaxZ));

                ominX += vec.X;
                omaxX += vec.X;
                ominY += vec.Y;
                omaxY += vec.Y;
                ominZ += vec.Z;
                omaxZ += vec.Z;

                if (minX > ominX)
                minX = ominX;
                if (minY > ominY)
                minY = ominY;
                if (minZ > ominZ)
                minZ = ominZ;
                if (maxX < omaxX)
                maxX = omaxX;
                if (maxY < omaxY)
                maxY = omaxY;
                if (maxZ < omaxZ)
                maxZ = omaxZ;
            }

            foreach (SceneObjectGroup g in objects)
            {
                Vector3 vec = g.AbsolutePosition;
                vec.X -= minX;
                vec.Y -= minY;
                vec.Z -= minZ;

                offsets.Add(vec);
            }

            return offsets.ToArray();
        }

        /// <summary>
        /// Regenerate the maptile for this scene.
        /// </summary>
        /// <param name="sender"></param>
        /// <param name="e"></param>
        private void RegenerateMaptile()
        {
            IWorldMapModule mapModule = RequestModuleInterface<IWorldMapModule>();
            if (mapModule != null)
            mapModule.GenerateMaptile();
        }

        private void RegenerateMaptileAndReregister(object sender, ElapsedEventArgs e)
        {
            RegenerateMaptile();

            // We need to propagate the new image UUID to the grid service
            // so that all simulators can retrieve it
            string error = GridService.RegisterRegion(RegionInfo.ScopeID, new GridRegion(RegionInfo));
            if (error != string.Empty)
            throw new Exception(error);
        }

        /// <summary>
        /// This method is called across the simulation connector to
        /// determine if a given agent is allowed in this region
        /// AS A ROOT AGENT
        /// </summary>
        /// <remarks>
        /// Returning false here will prevent them
        /// from logging into the region, teleporting into the region
        /// or corssing the broder walking, but will NOT prevent
        /// child agent creation, thereby emulating the SL behavior.
        /// </remarks>
        /// <param name='agentID'>The visitor's User ID</param>
        /// <param name="agentHomeURI">The visitor's Home URI (may be null)</param>
        /// <param name='position'></param>
        /// <param name='reason'></param>
        /// <returns></returns>
        public bool QueryAccess(UUID agentID, string agentHomeURI, bool viaTeleport, Vector3 position, out string reason)
        {
            reason = string.Empty;

            if (Permissions.IsGod(agentID))
            {
                reason = String.Empty;
                return true;
            }

            if (!AllowAvatarCrossing && !viaTeleport)
            return false;

            // FIXME: Root agent count is currently known to be inaccurate.  This forces a recount before we check.
            // However, the long term fix is to make sure root agent count is always accurate.
            m_sceneGraph.RecalculateStats();

            int num = m_sceneGraph.GetRootAgentCount();

            if (num >= RegionInfo.RegionSettings.AgentLimit)
            {
                if (!Permissions.IsAdministrator(agentID))
                {
                    reason = "The region is full";

                    m_log.DebugFormat(
                    "[SCENE]: Denying presence with id {0} entry into {1} since region is at agent limit of {2}",
                    agentID, RegionInfo.RegionName, RegionInfo.RegionSettings.AgentLimit);

                    return false;
                }
            }

            ScenePresence presence = GetScenePresence(agentID);
            IClientAPI client = null;
            AgentCircuitData aCircuit = null;

            if (presence != null)
            {
                client = presence.ControllingClient;
                if (client != null)
                aCircuit = client.RequestClientInfo();
            }

            // We may be called before there is a presence or a client.
            // Fake AgentCircuitData to keep IAuthorizationModule smiling
            if (client == null)
            {
                aCircuit = new AgentCircuitData();
                aCircuit.AgentID = agentID;
                aCircuit.firstname = String.Empty;
                aCircuit.lastname = String.Empty;
            }

            try
            {
                if (!AuthorizeUser(aCircuit, false, out reason))
                {
                    //m_log.DebugFormat("[SCENE]: Denying access for {0}", agentID);
                    return false;
                }
            }
            catch (Exception e)
            {
                m_log.DebugFormat("[SCENE]: Exception authorizing agent: {0} " + e.StackTrace, e.Message);
                reason = "Error authorizing agent: " + e.Message;
                return false;
            }

            if (viaTeleport)
            {
                if (!RegionInfo.EstateSettings.AllowDirectTeleport)
                {
                    SceneObjectGroup telehub;
                    if (RegionInfo.RegionSettings.TelehubObject != UUID.Zero && (telehub = GetSceneObjectGroup(RegionInfo.RegionSettings.TelehubObject)) != null)
                    {
                        List<SpawnPoint> spawnPoints = RegionInfo.RegionSettings.SpawnPoints();
                        bool banned = true;
                        foreach (SpawnPoint sp in spawnPoints)
                        {
                            Vector3 spawnPoint = sp.GetLocation(telehub.AbsolutePosition, telehub.GroupRotation);
                            ILandObject land = LandChannel.GetLandObject(spawnPoint.X, spawnPoint.Y);
                            if (land == null)
                            continue;
                            if (land.IsEitherBannedOrRestricted(agentID))
                            continue;
                            banned = false;
                            break;
                        }

                        if (banned)
                        {
                            if (Permissions.IsAdministrator(agentID) == false || Permissions.IsGridGod(agentID) == false)
                            {
                                reason = "No suitable landing point found";
                                return false;
                            }
                            reason = "Administrative access only";
                            return true;
                        }
                    }
                }

                float posX = 128.0f;
                float posY = 128.0f;

                if (!TestLandRestrictions(agentID, out reason, ref posX, ref posY))
                {
                    // m_log.DebugFormat("[SCENE]: Denying {0} because they are banned on all parcels", agentID);
                    reason = "You are banned from the region on all parcels";
                    return false;
                }
            }
            else // Walking
            {
                ILandObject land = LandChannel.GetLandObject(position.X, position.Y);
                if (land == null)
                {
                    reason = "No parcel found";
                    return false;
                }

                bool banned = land.IsBannedFromLand(agentID);
                bool restricted = land.IsRestrictedFromLand(agentID);

                if (banned || restricted)
                {
                    if (banned)
                    reason = "You are banned from the parcel";
                    else
                    reason = "The parcel is restricted";
                    return false;
                }
            }

            reason = String.Empty;
            return true;
        }

        /// <summary>
        /// This method deals with movement when an avatar is automatically moving (but this is distinct from the
        /// autopilot that moves an avatar to a sit target!.
        /// </summary>
        /// <remarks>
        /// This is not intended as a permament location for this method.
        /// </remarks>
        /// <param name="presence"></param>
        private void HandleOnSignificantClientMovement(ScenePresence presence)
        {
            if (presence.MovingToTarget)
            {
                double distanceToTarget = Util.GetDistanceTo(presence.AbsolutePosition, presence.MoveToPositionTarget);
                //                            m_log.DebugFormat(
                //                                "[SCENE]: Abs pos of {0} is {1}, target {2}, distance {3}",
                //                                presence.Name, presence.AbsolutePosition, presence.MoveToPositionTarget, distanceToTarget);

                // Check the error term of the current position in relation to the target position
                if (distanceToTarget <= ScenePresence.SIGNIFICANT_MOVEMENT)
                {
                    // We are close enough to the target
                    //                        m_log.DebugFormat("[SCENEE]: Stopping autopilot of  {0}", presence.Name);

                    presence.Velocity = Vector3.Zero;
                    presence.AbsolutePosition = presence.MoveToPositionTarget;
                    presence.ResetMoveToTarget();

                    if (presence.Flying)
                    {
                        // A horrible hack to stop the avatar dead in its tracks rather than having them overshoot
                        // the target if flying.
                        // We really need to be more subtle (slow the avatar as it approaches the target) or at
                        // least be able to set collision status once, rather than 5 times to give it enough
                        // weighting so that that PhysicsActor thinks it really is colliding.
                        for (int i = 0; i < 5; i++)
                        presence.IsColliding = true;

                        if (presence.LandAtTarget)
                        presence.Flying = false;

                        //                            Vector3 targetPos = presence.MoveToPositionTarget;
                        //                            float terrainHeight = (float)presence.Scene.Heightmap[(int)targetPos.X, (int)targetPos.Y];
                        //                            if (targetPos.Z - terrainHeight < 0.2)
                        //                            {
                        //                                presence.Flying = false;
                        //                            }
                    }

                    //                        m_log.DebugFormat(
                    //                            "[SCENE]: AgentControlFlags {0}, MovementFlag {1} for {2}",
                    //                            presence.AgentControlFlags, presence.MovementFlag, presence.Name);
                }
                else
                {
                    //                        m_log.DebugFormat(
                    //                            "[SCENE]: Updating npc {0} at {1} for next movement to {2}",
                    //                            presence.Name, presence.AbsolutePosition, presence.MoveToPositionTarget);

                    Vector3 agent_control_v3 = new Vector3();
                    presence.HandleMoveToTargetUpdate(1, ref agent_control_v3);
                    presence.AddNewMovement(agent_control_v3);
                }
            }
        }

        // manage and select spawn points in sequence
        public int SpawnPoint()
        {
            int spawnpoints = RegionInfo.RegionSettings.SpawnPoints().Count;

            if (spawnpoints == 0)
            return 0;

            m_SpawnPoint++;
            if (m_SpawnPoint > spawnpoints)
            m_SpawnPoint = 1;
            return m_SpawnPoint - 1;
        }

        /// <summary>
        /// Wrappers to get physics modules retrieve assets. 
        /// </summary>
        /// <remarks>
        /// Has to be done this way
        /// because we can't assign the asset service to physics directly - at the
        /// time physics are instantiated it's not registered but it will be by
        /// the time the first prim exists.
        /// </remarks>
        /// <param name="assetID"></param>
        /// <param name="callback"></param>
        public void PhysicsRequestAsset(UUID assetID, AssetReceivedDelegate callback)
        {
            AssetService.Get(assetID.ToString(), callback, PhysicsAssetReceived);
        }

        private void PhysicsAssetReceived(string id, Object sender, AssetBase asset)
        {
            AssetReceivedDelegate callback = (AssetReceivedDelegate)sender;

            callback(asset);
        }

        public string GetExtraSetting(string name)
        {
            if (m_extraSettings == null)
            return String.Empty;

            string val;

            if (!m_extraSettings.TryGetValue(name, out val))
            return String.Empty;

            return val;
        }

        public void StoreExtraSetting(string name, string val)
        {
            if (m_extraSettings == null)
            return;

            string oldVal;

            if (m_extraSettings.TryGetValue(name, out oldVal))
            {
                if (oldVal == val)
                return;
            }

            m_extraSettings[name] = val;

            m_SimulationDataService.SaveExtra(RegionInfo.RegionID, name, val);

            m_eventManager.TriggerExtraSettingChanged(this, name, val);
        }

        public void RemoveExtraSetting(string name)
        {
            if (m_extraSettings == null)
            return;

            if (!m_extraSettings.ContainsKey(name))
            return;

            m_extraSettings.Remove(name);

            m_SimulationDataService.RemoveExtra(RegionInfo.RegionID, name);

            m_eventManager.TriggerExtraSettingChanged(this, name, String.Empty);
        }
    }
}<|MERGE_RESOLUTION|>--- conflicted
+++ resolved
@@ -1138,15 +1138,9 @@
             if (statisticsConfig != null)
             {
                 // Create the StatsReporter using the number of frames to store
-<<<<<<< HEAD
                 // for the frame time statistics, or 10 frames if the config
                 // file doesn't contain a value
                 StatsReporter = new SimStatsReporter(this,
-=======
-                // for the frame time statistics, or 10 frames if the config 
-                // file doesn't contain a value
-                StatsReporter = new SimStatsReporter(this, 
->>>>>>> ff40cc43
                     statisticsConfig.GetInt("NumberOfFrames", 
                     m_defaultNumberFramesStored));
             }
