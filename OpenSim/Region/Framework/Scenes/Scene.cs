/*
 * Copyright (c) Contributors, http://opensimulator.org/
 * See CONTRIBUTORS.TXT for a full list of copyright holders.
 *
 * Redistribution and use in source and binary forms, with or without
 * modification, are permitted provided that the following conditions are met:
 *     * Redistributions of source code must retain the above copyright
 *       notice, this list of conditions and the following disclaimer.
 *     * Redistributions in binary form must reproduce the above copyrightD
 *       notice, this list of conditions and the following disclaimer in the
 *       documentation and/or other materials provided with the distribution.
 *     * Neither the name of the OpenSimulator Project nor the
 *       names of its contributors may be used to endorse or promote products
 *       derived from this software without specific prior written permission.
 *
 * THIS SOFTWARE IS PROVIDED BY THE DEVELOPERS ``AS IS'' AND ANY
 * EXPRESS OR IMPLIED WARRANTIES, INCLUDING, BUT NOT LIMITED TO, THE IMPLIED
 * WARRANTIES OF MERCHANTABILITY AND FITNESS FOR A PARTICULAR PURPOSE ARE
 * DISCLAIMED. IN NO EVENT SHALL THE CONTRIBUTORS BE LIABLE FOR ANY
 * DIRECT, INDIRECT, INCIDENTAL, SPECIAL, EXEMPLARY, OR CONSEQUENTIAL DAMAGES
 * (INCLUDING, BUT NOT LIMITED TO, PROCUREMENT OF SUBSTITUTE GOODS OR SERVICES;
 * LOSS OF USE, DATA, OR PROFITS; OR BUSINESS INTERRUPTION) HOWEVER CAUSED AND
 * ON ANY THEORY OF LIABILITY, WHETHER IN CONTRACT, STRICT LIABILITY, OR TORT
 * (INCLUDING NEGLIGENCE OR OTHERWISE) ARISING IN ANY WAY OUT OF THE USE OF THIS
 * SOFTWARE, EVEN IF ADVISED OF THE POSSIBILITY OF SUCH DAMAGE.
 */

using System;
using System.Collections.Generic;
using System.Diagnostics;
using System.Drawing;
using System.Drawing.Imaging;
using System.IO;
using System.Text;
using System.Threading;
using System.Timers;
using System.Xml;
using Nini.Config;
using OpenMetaverse;
using OpenMetaverse.Packets;
using OpenMetaverse.Imaging;
using OpenSim.Framework;
using OpenSim.Services.Interfaces;
using OpenSim.Framework.Communications;
using OpenSim.Framework.Console;
using OpenSim.Region.Framework.Interfaces;
using OpenSim.Region.Framework.Scenes.Scripting;
using OpenSim.Region.Framework.Scenes.Serialization;
using OpenSim.Region.Physics.Manager;
using Timer=System.Timers.Timer;
using TPFlags = OpenSim.Framework.Constants.TeleportFlags;
using GridRegion = OpenSim.Services.Interfaces.GridRegion;

namespace OpenSim.Region.Framework.Scenes
{
    public delegate bool FilterAvatarList(ScenePresence avatar);

    public partial class Scene : SceneBase
    {
        private const long DEFAULT_MIN_TIME_FOR_PERSISTENCE = 60L;
        private const long DEFAULT_MAX_TIME_FOR_PERSISTENCE = 600L;

        public delegate void SynchronizeSceneHandler(Scene scene);

        #region Fields

        public bool EmergencyMonitoring = false;

        public SynchronizeSceneHandler SynchronizeScene;
        public SimStatsReporter StatsReporter;
        public List<Border> NorthBorders = new List<Border>();
        public List<Border> EastBorders = new List<Border>();
        public List<Border> SouthBorders = new List<Border>();
        public List<Border> WestBorders = new List<Border>();

        /// <summary>
        /// Controls whether physics can be applied to prims.  Even if false, prims still have entries in a
        /// PhysicsScene in order to perform collision detection
        /// </summary>
        public bool m_physicalPrim;

        public float m_maxNonphys = 256;
        public float m_maxPhys = 10;
        public bool m_clampPrimSize;
        public bool m_trustBinaries;
        public bool m_allowScriptCrossings;
        public bool m_useFlySlow;

        protected float m_defaultDrawDistance = 255.0f;
        public float DefaultDrawDistance 
        {
            get { return m_defaultDrawDistance; }
        }
        
        // TODO: need to figure out how allow client agents but deny
        // root agents when ACL denies access to root agent
        public bool m_strictAccessControl = true;
        public bool m_seeIntoBannedRegion = false;
        public int MaxUndoCount = 5;
        // Using this for RegionReady module to prevent LoginsDisabled from changing under our feet;
        public bool LoginLock = false;
        public bool LoginsDisabled = true;
        public bool StartDisabled = false;
        public bool LoadingPrims;
        public IXfer XferManager;

        // the minimum time that must elapse before a changed object will be considered for persisted
        public long m_dontPersistBefore = DEFAULT_MIN_TIME_FOR_PERSISTENCE * 10000000L;
        // the maximum time that must elapse before a changed object will be considered for persisted
        public long m_persistAfter = DEFAULT_MAX_TIME_FOR_PERSISTENCE * 10000000L;

        protected int m_splitRegionID;
        protected Timer m_restartWaitTimer = new Timer();
        protected Timer m_timerWatchdog = new Timer();
        protected List<RegionInfo> m_regionRestartNotifyList = new List<RegionInfo>();
        protected List<RegionInfo> m_neighbours = new List<RegionInfo>();
        protected string m_simulatorVersion = "OpenSimulator Server";
        protected ModuleLoader m_moduleLoader;
        protected AgentCircuitManager m_authenticateHandler;
        protected SceneCommunicationService m_sceneGridService;
        protected ISnmpModule m_snmpService = null;

        protected ISimulationDataService m_SimulationDataService;
        protected IEstateDataService m_EstateDataService;
        protected IAssetService m_AssetService;
        protected IAuthorizationService m_AuthorizationService;
        protected IInventoryService m_InventoryService;
        protected IGridService m_GridService;
        protected ILibraryService m_LibraryService;
        protected ISimulationService m_simulationService;
        protected IAuthenticationService m_AuthenticationService;
        protected IPresenceService m_PresenceService;
        protected IUserAccountService m_UserAccountService;
        protected IAvatarService m_AvatarService;
        protected IGridUserService m_GridUserService;

        protected IXMLRPC m_xmlrpcModule;
        protected IWorldComm m_worldCommModule;
        protected IAvatarFactoryModule m_AvatarFactory;
        protected IConfigSource m_config;
        protected IRegionSerialiserModule m_serialiser;
        protected IDialogModule m_dialogModule;
        protected IEntityTransferModule m_teleportModule;
        protected ICapabilitiesModule m_capsModule;

        /// <summary>
        /// Current scene frame number
        /// </summary>
        public uint Frame
        {
            get;
            protected set;
        }

        /// <summary>
        /// The minimum length of time in seconds that will be taken for a scene frame.  If the frame takes less time then we
        /// will sleep for the remaining period.
        /// </summary>
        /// <remarks>
        /// One can tweak this number to experiment.  One current effect of reducing it is to make avatar animations
        /// occur too quickly (viewer 1) or with even more slide (viewer 2).
        /// </remarks>
        public float MinFrameTime { get; private set; }

        private int m_update_physics = 1;
        private int m_update_entitymovement = 1;
        private int m_update_objects = 1;
        private int m_update_temp_cleaning = 1000;
        private int m_update_presences = 1; // Update scene presence movements
        private int m_update_events = 1;
        private int m_update_backup = 200;
        private int m_update_terrain = 50;
        private int m_update_land = 10;
        private int m_update_coarse_locations = 50;

        private int agentMS;
        private int frameMS;
        private int physicsMS2;
        private int physicsMS;
        private int otherMS;
        private int tempOnRezMS;
        private int eventMS;
        private int backupMS;
        private int terrainMS;
        private int landMS;
        private int lastCompletedFrame;

        public bool CombineRegions = false;
        /// <summary>
        /// Signals whether temporary objects are currently being cleaned up.  Needed because this is launched
        /// asynchronously from the update loop.
        /// </summary>
        private bool m_cleaningTemps = false;

        private Object m_heartbeatLock = new Object();

        // TODO: Possibly stop other classes being able to manipulate this directly.
        private SceneGraph m_sceneGraph;
        private volatile int m_bordersLocked;
//        private int m_RestartTimerCounter;
        private readonly Timer m_restartTimer = new Timer(15000); // Wait before firing
//        private int m_incrementsof15seconds;
        private volatile bool m_backingup;
        private Dictionary<UUID, ReturnInfo> m_returns = new Dictionary<UUID, ReturnInfo>();
        private Dictionary<UUID, SceneObjectGroup> m_groupsWithTargets = new Dictionary<UUID, SceneObjectGroup>();

        private bool m_physics_enabled = true;
        private bool m_scripts_enabled = true;
        private string m_defaultScriptEngine;
        private int m_LastLogin;
        private Thread HeartbeatThread = null;
        private volatile bool shuttingdown;

        private int m_lastUpdate;
        private int m_lastIncoming;
        private int m_lastOutgoing;
        private bool m_firstHeartbeat = true;

        private object m_deleting_scene_object = new object();
        
        private UpdatePrioritizationSchemes m_priorityScheme = UpdatePrioritizationSchemes.Time;
        private bool m_reprioritizationEnabled = true;
        private double m_reprioritizationInterval = 5000.0;
        private double m_rootReprioritizationDistance = 10.0;
        private double m_childReprioritizationDistance = 20.0;

        private Timer m_mapGenerationTimer = new Timer();
        private bool m_generateMaptiles;
        private bool m_useBackup = true;

        #endregion Fields

        #region Properties

        /* Used by the loadbalancer plugin on GForge */
        public int SplitRegionID
        {
            get { return m_splitRegionID; }
            set { m_splitRegionID = value; }
        }

        public bool BordersLocked
        {
            get { return m_bordersLocked == 1; }
            set
            {
                if (value == true)
                    m_bordersLocked = 1;
                else
                    m_bordersLocked = 0;
            }
        }
        
        public new float TimeDilation
        {
            get { return m_sceneGraph.PhysicsScene.TimeDilation; }
        }

        public SceneCommunicationService SceneGridService
        {
            get { return m_sceneGridService; }
        }

        public ISnmpModule SnmpService
        {
            get
            {
                if (m_snmpService == null)
                {
                    m_snmpService = RequestModuleInterface<ISnmpModule>();
                }

                return m_snmpService;
            }
        }

        public ISimulationDataService SimulationDataService
        {
            get
            {
                if (m_SimulationDataService == null)
                {
                    m_SimulationDataService = RequestModuleInterface<ISimulationDataService>();

                    if (m_SimulationDataService == null)
                    {
                        throw new Exception("No ISimulationDataService available.");
                    }
                }

                return m_SimulationDataService;
            }
        }

        public IEstateDataService EstateDataService
        {
            get
            {
                if (m_EstateDataService == null)
                {
                    m_EstateDataService = RequestModuleInterface<IEstateDataService>();

                    if (m_EstateDataService == null)
                    {
                        throw new Exception("No IEstateDataService available.");
                    }
                }

                return m_EstateDataService;
            }
        }

        public IAssetService AssetService
        {
            get
            {
                if (m_AssetService == null)
                {
                    m_AssetService = RequestModuleInterface<IAssetService>();

                    if (m_AssetService == null)
                    {
                        throw new Exception("No IAssetService available.");
                    }
                }

                return m_AssetService;
            }
        }
        
        public IAuthorizationService AuthorizationService
        {
            get
            {
                if (m_AuthorizationService == null)
                {
                    m_AuthorizationService = RequestModuleInterface<IAuthorizationService>();

                    //if (m_AuthorizationService == null)
                    //{
                    //    // don't throw an exception if no authorization service is set for the time being
                    //     m_log.InfoFormat("[SCENE]: No Authorization service is configured");
                    //}
                }

                return m_AuthorizationService;
            }
        }

        public IInventoryService InventoryService
        {
            get
            {
                if (m_InventoryService == null)
                {
                    m_InventoryService = RequestModuleInterface<IInventoryService>();

                    if (m_InventoryService == null)
                    {
                        throw new Exception("No IInventoryService available. This could happen if the config_include folder doesn't exist or if the OpenSim.ini [Architecture] section isn't set.  Please also check that you have the correct version of your inventory service dll.  Sometimes old versions of this dll will still exist.  Do a clean checkout and re-create the opensim.ini from the opensim.ini.example.");
                    }
                }

                return m_InventoryService;
            }
        }

        public IGridService GridService
        {
            get
            {
                if (m_GridService == null)
                {
                    m_GridService = RequestModuleInterface<IGridService>();

                    if (m_GridService == null)
                    {
                        throw new Exception("No IGridService available. This could happen if the config_include folder doesn't exist or if the OpenSim.ini [Architecture] section isn't set.  Please also check that you have the correct version of your inventory service dll.  Sometimes old versions of this dll will still exist.  Do a clean checkout and re-create the opensim.ini from the opensim.ini.example.");
                    }
                }

                return m_GridService;
            }
        }

        public ILibraryService LibraryService
        {
            get
            {
                if (m_LibraryService == null)
                    m_LibraryService = RequestModuleInterface<ILibraryService>();

                return m_LibraryService;
            }
        }

        public ISimulationService SimulationService
        {
            get
            {
                if (m_simulationService == null)
                    m_simulationService = RequestModuleInterface<ISimulationService>();
                return m_simulationService;
            }
        }

        public IAuthenticationService AuthenticationService
        {
            get
            {
                if (m_AuthenticationService == null)
                    m_AuthenticationService = RequestModuleInterface<IAuthenticationService>();
                return m_AuthenticationService;
            }
        }

        public IPresenceService PresenceService
        {
            get
            {
                if (m_PresenceService == null)
                    m_PresenceService = RequestModuleInterface<IPresenceService>();
                return m_PresenceService;
            }
        }

        public IUserAccountService UserAccountService
        {
            get
            {
                if (m_UserAccountService == null)
                    m_UserAccountService = RequestModuleInterface<IUserAccountService>();
                return m_UserAccountService;
            }
        }

        public IAvatarService AvatarService
        {
            get
            {
                if (m_AvatarService == null)
                    m_AvatarService = RequestModuleInterface<IAvatarService>();
                return m_AvatarService;
            }
        }

        public IGridUserService GridUserService
        {
            get
            {
                if (m_GridUserService == null)
                    m_GridUserService = RequestModuleInterface<IGridUserService>();
                return m_GridUserService;
            }
        }

        public IAttachmentsModule AttachmentsModule { get; set; }

        public IAvatarFactoryModule AvatarFactory
        {
            get { return m_AvatarFactory; }
        }
        
        public ICapabilitiesModule CapsModule
        {
            get { return m_capsModule; }
        }

        public int MonitorFrameTime { get { return frameMS; } }
        public int MonitorPhysicsUpdateTime { get { return physicsMS; } }
        public int MonitorPhysicsSyncTime { get { return physicsMS2; } }
        public int MonitorOtherTime { get { return otherMS; } }
        public int MonitorTempOnRezTime { get { return tempOnRezMS; } }
        public int MonitorEventTime { get { return eventMS; } } // This may need to be divided into each event?
        public int MonitorBackupTime { get { return backupMS; } }
        public int MonitorTerrainTime { get { return terrainMS; } }
        public int MonitorLandTime { get { return landMS; } }
        public int MonitorLastFrameTick { get { return lastCompletedFrame; } }

        public UpdatePrioritizationSchemes UpdatePrioritizationScheme { get { return m_priorityScheme; } }
        public bool IsReprioritizationEnabled { get { return m_reprioritizationEnabled; } }
        public double ReprioritizationInterval { get { return m_reprioritizationInterval; } }
        public double RootReprioritizationDistance { get { return m_rootReprioritizationDistance; } }
        public double ChildReprioritizationDistance { get { return m_childReprioritizationDistance; } }

        public AgentCircuitManager AuthenticateHandler
        {
            get { return m_authenticateHandler; }
        }

        public bool UseBackup
        {
            get { return m_useBackup; }
        }

        // an instance to the physics plugin's Scene object.
        public PhysicsScene PhysicsScene
        {
            get { return m_sceneGraph.PhysicsScene; }
            set
            {
                // If we're not doing the initial set
                // Then we've got to remove the previous
                // event handler
                if (PhysicsScene != null && PhysicsScene.SupportsNINJAJoints)
                {
                    PhysicsScene.OnJointMoved -= jointMoved;
                    PhysicsScene.OnJointDeactivated -= jointDeactivated;
                    PhysicsScene.OnJointErrorMessage -= jointErrorMessage;
                }

                m_sceneGraph.PhysicsScene = value;

                if (PhysicsScene != null && m_sceneGraph.PhysicsScene.SupportsNINJAJoints)
                {
                    // register event handlers to respond to joint movement/deactivation
                    PhysicsScene.OnJointMoved += jointMoved;
                    PhysicsScene.OnJointDeactivated += jointDeactivated;
                    PhysicsScene.OnJointErrorMessage += jointErrorMessage;
                }
            }
        }

        public string DefaultScriptEngine
        {
            get { return m_defaultScriptEngine; }
        }

        public EntityManager Entities
        {
            get { return m_sceneGraph.Entities; }
        }

        #endregion Properties

        #region Constructors

        public Scene(RegionInfo regInfo, AgentCircuitManager authen,
                     SceneCommunicationService sceneGridService,
                     ISimulationDataService simDataService, IEstateDataService estateDataService,
                     ModuleLoader moduleLoader, bool dumpAssetsToFile,
                     IConfigSource config, string simulatorVersion)
            : this(regInfo)
        {
            m_config = config;
            MinFrameTime = 0.089f;

            Random random = new Random();

            m_lastAllocatedLocalId = (uint)(random.NextDouble() * (double)(uint.MaxValue/2))+(uint)(uint.MaxValue/4);
            m_moduleLoader = moduleLoader;
            m_authenticateHandler = authen;
            m_sceneGridService = sceneGridService;
            m_SimulationDataService = simDataService;
            m_EstateDataService = estateDataService;
            m_regionHandle = m_regInfo.RegionHandle;
            m_regionName = m_regInfo.RegionName;
            m_lastUpdate = Util.EnvironmentTickCount();
            m_lastIncoming = 0;
            m_lastOutgoing = 0;

            m_asyncSceneObjectDeleter = new AsyncSceneObjectGroupDeleter(this);
            m_asyncSceneObjectDeleter.Enabled = true;

            m_asyncInventorySender = new AsyncInventorySender(this);

            #region Region Settings

            // Load region settings
            // LoadRegionSettings creates new region settings in persistence if they don't already exist for this region.
            // However, in this case, the default textures are not set in memory properly, so we need to do it here and
            // resave.
            // FIXME: It shouldn't be up to the database plugins to create this data - we should do it when a new
            // region is set up and avoid these gyrations.
            RegionSettings rs = simDataService.LoadRegionSettings(m_regInfo.RegionID);
            bool updatedTerrainTextures = false;
            if (rs.TerrainTexture1 == UUID.Zero)
            {
                rs.TerrainTexture1 = RegionSettings.DEFAULT_TERRAIN_TEXTURE_1;
                updatedTerrainTextures = true;
            }

            if (rs.TerrainTexture2 == UUID.Zero)
            {
                rs.TerrainTexture2 = RegionSettings.DEFAULT_TERRAIN_TEXTURE_2;
                updatedTerrainTextures = true;
            }

            if (rs.TerrainTexture3 == UUID.Zero)
            {
                rs.TerrainTexture3 = RegionSettings.DEFAULT_TERRAIN_TEXTURE_3;
                updatedTerrainTextures = true;
            }

            if (rs.TerrainTexture4 == UUID.Zero)
            {
                rs.TerrainTexture4 = RegionSettings.DEFAULT_TERRAIN_TEXTURE_4;
                updatedTerrainTextures = true;
            }

            if (updatedTerrainTextures)
                rs.Save();

            m_regInfo.RegionSettings = rs;

            if (estateDataService != null)
                m_regInfo.EstateSettings = estateDataService.LoadEstateSettings(m_regInfo.RegionID, false);

            #endregion Region Settings

            MainConsole.Instance.Commands.AddCommand("region", false, "reload estate",
                                          "reload estate",
                                          "Reload the estate data", HandleReloadEstate);

            MainConsole.Instance.Commands.AddCommand("region", false, "delete object owner",
                                          "delete object owner <UUID>",
                                          "Delete object by owner", HandleDeleteObject);
            MainConsole.Instance.Commands.AddCommand("region", false, "delete object creator",
                                          "delete object creator <UUID>",
                                          "Delete object by creator", HandleDeleteObject);
            MainConsole.Instance.Commands.AddCommand("region", false, "delete object uuid",
                                          "delete object uuid <UUID>",
                                          "Delete object by uuid", HandleDeleteObject);
            MainConsole.Instance.Commands.AddCommand("region", false, "delete object name",
                                          "delete object name <name>",
                                          "Delete object by name", HandleDeleteObject);

            MainConsole.Instance.Commands.AddCommand("region", false, "delete object outside",
                                          "delete object outside",
                                          "Delete all objects outside boundaries", HandleDeleteObject);

            //Bind Storage Manager functions to some land manager functions for this scene
            EventManager.OnLandObjectAdded +=
                new EventManager.LandObjectAdded(simDataService.StoreLandObject);
            EventManager.OnLandObjectRemoved +=
                new EventManager.LandObjectRemoved(simDataService.RemoveLandObject);

            m_sceneGraph = new SceneGraph(this);

            // If the scene graph has an Unrecoverable error, restart this sim.
            // Currently the only thing that causes it to happen is two kinds of specific
            // Physics based crashes.
            //
            // Out of memory
            // Operating system has killed the plugin
            m_sceneGraph.UnRecoverableError += RestartNow;

            RegisterDefaultSceneEvents();

            DumpAssetsToFile = dumpAssetsToFile;

            m_scripts_enabled = !RegionInfo.RegionSettings.DisableScripts;

            m_physics_enabled = !RegionInfo.RegionSettings.DisablePhysics;

            m_simulatorVersion = simulatorVersion + " (" + Util.GetRuntimeInformation() + ")";

            #region Region Config

            try
            {
                // Region config overrides global config
                //
                IConfig startupConfig = m_config.Configs["Startup"];

                m_defaultDrawDistance = startupConfig.GetFloat("DefaultDrawDistance",m_defaultDrawDistance);
                m_useBackup = startupConfig.GetBoolean("UseSceneBackup", m_useBackup);
                if (!m_useBackup)
                    m_log.InfoFormat("[SCENE]: Backup has been disabled for {0}", RegionInfo.RegionName);
                
                //Animation states
                m_useFlySlow = startupConfig.GetBoolean("enableflyslow", false);

                m_physicalPrim = startupConfig.GetBoolean("physical_prim", true);

                m_maxNonphys = startupConfig.GetFloat("NonPhysicalPrimMax", m_maxNonphys);

                if (RegionInfo.NonphysPrimMax > 0)
                {
                    m_maxNonphys = RegionInfo.NonphysPrimMax;
                }

                m_maxPhys = startupConfig.GetFloat("PhysicalPrimMax", m_maxPhys);

                if (RegionInfo.PhysPrimMax > 0)
                {
                    m_maxPhys = RegionInfo.PhysPrimMax;
                }

                // Here, if clamping is requested in either global or
                // local config, it will be used
                //
                m_clampPrimSize = startupConfig.GetBoolean("ClampPrimSize", m_clampPrimSize);
                if (RegionInfo.ClampPrimSize)
                {
                    m_clampPrimSize = true;
                }

                m_trustBinaries = startupConfig.GetBoolean("TrustBinaries", m_trustBinaries);
                m_allowScriptCrossings = startupConfig.GetBoolean("AllowScriptCrossing", m_allowScriptCrossings);
                m_dontPersistBefore =
                  startupConfig.GetLong("MinimumTimeBeforePersistenceConsidered", DEFAULT_MIN_TIME_FOR_PERSISTENCE);
                m_dontPersistBefore *= 10000000;
                m_persistAfter =
                  startupConfig.GetLong("MaximumTimeBeforePersistenceConsidered", DEFAULT_MAX_TIME_FOR_PERSISTENCE);
                m_persistAfter *= 10000000;

                m_defaultScriptEngine = startupConfig.GetString("DefaultScriptEngine", "XEngine");
                m_log.InfoFormat("[SCENE]: Default script engine {0}", m_defaultScriptEngine);

                IConfig packetConfig = m_config.Configs["PacketPool"];
                if (packetConfig != null)
                {
                    PacketPool.Instance.RecyclePackets = packetConfig.GetBoolean("RecyclePackets", true);
                    PacketPool.Instance.RecycleDataBlocks = packetConfig.GetBoolean("RecycleDataBlocks", true);
                }

                m_strictAccessControl = startupConfig.GetBoolean("StrictAccessControl", m_strictAccessControl);
                m_seeIntoBannedRegion = startupConfig.GetBoolean("SeeIntoBannedRegion", m_seeIntoBannedRegion);
                CombineRegions = startupConfig.GetBoolean("CombineContiguousRegions", false);

                m_generateMaptiles = startupConfig.GetBoolean("GenerateMaptiles", true);
                if (m_generateMaptiles)
                {
                    int maptileRefresh = startupConfig.GetInt("MaptileRefresh", 0);
                    if (maptileRefresh != 0)
                    {
                        m_mapGenerationTimer.Interval = maptileRefresh * 1000;
                        m_mapGenerationTimer.Elapsed += RegenerateMaptile;
                        m_mapGenerationTimer.AutoReset = true;
                        m_mapGenerationTimer.Start();
                    }
                }
                else
                {
                    string tile = startupConfig.GetString("MaptileStaticUUID", UUID.Zero.ToString());
                    UUID tileID;

                    if (UUID.TryParse(tile, out tileID))
                    {
                        RegionInfo.RegionSettings.TerrainImageID = tileID;
                    }
                }

                MinFrameTime              = startupConfig.GetFloat( "MinFrameTime",                      MinFrameTime);
                m_update_backup           = startupConfig.GetInt(   "UpdateStorageEveryNFrames",         m_update_backup);
                m_update_coarse_locations = startupConfig.GetInt(   "UpdateCoarseLocationsEveryNFrames", m_update_coarse_locations);
                m_update_entitymovement   = startupConfig.GetInt(   "UpdateEntityMovementEveryNFrames",  m_update_entitymovement);
                m_update_events           = startupConfig.GetInt(   "UpdateEventsEveryNFrames",          m_update_events);
                m_update_objects          = startupConfig.GetInt(   "UpdateObjectsEveryNFrames",         m_update_objects);
                m_update_physics          = startupConfig.GetInt(   "UpdatePhysicsEveryNFrames",         m_update_physics);
                m_update_presences        = startupConfig.GetInt(   "UpdateAgentsEveryNFrames",          m_update_presences);
                m_update_terrain          = startupConfig.GetInt(   "UpdateTerrainEveryNFrames",         m_update_terrain);
                m_update_temp_cleaning    = startupConfig.GetInt(   "UpdateTempCleaningEveryNFrames",    m_update_temp_cleaning);
            }
            catch (Exception e)
            {
                m_log.Error("[SCENE]: Failed to load StartupConfig: " + e.ToString());
            }

            #endregion Region Config

            #region Interest Management

            if (m_config != null)
            {
                IConfig interestConfig = m_config.Configs["InterestManagement"];
                if (interestConfig != null)
                {
                    string update_prioritization_scheme = interestConfig.GetString("UpdatePrioritizationScheme", "Time").Trim().ToLower();

                    try
                    {
                        m_priorityScheme = (UpdatePrioritizationSchemes)Enum.Parse(typeof(UpdatePrioritizationSchemes), update_prioritization_scheme, true);
                    }
                    catch (Exception)
                    {
                        m_log.Warn("[PRIORITIZER]: UpdatePrioritizationScheme was not recognized, setting to default prioritizer Time");
                        m_priorityScheme = UpdatePrioritizationSchemes.Time;
                    }

                    m_reprioritizationEnabled = interestConfig.GetBoolean("ReprioritizationEnabled", true);
                    m_reprioritizationInterval = interestConfig.GetDouble("ReprioritizationInterval", 5000.0);
                    m_rootReprioritizationDistance = interestConfig.GetDouble("RootReprioritizationDistance", 10.0);
                    m_childReprioritizationDistance = interestConfig.GetDouble("ChildReprioritizationDistance", 20.0);
                }
            }

            m_log.Info("[SCENE]: Using the " + m_priorityScheme + " prioritization scheme");

            #endregion Interest Management

            StatsReporter = new SimStatsReporter(this);
            StatsReporter.OnSendStatsResult += SendSimStatsPackets;
            StatsReporter.OnStatsIncorrect += m_sceneGraph.RecalculateStats;            
        }

        /// <summary>
        /// Mock constructor for scene group persistency unit tests.
        /// SceneObjectGroup RegionId property is delegated to Scene.
        /// </summary>
        /// <param name="regInfo"></param>
        public Scene(RegionInfo regInfo)
        {
            BordersLocked = true;
            Border northBorder = new Border();
            northBorder.BorderLine = new Vector3(float.MinValue, float.MaxValue, (int)Constants.RegionSize);  //<---
            northBorder.CrossDirection = Cardinals.N;
            NorthBorders.Add(northBorder);

            Border southBorder = new Border();
            southBorder.BorderLine = new Vector3(float.MinValue, float.MaxValue,0);    //--->
            southBorder.CrossDirection = Cardinals.S;
            SouthBorders.Add(southBorder);

            Border eastBorder = new Border();
            eastBorder.BorderLine = new Vector3(float.MinValue, float.MaxValue, (int)Constants.RegionSize);   //<---
            eastBorder.CrossDirection = Cardinals.E;
            EastBorders.Add(eastBorder);

            Border westBorder = new Border();
            westBorder.BorderLine = new Vector3(float.MinValue, float.MaxValue,0);     //--->
            westBorder.CrossDirection = Cardinals.W;
            WestBorders.Add(westBorder);
            BordersLocked = false;

            m_regInfo = regInfo;
            m_eventManager = new EventManager();

            m_permissions = new ScenePermissions(this);

            m_lastUpdate = Util.EnvironmentTickCount();
        }

        #endregion

        #region Startup / Close Methods

        public bool ShuttingDown
        {
            get { return shuttingdown; }
        }

        /// <value>
        /// The scene graph for this scene
        /// </value>
        /// TODO: Possibly stop other classes being able to manipulate this directly.
        public SceneGraph SceneGraph
        {
            get { return m_sceneGraph; }
        }

        protected virtual void RegisterDefaultSceneEvents()
        {
            IDialogModule dm = RequestModuleInterface<IDialogModule>();

            if (dm != null)
                m_eventManager.OnPermissionError += dm.SendAlertToUser;

            m_eventManager.OnSignificantClientMovement += HandleOnSignificantClientMovement;
        }

        public override string GetSimulatorVersion()
        {
            return m_simulatorVersion;
        }

        /// <summary>
        /// Process the fact that a neighbouring region has come up.
        /// </summary>
        /// <remarks>
        /// We only add it to the neighbor list if it's within 1 region from here.
        /// Agents may have draw distance values that cross two regions though, so
        /// we add it to the notify list regardless of distance. We'll check
        /// the agent's draw distance before notifying them though.
        /// </remarks>
        /// <param name="otherRegion">RegionInfo handle for the new region.</param>
        /// <returns>True after all operations complete, throws exceptions otherwise.</returns>
        public override void OtherRegionUp(GridRegion otherRegion)
        {
            uint xcell = (uint)((int)otherRegion.RegionLocX / (int)Constants.RegionSize);
            uint ycell = (uint)((int)otherRegion.RegionLocY / (int)Constants.RegionSize);
            //m_log.InfoFormat("[SCENE]: (on region {0}): Region {1} up in coords {2}-{3}", 
            //    RegionInfo.RegionName, otherRegion.RegionName, xcell, ycell);

            if (RegionInfo.RegionHandle != otherRegion.RegionHandle)
            {
                // If these are cast to INT because long + negative values + abs returns invalid data
                int resultX = Math.Abs((int)xcell - (int)RegionInfo.RegionLocX);
                int resultY = Math.Abs((int)ycell - (int)RegionInfo.RegionLocY);
                if (resultX <= 1 && resultY <= 1)
                {
                    // Let the grid service module know, so this can be cached
                    m_eventManager.TriggerOnRegionUp(otherRegion);

                    try
                    {
                        ForEachRootScenePresence(delegate(ScenePresence agent)
                            {
                                //agent.ControllingClient.new
                                //this.CommsManager.InterRegion.InformRegionOfChildAgent(otherRegion.RegionHandle, agent.ControllingClient.RequestClientInfo());

                                List<ulong> old = new List<ulong>();
                                old.Add(otherRegion.RegionHandle);
                                agent.DropOldNeighbours(old);
                                if (m_teleportModule != null)
                                    m_teleportModule.EnableChildAgent(agent, otherRegion);
                            });
                    }
                    catch (NullReferenceException)
                    {
                        // This means that we're not booted up completely yet.
                        // This shouldn't happen too often anymore.
                        m_log.Error("[SCENE]: Couldn't inform client of regionup because we got a null reference exception");
                    }

                }
                else
                {
                    m_log.Info("[INTERGRID]: Got notice about far away Region: " + otherRegion.RegionName.ToString() +
                               " at  (" + otherRegion.RegionLocX.ToString() + ", " +
                               otherRegion.RegionLocY.ToString() + ")");
                }
            }
        }

        public void AddNeighborRegion(RegionInfo region)
        {
            lock (m_neighbours)
            {
                if (!CheckNeighborRegion(region))
                {
                    m_neighbours.Add(region);
                }
            }
        }

        public bool CheckNeighborRegion(RegionInfo region)
        {
            bool found = false;
            lock (m_neighbours)
            {
                foreach (RegionInfo reg in m_neighbours)
                {
                    if (reg.RegionHandle == region.RegionHandle)
                    {
                        found = true;
                        break;
                    }
                }
            }
            return found;
        }

        /// <summary>
        /// Checks whether this region has a neighbour in the given direction.
        /// </summary>
        /// <param name="car"></param>
        /// <param name="fix"></param>
        /// <returns>
        /// An integer which represents a compass point.  N == 1, going clockwise until we reach NW == 8.
        /// Returns a positive integer if there is a region in that direction, a negative integer if not.
        /// </returns>
        public int HaveNeighbor(Cardinals car, ref int[] fix)
        {
            uint neighbourx = RegionInfo.RegionLocX;
            uint neighboury = RegionInfo.RegionLocY;

            int dir = (int)car;

            if (dir > 1 && dir < 5) //Heading East
                neighbourx++;
            else if (dir > 5) // Heading West
                neighbourx--;

            if (dir < 3 || dir == 8) // Heading North
                neighboury++;
            else if (dir > 3 && dir < 7) // Heading Sout
                neighboury--;

            int x = (int)(neighbourx * Constants.RegionSize);
            int y = (int)(neighboury * Constants.RegionSize);
            GridRegion neighbourRegion = GridService.GetRegionByPosition(RegionInfo.ScopeID, x, y);

            if (neighbourRegion == null)
            {
                fix[0] = (int)(RegionInfo.RegionLocX - neighbourx);
                fix[1] = (int)(RegionInfo.RegionLocY - neighboury);
                return dir * (-1);
            }
            else
                return dir;
        }

        // Alias IncomingHelloNeighbour OtherRegionUp, for now
        public GridRegion IncomingHelloNeighbour(RegionInfo neighbour)
        {
            OtherRegionUp(new GridRegion(neighbour));
            return new GridRegion(RegionInfo);
        }

        // This causes the region to restart immediatley.
        public void RestartNow()
        {
            IConfig startupConfig = m_config.Configs["Startup"];
            if (startupConfig != null)
            {
                if (startupConfig.GetBoolean("InworldRestartShutsDown", false))
                {
                    MainConsole.Instance.RunCommand("shutdown");
                    return;
                }
            }

            if (PhysicsScene != null)
            {
                PhysicsScene.Dispose();
            }

            m_log.Error("[REGION]: Closing");
            Close();

            m_log.Error("[REGION]: Firing Region Restart Message");

            base.Restart();
        }

        // This is a helper function that notifies root agents in this region that a new sim near them has come up
        // This is in the form of a timer because when an instance of OpenSim.exe is started,
        // Even though the sims initialize, they don't listen until 'all of the sims are initialized'
        // If we tell an agent about a sim that's not listening yet, the agent will not be able to connect to it.
        // subsequently the agent will never see the region come back online.
        public void RestartNotifyWaitElapsed(object sender, ElapsedEventArgs e)
        {
            m_restartWaitTimer.Stop();
            lock (m_regionRestartNotifyList)
            {
                foreach (RegionInfo region in m_regionRestartNotifyList)
                {
                    GridRegion r = new GridRegion(region);
                    try
                    {
                        ForEachRootScenePresence(delegate(ScenePresence agent)
                            {
                                if (m_teleportModule != null)
                                        m_teleportModule.EnableChildAgent(agent, r);
                            });
                    }
                    catch (NullReferenceException)
                    {
                        // This means that we're not booted up completely yet.
                        // This shouldn't happen too often anymore.
                    }
                }

                // Reset list to nothing.
                m_regionRestartNotifyList.Clear();
            }
        }

        public void SetSceneCoreDebug(bool ScriptEngine, bool CollisionEvents, bool PhysicsEngine)
        {
            if (m_scripts_enabled != !ScriptEngine)
            {
                if (ScriptEngine)
                {
                    m_log.Info("Stopping all Scripts in Scene");
                    
                    EntityBase[] entities = Entities.GetEntities();
                    foreach (EntityBase ent in entities)
                    {
                        if (ent is SceneObjectGroup)
                            ((SceneObjectGroup)ent).RemoveScriptInstances(false);
                    }
                }
                else
                {
                    m_log.Info("Starting all Scripts in Scene");

                    EntityBase[] entities = Entities.GetEntities();
                    foreach (EntityBase ent in entities)
                    {
                        if (ent is SceneObjectGroup)
                        {
                            SceneObjectGroup sog = (SceneObjectGroup)ent;
                            sog.CreateScriptInstances(0, false, DefaultScriptEngine, 0);
                            sog.ResumeScripts();
                        }
                    }
                }

                m_scripts_enabled = !ScriptEngine;
                m_log.Info("[TOTEDD]: Here is the method to trigger disabling of the scripting engine");
            }

            if (m_physics_enabled != !PhysicsEngine)
            {
                m_physics_enabled = !PhysicsEngine;
            }
        }

        public int GetInaccurateNeighborCount()
        {
            return m_neighbours.Count;
        }

        // This is the method that shuts down the scene.
        public override void Close()
        {
            m_log.InfoFormat("[SCENE]: Closing down the single simulator: {0}", RegionInfo.RegionName);

            m_restartTimer.Stop();
            m_restartTimer.Close();

            // Kick all ROOT agents with the message, 'The simulator is going down'
            ForEachScenePresence(delegate(ScenePresence avatar)
                                 {
                                     avatar.RemoveNeighbourRegion(RegionInfo.RegionHandle);

                                     if (!avatar.IsChildAgent)
                                         avatar.ControllingClient.Kick("The simulator is going down.");

                                     avatar.ControllingClient.SendShutdownConnectionNotice();
                                 });

            // Wait here, or the kick messages won't actually get to the agents before the scene terminates.
            Thread.Sleep(500);

            // Stop all client threads.
            ForEachScenePresence(delegate(ScenePresence avatar) { avatar.ControllingClient.Close(); });

            // Stop updating the scene objects and agents.
            //m_heartbeatTimer.Close();
            shuttingdown = true;

            m_log.Debug("[SCENE]: Persisting changed objects");
            EventManager.TriggerSceneShuttingDown(this);

            EntityBase[] entities = GetEntities();
            foreach (EntityBase entity in entities)
            {
                if (!entity.IsDeleted && entity is SceneObjectGroup && ((SceneObjectGroup)entity).HasGroupChanged)
                {
                    ((SceneObjectGroup)entity).ProcessBackup(SimulationDataService, false);
                }
            }

            m_sceneGraph.Close();

            // De-register with region communications (events cleanup)
            UnRegisterRegionWithComms();

            // call the base class Close method.
            base.Close();
        }

        /// <summary>
        /// Start the timer which triggers regular scene updates
        /// </summary>
        public void StartTimer()
        {
//            m_log.DebugFormat("[SCENE]: Starting Heartbeat timer for {0}", RegionInfo.RegionName);

            //m_heartbeatTimer.Enabled = true;
            //m_heartbeatTimer.Interval = (int)(m_timespan * 1000);
            //m_heartbeatTimer.Elapsed += new ElapsedEventHandler(Heartbeat);
            if (HeartbeatThread != null)
            {
                m_log.ErrorFormat("[SCENE]: Restarting heartbeat thread because it hasn't reported in in region {0}", RegionInfo.RegionName);
                HeartbeatThread.Abort();
                Watchdog.AbortThread(HeartbeatThread.ManagedThreadId);
                HeartbeatThread = null;
            }
            m_lastUpdate = Util.EnvironmentTickCount();

            HeartbeatThread = Watchdog.StartThread(Heartbeat, "Heartbeat for region " + RegionInfo.RegionName, ThreadPriority.Normal, false);
        }

        /// <summary>
        /// Sets up references to modules required by the scene
        /// </summary>
        public void SetModuleInterfaces()
        {
            m_xmlrpcModule = RequestModuleInterface<IXMLRPC>();
            m_worldCommModule = RequestModuleInterface<IWorldComm>();
            XferManager = RequestModuleInterface<IXfer>();
            m_AvatarFactory = RequestModuleInterface<IAvatarFactoryModule>();
            AttachmentsModule = RequestModuleInterface<IAttachmentsModule>();
            m_serialiser = RequestModuleInterface<IRegionSerialiserModule>();
            m_dialogModule = RequestModuleInterface<IDialogModule>();
            m_capsModule = RequestModuleInterface<ICapabilitiesModule>();
            m_teleportModule = RequestModuleInterface<IEntityTransferModule>();
        }

        #endregion

        #region Update Methods

        /// <summary>
        /// Performs per-frame updates regularly
        /// </summary>
        private void Heartbeat()
        {
            if (!Monitor.TryEnter(m_heartbeatLock))
            {
                Watchdog.RemoveThread();
                return;
            }

            try
            {
                while (!shuttingdown)
                    Update();
            }
            catch (ThreadAbortException)
            {
            }
            finally
            {
                Monitor.Pulse(m_heartbeatLock);
                Monitor.Exit(m_heartbeatLock);
            }

            Watchdog.RemoveThread();
        }

        public override void Update()
        {
            float physicsFPS = 0f;

            int maintc = Util.EnvironmentTickCount();
            int tmpFrameMS = maintc;
            agentMS = tempOnRezMS = eventMS = backupMS = terrainMS = landMS = 0;

            ++Frame;

//            m_log.DebugFormat("[SCENE]: Processing frame {0}", Frame);

            try
            {
                int tmpPhysicsMS2 = Util.EnvironmentTickCount();
                if ((Frame % m_update_physics == 0) && m_physics_enabled)
                    m_sceneGraph.UpdatePreparePhysics();
                physicsMS2 = Util.EnvironmentTickCountSubtract(tmpPhysicsMS2);

                // Apply any pending avatar force input to the avatar's velocity
                int tmpAgentMS = Util.EnvironmentTickCount();
                if (Frame % m_update_entitymovement == 0)
                    m_sceneGraph.UpdateScenePresenceMovement();
                agentMS = Util.EnvironmentTickCountSubtract(tmpAgentMS);

                // Perform the main physics update.  This will do the actual work of moving objects and avatars according to their
                // velocity
                int tmpPhysicsMS = Util.EnvironmentTickCount();
                if (Frame % m_update_physics == 0)
                {
                    if (m_physics_enabled)
                        physicsFPS = m_sceneGraph.UpdatePhysics(MinFrameTime);

                    if (SynchronizeScene != null)
                        SynchronizeScene(this);
                }
                physicsMS = Util.EnvironmentTickCountSubtract(tmpPhysicsMS);

                tmpAgentMS = Util.EnvironmentTickCount();

                // Check if any objects have reached their targets
                CheckAtTargets();

                // Update SceneObjectGroups that have scheduled themselves for updates
                // Objects queue their updates onto all scene presences
                if (Frame % m_update_objects == 0)
                    m_sceneGraph.UpdateObjectGroups();

                // Run through all ScenePresences looking for updates
                // Presence updates and queued object updates for each presence are sent to clients
                if (Frame % m_update_presences == 0)
                    m_sceneGraph.UpdatePresences();

                // Coarse locations relate to positions of green dots on the mini-map (on a SecondLife client)
                if (Frame % m_update_coarse_locations == 0)
                {
                    List<Vector3> coarseLocations;
                    List<UUID> avatarUUIDs;
                    SceneGraph.GetCoarseLocations(out coarseLocations, out avatarUUIDs, 60);
                    // Send coarse locations to clients 
                    ForEachScenePresence(delegate(ScenePresence presence)
                    {
                        presence.SendCoarseLocations(coarseLocations, avatarUUIDs);
                    });
                }

                agentMS += Util.EnvironmentTickCountSubtract(tmpAgentMS);

                // Delete temp-on-rez stuff
                if (Frame % m_update_temp_cleaning == 0 && !m_cleaningTemps)
                {
                    int tmpTempOnRezMS = Util.EnvironmentTickCount();
                    m_cleaningTemps = true;
                    Util.FireAndForget(delegate { CleanTempObjects(); m_cleaningTemps = false;  });
                    tempOnRezMS = Util.EnvironmentTickCountSubtract(tmpTempOnRezMS);
                }

                if (Frame % m_update_events == 0)
                {
                    int evMS = Util.EnvironmentTickCount();
                    UpdateEvents();
                    eventMS = Util.EnvironmentTickCountSubtract(evMS); ;
                }

                   // if (Frame % m_update_land == 0)
                   // {
                   //     int ldMS = Util.EnvironmentTickCount();
                   //     UpdateLand();
                   //     landMS = Util.EnvironmentTickCountSubtract(ldMS);
                   // }

                if (Frame % m_update_backup == 0)
                {
                    int backMS = Util.EnvironmentTickCount();
                    UpdateStorageBackup();
                    backupMS = Util.EnvironmentTickCountSubtract(backMS);
                }

                if (Frame % m_update_terrain == 0)
                {
                    int terMS = Util.EnvironmentTickCount();
                    UpdateTerrain();
                    terrainMS = Util.EnvironmentTickCountSubtract(terMS);
                }

                //if (Frame % m_update_land == 0)
                //{
                //    int ldMS = Util.EnvironmentTickCount();
                //    UpdateLand();
                //    landMS = Util.EnvironmentTickCountSubtract(ldMS);
                //}

                frameMS = Util.EnvironmentTickCountSubtract(tmpFrameMS);
                otherMS = tempOnRezMS + eventMS + backupMS + terrainMS + landMS;
                lastCompletedFrame = Util.EnvironmentTickCount();

                // if (Frame%m_update_avatars == 0)
                //   UpdateInWorldTime();
                StatsReporter.AddPhysicsFPS(physicsFPS);
                StatsReporter.AddTimeDilation(TimeDilation);
                StatsReporter.AddFPS(1);
                StatsReporter.SetRootAgents(m_sceneGraph.GetRootAgentCount());
                StatsReporter.SetChildAgents(m_sceneGraph.GetChildAgentCount());
                StatsReporter.SetObjects(m_sceneGraph.GetTotalObjectsCount());
                StatsReporter.SetActiveObjects(m_sceneGraph.GetActiveObjectsCount());
                StatsReporter.addFrameMS(frameMS);
                StatsReporter.addAgentMS(agentMS);
                StatsReporter.addPhysicsMS(physicsMS + physicsMS2);
                StatsReporter.addOtherMS(otherMS);
                StatsReporter.SetActiveScripts(m_sceneGraph.GetActiveScriptsCount());
                StatsReporter.addScriptLines(m_sceneGraph.GetScriptLPS());

                if (LoginsDisabled && Frame == 20)
                {
//                    m_log.DebugFormat("{0} {1} {2}", LoginsDisabled, m_sceneGraph.GetActiveScriptsCount(), LoginLock);

                    // In 99.9% of cases it is a bad idea to manually force garbage collection. However,
                    // this is a rare case where we know we have just went through a long cycle of heap
                    // allocations, and there is no more work to be done until someone logs in
                    GC.Collect();

                    IConfig startupConfig = m_config.Configs["Startup"];
                    if (startupConfig == null || !startupConfig.GetBoolean("StartDisabled", false))
                    {
                        // This handles a case of a region having no scripts for the RegionReady module
                        if (m_sceneGraph.GetActiveScriptsCount() == 0)
                        {
                            // need to be able to tell these have changed in RegionReady
                            LoginLock = false;
                            EventManager.TriggerLoginsEnabled(RegionInfo.RegionName);
                        }
                        m_log.DebugFormat("[REGION]: Enabling logins for {0}", RegionInfo.RegionName);

                        // For RegionReady lockouts
                        if(LoginLock == false)
                        {
                            LoginsDisabled = false;
                        }

                        m_sceneGridService.InformNeighborsThatRegionisUp(RequestModuleInterface<INeighbourService>(), RegionInfo);
                    }
                    else
                    {
                        StartDisabled = true;
                        LoginsDisabled = true;
                    }
                }
            }
            catch (NotImplementedException)
            {
                throw;
            }
            catch (AccessViolationException e)
            {
                m_log.Error("[REGION]: Failed with exception " + e.ToString() + " On Region: " + RegionInfo.RegionName);
            }
            //catch (NullReferenceException e)
            //{
            //   m_log.Error("[REGION]: Failed with exception " + e.ToString() + " On Region: " + RegionInfo.RegionName);
            //}
            catch (InvalidOperationException e)
            {
                m_log.Error("[REGION]: Failed with exception " + e.ToString() + " On Region: " + RegionInfo.RegionName);
            }
            catch (Exception e)
            {
                m_log.Error("[REGION]: Failed with exception " + e.ToString() + " On Region: " + RegionInfo.RegionName);
            }

            maintc = Util.EnvironmentTickCountSubtract(maintc);
            maintc = (int)(MinFrameTime * 1000) - maintc;


            m_lastUpdate = Util.EnvironmentTickCount();
            m_firstHeartbeat = false;

            if (maintc > 0)
                Thread.Sleep(maintc);

            // Tell the watchdog that this thread is still alive
            Watchdog.UpdateThread();
        }

        public void AddGroupTarget(SceneObjectGroup grp)
        {
            lock (m_groupsWithTargets)
                m_groupsWithTargets[grp.UUID] = grp;
        }

        public void RemoveGroupTarget(SceneObjectGroup grp)
        {
            lock (m_groupsWithTargets)
                m_groupsWithTargets.Remove(grp.UUID);
        }

        private void CheckAtTargets()
        {
            List<SceneObjectGroup> objs = new List<SceneObjectGroup>();
            lock (m_groupsWithTargets)
                objs = new List<SceneObjectGroup>(m_groupsWithTargets.Values);

            foreach (SceneObjectGroup entry in objs)
                entry.checkAtTargets();
        }


        /// <summary>
        /// Send out simstats data to all clients
        /// </summary>
        /// <param name="stats">Stats on the Simulator's performance</param>
        private void SendSimStatsPackets(SimStats stats)
        {
            ForEachRootClient(delegate(IClientAPI client)
            {
                client.SendSimStats(stats);
            });
        }

        /// <summary>
        /// Update the terrain if it needs to be updated.
        /// </summary>
        private void UpdateTerrain()
        {
            EventManager.TriggerTerrainTick();
        }

        /// <summary>
        /// Back up queued up changes
        /// </summary>
        private void UpdateStorageBackup()
        {
            if (!m_backingup)
            {
                m_backingup = true;
                Util.FireAndForget(BackupWaitCallback);
            }
        }

        /// <summary>
        /// Sends out the OnFrame event to the modules
        /// </summary>
        private void UpdateEvents()
        {
            m_eventManager.TriggerOnFrame();
        }

        /// <summary>
        /// Wrapper for Backup() that can be called with Util.FireAndForget()
        /// </summary>
        private void BackupWaitCallback(object o)
        {
            Backup(false);
        }
        
        /// <summary>
        /// Backup the scene.  This acts as the main method of the backup thread.
        /// </summary>
        /// <param name="forced">
        /// If true, then any changes that have not yet been persisted are persisted.  If false,
        /// then the persistence decision is left to the backup code (in some situations, such as object persistence,
        /// it's much more efficient to backup multiple changes at once rather than every single one).
        /// <returns></returns>
        public void Backup(bool forced)
        {
            lock (m_returns)
            {
                EventManager.TriggerOnBackup(SimulationDataService, forced);
                m_backingup = false;

                foreach (KeyValuePair<UUID, ReturnInfo> ret in m_returns)
                {
                    UUID transaction = UUID.Random();

                    GridInstantMessage msg = new GridInstantMessage();
                    msg.fromAgentID = new Guid(UUID.Zero.ToString()); // From server
                    msg.toAgentID = new Guid(ret.Key.ToString());
                    msg.imSessionID = new Guid(transaction.ToString());
                    msg.timestamp = (uint)Util.UnixTimeSinceEpoch();
                    msg.fromAgentName = "Server";
                    msg.dialog = (byte)19; // Object msg
                    msg.fromGroup = false;
                    msg.offline = (byte)1;
                    msg.ParentEstateID = RegionInfo.EstateSettings.ParentEstateID;
                    msg.Position = Vector3.Zero;
                    msg.RegionID = RegionInfo.RegionID.Guid;

                    // We must fill in a null-terminated 'empty' string here since bytes[0] will crash viewer 3.
                    msg.binaryBucket = Util.StringToBytes256("\0");
                    if (ret.Value.count > 1)
                        msg.message = string.Format("Your {0} objects were returned from {1} in region {2} due to {3}", ret.Value.count, ret.Value.location.ToString(), RegionInfo.RegionName, ret.Value.reason);
                    else
                        msg.message = string.Format("Your object {0} was returned from {1} in region {2} due to {3}", ret.Value.objectName, ret.Value.location.ToString(), RegionInfo.RegionName, ret.Value.reason);

                    IMessageTransferModule tr = RequestModuleInterface<IMessageTransferModule>();
                    if (tr != null)
                        tr.SendInstantMessage(msg, delegate(bool success) {});
                }
                m_returns.Clear();
            }
        }

        /// <summary>
        /// Synchronous force backup.  For deletes and links/unlinks
        /// </summary>
        /// <param name="group">Object to be backed up</param>
        public void ForceSceneObjectBackup(SceneObjectGroup group)
        {
            if (group != null)
            {
                group.ProcessBackup(SimulationDataService, true);
            }
        }

        /// <summary>
        /// Tell an agent that their object has been returned. 
        /// </summary>
        /// <remarks>
        /// The actual return is handled by the caller.
        /// </remarks>
        /// <param name="agentID">Avatar Unique Id</param>
        /// <param name="objectName">Name of object returned</param>
        /// <param name="location">Location of object returned</param>
        /// <param name="reason">Reasion for object return</param>
        public void AddReturn(UUID agentID, string objectName, Vector3 location, string reason)
        {
            lock (m_returns)
            {
                if (m_returns.ContainsKey(agentID))
                {
                    ReturnInfo info = m_returns[agentID];
                    info.count++;
                    m_returns[agentID] = info;
                }
                else
                {
                    ReturnInfo info = new ReturnInfo();
                    info.count = 1;
                    info.objectName = objectName;
                    info.location = location;
                    info.reason = reason;
                    m_returns[agentID] = info;
                }
            }
        }

        #endregion

        #region Load Terrain

        /// <summary>
        /// Store the terrain in the persistant data store
        /// </summary>
        public void SaveTerrain()
        {
            SimulationDataService.StoreTerrain(Heightmap.GetDoubles(), RegionInfo.RegionID);
        }

        public void StoreWindlightProfile(RegionLightShareData wl)
        {
            m_regInfo.WindlightSettings = wl;
            SimulationDataService.StoreRegionWindlightSettings(wl);
            m_eventManager.TriggerOnSaveNewWindlightProfile();
        }

        public void LoadWindlightProfile()
        {
            m_regInfo.WindlightSettings = SimulationDataService.LoadRegionWindlightSettings(RegionInfo.RegionID);
            m_eventManager.TriggerOnSaveNewWindlightProfile();
        }

        /// <summary>
        /// Loads the World heightmap
        /// </summary>
        public override void LoadWorldMap()
        {
            try
            {
                double[,] map = SimulationDataService.LoadTerrain(RegionInfo.RegionID);
                if (map == null)
                {
                    m_log.Info("[TERRAIN]: No default terrain. Generating a new terrain.");
                    Heightmap = new TerrainChannel();

                    SimulationDataService.StoreTerrain(Heightmap.GetDoubles(), RegionInfo.RegionID);
                }
                else
                {
                    Heightmap = new TerrainChannel(map);
                }
            }
            catch (IOException e)
            {
                m_log.Warn("[TERRAIN]: Scene.cs: LoadWorldMap() - Failed with exception " + e.ToString() + " Regenerating");
                
                // Non standard region size.    If there's an old terrain in the database, it might read past the buffer
                #pragma warning disable 0162
                if ((int)Constants.RegionSize != 256)
                {
                    Heightmap = new TerrainChannel();

                    SimulationDataService.StoreTerrain(Heightmap.GetDoubles(), RegionInfo.RegionID);
                }
            }
            catch (Exception e)
            {
                m_log.Warn("[TERRAIN]: Scene.cs: LoadWorldMap() - Failed with exception " + e.ToString());
            }
        }

        /// <summary>
        /// Register this region with a grid service
        /// </summary>
        /// <exception cref="System.Exception">Thrown if registration of the region itself fails.</exception>
        public void RegisterRegionWithGrid()
        {
            RegisterCommsEvents();

            m_sceneGridService.SetScene(this);

            GridRegion region = new GridRegion(RegionInfo);
            string error = GridService.RegisterRegion(RegionInfo.ScopeID, region);
            if (error != String.Empty)
            {
                throw new Exception(error);
            }

            // Generate the maptile asynchronously, because sometimes it can be very slow and we
            // don't want this to delay starting the region.
            if (m_generateMaptiles)
            {
                Util.FireAndForget(delegate {
                    RegenerateMaptile(null, null);
                });
            }
        }

        #endregion

        #region Load Land

        /// <summary>
        /// Loads all Parcel data from the datastore for region identified by regionID
        /// </summary>
        /// <param name="regionID">Unique Identifier of the Region to load parcel data for</param>
        public void loadAllLandObjectsFromStorage(UUID regionID)
        {
            m_log.Info("[SCENE]: Loading land objects from storage");
            List<LandData> landData = SimulationDataService.LoadLandObjects(regionID);

            if (LandChannel != null)
            {
                if (landData.Count == 0)
                {
                    EventManager.TriggerNoticeNoLandDataFromStorage();
                }
                else
                {
                    EventManager.TriggerIncomingLandDataFromStorage(landData);
                }
            }
            else
            {
                m_log.Error("[SCENE]: Land Channel is not defined. Cannot load from storage!");
            }
        }

        #endregion

        #region Primitives Methods

        /// <summary>
        /// Loads the World's objects
        /// </summary>
        /// <param name="regionID"></param>
        public virtual void LoadPrimsFromStorage(UUID regionID)
        {
            LoadingPrims = true;
            m_log.Info("[SCENE]: Loading objects from datastore");

            List<SceneObjectGroup> PrimsFromDB = SimulationDataService.LoadObjects(regionID);

            m_log.Info("[SCENE]: Loaded " + PrimsFromDB.Count + " objects from the datastore");

            foreach (SceneObjectGroup group in PrimsFromDB)
            {
                EventManager.TriggerOnSceneObjectLoaded(group);
                AddRestoredSceneObject(group, true, true);
                SceneObjectPart rootPart = group.GetChildPart(group.UUID);
                rootPart.Flags &= ~PrimFlags.Scripted;
                rootPart.TrimPermissions();

                // Don't do this here - it will get done later on when sculpt data is loaded.
//                group.CheckSculptAndLoad();
            }

            m_log.Info("[SCENE]: Loaded " + PrimsFromDB.Count.ToString() + " SceneObject(s)");
            LoadingPrims = false;
            EventManager.TriggerPrimsLoaded(this);
        }


        /// <summary>
        /// Gets a new rez location based on the raycast and the size of the object that is being rezzed.
        /// </summary>
        /// <param name="RayStart"></param>
        /// <param name="RayEnd"></param>
        /// <param name="RayTargetID"></param>
        /// <param name="rot"></param>
        /// <param name="bypassRayCast"></param>
        /// <param name="RayEndIsIntersection"></param>
        /// <param name="frontFacesOnly"></param>
        /// <param name="scale"></param>
        /// <param name="FaceCenter"></param>
        /// <returns></returns>
        public Vector3 GetNewRezLocation(Vector3 RayStart, Vector3 RayEnd, UUID RayTargetID, Quaternion rot, byte bypassRayCast, byte RayEndIsIntersection, bool frontFacesOnly, Vector3 scale, bool FaceCenter)
        {
        
            float wheight = (float)RegionInfo.RegionSettings.WaterHeight;
            Vector3 wpos = Vector3.Zero;
            // Check for water surface intersection from above
            if ( (RayStart.Z > wheight) && (RayEnd.Z < wheight) )
            {
                float ratio = (RayStart.Z - wheight) / (RayStart.Z - RayEnd.Z);
                wpos.X = RayStart.X - (ratio * (RayStart.X - RayEnd.X));
                wpos.Y = RayStart.Y - (ratio * (RayStart.Y - RayEnd.Y));
                wpos.Z = wheight;
            }                
        
            Vector3 pos = Vector3.Zero;
            if (RayEndIsIntersection == (byte)1)
            {
                pos = RayEnd;
            }
            else if (RayTargetID != UUID.Zero)
            {
                SceneObjectPart target = GetSceneObjectPart(RayTargetID);

                Vector3 direction = Vector3.Normalize(RayEnd - RayStart);
                Vector3 AXOrigin = new Vector3(RayStart.X, RayStart.Y, RayStart.Z);
                Vector3 AXdirection = new Vector3(direction.X, direction.Y, direction.Z);

                if (target != null)
                {
                    pos = target.AbsolutePosition;
                    //m_log.Info("[OBJECT_REZ]: TargetPos: " + pos.ToString() + ", RayStart: " + RayStart.ToString() + ", RayEnd: " + RayEnd.ToString() + ", Volume: " + Util.GetDistanceTo(RayStart,RayEnd).ToString() + ", mag1: " + Util.GetMagnitude(RayStart).ToString() + ", mag2: " + Util.GetMagnitude(RayEnd).ToString());

                    // TODO: Raytrace better here

                    //EntityIntersection ei = m_sceneGraph.GetClosestIntersectingPrim(new Ray(AXOrigin, AXdirection));
                    Ray NewRay = new Ray(AXOrigin, AXdirection);

                    // Ray Trace against target here
                    EntityIntersection ei = target.TestIntersectionOBB(NewRay, Quaternion.Identity, frontFacesOnly, FaceCenter);

                    // Un-comment out the following line to Get Raytrace results printed to the console.
                    // m_log.Info("[RAYTRACERESULTS]: Hit:" + ei.HitTF.ToString() + " Point: " + ei.ipoint.ToString() + " Normal: " + ei.normal.ToString());
                    float ScaleOffset = 0.5f;

                    // If we hit something
                    if (ei.HitTF)
                    {
                        Vector3 scaleComponent = new Vector3(ei.AAfaceNormal.X, ei.AAfaceNormal.Y, ei.AAfaceNormal.Z);
                        if (scaleComponent.X != 0) ScaleOffset = scale.X;
                        if (scaleComponent.Y != 0) ScaleOffset = scale.Y;
                        if (scaleComponent.Z != 0) ScaleOffset = scale.Z;
                        ScaleOffset = Math.Abs(ScaleOffset);
                        Vector3 intersectionpoint = new Vector3(ei.ipoint.X, ei.ipoint.Y, ei.ipoint.Z);
                        Vector3 normal = new Vector3(ei.normal.X, ei.normal.Y, ei.normal.Z);
                        // Set the position to the intersection point
                        Vector3 offset = (normal * (ScaleOffset / 2f));
                        pos = (intersectionpoint + offset);

                        //Seems to make no sense to do this as this call is used for rezzing from inventory as well, and with inventory items their size is not always 0.5f
                        //And in cases when we weren't rezzing from inventory we were re-adding the 0.25 straight after calling this method
                        // Un-offset the prim (it gets offset later by the consumer method)
                        //pos.Z -= 0.25F; 
                       
                    }
                }
                else
                {
                    // We don't have a target here, so we're going to raytrace all the objects in the scene.
                    EntityIntersection ei = m_sceneGraph.GetClosestIntersectingPrim(new Ray(AXOrigin, AXdirection), true, false);

                    // Un-comment the following line to print the raytrace results to the console.
                    //m_log.Info("[RAYTRACERESULTS]: Hit:" + ei.HitTF.ToString() + " Point: " + ei.ipoint.ToString() + " Normal: " + ei.normal.ToString());

                    if (ei.HitTF)
                    {
                        pos = new Vector3(ei.ipoint.X, ei.ipoint.Y, ei.ipoint.Z);
                    } 
                    else
                    {
                        // fall back to our stupid functionality
                        pos = RayEnd;
                    }
                }
            }
            else
            {
                // fall back to our stupid functionality
                pos = RayEnd;

                //increase height so its above the ground.
                //should be getting the normal of the ground at the rez point and using that?
                pos.Z += scale.Z / 2f;
//                return pos;
            }
            
            // check against posible water intercept
            if (wpos.Z > pos.Z) pos = wpos;
            return pos;
        }


        /// <summary>
        /// Create a New SceneObjectGroup/Part by raycasting
        /// </summary>
        /// <param name="ownerID"></param>
        /// <param name="groupID"></param>
        /// <param name="RayEnd"></param>
        /// <param name="rot"></param>
        /// <param name="shape"></param>
        /// <param name="bypassRaycast"></param>
        /// <param name="RayStart"></param>
        /// <param name="RayTargetID"></param>
        /// <param name="RayEndIsIntersection"></param>
        public virtual void AddNewPrim(UUID ownerID, UUID groupID, Vector3 RayEnd, Quaternion rot, PrimitiveBaseShape shape,
                                       byte bypassRaycast, Vector3 RayStart, UUID RayTargetID,
                                       byte RayEndIsIntersection)
        {
            Vector3 pos = GetNewRezLocation(RayStart, RayEnd, RayTargetID, rot, bypassRaycast, RayEndIsIntersection, true, new Vector3(0.5f, 0.5f, 0.5f), false);

            if (Permissions.CanRezObject(1, ownerID, pos))
            {
                // rez ON the ground, not IN the ground
               // pos.Z += 0.25F; The rez point should now be correct so that its not in the ground

                AddNewPrim(ownerID, groupID, pos, rot, shape);
            }
        }

        public virtual SceneObjectGroup AddNewPrim(
            UUID ownerID, UUID groupID, Vector3 pos, Quaternion rot, PrimitiveBaseShape shape)
        {
            //m_log.DebugFormat(
            //    "[SCENE]: Scene.AddNewPrim() pcode {0} called for {1} in {2}", shape.PCode, ownerID, RegionInfo.RegionName);

            SceneObjectGroup sceneObject = null;
            
            // If an entity creator has been registered for this prim type then use that
            if (m_entityCreators.ContainsKey((PCode)shape.PCode))
            {
                sceneObject = m_entityCreators[(PCode)shape.PCode].CreateEntity(ownerID, groupID, pos, rot, shape);
            }
            else
            {
                // Otherwise, use this default creation code;
                sceneObject = new SceneObjectGroup(ownerID, pos, rot, shape);
                AddNewSceneObject(sceneObject, true);
                sceneObject.SetGroup(groupID, null);
            }

            IUserManagement uman = RequestModuleInterface<IUserManagement>();
            if (uman != null)
                sceneObject.RootPart.CreatorIdentification = uman.GetUserUUI(ownerID);

            sceneObject.ScheduleGroupForFullUpdate();

            return sceneObject;
        }
        
        /// <summary>
        /// Add an object into the scene that has come from storage
        /// </summary>
        ///
        /// <param name="sceneObject"></param>
        /// <param name="attachToBackup">
        /// If true, changes to the object will be reflected in its persisted data
        /// If false, the persisted data will not be changed even if the object in the scene is changed
        /// </param>
        /// <param name="alreadyPersisted">
        /// If true, we won't persist this object until it changes
        /// If false, we'll persist this object immediately
        /// </param>
        /// <param name="sendClientUpdates">
        /// If true, we send updates to the client to tell it about this object
        /// If false, we leave it up to the caller to do this
        /// </param>
        /// <returns>
        /// true if the object was added, false if an object with the same uuid was already in the scene
        /// </returns>
        public bool AddRestoredSceneObject(
            SceneObjectGroup sceneObject, bool attachToBackup, bool alreadyPersisted, bool sendClientUpdates)
        {
            bool result =  m_sceneGraph.AddRestoredSceneObject(sceneObject, attachToBackup, alreadyPersisted, sendClientUpdates);
            if (result)
                sceneObject.IsDeleted = false;
            return result;
        }
        
        /// <summary>
        /// Add an object into the scene that has come from storage
        /// </summary>
        ///
        /// <param name="sceneObject"></param>
        /// <param name="attachToBackup">
        /// If true, changes to the object will be reflected in its persisted data
        /// If false, the persisted data will not be changed even if the object in the scene is changed
        /// </param>
        /// <param name="alreadyPersisted">
        /// If true, we won't persist this object until it changes
        /// If false, we'll persist this object immediately
        /// </param>
        /// <returns>
        /// true if the object was added, false if an object with the same uuid was already in the scene
        /// </returns>
        public bool AddRestoredSceneObject(
            SceneObjectGroup sceneObject, bool attachToBackup, bool alreadyPersisted)
        {
            return AddRestoredSceneObject(sceneObject, attachToBackup, alreadyPersisted, true);
        }

        /// <summary>
        /// Add a newly created object to the scene.  Updates are also sent to viewers.
        /// </summary>
        /// <param name="sceneObject"></param>
        /// <param name="attachToBackup">
        /// If true, the object is made persistent into the scene.
        /// If false, the object will not persist over server restarts
        /// </param>
        public bool AddNewSceneObject(SceneObjectGroup sceneObject, bool attachToBackup)
        {
            return AddNewSceneObject(sceneObject, attachToBackup, true);
        }
        
        /// <summary>
        /// Add a newly created object to the scene
        /// </summary>
        /// <param name="sceneObject"></param>
        /// <param name="attachToBackup">
        /// If true, the object is made persistent into the scene.
        /// If false, the object will not persist over server restarts
        /// </param>
        /// <param name="sendClientUpdates">
        /// If true, updates for the new scene object are sent to all viewers in range.
        /// If false, it is left to the caller to schedule the update
        /// </param>
        public bool AddNewSceneObject(SceneObjectGroup sceneObject, bool attachToBackup, bool sendClientUpdates)
        {           
            if (m_sceneGraph.AddNewSceneObject(sceneObject, attachToBackup, sendClientUpdates))
            {
                EventManager.TriggerObjectAddedToScene(sceneObject);
                return true;       
            }
            
            return false;
        }
        
        /// <summary>
        /// Add a newly created object to the scene.
        /// </summary>
        /// <remarks>
        /// This method does not send updates to the client - callers need to handle this themselves.
        /// </remarks>
        /// <param name="sceneObject"></param>
        /// <param name="attachToBackup"></param>
        /// <param name="pos">Position of the object.  If null then the position stored in the object is used.</param>
        /// <param name="rot">Rotation of the object.  If null then the rotation stored in the object is used.</param>
        /// <param name="vel">Velocity of the object.  This parameter only has an effect if the object is physical</param>
        /// <returns></returns>
        public bool AddNewSceneObject(
            SceneObjectGroup sceneObject, bool attachToBackup, Vector3? pos, Quaternion? rot, Vector3 vel)
        {
            if (m_sceneGraph.AddNewSceneObject(sceneObject, attachToBackup, pos, rot, vel))
            {            
                EventManager.TriggerObjectAddedToScene(sceneObject);
                return true;
            }

            return false;
        }

        /// <summary>
        /// Delete every object from the scene.  This does not include attachments worn by avatars.
        /// </summary>
        public void DeleteAllSceneObjects()
        {
            DeleteAllSceneObjects(false);
        }

        /// <summary>
        /// Delete every object from the scene.  This does not include attachments worn by avatars.
        /// </summary>
        public void DeleteAllSceneObjects(bool exceptNoCopy)
        {
            List<SceneObjectGroup> toReturn = new List<SceneObjectGroup>();
            lock (Entities)
            {
                EntityBase[] entities = Entities.GetEntities();
                foreach (EntityBase e in entities)
                {
                    if (e is SceneObjectGroup)
                    {
                        SceneObjectGroup sog = (SceneObjectGroup)e;
                        if (sog != null && !sog.IsAttachment)
                        {
                            if (!exceptNoCopy || ((sog.GetEffectivePermissions() & (uint)PermissionMask.Copy) != 0))
                            {
                                DeleteSceneObject((SceneObjectGroup)e, false);
                            }
                            else
                            {
                                toReturn.Add((SceneObjectGroup)e);   
                            }
                        }
                    }
                }
            }
            if (toReturn.Count > 0)
            {
                returnObjects(toReturn.ToArray(), UUID.Zero);
            }
        }

        /// <summary>
        /// Synchronously delete the given object from the scene.
        /// </summary>
        /// <param name="group">Object Id</param>
        /// <param name="silent">Suppress broadcasting changes to other clients.</param>
        public void DeleteSceneObject(SceneObjectGroup group, bool silent)
        {            
//            m_log.DebugFormat("[SCENE]: Deleting scene object {0} {1}", group.Name, group.UUID);
            
            //SceneObjectPart rootPart = group.GetChildPart(group.UUID);

            // Serialise calls to RemoveScriptInstances to avoid
            // deadlocking on m_parts inside SceneObjectGroup
            lock (m_deleting_scene_object)
            {
                group.RemoveScriptInstances(true);
            }

            SceneObjectPart[] partList = group.Parts;

            foreach (SceneObjectPart part in partList)
            {
                if (part.IsJoint() && ((part.Flags & PrimFlags.Physics) != 0))
                {
                    PhysicsScene.RequestJointDeletion(part.Name); // FIXME: what if the name changed?
                }
                else if (part.PhysActor != null)
                {
                    part.RemoveFromPhysics();
                }
            }
            
//            if (rootPart.PhysActor != null)
//            {
//                PhysicsScene.RemovePrim(rootPart.PhysActor);
//                rootPart.PhysActor = null;
//            }

            if (UnlinkSceneObject(group, false))
            {
                EventManager.TriggerObjectBeingRemovedFromScene(group);
                EventManager.TriggerParcelPrimCountTainted();
            }

            group.DeleteGroupFromScene(silent);
            if (!silent)
                SendKillObject(new List<uint>() { group.LocalId });

//            m_log.DebugFormat("[SCENE]: Exit DeleteSceneObject() for {0} {1}", group.Name, group.UUID);            
        }

        /// <summary>
        /// Unlink the given object from the scene.  Unlike delete, this just removes the record of the object - the
        /// object itself is not destroyed.
        /// </summary>
        /// <param name="so">The scene object.</param>
        /// <param name="softDelete">If true, only deletes from scene, but keeps the object in the database.</param>
        /// <returns>true if the object was in the scene, false if it was not</returns>
        public bool UnlinkSceneObject(SceneObjectGroup so, bool softDelete)
        {
            if (m_sceneGraph.DeleteSceneObject(so.UUID, softDelete))
            {
                if (!softDelete)
                {
                    // Force a database update so that the scene object group ID is accurate.  It's possible that the
                    // group has recently been delinked from another group but that this change has not been persisted
                    // to the DB.
                    // This is an expensive thing to do so only do it if absolutely necessary.
                    if (so.HasGroupChangedDueToDelink)
                        ForceSceneObjectBackup(so);                
                    
                    so.DetachFromBackup();
                    SimulationDataService.RemoveObject(so.UUID, m_regInfo.RegionID);                                        
                }
                                    
                // We need to keep track of this state in case this group is still queued for further backup.
                so.IsDeleted = true;

                return true;
            }

            return false;
        }

        /// <summary>
        /// Move the given scene object into a new region depending on which region its absolute position has moved
        /// into.
        ///
        /// </summary>
        /// <param name="attemptedPosition">the attempted out of region position of the scene object</param>
        /// <param name="grp">the scene object that we're crossing</param>
        public void CrossPrimGroupIntoNewRegion(Vector3 attemptedPosition, SceneObjectGroup grp, bool silent)
        {
            if (grp == null)
                return;
            if (grp.IsDeleted)
                return;

            if (grp.RootPart.DIE_AT_EDGE)
            {
                // We remove the object here
                try
                {
                    DeleteSceneObject(grp, false);
                }
                catch (Exception)
                {
                    m_log.Warn("[SCENE]: exception when trying to remove the prim that crossed the border.");
                }
                return;
            }

            if (grp.RootPart.RETURN_AT_EDGE)
            {
                // We remove the object here
                try
                {
                    List<SceneObjectGroup> objects = new List<SceneObjectGroup>();
                    objects.Add(grp);
                    SceneObjectGroup[] objectsArray = objects.ToArray();
                    returnObjects(objectsArray, UUID.Zero);
                }
                catch (Exception)
                {
                    m_log.Warn("[SCENE]: exception when trying to return the prim that crossed the border.");
                }
                return;
            }

            if (m_teleportModule != null)
                m_teleportModule.Cross(grp, attemptedPosition, silent);
        }

        public Border GetCrossedBorder(Vector3 position, Cardinals gridline)
        {
            if (BordersLocked)
            {
                switch (gridline)
                {
                    case Cardinals.N:
                        lock (NorthBorders)
                        {
                            foreach (Border b in NorthBorders)
                            {
                                if (b.TestCross(position))
                                    return b;
                            }
                        }
                        break;
                    case Cardinals.S:
                        lock (SouthBorders)
                        {
                            foreach (Border b in SouthBorders)
                            {
                                if (b.TestCross(position))
                                    return b;
                            }
                        }

                        break;
                    case Cardinals.E:
                        lock (EastBorders)
                        {
                            foreach (Border b in EastBorders)
                            {
                                if (b.TestCross(position))
                                    return b;
                            }
                        }

                        break;
                    case Cardinals.W:

                        lock (WestBorders)
                        {
                            foreach (Border b in WestBorders)
                            {
                                if (b.TestCross(position))
                                    return b;
                            }
                        }
                        break;

                }
            }
            else
            {
                switch (gridline)
                {
                    case Cardinals.N:
                        foreach (Border b in NorthBorders)
                        {
                            if (b.TestCross(position))
                                return b;
                        }
                       
                        break;
                    case Cardinals.S:
                        foreach (Border b in SouthBorders)
                        {
                            if (b.TestCross(position))
                                return b;
                        }
                        break;
                    case Cardinals.E:
                        foreach (Border b in EastBorders)
                        {
                            if (b.TestCross(position))
                                return b;
                        }

                        break;
                    case Cardinals.W:
                        foreach (Border b in WestBorders)
                        {
                            if (b.TestCross(position))
                                return b;
                        }
                        break;

                }
            }
            

            return null;
        }

        public bool TestBorderCross(Vector3 position, Cardinals border)
        {
            if (BordersLocked)
            {
                switch (border)
                {
                    case Cardinals.N:
                        lock (NorthBorders)
                        {
                            foreach (Border b in NorthBorders)
                            {
                                if (b.TestCross(position))
                                    return true;
                            }
                        }
                        break;
                    case Cardinals.E:
                        lock (EastBorders)
                        {
                            foreach (Border b in EastBorders)
                            {
                                if (b.TestCross(position))
                                    return true;
                            }
                        }
                        break;
                    case Cardinals.S:
                        lock (SouthBorders)
                        {
                            foreach (Border b in SouthBorders)
                            {
                                if (b.TestCross(position))
                                    return true;
                            }
                        }
                        break;
                    case Cardinals.W:
                        lock (WestBorders)
                        {
                            foreach (Border b in WestBorders)
                            {
                                if (b.TestCross(position))
                                    return true;
                            }
                        }
                        break;
                }
            }
            else
            {
                switch (border)
                {
                    case Cardinals.N:
                        foreach (Border b in NorthBorders)
                        {
                            if (b.TestCross(position))
                                return true;
                        }
                        break;
                    case Cardinals.E:
                        foreach (Border b in EastBorders)
                        {
                            if (b.TestCross(position))
                                return true;
                        }
                        break;
                    case Cardinals.S:
                        foreach (Border b in SouthBorders)
                        {
                            if (b.TestCross(position))
                                return true;
                        }
                        break;
                    case Cardinals.W:
                        foreach (Border b in WestBorders)
                        {
                            if (b.TestCross(position))
                                return true;
                        }
                        break;
                }
            }
            return false;
        }


        /// <summary>
        /// Called when objects or attachments cross the border, or teleport, between regions.
        /// </summary>
        /// <param name="sog"></param>
        /// <returns></returns>
        public bool IncomingCreateObject(ISceneObject sog)
        {
            //m_log.DebugFormat(" >>> IncomingCreateObject(sog) <<< {0} deleted? {1} isAttach? {2}", ((SceneObjectGroup)sog).AbsolutePosition,
            //    ((SceneObjectGroup)sog).IsDeleted, ((SceneObjectGroup)sog).RootPart.IsAttachment);

            SceneObjectGroup newObject;
            try
            {
                newObject = (SceneObjectGroup)sog;
            }
            catch (Exception e)
            {
                m_log.WarnFormat("[SCENE]: Problem casting object: " + e.ToString());
                return false;
            }

            if (!AddSceneObject(newObject))
            {
                m_log.DebugFormat("[SCENE]: Problem adding scene object {0} in {1} ", sog.UUID, RegionInfo.RegionName);
                return false;
            }

            // For attachments, we need to wait until the agent is root
            // before we restart the scripts, or else some functions won't work.
            if (!newObject.IsAttachment)
            {
                newObject.RootPart.ParentGroup.CreateScriptInstances(0, false, DefaultScriptEngine, GetStateSource(newObject));
                newObject.ResumeScripts();
            }
            else
            {
                ScenePresence sp;
                if (TryGetScenePresence(newObject.OwnerID, out sp))
                {
                    // If the scene presence is here and already a root
                    // agent, we came from a ;egacy region. Start the scripts
                    // here as they used to start.
                    // TODO: Remove in 0.7.3
                    if (!sp.IsChildAgent)
                    {
                        newObject.RootPart.ParentGroup.CreateScriptInstances(0, false, DefaultScriptEngine, GetStateSource(newObject));
                        newObject.ResumeScripts();
                    }
                }
            }

            // Do this as late as possible so that listeners have full access to the incoming object
            EventManager.TriggerOnIncomingSceneObject(newObject);

            return true;
        }

        /// <summary>
        /// Attachment rezzing
        /// </summary>
        /// <param name="userID">Agent Unique ID</param>
        /// <param name="itemID">Object ID</param>
        /// <returns>False</returns>
        public virtual bool IncomingCreateObject(UUID userID, UUID itemID)
        {
            m_log.DebugFormat(" >>> IncomingCreateObject(userID, itemID) <<< {0} {1}", userID, itemID);

            // Commented out since this is as yet unused and is arguably not the appropriate place to do this, as
            // attachments are being rezzed elsewhere in AddNewClient()
//            ScenePresence sp = GetScenePresence(userID);
//            if (sp != null && AttachmentsModule != null)
//            {
//                uint attPt = (uint)sp.Appearance.GetAttachpoint(itemID);
//                AttachmentsModule.RezSingleAttachmentFromInventory(sp.ControllingClient, itemID, attPt);
//            }

            return false;
        }

        /// <summary>
        /// Adds a Scene Object group to the Scene.
        /// Verifies that the creator of the object is not banned from the simulator.
        /// Checks if the item is an Attachment
        /// </summary>
        /// <param name="sceneObject"></param>
        /// <returns>True if the SceneObjectGroup was added, False if it was not</returns>
        public bool AddSceneObject(SceneObjectGroup sceneObject)
        {
            if (sceneObject.OwnerID == UUID.Zero)
            {
                m_log.ErrorFormat("[SCENE]: Owner ID for {0} was zero", sceneObject.UUID);
                return false;
            }

            // If the user is banned, we won't let any of their objects
            // enter. Period.
            //
            int flags = GetUserFlags(sceneObject.OwnerID);
            if (m_regInfo.EstateSettings.IsBanned(sceneObject.OwnerID, flags))
            {
                m_log.Info("[INTERREGION]: Denied prim crossing for " +
                        "banned avatar");

                return false;
            }

            sceneObject.SetScene(this);

            // Force allocation of new LocalId
            //
            SceneObjectPart[] parts = sceneObject.Parts;
            for (int i = 0; i < parts.Length; i++)
                parts[i].LocalId = 0;

            if (sceneObject.IsAttachmentCheckFull()) // Attachment
            {
                sceneObject.RootPart.AddFlag(PrimFlags.TemporaryOnRez);
                sceneObject.RootPart.AddFlag(PrimFlags.Phantom);
                      
                // Don't sent a full update here because this will cause full updates to be sent twice for 
                // attachments on region crossings, resulting in viewer glitches.
                AddRestoredSceneObject(sceneObject, false, false, false);

                // Handle attachment special case
                SceneObjectPart RootPrim = sceneObject.RootPart;

                // Fix up attachment Parent Local ID
                ScenePresence sp = GetScenePresence(sceneObject.OwnerID);

                if (sp != null)
                {
                    SceneObjectGroup grp = sceneObject;

                    m_log.DebugFormat(
                        "[ATTACHMENT]: Received attachment {0}, inworld asset id {1}", grp.GetFromItemID(), grp.UUID);
                    m_log.DebugFormat(
                        "[ATTACHMENT]: Attach to avatar {0} at position {1}", sp.UUID, grp.AbsolutePosition);

                    RootPrim.RemFlag(PrimFlags.TemporaryOnRez);
                    
                    if (AttachmentsModule != null)
                        AttachmentsModule.AttachObject(sp, grp, 0, false);
                }
                else
                {
                    m_log.DebugFormat("[SCENE]: Attachment {0} arrived and scene presence was not found, setting to temp", sceneObject.UUID);
                    RootPrim.RemFlag(PrimFlags.TemporaryOnRez);
                    RootPrim.AddFlag(PrimFlags.TemporaryOnRez);
                }
                if (sceneObject.OwnerID == UUID.Zero)
                {
                    m_log.ErrorFormat("[SCENE]: Owner ID for {0} was zero after attachment processing. BUG!", sceneObject.UUID);
                    return false;
                }
            }
            else
            {
                if (sceneObject.OwnerID == UUID.Zero)
                {
                    m_log.ErrorFormat("[SCENE]: Owner ID for non-attachment {0} was zero", sceneObject.UUID);
                    return false;
                }
                AddRestoredSceneObject(sceneObject, true, false);

                if (!Permissions.CanObjectEntry(sceneObject.UUID,
                        true, sceneObject.AbsolutePosition))
                {
                    // Deny non attachments based on parcel settings
                    //
                    m_log.Info("[INTERREGION]: Denied prim crossing " +
                            "because of parcel settings");

                    DeleteSceneObject(sceneObject, false);

                    return false;
                }
            }

            return true;
        }

        private int GetStateSource(SceneObjectGroup sog)
        {
            ScenePresence sp = GetScenePresence(sog.OwnerID);

            if (sp != null)
                return sp.GetStateSource();

            return 2; // StateSource.PrimCrossing
        }

        public int GetUserFlags(UUID user)
        {
            //Unfortunately the SP approach means that the value is cached until region is restarted
            /*
            ScenePresence sp;
            if (TryGetScenePresence(user, out sp))
            {
                return sp.UserFlags;
            }
            else
            {
             */
                UserAccount uac = UserAccountService.GetUserAccount(RegionInfo.ScopeID, user);
                if (uac == null)
                    return 0;
                return uac.UserFlags;
            //}
        }
        #endregion

        #region Add/Remove Avatar Methods

        /// <summary>
        /// Add a new client and create a child agent for it.
        /// </summary>
        /// <param name="client"></param>
        /// <param name="type">The type of agent to add.</param>
        public override void AddNewClient(IClientAPI client, PresenceType type)
        {
            AgentCircuitData aCircuit = m_authenticateHandler.GetAgentCircuitData(client.CircuitCode);
            bool vialogin = false;

            if (aCircuit == null) // no good, didn't pass NewUserConnection successfully
                return;

            vialogin = (aCircuit.teleportFlags & (uint)Constants.TeleportFlags.ViaHGLogin) != 0 || 
                       (aCircuit.teleportFlags & (uint)Constants.TeleportFlags.ViaLogin) != 0;

            CheckHeartbeat();
            ScenePresence presence;

            if (GetScenePresence(client.AgentId) == null) // ensure there is no SP here
            {
                m_log.Debug("[SCENE]: Adding new agent " + client.Name + " to scene " + RegionInfo.RegionName);

                m_clientManager.Add(client);
                SubscribeToClientEvents(client);

                ScenePresence sp = m_sceneGraph.CreateAndAddChildScenePresence(client, aCircuit.Appearance, type);
                m_eventManager.TriggerOnNewPresence(sp);

                sp.TeleportFlags = (TeleportFlags)aCircuit.teleportFlags;

                // HERE!!! Do the initial attachments right here
                // first agent upon login is a root agent by design.
                // All other AddNewClient calls find aCircuit.child to be true
                if (aCircuit.child == false)
                {
                    sp.IsChildAgent = false;

                    if (AttachmentsModule != null)
                        Util.FireAndForget(delegate(object o) { AttachmentsModule.RezAttachments(sp); });
                }
            }

            ScenePresence createdSp = GetScenePresence(client.AgentId);
            if (createdSp != null)
            {
                m_LastLogin = Util.EnvironmentTickCount();

                // Cache the user's name
                CacheUserName(createdSp, aCircuit);

                EventManager.TriggerOnNewClient(client);
                if (vialogin)
                {
                    EventManager.TriggerOnClientLogin(client);

                    // Send initial parcel data
                    Vector3 pos = createdSp.AbsolutePosition;
                    ILandObject land = LandChannel.GetLandObject(pos.X, pos.Y);
                    land.SendLandUpdateToClient(client);
                }
            }
        }

        /// <summary>
        /// Cache the user name for later use.
        /// </summary>
        /// <param name="sp"></param>
        /// <param name="aCircuit"></param>
        private void CacheUserName(ScenePresence sp, AgentCircuitData aCircuit)
        {
            IUserManagement uMan = RequestModuleInterface<IUserManagement>();
            if (uMan != null)
            {
                string first = aCircuit.firstname, last = aCircuit.lastname;

                if (sp.PresenceType == PresenceType.Npc)
                {
                    uMan.AddUser(aCircuit.AgentID, first, last);
                }
                else
                {
                    string homeURL = string.Empty;

                    if (aCircuit.ServiceURLs.ContainsKey("HomeURI"))
                        homeURL = aCircuit.ServiceURLs["HomeURI"].ToString();

                    if (aCircuit.lastname.StartsWith("@"))
                    {
                        string[] parts = aCircuit.firstname.Split('.');
                        if (parts.Length >= 2)
                        {
                            first = parts[0];
                            last = parts[1];
                        }
                    }

                    uMan.AddUser(aCircuit.AgentID, first, last, homeURL);
                }
            }
        }

        private bool VerifyClient(AgentCircuitData aCircuit, System.Net.IPEndPoint ep, out bool vialogin)
        {
            vialogin = false;
            
            // Do the verification here
            if ((aCircuit.teleportFlags & (uint)Constants.TeleportFlags.ViaHGLogin) != 0)
            {
                m_log.DebugFormat("[SCENE]: Incoming client {0} {1} in region {2} via HG login", aCircuit.firstname, aCircuit.lastname, RegionInfo.RegionName);
                vialogin = true;
                IUserAgentVerificationModule userVerification = RequestModuleInterface<IUserAgentVerificationModule>();
                if (userVerification != null && ep != null)
                {
                    if (!userVerification.VerifyClient(aCircuit, ep.Address.ToString()))
                    {
                        // uh-oh, this is fishy
                        m_log.DebugFormat("[SCENE]: User Client Verification for {0} {1} in {2} returned false", aCircuit.firstname, aCircuit.lastname, RegionInfo.RegionName);
                        return false;
                    }
                    else
                        m_log.DebugFormat("[SCENE]: User Client Verification for {0} {1} in {2} returned true", aCircuit.firstname, aCircuit.lastname, RegionInfo.RegionName);

                }
            }

            else if ((aCircuit.teleportFlags & (uint)Constants.TeleportFlags.ViaLogin) != 0)
            {
                m_log.DebugFormat("[SCENE]: Incoming client {0} {1} in region {2} via regular login. Client IP verification not performed.",
                    aCircuit.firstname, aCircuit.lastname, RegionInfo.RegionName);
                vialogin = true;
            }

            return true;
        }

        // Called by Caps, on the first HTTP contact from the client
        public override bool CheckClient(UUID agentID, System.Net.IPEndPoint ep)
        {
            AgentCircuitData aCircuit = m_authenticateHandler.GetAgentCircuitData(agentID);
            if (aCircuit != null)
            {
                bool vialogin = false;
                if (!VerifyClient(aCircuit, ep, out vialogin))
                {
                    // if it doesn't pass, we remove the agentcircuitdata altogether
                    // and the scene presence and the client, if they exist
                    try
                    {
                        ScenePresence sp = GetScenePresence(agentID);
                        PresenceService.LogoutAgent(sp.ControllingClient.SessionId);
                        
                        if (sp != null)
                            sp.ControllingClient.Close();

                        // BANG! SLASH!
                        m_authenticateHandler.RemoveCircuit(agentID);

                        return false;
                    }
                    catch (Exception e)
                    {
                        m_log.DebugFormat("[SCENE]: Exception while closing aborted client: {0}", e.StackTrace);
                    }
                }
                else
                    return true;
            }

            return false;
        }

        /// <summary>
        /// Register for events from the client
        /// </summary>
        /// <param name="client">The IClientAPI of the connected client</param>
        public virtual void SubscribeToClientEvents(IClientAPI client)
        {
            SubscribeToClientTerrainEvents(client);
            SubscribeToClientPrimEvents(client);
            SubscribeToClientPrimRezEvents(client);
            SubscribeToClientInventoryEvents(client);
            SubscribeToClientTeleportEvents(client);
            SubscribeToClientScriptEvents(client);
            SubscribeToClientParcelEvents(client);
            SubscribeToClientGridEvents(client);
            SubscribeToClientNetworkEvents(client);
        }

        public virtual void SubscribeToClientTerrainEvents(IClientAPI client)
        {
            client.OnRegionHandShakeReply += SendLayerData;
        }
        
        public virtual void SubscribeToClientPrimEvents(IClientAPI client)
        {
            client.OnUpdatePrimGroupPosition += m_sceneGraph.UpdatePrimGroupPosition;
            client.OnUpdatePrimSinglePosition += m_sceneGraph.UpdatePrimSinglePosition;

            client.OnUpdatePrimGroupRotation += m_sceneGraph.UpdatePrimGroupRotation;
            client.OnUpdatePrimGroupMouseRotation += m_sceneGraph.UpdatePrimGroupRotation;
            client.OnUpdatePrimSingleRotation += m_sceneGraph.UpdatePrimSingleRotation;
            client.OnUpdatePrimSingleRotationPosition += m_sceneGraph.UpdatePrimSingleRotationPosition;
            
            client.OnUpdatePrimScale += m_sceneGraph.UpdatePrimScale;
            client.OnUpdatePrimGroupScale += m_sceneGraph.UpdatePrimGroupScale;
            client.OnUpdateExtraParams += m_sceneGraph.UpdateExtraParam;
            client.OnUpdatePrimShape += m_sceneGraph.UpdatePrimShape;
            client.OnUpdatePrimTexture += m_sceneGraph.UpdatePrimTexture;
            client.OnObjectRequest += RequestPrim;
            client.OnObjectSelect += SelectPrim;
            client.OnObjectDeselect += DeselectPrim;
            client.OnGrabUpdate += m_sceneGraph.MoveObject;
            client.OnSpinStart += m_sceneGraph.SpinStart;
            client.OnSpinUpdate += m_sceneGraph.SpinObject;
            client.OnDeRezObject += DeRezObjects;
            
            client.OnObjectName += m_sceneGraph.PrimName;
            client.OnObjectClickAction += m_sceneGraph.PrimClickAction;
            client.OnObjectMaterial += m_sceneGraph.PrimMaterial;
            client.OnLinkObjects += LinkObjects;
            client.OnDelinkObjects += DelinkObjects;
            client.OnObjectDuplicate += m_sceneGraph.DuplicateObject;
            client.OnObjectDuplicateOnRay += doObjectDuplicateOnRay;
            client.OnUpdatePrimFlags += m_sceneGraph.UpdatePrimFlags;
            client.OnRequestObjectPropertiesFamily += m_sceneGraph.RequestObjectPropertiesFamily;
            client.OnObjectPermissions += HandleObjectPermissionsUpdate;
            client.OnGrabObject += ProcessObjectGrab;
            client.OnGrabUpdate += ProcessObjectGrabUpdate; 
            client.OnDeGrabObject += ProcessObjectDeGrab;
            client.OnUndo += m_sceneGraph.HandleUndo;
            client.OnRedo += m_sceneGraph.HandleRedo;
            client.OnObjectDescription += m_sceneGraph.PrimDescription;
            client.OnObjectIncludeInSearch += m_sceneGraph.MakeObjectSearchable;
            client.OnObjectOwner += ObjectOwner;
        }

        public virtual void SubscribeToClientPrimRezEvents(IClientAPI client)
        {
            client.OnAddPrim += AddNewPrim;
            client.OnRezObject += RezObject;
        }

        public virtual void SubscribeToClientInventoryEvents(IClientAPI client)
        {
            client.OnLinkInventoryItem += HandleLinkInventoryItem;
            client.OnCreateNewInventoryFolder += HandleCreateInventoryFolder;
            client.OnUpdateInventoryFolder += HandleUpdateInventoryFolder;
            client.OnMoveInventoryFolder += HandleMoveInventoryFolder; // 2; //!!
            client.OnFetchInventoryDescendents += HandleFetchInventoryDescendents;
            client.OnPurgeInventoryDescendents += HandlePurgeInventoryDescendents; // 2; //!!
            client.OnFetchInventory += m_asyncInventorySender.HandleFetchInventory;
            client.OnUpdateInventoryItem += UpdateInventoryItemAsset;
            client.OnCopyInventoryItem += CopyInventoryItem;
            client.OnMoveItemsAndLeaveCopy += MoveInventoryItemsLeaveCopy;
            client.OnMoveInventoryItem += MoveInventoryItem;
            client.OnRemoveInventoryItem += RemoveInventoryItem;
            client.OnRemoveInventoryFolder += RemoveInventoryFolder;
            client.OnRezScript += RezScript;
            client.OnRequestTaskInventory += RequestTaskInventory;
            client.OnRemoveTaskItem += RemoveTaskInventory;
            client.OnUpdateTaskInventory += UpdateTaskInventory;
            client.OnMoveTaskItem += ClientMoveTaskInventoryItem;
        }

        public virtual void SubscribeToClientTeleportEvents(IClientAPI client)
        {
            client.OnTeleportLocationRequest += RequestTeleportLocation;
        }

        public virtual void SubscribeToClientScriptEvents(IClientAPI client)
        {
            client.OnScriptReset += ProcessScriptReset;
            client.OnGetScriptRunning += GetScriptRunning;
            client.OnSetScriptRunning += SetScriptRunning;
        }

        public virtual void SubscribeToClientParcelEvents(IClientAPI client)
        {
            client.OnObjectGroupRequest += m_sceneGraph.HandleObjectGroupUpdate;
            client.OnParcelReturnObjectsRequest += LandChannel.ReturnObjectsInParcel;
            client.OnParcelSetOtherCleanTime += LandChannel.SetParcelOtherCleanTime;
            client.OnParcelBuy += ProcessParcelBuy;
        }

        public virtual void SubscribeToClientGridEvents(IClientAPI client)
        {
            //client.OnNameFromUUIDRequest += HandleUUIDNameRequest;
            client.OnMoneyTransferRequest += ProcessMoneyTransferRequest;
            client.OnAvatarPickerRequest += ProcessAvatarPickerRequest;
            client.OnSetStartLocationRequest += SetHomeRezPoint;
            client.OnRegionHandleRequest += RegionHandleRequest;
        }
        
        public virtual void SubscribeToClientNetworkEvents(IClientAPI client)
        {
            client.OnNetworkStatsUpdate += StatsReporter.AddPacketsStats;
            client.OnViewerEffect += ProcessViewerEffect;
        }

        /// <summary>
        /// Unsubscribe the client from events.
        /// </summary>
        /// FIXME: Not called anywhere!
        /// <param name="client">The IClientAPI of the client</param>
        public virtual void UnSubscribeToClientEvents(IClientAPI client)
        {
            UnSubscribeToClientTerrainEvents(client);
            UnSubscribeToClientPrimEvents(client);
            UnSubscribeToClientPrimRezEvents(client);
            UnSubscribeToClientInventoryEvents(client);
            UnSubscribeToClientTeleportEvents(client);
            UnSubscribeToClientScriptEvents(client);
            UnSubscribeToClientParcelEvents(client);
            UnSubscribeToClientGridEvents(client);
            UnSubscribeToClientNetworkEvents(client);
        }

        public virtual void UnSubscribeToClientTerrainEvents(IClientAPI client)
        {
            client.OnRegionHandShakeReply -= SendLayerData;
        }

        public virtual void UnSubscribeToClientPrimEvents(IClientAPI client)
        {
            client.OnUpdatePrimGroupPosition -= m_sceneGraph.UpdatePrimGroupPosition;
            client.OnUpdatePrimSinglePosition -= m_sceneGraph.UpdatePrimSinglePosition;

            client.OnUpdatePrimGroupRotation -= m_sceneGraph.UpdatePrimGroupRotation;
            client.OnUpdatePrimGroupMouseRotation -= m_sceneGraph.UpdatePrimGroupRotation;
            client.OnUpdatePrimSingleRotation -= m_sceneGraph.UpdatePrimSingleRotation;
            client.OnUpdatePrimSingleRotationPosition -= m_sceneGraph.UpdatePrimSingleRotationPosition;

            client.OnUpdatePrimScale -= m_sceneGraph.UpdatePrimScale;
            client.OnUpdatePrimGroupScale -= m_sceneGraph.UpdatePrimGroupScale;
            client.OnUpdateExtraParams -= m_sceneGraph.UpdateExtraParam;
            client.OnUpdatePrimShape -= m_sceneGraph.UpdatePrimShape;
            client.OnUpdatePrimTexture -= m_sceneGraph.UpdatePrimTexture;
            client.OnObjectRequest -= RequestPrim;
            client.OnObjectSelect -= SelectPrim;
            client.OnObjectDeselect -= DeselectPrim;
            client.OnGrabUpdate -= m_sceneGraph.MoveObject;
            client.OnSpinStart -= m_sceneGraph.SpinStart;
            client.OnSpinUpdate -= m_sceneGraph.SpinObject;
            client.OnDeRezObject -= DeRezObjects;
            client.OnObjectName -= m_sceneGraph.PrimName;
            client.OnObjectClickAction -= m_sceneGraph.PrimClickAction;
            client.OnObjectMaterial -= m_sceneGraph.PrimMaterial;
            client.OnLinkObjects -= LinkObjects;
            client.OnDelinkObjects -= DelinkObjects;
            client.OnObjectDuplicate -= m_sceneGraph.DuplicateObject;
            client.OnObjectDuplicateOnRay -= doObjectDuplicateOnRay;
            client.OnUpdatePrimFlags -= m_sceneGraph.UpdatePrimFlags;
            client.OnRequestObjectPropertiesFamily -= m_sceneGraph.RequestObjectPropertiesFamily;
            client.OnObjectPermissions -= HandleObjectPermissionsUpdate;
            client.OnGrabObject -= ProcessObjectGrab;
            client.OnDeGrabObject -= ProcessObjectDeGrab;
            client.OnUndo -= m_sceneGraph.HandleUndo;
            client.OnRedo -= m_sceneGraph.HandleRedo;
            client.OnObjectDescription -= m_sceneGraph.PrimDescription;
            client.OnObjectIncludeInSearch -= m_sceneGraph.MakeObjectSearchable;
            client.OnObjectOwner -= ObjectOwner;
        }

        public virtual void UnSubscribeToClientPrimRezEvents(IClientAPI client)
        {
            client.OnAddPrim -= AddNewPrim;
            client.OnRezObject -= RezObject;
        }

        public virtual void UnSubscribeToClientInventoryEvents(IClientAPI client)
        {
            client.OnCreateNewInventoryFolder -= HandleCreateInventoryFolder;
            client.OnUpdateInventoryFolder -= HandleUpdateInventoryFolder;
            client.OnMoveInventoryFolder -= HandleMoveInventoryFolder; // 2; //!!
            client.OnFetchInventoryDescendents -= HandleFetchInventoryDescendents;
            client.OnPurgeInventoryDescendents -= HandlePurgeInventoryDescendents; // 2; //!!
            client.OnFetchInventory -= m_asyncInventorySender.HandleFetchInventory;
            client.OnUpdateInventoryItem -= UpdateInventoryItemAsset;
            client.OnCopyInventoryItem -= CopyInventoryItem;
            client.OnMoveInventoryItem -= MoveInventoryItem;
            client.OnRemoveInventoryItem -= RemoveInventoryItem;
            client.OnRemoveInventoryFolder -= RemoveInventoryFolder;
            client.OnRezScript -= RezScript;
            client.OnRequestTaskInventory -= RequestTaskInventory;
            client.OnRemoveTaskItem -= RemoveTaskInventory;
            client.OnUpdateTaskInventory -= UpdateTaskInventory;
            client.OnMoveTaskItem -= ClientMoveTaskInventoryItem;
        }

        public virtual void UnSubscribeToClientTeleportEvents(IClientAPI client)
        {
            client.OnTeleportLocationRequest -= RequestTeleportLocation;
            //client.OnTeleportLandmarkRequest -= RequestTeleportLandmark;
            //client.OnTeleportHomeRequest -= TeleportClientHome;
        }

        public virtual void UnSubscribeToClientScriptEvents(IClientAPI client)
        {
            client.OnScriptReset -= ProcessScriptReset;
            client.OnGetScriptRunning -= GetScriptRunning;
            client.OnSetScriptRunning -= SetScriptRunning;
        }

        public virtual void UnSubscribeToClientParcelEvents(IClientAPI client)
        {
            client.OnObjectGroupRequest -= m_sceneGraph.HandleObjectGroupUpdate;
            client.OnParcelReturnObjectsRequest -= LandChannel.ReturnObjectsInParcel;
            client.OnParcelSetOtherCleanTime -= LandChannel.SetParcelOtherCleanTime;
            client.OnParcelBuy -= ProcessParcelBuy;
        }

        public virtual void UnSubscribeToClientGridEvents(IClientAPI client)
        {
            //client.OnNameFromUUIDRequest -= HandleUUIDNameRequest;
            client.OnMoneyTransferRequest -= ProcessMoneyTransferRequest;
            client.OnAvatarPickerRequest -= ProcessAvatarPickerRequest;
            client.OnSetStartLocationRequest -= SetHomeRezPoint;
            client.OnRegionHandleRequest -= RegionHandleRequest;
        }

        public virtual void UnSubscribeToClientNetworkEvents(IClientAPI client)
        {
            client.OnNetworkStatsUpdate -= StatsReporter.AddPacketsStats;
            client.OnViewerEffect -= ProcessViewerEffect;
        }

        /// <summary>
        /// Teleport an avatar to their home region
        /// </summary>
        /// <param name="agentId">The avatar's Unique ID</param>
        /// <param name="client">The IClientAPI for the client</param>
        public virtual bool TeleportClientHome(UUID agentId, IClientAPI client)
        {
            if (m_teleportModule != null)
                return m_teleportModule.TeleportHome(agentId, client);
            else
            {
                m_log.DebugFormat("[SCENE]: Unable to teleport user home: no AgentTransferModule is active");
                client.SendTeleportFailed("Unable to perform teleports on this simulator.");
            }
            return false;
        }

        /// <summary>
        /// Duplicates object specified by localID at position raycasted against RayTargetObject using 
        /// RayEnd and RayStart to determine what the angle of the ray is
        /// </summary>
        /// <param name="localID">ID of object to duplicate</param>
        /// <param name="dupeFlags"></param>
        /// <param name="AgentID">Agent doing the duplication</param>
        /// <param name="GroupID">Group of new object</param>
        /// <param name="RayTargetObj">The target of the Ray</param>
        /// <param name="RayEnd">The ending of the ray (farthest away point)</param>
        /// <param name="RayStart">The Beginning of the ray (closest point)</param>
        /// <param name="BypassRaycast">Bool to bypass raycasting</param>
        /// <param name="RayEndIsIntersection">The End specified is the place to add the object</param>
        /// <param name="CopyCenters">Position the object at the center of the face that it's colliding with</param>
        /// <param name="CopyRotates">Rotate the object the same as the localID object</param>
        public void doObjectDuplicateOnRay(uint localID, uint dupeFlags, UUID AgentID, UUID GroupID,
                                           UUID RayTargetObj, Vector3 RayEnd, Vector3 RayStart,
                                           bool BypassRaycast, bool RayEndIsIntersection, bool CopyCenters, bool CopyRotates)
        {
            Vector3 pos;
            const bool frontFacesOnly = true;
            //m_log.Info("HITTARGET: " + RayTargetObj.ToString() + ", COPYTARGET: " + localID.ToString());
            SceneObjectPart target = GetSceneObjectPart(localID);
            SceneObjectPart target2 = GetSceneObjectPart(RayTargetObj);

            if (target != null && target2 != null)
            {
                Vector3 direction = Vector3.Normalize(RayEnd - RayStart);
                Vector3 AXOrigin = new Vector3(RayStart.X, RayStart.Y, RayStart.Z);
                Vector3 AXdirection = new Vector3(direction.X, direction.Y, direction.Z);

                pos = target2.AbsolutePosition;
                //m_log.Info("[OBJECT_REZ]: TargetPos: " + pos.ToString() + ", RayStart: " + RayStart.ToString() + ", RayEnd: " + RayEnd.ToString() + ", Volume: " + Util.GetDistanceTo(RayStart,RayEnd).ToString() + ", mag1: " + Util.GetMagnitude(RayStart).ToString() + ", mag2: " + Util.GetMagnitude(RayEnd).ToString());

                // TODO: Raytrace better here

                //EntityIntersection ei = m_sceneGraph.GetClosestIntersectingPrim(new Ray(AXOrigin, AXdirection));
                Ray NewRay = new Ray(AXOrigin, AXdirection);

                // Ray Trace against target here
                EntityIntersection ei = target2.TestIntersectionOBB(NewRay, Quaternion.Identity, frontFacesOnly, CopyCenters);

                // Un-comment out the following line to Get Raytrace results printed to the console.
                //m_log.Info("[RAYTRACERESULTS]: Hit:" + ei.HitTF.ToString() + " Point: " + ei.ipoint.ToString() + " Normal: " + ei.normal.ToString());
                float ScaleOffset = 0.5f;

                // If we hit something
                if (ei.HitTF)
                {
                    Vector3 scale = target.Scale;
                    Vector3 scaleComponent = new Vector3(ei.AAfaceNormal.X, ei.AAfaceNormal.Y, ei.AAfaceNormal.Z);
                    if (scaleComponent.X != 0) ScaleOffset = scale.X;
                    if (scaleComponent.Y != 0) ScaleOffset = scale.Y;
                    if (scaleComponent.Z != 0) ScaleOffset = scale.Z;
                    ScaleOffset = Math.Abs(ScaleOffset);
                    Vector3 intersectionpoint = new Vector3(ei.ipoint.X, ei.ipoint.Y, ei.ipoint.Z);
                    Vector3 normal = new Vector3(ei.normal.X, ei.normal.Y, ei.normal.Z);
                    Vector3 offset = normal * (ScaleOffset / 2f);
                    pos = intersectionpoint + offset;

                    // stick in offset format from the original prim
                    pos = pos - target.ParentGroup.AbsolutePosition;
                    if (CopyRotates)
                    {
                        Quaternion worldRot = target2.GetWorldRotation();

                        // SceneObjectGroup obj = m_sceneGraph.DuplicateObject(localID, pos, target.GetEffectiveObjectFlags(), AgentID, GroupID, worldRot);
                        m_sceneGraph.DuplicateObject(localID, pos, target.GetEffectiveObjectFlags(), AgentID, GroupID, worldRot);
                        //obj.Rotation = worldRot;
                        //obj.UpdateGroupRotationR(worldRot);
                    }
                    else
                    {
                        m_sceneGraph.DuplicateObject(localID, pos, target.GetEffectiveObjectFlags(), AgentID, GroupID);
                    }
                }
            }
        }

        /// <summary>
        /// Sets the Home Point.   The LoginService uses this to know where to put a user when they log-in
        /// </summary>
        /// <param name="remoteClient"></param>
        /// <param name="regionHandle"></param>
        /// <param name="position"></param>
        /// <param name="lookAt"></param>
        /// <param name="flags"></param>
        public virtual void SetHomeRezPoint(IClientAPI remoteClient, ulong regionHandle, Vector3 position, Vector3 lookAt, uint flags)
        {
            //Add half the avatar's height so that the user doesn't fall through prims
            ScenePresence presence;
            if (TryGetScenePresence(remoteClient.AgentId, out presence))
            {
                if (presence.Appearance != null)
                {
                    position.Z = position.Z + (presence.Appearance.AvatarHeight / 2);
                }
            }

            if (GridUserService != null && GridUserService.SetHome(remoteClient.AgentId.ToString(), RegionInfo.RegionID, position, lookAt))
                // FUBAR ALERT: this needs to be "Home position set." so the viewer saves a home-screenshot.
                m_dialogModule.SendAlertToUser(remoteClient, "Home position set.");
            else
                m_dialogModule.SendAlertToUser(remoteClient, "Set Home request Failed.");
        }

        /// <summary>
        /// Get the avatar apperance for the given client.
        /// </summary>
        /// <param name="client"></param>
        /// <param name="appearance"></param>
        public void GetAvatarAppearance(IClientAPI client, out AvatarAppearance appearance)
        {
            AgentCircuitData aCircuit = m_authenticateHandler.GetAgentCircuitData(client.CircuitCode);

            if (aCircuit == null)
            {
                m_log.DebugFormat("[APPEARANCE] Client did not supply a circuit. Non-Linden? Creating default appearance.");
                appearance = new AvatarAppearance();
                return;
            }

            appearance = aCircuit.Appearance;
            if (appearance == null)
            {
                m_log.DebugFormat("[APPEARANCE]: Appearance not found in {0}, returning default", RegionInfo.RegionName);
                appearance = new AvatarAppearance();
            }
        }

        public override void RemoveClient(UUID agentID, bool closeChildAgents)
        {
            CheckHeartbeat();
            bool childagentYN = false;
            ScenePresence avatar = GetScenePresence(agentID);
            if (avatar != null)
            {
                childagentYN = avatar.IsChildAgent;

                if (avatar.ParentID != 0)
                {
                    avatar.StandUp();
                }

                try
                {
                    m_log.DebugFormat(
                        "[SCENE]: Removing {0} agent {1} from region {2}",
                        (childagentYN ? "child" : "root"), agentID, RegionInfo.RegionName);

                    m_sceneGraph.removeUserCount(!childagentYN);

                    // TODO: We shouldn't use closeChildAgents here - it's being used by the NPC module to stop
                    // unnecessary operations.  This should go away once NPCs have no accompanying IClientAPI
                    if (closeChildAgents && CapsModule != null)
                        CapsModule.RemoveCaps(agentID);

                    // REFACTORING PROBLEM -- well not really a problem, but just to point out that whatever
                    // this method is doing is HORRIBLE!!!
                    avatar.Scene.NeedSceneCacheClear(avatar.UUID);

                    if (closeChildAgents && !avatar.IsChildAgent)
                    {
                        List<ulong> regions = avatar.KnownRegionHandles;
                        regions.Remove(RegionInfo.RegionHandle);
                        m_sceneGridService.SendCloseChildAgentConnections(agentID, regions);
                    }
                    m_log.Debug("[Scene] Beginning ClientClosed");
                    m_eventManager.TriggerClientClosed(agentID, this);
                    m_log.Debug("[Scene] Finished ClientClosed");
                }
                catch (NullReferenceException)
                {
                    // We don't know which count to remove it from
                    // Avatar is already disposed :/
                }

                m_log.Debug("[Scene] Beginning OnRemovePresence");
                m_eventManager.TriggerOnRemovePresence(agentID);
                m_log.Debug("[Scene] Finished OnRemovePresence");

                if (AttachmentsModule != null && !avatar.IsChildAgent && avatar.PresenceType != PresenceType.Npc)
                    AttachmentsModule.SaveChangedAttachments(avatar);

                if (AttachmentsModule != null && !avatar.IsChildAgent && avatar.PresenceType != PresenceType.Npc)
                    AttachmentsModule.SaveChangedAttachments(avatar);

                ForEachClient(
                    delegate(IClientAPI client)
                    {
                        //We can safely ignore null reference exceptions.  It means the avatar is dead and cleaned up anyway
                        try { client.SendKillObject(avatar.RegionHandle, new List<uint>() { avatar.LocalId}); }
                        catch (NullReferenceException) { }
                    });

                IAgentAssetTransactions agentTransactions = this.RequestModuleInterface<IAgentAssetTransactions>();
                if (agentTransactions != null)
                {
                    agentTransactions.RemoveAgentAssetTransactions(agentID);
                }

                // Remove the avatar from the scene
                m_log.Debug("[Scene] Begin RemoveScenePresence");
                m_sceneGraph.RemoveScenePresence(agentID);
                m_log.Debug("[Scene] Finished RemoveScenePresence. Removing the client manager");
                m_clientManager.Remove(agentID);
                m_log.Debug("[Scene] Removed the client manager. Firing avatar.close");

                try
                {
                    avatar.Close();
                }
                catch (NullReferenceException)
                {
                    //We can safely ignore null reference exceptions.  It means the avatar are dead and cleaned up anyway.
                }
                catch (Exception e)
                {
                    m_log.Error("[SCENE] Scene.cs:RemoveClient exception: " + e.ToString());
                }
                m_log.Debug("[Scene] Done. Firing RemoveCircuit");
                m_authenticateHandler.RemoveCircuit(avatar.ControllingClient.CircuitCode);
//                CleanDroppedAttachments();
                m_log.Debug("[Scene] The avatar has left the building");
                //m_log.InfoFormat("[SCENE] Memory pre  GC {0}", System.GC.GetTotalMemory(false));
                //m_log.InfoFormat("[SCENE] Memory post GC {0}", System.GC.GetTotalMemory(true));
            }
        }

        /// <summary>
        /// Removes region from an avatar's known region list.  This coincides with child agents.  For each child agent, there will be a known region entry.
        /// 
        /// </summary>
        /// <param name="avatarID"></param>
        /// <param name="regionslst"></param>
        public void HandleRemoveKnownRegionsFromAvatar(UUID avatarID, List<ulong> regionslst)
        {
            ScenePresence av = GetScenePresence(avatarID);
            if (av != null)
            {
                lock (av)
                {
                    for (int i = 0; i < regionslst.Count; i++)
                    {
                        av.RemoveNeighbourRegion(regionslst[i]);
                    }
                }
            }
        }

        #endregion

        #region Entities

        public void SendKillObject(List<uint> localIDs)
        {
<<<<<<< HEAD
            List<uint> deleteIDs = new List<uint>();

            foreach (uint localID in localIDs)
=======
            SceneObjectPart part = GetSceneObjectPart(localID);
            UUID attachedAvatar = UUID.Zero;

            if (part != null) // It is a prim
>>>>>>> fa992a02
            {
                SceneObjectPart part = GetSceneObjectPart(localID);
                if (part != null) // It is a prim
                {
<<<<<<< HEAD
                    if (part.ParentGroup != null && !part.ParentGroup.IsDeleted) // Valid
                    {
                        if (part.ParentGroup.RootPart != part) // Child part
                            continue;
                    }
=======
                    if (part.ParentGroup.RootPart != part) // Child part
                        return;

                    if (part.ParentGroup.IsAttachment && part.ParentGroup.AttachmentPoint >= 31 && part.ParentGroup.AttachmentPoint <= 38)
                        attachedAvatar = part.ParentGroup.AttachedAvatar;
>>>>>>> fa992a02
                }
                deleteIDs.Add(localID);
            }
<<<<<<< HEAD
            ForEachClient(delegate(IClientAPI client) { client.SendKillObject(m_regionHandle, deleteIDs); });
=======

            ForEachClient(delegate(IClientAPI client)
            {
                if (attachedAvatar == UUID.Zero || attachedAvatar == client.AgentId)
                    client.SendKillObject(m_regionHandle, localID);
            });
>>>>>>> fa992a02
        }

        #endregion

        #region RegionComms

        /// <summary>
        /// Register the methods that should be invoked when this scene receives various incoming events
        /// </summary>
        public void RegisterCommsEvents()
        {
            m_sceneGridService.OnAvatarCrossingIntoRegion += AgentCrossing;
            m_sceneGridService.OnCloseAgentConnection += IncomingCloseAgent;
            //m_eventManager.OnRegionUp += OtherRegionUp;
            //m_sceneGridService.OnChildAgentUpdate += IncomingChildAgentDataUpdate;
            //m_sceneGridService.OnRemoveKnownRegionFromAvatar += HandleRemoveKnownRegionsFromAvatar;
            m_sceneGridService.OnLogOffUser += HandleLogOffUserFromGrid;
            m_sceneGridService.OnGetLandData += GetLandData;
        }

        /// <summary>
        /// Deregister this scene from receiving incoming region events
        /// </summary>
        public void UnRegisterRegionWithComms()
        {
            m_sceneGridService.OnLogOffUser -= HandleLogOffUserFromGrid;
            //m_sceneGridService.OnRemoveKnownRegionFromAvatar -= HandleRemoveKnownRegionsFromAvatar;
            //m_sceneGridService.OnChildAgentUpdate -= IncomingChildAgentDataUpdate;
            //m_eventManager.OnRegionUp -= OtherRegionUp;
            m_sceneGridService.OnAvatarCrossingIntoRegion -= AgentCrossing;
            m_sceneGridService.OnCloseAgentConnection -= IncomingCloseAgent;
            m_sceneGridService.OnGetLandData -= GetLandData;

            // this does nothing; should be removed
            m_sceneGridService.Close();

            if (!GridService.DeregisterRegion(m_regInfo.RegionID))
                m_log.WarnFormat("[SCENE]: Deregister from grid failed for region {0}", m_regInfo.RegionName);
        }

        /// <summary>
        /// Do the work necessary to initiate a new user connection for a particular scene.
        /// At the moment, this consists of setting up the caps infrastructure
        /// The return bool should allow for connections to be refused, but as not all calling paths
        /// take proper notice of it let, we allowed banned users in still.
        /// </summary>
        /// <param name="agent">CircuitData of the agent who is connecting</param>
        /// <param name="reason">Outputs the reason for the false response on this string</param>
        /// <returns>True if the region accepts this agent.  False if it does not.  False will 
        /// also return a reason.</returns>
        public bool NewUserConnection(AgentCircuitData agent, uint teleportFlags, out string reason)
        {
            return NewUserConnection(agent, teleportFlags, out reason, true);
        }

        /// <summary>
        /// Do the work necessary to initiate a new user connection for a particular scene.
        /// At the moment, this consists of setting up the caps infrastructure
        /// The return bool should allow for connections to be refused, but as not all calling paths
        /// take proper notice of it let, we allowed banned users in still.
        /// </summary>
        /// <param name="agent">CircuitData of the agent who is connecting</param>
        /// <param name="reason">Outputs the reason for the false response on this string</param>
        /// <param name="requirePresenceLookup">True for normal presence. False for NPC
        /// or other applications where a full grid/Hypergrid presence may not be required.</param>
        /// <returns>True if the region accepts this agent.  False if it does not.  False will 
        /// also return a reason.</returns>
        public bool NewUserConnection(AgentCircuitData agent, uint teleportFlags, out string reason, bool requirePresenceLookup)
        {
            bool vialogin = ((teleportFlags & (uint)Constants.TeleportFlags.ViaLogin) != 0 ||
                             (teleportFlags & (uint)Constants.TeleportFlags.ViaHGLogin) != 0);
            reason = String.Empty;

            //Teleport flags:
            //
            // TeleportFlags.ViaGodlikeLure - Border Crossing
            // TeleportFlags.ViaLogin - Login
            // TeleportFlags.TeleportFlags.ViaLure - Teleport request sent by another user
            // TeleportFlags.ViaLandmark | TeleportFlags.ViaLocation | TeleportFlags.ViaLandmark | TeleportFlags.Default - Regular Teleport

            // Don't disable this log message - it's too helpful
            m_log.DebugFormat(
                "[CONNECTION BEGIN]: Region {0} told of incoming {1} agent {2} {3} {4} (circuit code {5}, teleportflags {6})",
                RegionInfo.RegionName, (agent.child ? "child" : "root"), agent.firstname, agent.lastname,
                agent.AgentID, agent.circuitcode, teleportFlags);

            if (LoginsDisabled)
            {
                reason = "Logins Disabled";
                return false;
            }

            ScenePresence sp = GetScenePresence(agent.AgentID);

            if (sp != null && !sp.IsChildAgent)
            {
                // We have a zombie from a crashed session. 
                // Or the same user is trying to be root twice here, won't work.
                // Kill it.
                m_log.DebugFormat("[SCENE]: Zombie scene presence detected for {0} in {1}", agent.AgentID, RegionInfo.RegionName);
                sp.ControllingClient.Close();
                sp = null;
            }


            //On login test land permisions
            if (vialogin)
            {
                IUserAccountCacheModule cache = RequestModuleInterface<IUserAccountCacheModule>();
                if (cache != null)
                    cache.Remove(agent.firstname + " " + agent.lastname);
                if (!TestLandRestrictions(agent.AgentID, out reason, ref agent.startpos.X, ref agent.startpos.Y))
                {
                    m_log.DebugFormat("[CONNECTION BEGIN]: Denying access to {0} due to no land access", agent.AgentID.ToString());
                    return false;
                }
            }

            if (sp == null) // We don't have an [child] agent here already
            {
                if (requirePresenceLookup)
                {
                    try
                    {
                        if (!VerifyUserPresence(agent, out reason))
                            return false;
                    }
                    catch (Exception e)
                    {
                        m_log.ErrorFormat("[CONNECTION BEGIN]: Exception verifying presence " + e.ToString());
                        return false;
                    }
                }

                try
                {
                    // Always check estate if this is a login. Always
                    // check if banned regions are to be blacked out.
                    if (vialogin || (!m_seeIntoBannedRegion))
                    {
                        if (!AuthorizeUser(agent, out reason))
                            return false;
                    }
                }
                catch (Exception e)
                {
                    m_log.ErrorFormat("[CONNECTION BEGIN]: Exception authorizing user " + e.ToString());
                    return false;
                }

                m_log.InfoFormat(
                    "[CONNECTION BEGIN]: Region {0} authenticated and authorized incoming {1} agent {2} {3} {4} (circuit code {5})",
                    RegionInfo.RegionName, (agent.child ? "child" : "root"), agent.firstname, agent.lastname,
                    agent.AgentID, agent.circuitcode);

                if (CapsModule != null)
                {
                    CapsModule.SetAgentCapsSeeds(agent);
                    CapsModule.CreateCaps(agent.AgentID);
                }
            }
            else
            {
                // Let the SP know how we got here. This has a lot of interesting
                // uses down the line.
                sp.TeleportFlags = (TeleportFlags)teleportFlags;

                if (sp.IsChildAgent)
                {
                    m_log.DebugFormat(
                        "[SCENE]: Adjusting known seeds for existing agent {0} in {1}",
                        agent.AgentID, RegionInfo.RegionName);

                    sp.AdjustKnownSeeds();
                    
                    if (CapsModule != null)
                        CapsModule.SetAgentCapsSeeds(agent);
                }
            }

            // In all cases, add or update the circuit data with the new agent circuit data and teleport flags
            agent.teleportFlags = teleportFlags;
            m_authenticateHandler.AddNewCircuit(agent.circuitcode, agent);

            if (vialogin) 
            {
//                CleanDroppedAttachments();

                if (TestBorderCross(agent.startpos, Cardinals.E))
                {
                    Border crossedBorder = GetCrossedBorder(agent.startpos, Cardinals.E);
                    agent.startpos.X = crossedBorder.BorderLine.Z - 1;
                }

                if (TestBorderCross(agent.startpos, Cardinals.N))
                {
                    Border crossedBorder = GetCrossedBorder(agent.startpos, Cardinals.N);
                    agent.startpos.Y = crossedBorder.BorderLine.Z - 1;
                }

                //Mitigate http://opensimulator.org/mantis/view.php?id=3522
                // Check if start position is outside of region
                // If it is, check the Z start position also..   if not, leave it alone.
                if (BordersLocked)
                {
                    lock (EastBorders)
                    {
                        if (agent.startpos.X > EastBorders[0].BorderLine.Z)
                        {
                            m_log.Warn("FIX AGENT POSITION");
                            agent.startpos.X = EastBorders[0].BorderLine.Z * 0.5f;
                            if (agent.startpos.Z > 720)
                                agent.startpos.Z = 720;
                        }
                    }
                    lock (NorthBorders)
                    {
                        if (agent.startpos.Y > NorthBorders[0].BorderLine.Z)
                        {
                            m_log.Warn("FIX Agent POSITION");
                            agent.startpos.Y = NorthBorders[0].BorderLine.Z * 0.5f;
                            if (agent.startpos.Z > 720)
                                agent.startpos.Z = 720;
                        }
                    }
                }
                else
                {
                    if (agent.startpos.X > EastBorders[0].BorderLine.Z)
                    {
                        m_log.Warn("FIX AGENT POSITION");
                        agent.startpos.X = EastBorders[0].BorderLine.Z * 0.5f;
                        if (agent.startpos.Z > 720)
                            agent.startpos.Z = 720;
                    }
                    if (agent.startpos.Y > NorthBorders[0].BorderLine.Z)
                    {
                        m_log.Warn("FIX Agent POSITION");
                        agent.startpos.Y = NorthBorders[0].BorderLine.Z * 0.5f;
                        if (agent.startpos.Z > 720)
                            agent.startpos.Z = 720;
                    }
                }
                // Honor parcel landing type and position.
                /*
                ILandObject land = LandChannel.GetLandObject(agent.startpos.X, agent.startpos.Y);
                if (land != null)
                {
                    if (land.LandData.LandingType == (byte)1 && land.LandData.UserLocation != Vector3.Zero)
                    {
                        agent.startpos = land.LandData.UserLocation;
                    }
                }
                */// This is now handled properly in ScenePresence.MakeRootAgent
            }

            return true;
        }

        private bool TestLandRestrictions(UUID agentID, out string reason, ref float posX, ref float posY)
        {
            reason = String.Empty;
            if (Permissions.IsGod(agentID))
                return true;

            ILandObject land = LandChannel.GetLandObject(posX, posY);
            if (land == null)
                return false;

            bool banned = land.IsBannedFromLand(agentID);
            bool restricted = land.IsRestrictedFromLand(agentID);

            if (banned || restricted)
            {
                ILandObject nearestParcel = GetNearestAllowedParcel(agentID, posX, posY);
                if (nearestParcel != null)
                {
                    //Move agent to nearest allowed
                    Vector3 newPosition = GetParcelCenterAtGround(nearestParcel);
                    posX = newPosition.X;
                    posY = newPosition.Y;
                }
                else
                {
                    if (banned)
                    {
                        reason = "Cannot regioncross into banned parcel.";
                    }
                    else
                    {
                        reason = String.Format("Denied access to private region {0}: You are not on the access list for that region.",
                                   RegionInfo.RegionName);
                    }
                    return false;
                }
            }
            reason = "";
            return true;
        }

        /// <summary>
        /// Verifies that the user has a presence on the Grid
        /// </summary>
        /// <param name="agent">Circuit Data of the Agent we're verifying</param>
        /// <param name="reason">Outputs the reason for the false response on this string</param>
        /// <returns>True if the user has a session on the grid.  False if it does not.  False will 
        /// also return a reason.</returns>
        public virtual bool VerifyUserPresence(AgentCircuitData agent, out string reason)
        {
            reason = String.Empty;

            IPresenceService presence = RequestModuleInterface<IPresenceService>();
            if (presence == null)
            {
                reason = String.Format("Failed to verify user presence in the grid for {0} {1} in region {2}. Presence service does not exist.", agent.firstname, agent.lastname, RegionInfo.RegionName);
                return false;
            }

            OpenSim.Services.Interfaces.PresenceInfo pinfo = presence.GetAgent(agent.SessionID);

            if (pinfo == null)
            {
                reason = String.Format("Failed to verify user presence in the grid for {0} {1}, access denied to region {2}.", agent.firstname, agent.lastname, RegionInfo.RegionName);
                return false;
            }

            return true;
        }

        /// <summary>
        /// Verify if the user can connect to this region.  Checks the banlist and ensures that the region is set for public access
        /// </summary>
        /// <param name="agent">The circuit data for the agent</param>
        /// <param name="reason">outputs the reason to this string</param>
        /// <returns>True if the region accepts this agent.  False if it does not.  False will 
        /// also return a reason.</returns>
        protected virtual bool AuthorizeUser(AgentCircuitData agent, out string reason)
        {
            reason = String.Empty;

            if (!m_strictAccessControl) return true;
            if (Permissions.IsGod(agent.AgentID)) return true;

            if (AuthorizationService != null)
            {
                if (!AuthorizationService.IsAuthorizedForRegion(
                    agent.AgentID.ToString(), agent.firstname, agent.lastname, RegionInfo.RegionID.ToString(), out reason))
                {
                    m_log.WarnFormat("[CONNECTION BEGIN]: Denied access to: {0} ({1} {2}) at {3} because the user does not have access to the region",
                                     agent.AgentID, agent.firstname, agent.lastname, RegionInfo.RegionName);

                    return false;
                }
            }

            if (m_regInfo.EstateSettings != null)
            {
                if (m_regInfo.EstateSettings.IsBanned(agent.AgentID,0))
                {
                    m_log.WarnFormat("[CONNECTION BEGIN]: Denied access to: {0} ({1} {2}) at {3} because the user is on the banlist",
                                     agent.AgentID, agent.firstname, agent.lastname, RegionInfo.RegionName);
                    reason = String.Format("Denied access to region {0}: You have been banned from that region.",
                                           RegionInfo.RegionName);
                    return false;
                }
            }
            else
                m_log.ErrorFormat("[CONNECTION BEGIN]: Estate Settings is null!");

            IGroupsModule groupsModule =
                    RequestModuleInterface<IGroupsModule>();

            List<UUID> agentGroups = new List<UUID>();

            if (groupsModule != null)
            {
                GroupMembershipData[] GroupMembership =
                        groupsModule.GetMembershipData(agent.AgentID);

                if (GroupMembership != null)
                {
                    for (int i = 0; i < GroupMembership.Length; i++)
                        agentGroups.Add(GroupMembership[i].GroupID);
                }
                else
                    m_log.ErrorFormat("[CONNECTION BEGIN]: GroupMembership is null!");
            }

            bool groupAccess = false;
            UUID[] estateGroups = m_regInfo.EstateSettings.EstateGroups;

            if (estateGroups != null)
            {
                foreach (UUID group in estateGroups)
                {
                    if (agentGroups.Contains(group))
                    {
                        groupAccess = true;
                        break;
                    }
                }
            }
            else
                m_log.ErrorFormat("[CONNECTION BEGIN]: EstateGroups is null!");

            if (!m_regInfo.EstateSettings.PublicAccess &&
                !m_regInfo.EstateSettings.HasAccess(agent.AgentID) &&
                !groupAccess)
            {
                m_log.WarnFormat("[CONNECTION BEGIN]: Denied access to: {0} ({1} {2}) at {3} because the user does not have access to the estate",
                                 agent.AgentID, agent.firstname, agent.lastname, RegionInfo.RegionName);
                reason = String.Format("Denied access to private region {0}: You are not on the access list for that region.",
                                       RegionInfo.RegionName);
                return false;
            }

            // TODO: estate/region settings are not properly hooked up
            // to ILandObject.isRestrictedFromLand()
            // if (null != LandChannel)
            // {
            //     // region seems to have local Id of 1
            //     ILandObject land = LandChannel.GetLandObject(1);
            //     if (null != land)
            //     {
            //         if (land.isBannedFromLand(agent.AgentID))
            //         {
            //             m_log.WarnFormat("[CONNECTION BEGIN]: Denied access to: {0} ({1} {2}) at {3} because the user has been banned from land",
            //                              agent.AgentID, agent.firstname, agent.lastname, RegionInfo.RegionName);
            //             reason = String.Format("Denied access to private region {0}: You are banned from that region.",
            //                                    RegionInfo.RegionName);
            //             return false;
            //         }

            //         if (land.isRestrictedFromLand(agent.AgentID))
            //         {
            //             m_log.WarnFormat("[CONNECTION BEGIN]: Denied access to: {0} ({1} {2}) at {3} because the user does not have access to the region",
            //                              agent.AgentID, agent.firstname, agent.lastname, RegionInfo.RegionName);
            //             reason = String.Format("Denied access to private region {0}: You are not on the access list for that region.",
            //                                    RegionInfo.RegionName);
            //             return false;
            //         }
            //     }
            // }

            return true;
        }

        /// <summary>
        /// Update an AgentCircuitData object with new information
        /// </summary>
        /// <param name="data">Information to update the AgentCircuitData with</param>
        public void UpdateCircuitData(AgentCircuitData data)
        {
            m_authenticateHandler.UpdateAgentData(data);
        }

        /// <summary>
        /// Change the Circuit Code for the user's Circuit Data
        /// </summary>
        /// <param name="oldcc">The old Circuit Code.  Must match a previous circuit code</param>
        /// <param name="newcc">The new Circuit Code.  Must not be an already existing circuit code</param>
        /// <returns>True if we successfully changed it.  False if we did not</returns>
        public bool ChangeCircuitCode(uint oldcc, uint newcc)
        {
            return m_authenticateHandler.TryChangeCiruitCode(oldcc, newcc);
        }

        /// <summary>
        /// The Grid has requested that we log-off a user.  Log them off.
        /// </summary>
        /// <param name="AvatarID">Unique ID of the avatar to log-off</param>
        /// <param name="RegionSecret">SecureSessionID of the user, or the RegionSecret text when logging on to the grid</param>
        /// <param name="message">message to display to the user.  Reason for being logged off</param>
        public void HandleLogOffUserFromGrid(UUID AvatarID, UUID RegionSecret, string message)
        {
            ScenePresence loggingOffUser = GetScenePresence(AvatarID);
            if (loggingOffUser != null)
            {
                UUID localRegionSecret = UUID.Zero;
                bool parsedsecret = UUID.TryParse(m_regInfo.regionSecret, out localRegionSecret);

                // Region Secret is used here in case a new sessionid overwrites an old one on the user server.
                // Will update the user server in a few revisions to use it.

                if (RegionSecret == loggingOffUser.ControllingClient.SecureSessionId || (parsedsecret && RegionSecret == localRegionSecret))
                {
                    m_sceneGridService.SendCloseChildAgentConnections(loggingOffUser.UUID, loggingOffUser.KnownRegionHandles);
                    loggingOffUser.ControllingClient.Kick(message);
                    // Give them a second to receive the message!
                    Thread.Sleep(1000);
                    loggingOffUser.ControllingClient.Close();
                }
                else
                {
                    m_log.Info("[USERLOGOFF]: System sending the LogOff user message failed to sucessfully authenticate");
                }
            }
            else
            {
                m_log.InfoFormat("[USERLOGOFF]: Got a logoff request for {0} but the user isn't here.  The user might already have been logged out", AvatarID.ToString());
            }
        }

        /// <summary>
        /// Triggered when an agent crosses into this sim.  Also happens on initial login.
        /// </summary>
        /// <param name="agentID"></param>
        /// <param name="position"></param>
        /// <param name="isFlying"></param>
        public virtual void AgentCrossing(UUID agentID, Vector3 position, bool isFlying)
        {
            ScenePresence presence = GetScenePresence(agentID);
            if (presence != null)
            {
                try
                {
                    presence.MakeRootAgent(position, isFlying);
                }
                catch (Exception e)
                {
                    m_log.ErrorFormat("[SCENE]: Unable to do agent crossing, exception {0}", e);
                }
            }
            else
            {
                m_log.ErrorFormat(
                    "[SCENE]: Could not find presence for agent {0} crossing into scene {1}",
                    agentID, RegionInfo.RegionName);
            }
        }

        /// <summary>
        /// We've got an update about an agent that sees into this region, 
        /// send it to ScenePresence for processing  It's the full data.
        /// </summary>
        /// <param name="cAgentData">Agent that contains all of the relevant things about an agent.
        /// Appearance, animations, position, etc.</param>
        /// <returns>true if we handled it.</returns>
        public virtual bool IncomingChildAgentDataUpdate(AgentData cAgentData)
        {
            m_log.DebugFormat(
                "[SCENE]: Incoming child agent update for {0} in {1}", cAgentData.AgentID, RegionInfo.RegionName);

            // XPTO: if this agent is not allowed here as root, always return false

            // We have to wait until the viewer contacts this region after receiving EAC.
            // That calls AddNewClient, which finally creates the ScenePresence
            int flags = GetUserFlags(cAgentData.AgentID);
            if (m_regInfo.EstateSettings.IsBanned(cAgentData.AgentID, flags))
            {
                m_log.DebugFormat("[SCENE]: Denying root agent entry to {0}: banned", cAgentData.AgentID);
                return false;
            }

            ILandObject nearestParcel = GetNearestAllowedParcel(cAgentData.AgentID, Constants.RegionSize / 2, Constants.RegionSize / 2);
            if (nearestParcel == null)
            {
                m_log.DebugFormat("[SCENE]: Denying root agent entry to {0}: no allowed parcel", cAgentData.AgentID);
                return false;
            }

            int num = m_sceneGraph.GetNumberOfScenePresences();

            if (num >= RegionInfo.RegionSettings.AgentLimit)
            {
                if (!Permissions.IsAdministrator(cAgentData.AgentID))
                    return false;
            }

            ScenePresence childAgentUpdate = WaitGetScenePresence(cAgentData.AgentID);

            if (childAgentUpdate != null)
            {
                childAgentUpdate.ChildAgentDataUpdate(cAgentData);
                return true;
            }

            return false;
        }

        /// <summary>
        /// We've got an update about an agent that sees into this region, 
        /// send it to ScenePresence for processing  It's only positional data
        /// </summary>
        /// <param name="cAgentData">AgentPosition that contains agent positional data so we can know what to send</param>
        /// <returns>true if we handled it.</returns>
        public virtual bool IncomingChildAgentDataUpdate(AgentPosition cAgentData)
        {
            //m_log.Debug(" XXX Scene IncomingChildAgentDataUpdate POSITION in " + RegionInfo.RegionName);
            ScenePresence childAgentUpdate = GetScenePresence(cAgentData.AgentID);
            if (childAgentUpdate != null)
            {
                // I can't imagine *yet* why we would get an update if the agent is a root agent..
                // however to avoid a race condition crossing borders..
                if (childAgentUpdate.IsChildAgent)
                {
                    uint rRegionX = (uint)(cAgentData.RegionHandle >> 40);
                    uint rRegionY = (((uint)(cAgentData.RegionHandle)) >> 8);
                    uint tRegionX = RegionInfo.RegionLocX;
                    uint tRegionY = RegionInfo.RegionLocY;
                    //Send Data to ScenePresence
                    childAgentUpdate.ChildAgentDataUpdate(cAgentData, tRegionX, tRegionY, rRegionX, rRegionY);
                    // Not Implemented:
                    //TODO: Do we need to pass the message on to one of our neighbors?
                }

                return true;
            }

            return false;
        }

        protected virtual ScenePresence WaitGetScenePresence(UUID agentID)
        {
            int ntimes = 10;
            ScenePresence childAgentUpdate = null;
            while ((childAgentUpdate = GetScenePresence(agentID)) == null && (ntimes-- > 0))
                Thread.Sleep(1000);
            return childAgentUpdate;

        }

        public virtual bool IncomingRetrieveRootAgent(UUID id, out IAgentData agent)
        {
            agent = null;
            ScenePresence sp = GetScenePresence(id);
            if ((sp != null) && (!sp.IsChildAgent))
            {
                sp.IsChildAgent = true;
                return sp.CopyAgent(out agent);
            }

            return false;
        }

        public bool IncomingCloseAgent(UUID agentID)
        {
            return IncomingCloseAgent(agentID, false);
        }

        public bool IncomingCloseChildAgent(UUID agentID)
        {
            return IncomingCloseAgent(agentID, true);
        }

        /// <summary>
        /// Tell a single agent to disconnect from the region.
        /// </summary>
        /// <param name="agentID"></param>
        /// <param name="childOnly"></param>
        public bool IncomingCloseAgent(UUID agentID, bool childOnly)
        {
            //m_log.DebugFormat("[SCENE]: Processing incoming close agent for {0}", agentID);

            ScenePresence presence = m_sceneGraph.GetScenePresence(agentID);
            if (presence != null)
            {
                // Nothing is removed here, so down count it as such
                if (presence.IsChildAgent)
                {
                   m_sceneGraph.removeUserCount(false);
                }
                else if (!childOnly)
                {
                   m_sceneGraph.removeUserCount(true);
                }

                // Don't do this to root agents on logout, it's not nice for the viewer
                if (presence.IsChildAgent)
                {
                    // Tell a single agent to disconnect from the region.
                    IEventQueue eq = RequestModuleInterface<IEventQueue>();
                    if (eq != null)
                    {
                        eq.DisableSimulator(RegionInfo.RegionHandle, agentID);
                    }
                    else
                        presence.ControllingClient.SendShutdownConnectionNotice();
                    presence.ControllingClient.Close(false);
                }
                else if (!childOnly)
                {
                    presence.ControllingClient.Close(true);
                }
                return true;
            }

            // Agent not here
            return false;
        }

        /// <summary>
        /// Tries to teleport agent to another region.
        /// </summary>
        /// <remarks>
        /// The region name must exactly match that given.
        /// </remarks>
        /// <param name="remoteClient"></param>
        /// <param name="regionName"></param>
        /// <param name="position"></param>
        /// <param name="lookAt"></param>
        /// <param name="teleportFlags"></param>
        public void RequestTeleportLocation(IClientAPI remoteClient, string regionName, Vector3 position,
                                            Vector3 lookat, uint teleportFlags)
        {
            GridRegion region = GridService.GetRegionByName(RegionInfo.ScopeID, regionName);

            if (region == null)
            {
                // can't find the region: Tell viewer and abort
                remoteClient.SendTeleportFailed("The region '" + regionName + "' could not be found.");
                return;
            }

            RequestTeleportLocation(remoteClient, region.RegionHandle, position, lookat, teleportFlags);
        }

        /// <summary>
        /// Tries to teleport agent to other region.
        /// </summary>
        /// <param name="remoteClient"></param>
        /// <param name="regionHandle"></param>
        /// <param name="position"></param>
        /// <param name="lookAt"></param>
        /// <param name="teleportFlags"></param>
        public void RequestTeleportLocation(IClientAPI remoteClient, ulong regionHandle, Vector3 position,
                                            Vector3 lookAt, uint teleportFlags)
        {
            ScenePresence sp = GetScenePresence(remoteClient.AgentId);
            if (sp != null)
            {
                uint regionX = m_regInfo.RegionLocX;
                uint regionY = m_regInfo.RegionLocY;

                Utils.LongToUInts(regionHandle, out regionX, out regionY);

                int shiftx = (int) regionX - (int) m_regInfo.RegionLocX * (int)Constants.RegionSize;
                int shifty = (int) regionY - (int) m_regInfo.RegionLocY * (int)Constants.RegionSize;

                position.X += shiftx;
                position.Y += shifty;

                bool result = false;

                if (TestBorderCross(position,Cardinals.N))
                    result = true;

                if (TestBorderCross(position, Cardinals.S))
                    result = true;

                if (TestBorderCross(position, Cardinals.E))
                    result = true;

                if (TestBorderCross(position, Cardinals.W))
                    result = true;

                // bordercross if position is outside of region

                if (!result)
                {
                    regionHandle = m_regInfo.RegionHandle;
                }
                else
                {
                    // not in this region, undo the shift!
                    position.X -= shiftx;
                    position.Y -= shifty;
                }

                if (m_teleportModule != null)
                    m_teleportModule.Teleport(sp, regionHandle, position, lookAt, teleportFlags);
                else
                {
                    m_log.DebugFormat("[SCENE]: Unable to perform teleports: no AgentTransferModule is active");
                    sp.ControllingClient.SendTeleportFailed("Unable to perform teleports on this simulator.");
                }
            }
        }

        public bool CrossAgentToNewRegion(ScenePresence agent, bool isFlying)
        {
            if (m_teleportModule != null)
                return m_teleportModule.Cross(agent, isFlying);
            else
            {
                m_log.DebugFormat("[SCENE]: Unable to cross agent to neighbouring region, because there is no AgentTransferModule");
            }

            return false;
        }

        public void SendOutChildAgentUpdates(AgentPosition cadu, ScenePresence presence)
        {
            m_sceneGridService.SendChildAgentDataUpdate(cadu, presence);
        }

        #endregion

        #region Other Methods

        protected override IConfigSource GetConfig()
        {
            return m_config;
        }

        #endregion

        public void HandleObjectPermissionsUpdate(IClientAPI controller, UUID agentID, UUID sessionID, byte field, uint localId, uint mask, byte set)
        {
            // Check for spoofing..  since this is permissions we're talking about here!
            if ((controller.SessionId == sessionID) && (controller.AgentId == agentID))
            {
                // Tell the object to do permission update
                if (localId != 0)
                {
                    SceneObjectGroup chObjectGroup = GetGroupByPrim(localId);
                    if (chObjectGroup != null)
                    {
                        chObjectGroup.UpdatePermissions(agentID, field, localId, mask, set);
                    }
                }
            }
        }

        /// <summary>
        /// Causes all clients to get a full object update on all of the objects in the scene.
        /// </summary>
        public void ForceClientUpdate()
        {
            EntityBase[] entityList = GetEntities();
            foreach (EntityBase ent in entityList)
            {
                if (ent is SceneObjectGroup)
                {
                    ((SceneObjectGroup)ent).ScheduleGroupForFullUpdate();
                }
            }
        }

        /// <summary>
        /// This is currently only used for scale (to scale to MegaPrim size)
        /// There is a console command that calls this in OpenSimMain
        /// </summary>
        /// <param name="cmdparams"></param>
        public void HandleEditCommand(string[] cmdparams)
        {
            m_log.Debug("Searching for Primitive: '" + cmdparams[2] + "'");

            EntityBase[] entityList = GetEntities();
            foreach (EntityBase ent in entityList)
            {
                if (ent is SceneObjectGroup)
                {
                    SceneObjectPart part = ((SceneObjectGroup)ent).GetChildPart(((SceneObjectGroup)ent).UUID);
                    if (part != null)
                    {
                        if (part.Name == cmdparams[2])
                        {
                            part.Resize(
                                new Vector3(Convert.ToSingle(cmdparams[3]), Convert.ToSingle(cmdparams[4]),
                                              Convert.ToSingle(cmdparams[5])));

                            m_log.Debug("Edited scale of Primitive: " + part.Name);
                        }
                    }
                }
            }
        }

        #region Script Handling Methods

        /// <summary>
        /// Console command handler to send script command to script engine.
        /// </summary>
        /// <param name="args"></param>
        public void SendCommandToPlugins(string[] args)
        {
            m_eventManager.TriggerOnPluginConsole(args);
        }

        public LandData GetLandData(float x, float y)
        {
            return LandChannel.GetLandObject(x, y).LandData;
        }

        public LandData GetLandData(uint x, uint y)
        {
            m_log.DebugFormat("[SCENE]: returning land for {0},{1}", x, y);
            return LandChannel.GetLandObject((int)x, (int)y).LandData;
        }


        #endregion

        #region Script Engine

        private List<ScriptEngineInterface> ScriptEngines = new List<ScriptEngineInterface>();
        public bool DumpAssetsToFile;

        /// <summary>
        ///
        /// </summary>
        /// <param name="scriptEngine"></param>
        public void AddScriptEngine(ScriptEngineInterface scriptEngine)
        {
            ScriptEngines.Add(scriptEngine);
            scriptEngine.InitializeEngine(this);
        }

        private bool ScriptDanger(SceneObjectPart part,Vector3 pos)
        {
            ILandObject parcel = LandChannel.GetLandObject(pos.X, pos.Y);
            if (part != null)
            {
                if (parcel != null)
                {
                    if ((parcel.LandData.Flags & (uint)ParcelFlags.AllowOtherScripts) != 0)
                    {
                        return true;
                    }
                    else if ((parcel.LandData.Flags & (uint)ParcelFlags.AllowGroupScripts) != 0)
                    {
                        if (part.OwnerID == parcel.LandData.OwnerID
                            || (parcel.LandData.IsGroupOwned && part.GroupID == parcel.LandData.GroupID)
                            || Permissions.IsGod(part.OwnerID))
                        {
                            return true;
                        }
                        else
                        {
                            return false;
                        }
                    }
                    else
                    {
                        if (part.OwnerID == parcel.LandData.OwnerID)
                        {
                            return true;
                        }
                        else
                        {
                            return false;
                        }
                    }
                }
                else
                {

                    if (pos.X > 0f && pos.X < Constants.RegionSize && pos.Y > 0f && pos.Y < Constants.RegionSize)
                    {
                        // The only time parcel != null when an object is inside a region is when
                        // there is nothing behind the landchannel.  IE, no land plugin loaded.
                        return true;
                    }
                    else
                    {
                        // The object is outside of this region.  Stop piping events to it.
                        return false;
                    }
                }
            }
            else
            {
                return false;
            }
        }

        public bool ScriptDanger(uint localID, Vector3 pos)
        {
            SceneObjectPart part = GetSceneObjectPart(localID);
            if (part != null)
            {
                return ScriptDanger(part, pos);
            }
            else
            {
                return false;
            }
        }

        public bool PipeEventsForScript(uint localID)
        {
            SceneObjectPart part = GetSceneObjectPart(localID);
            if (part != null)
            {
                // Changed so that child prims of attachments return ScriptDanger for their parent, so that
                //  their scripts will actually run.
                //      -- Leaf, Tue Aug 12 14:17:05 EDT 2008
                SceneObjectPart parent = part.ParentGroup.RootPart;
                if (part.ParentGroup.IsAttachment)
                    return ScriptDanger(parent, parent.GetWorldPosition());
                else
                    return ScriptDanger(part, part.GetWorldPosition());
            }
            else
            {
                return false;
            }
        }

        #endregion

        #region SceneGraph wrapper methods

        /// <summary>
        ///
        /// </summary>
        /// <param name="localID"></param>
        /// <returns></returns>
        public UUID ConvertLocalIDToFullID(uint localID)
        {
            return m_sceneGraph.ConvertLocalIDToFullID(localID);
        }

        public void SwapRootAgentCount(bool rootChildChildRootTF)
        {
            m_sceneGraph.SwapRootChildAgent(rootChildChildRootTF);
        }

        public void AddPhysicalPrim(int num)
        {
            m_sceneGraph.AddPhysicalPrim(num);
        }

        public void RemovePhysicalPrim(int num)
        {
            m_sceneGraph.RemovePhysicalPrim(num);
        }

        public int GetRootAgentCount()
        {
            return m_sceneGraph.GetRootAgentCount();
        }

        public int GetChildAgentCount()
        {
            return m_sceneGraph.GetChildAgentCount();
        }

        /// <summary>
        /// Request a scene presence by UUID. Fast, indexed lookup.
        /// </summary>
        /// <param name="agentID"></param>
        /// <returns>null if the presence was not found</returns>
        public ScenePresence GetScenePresence(UUID agentID)
        {
            return m_sceneGraph.GetScenePresence(agentID);
        }

        /// <summary>
        /// Request the scene presence by name.
        /// </summary>
        /// <param name="firstName"></param>
        /// <param name="lastName"></param>
        /// <returns>null if the presence was not found</returns>
        public ScenePresence GetScenePresence(string firstName, string lastName)
        {
            return m_sceneGraph.GetScenePresence(firstName, lastName);
        }

        /// <summary>
        /// Request the scene presence by localID.
        /// </summary>
        /// <param name="localID"></param>
        /// <returns>null if the presence was not found</returns>
        public ScenePresence GetScenePresence(uint localID)
        {
            return m_sceneGraph.GetScenePresence(localID);
        }

        /// <summary>
        /// Returns true if scene presence is a child (no avatar in this scene)
        /// </summary>
        /// <param name="avatarID"></param>
        /// <returns></returns>
        public override bool PresenceChildStatus(UUID avatarID)
        {
            ScenePresence sp;
            return TryGetScenePresence(avatarID, out sp) && sp.IsChildAgent;
        }

        /// <summary>
        /// Performs action on all avatars in the scene (root scene presences)
        /// Avatars may be an NPC or a 'real' client.
        /// </summary>
        /// <param name="action"></param>
        public void ForEachRootScenePresence(Action<ScenePresence> action)
        {
            if(m_sceneGraph != null)
            {
                m_sceneGraph.ForEachAvatar(action);
            }
        }

        /// <summary>
        /// Performs action on all scene presences (root and child)
        /// </summary>
        /// <param name="action"></param>
        public void ForEachScenePresence(Action<ScenePresence> action)
        {
            if (m_sceneGraph != null)
            {
                m_sceneGraph.ForEachScenePresence(action);
            }
        }

        /// <summary>
        /// Get a group via its UUID
        /// </summary>
        /// <param name="fullID"></param>
        /// <returns>null if no group with that name exists</returns>
        public SceneObjectGroup GetSceneObjectGroup(UUID fullID)
        {
            return m_sceneGraph.GetSceneObjectGroup(fullID);
        }

        /// <summary>
        /// Get a group by name from the scene (will return the first
        /// found, if there are more than one prim with the same name)
        /// </summary>
        /// <param name="name"></param>
        /// <returns>null if no group with that name exists</returns>
        public SceneObjectGroup GetSceneObjectGroup(string name)
        {
            return m_sceneGraph.GetSceneObjectGroup(name);
        }

        /// <summary>
        /// Get a prim by name from the scene (will return the first
        /// found, if there are more than one prim with the same name)
        /// </summary>
        /// <param name="name"></param>
        /// <returns></returns>
        public SceneObjectPart GetSceneObjectPart(string name)
        {
            return m_sceneGraph.GetSceneObjectPart(name);
        }

        /// <summary>
        /// Get a prim via its local id
        /// </summary>
        /// <param name="localID"></param>
        /// <returns></returns>
        public SceneObjectPart GetSceneObjectPart(uint localID)
        {
            return m_sceneGraph.GetSceneObjectPart(localID);
        }

        /// <summary>
        /// Get a prim via its UUID
        /// </summary>
        /// <param name="fullID"></param>
        /// <returns></returns>
        public SceneObjectPart GetSceneObjectPart(UUID fullID)
        {
            return m_sceneGraph.GetSceneObjectPart(fullID);
        }

        /// <summary>
        /// Get a scene object group that contains the prim with the given local id
        /// </summary>
        /// <param name="localID"></param>
        /// <returns>null if no scene object group containing that prim is found</returns>
        public SceneObjectGroup GetGroupByPrim(uint localID)
        {
            return m_sceneGraph.GetGroupByPrim(localID);
        }

        public override bool TryGetScenePresence(UUID avatarId, out ScenePresence avatar)
        {
            return m_sceneGraph.TryGetScenePresence(avatarId, out avatar);
        }

        public bool TryGetAvatarByName(string avatarName, out ScenePresence avatar)
        {
            return m_sceneGraph.TryGetAvatarByName(avatarName, out avatar);
        }

        /// <summary>
        /// Perform an action on all clients with an avatar in this scene (root only)
        /// </summary>
        /// <param name="action"></param>
        public void ForEachRootClient(Action<IClientAPI> action)
        {
            ForEachRootScenePresence(delegate(ScenePresence presence)
            {
                action(presence.ControllingClient);
            });
        }

        /// <summary>
        /// Perform an action on all clients connected to the region (root and child)
        /// </summary>
        /// <param name="action"></param>
        public void ForEachClient(Action<IClientAPI> action)
        {
            m_clientManager.ForEachSync(action);
        }

        public bool TryGetClient(UUID avatarID, out IClientAPI client)
        {
            return m_clientManager.TryGetValue(avatarID, out client);
        }

        public bool TryGetClient(System.Net.IPEndPoint remoteEndPoint, out IClientAPI client)
        {
            return m_clientManager.TryGetValue(remoteEndPoint, out client);
        }

        public void ForEachSOG(Action<SceneObjectGroup> action)
        {
            m_sceneGraph.ForEachSOG(action);
        }

        /// <summary>
        /// Returns a list of the entities in the scene.  This is a new list so operations perform on the list itself
        /// will not affect the original list of objects in the scene.
        /// </summary>
        /// <returns></returns>
        public EntityBase[] GetEntities()
        {
            return m_sceneGraph.GetEntities();
        }

        #endregion

        public void RegionHandleRequest(IClientAPI client, UUID regionID)
        {
            ulong handle = 0;
            if (regionID == RegionInfo.RegionID)
                handle = RegionInfo.RegionHandle;
            else
            {
                GridRegion r = GridService.GetRegionByUUID(UUID.Zero, regionID);
                if (r != null)
                    handle = r.RegionHandle;
            }

            if (handle != 0)
                client.SendRegionHandle(regionID, handle);
        }

        public bool NeedSceneCacheClear(UUID agentID)
        {
            IInventoryTransferModule inv = RequestModuleInterface<IInventoryTransferModule>();
            if (inv == null)
                return true;

            return inv.NeedSceneCacheClear(agentID, this);
        }

        public void CleanTempObjects()
        {
            EntityBase[] entities = GetEntities();
            foreach (EntityBase obj in entities)
            {
                if (obj is SceneObjectGroup)
                {
                    SceneObjectGroup grp = (SceneObjectGroup)obj;

                    if (!grp.IsDeleted)
                    {
                        if ((grp.RootPart.Flags & PrimFlags.TemporaryOnRez) != 0)
                        {
                            if (grp.RootPart.Expires <= DateTime.Now)
                                DeleteSceneObject(grp, false);
                        }
                    }
                }
            }

        }

        public void DeleteFromStorage(UUID uuid)
        {
            SimulationDataService.RemoveObject(uuid, m_regInfo.RegionID);
        }

        public int GetHealth(out int flags, out string message)
        {
            // Returns:
            // 1 = sim is up and accepting http requests. The heartbeat has
            // stopped and the sim is probably locked up, but a remote
            // admin restart may succeed
            // 
            // 2 = Sim is up and the heartbeat is running. The sim is likely
            // usable for people within
            //
            // 3 = Sim is up and one packet thread is running. Sim is
            // unstable and will not accept new logins
            //
            // 4 = Sim is up and both packet threads are running. Sim is
            // likely usable
            //
            // 5 = We have seen a new user enter within the past 4 minutes
            // which can be seen as positive confirmation of sim health
            //

            flags = 0;
            message = String.Empty;

            CheckHeartbeat();

            if (m_firstHeartbeat || (m_lastIncoming == 0 && m_lastOutgoing == 0))
            {
                // We're still starting
                // 0 means "in startup", it can't happen another way, since
                // to get here, we must be able to accept http connections
                return 0;
            }

            int health=1; // Start at 1, means we're up

            if (Util.EnvironmentTickCountSubtract(m_lastUpdate) < 1000)
            {
                health+=1;
                flags |= 1;
            }

            if (Util.EnvironmentTickCountSubtract(m_lastIncoming) < 1000)
            {
                health+=1;
                flags |= 2;
            }

            if (Util.EnvironmentTickCountSubtract(m_lastOutgoing) < 1000)
            {
                health+=1;
                flags |= 4;
            }

            if (flags != 7)
                return health;

            // A login in the last 4 mins? We can't be doing too badly
            //
            if (Util.EnvironmentTickCountSubtract(m_LastLogin) < 240000)
                health++;

            return health;
        }

        // This callback allows the PhysicsScene to call back to its caller (the SceneGraph) and
        // update non-physical objects like the joint proxy objects that represent the position
        // of the joints in the scene.

        // This routine is normally called from within a lock (OdeLock) from within the OdePhysicsScene
        // WARNING: be careful of deadlocks here if you manipulate the scene. Remember you are being called
        // from within the OdePhysicsScene.

        protected internal void jointMoved(PhysicsJoint joint)
        {
            // m_parentScene.PhysicsScene.DumpJointInfo(); // non-thread-locked version; we should already be in a lock (OdeLock) when this callback is invoked
            SceneObjectPart jointProxyObject = GetSceneObjectPart(joint.ObjectNameInScene);
            if (jointProxyObject == null)
            {
                jointErrorMessage(joint, "WARNING, joint proxy not found, name " + joint.ObjectNameInScene);
                return;
            }

            // now update the joint proxy object in the scene to have the position of the joint as returned by the physics engine
            SceneObjectPart trackedBody = GetSceneObjectPart(joint.TrackedBodyName); // FIXME: causes a sequential lookup
            if (trackedBody == null) return; // the actor may have been deleted but the joint still lingers around a few frames waiting for deletion. during this time, trackedBody is NULL to prevent further motion of the joint proxy.
            jointProxyObject.Velocity = trackedBody.Velocity;
            jointProxyObject.AngularVelocity = trackedBody.AngularVelocity;
            switch (joint.Type)
            {
                case PhysicsJointType.Ball:
                    {
                        Vector3 jointAnchor = PhysicsScene.GetJointAnchor(joint);
                        Vector3 proxyPos = new Vector3(jointAnchor.X, jointAnchor.Y, jointAnchor.Z);
                        jointProxyObject.ParentGroup.UpdateGroupPosition(proxyPos); // schedules the entire group for a terse update
                    }
                    break;

                case PhysicsJointType.Hinge:
                    {
                        Vector3 jointAnchor = PhysicsScene.GetJointAnchor(joint);

                        // Normally, we would just ask the physics scene to return the axis for the joint.
                        // Unfortunately, ODE sometimes returns <0,0,0> for the joint axis, which should
                        // never occur. Therefore we cannot rely on ODE to always return a correct joint axis.
                        // Therefore the following call does not always work:
                        //PhysicsVector phyJointAxis = _PhyScene.GetJointAxis(joint);

                        // instead we compute the joint orientation by saving the original joint orientation
                        // relative to one of the jointed bodies, and applying this transformation
                        // to the current position of the jointed bodies (the tracked body) to compute the
                        // current joint orientation.

                        if (joint.TrackedBodyName == null)
                        {
                            jointErrorMessage(joint, "joint.TrackedBodyName is null, joint " + joint.ObjectNameInScene);
                        }

                        Vector3 proxyPos = new Vector3(jointAnchor.X, jointAnchor.Y, jointAnchor.Z);
                        Quaternion q = trackedBody.RotationOffset * joint.LocalRotation;

                        jointProxyObject.ParentGroup.UpdateGroupPosition(proxyPos); // schedules the entire group for a terse update
                        jointProxyObject.ParentGroup.UpdateGroupRotationR(q); // schedules the entire group for a terse update
                    }
                    break;
            }
        }

        // This callback allows the PhysicsScene to call back to its caller (the SceneGraph) and
        // update non-physical objects like the joint proxy objects that represent the position
        // of the joints in the scene.

        // This routine is normally called from within a lock (OdeLock) from within the OdePhysicsScene
        // WARNING: be careful of deadlocks here if you manipulate the scene. Remember you are being called
        // from within the OdePhysicsScene.
        protected internal void jointDeactivated(PhysicsJoint joint)
        {
            //m_log.Debug("[NINJA] SceneGraph.jointDeactivated, joint:" + joint.ObjectNameInScene);
            SceneObjectPart jointProxyObject = GetSceneObjectPart(joint.ObjectNameInScene);
            if (jointProxyObject == null)
            {
                jointErrorMessage(joint, "WARNING, trying to deactivate (stop interpolation of) joint proxy, but not found, name " + joint.ObjectNameInScene);
                return;
            }

            // turn the proxy non-physical, which also stops its client-side interpolation
            bool wasUsingPhysics = ((jointProxyObject.Flags & PrimFlags.Physics) != 0);
            if (wasUsingPhysics)
            {
                jointProxyObject.UpdatePrimFlags(false, false, true, false); // FIXME: possible deadlock here; check to make sure all the scene alterations set into motion here won't deadlock
            }
        }

        // This callback allows the PhysicsScene to call back to its caller (the SceneGraph) and
        // alert the user of errors by using the debug channel in the same way that scripts alert
        // the user of compile errors.

        // This routine is normally called from within a lock (OdeLock) from within the OdePhysicsScene
        // WARNING: be careful of deadlocks here if you manipulate the scene. Remember you are being called
        // from within the OdePhysicsScene.
        public void jointErrorMessage(PhysicsJoint joint, string message)
        {
            if (joint != null)
            {
                if (joint.ErrorMessageCount > PhysicsJoint.maxErrorMessages)
                    return;

                SceneObjectPart jointProxyObject = GetSceneObjectPart(joint.ObjectNameInScene);
                if (jointProxyObject != null)
                {
                    SimChat(Utils.StringToBytes("[NINJA]: " + message),
                        ChatTypeEnum.DebugChannel,
                        2147483647,
                        jointProxyObject.AbsolutePosition,
                        jointProxyObject.Name,
                        jointProxyObject.UUID,
                        false);

                    joint.ErrorMessageCount++;

                    if (joint.ErrorMessageCount > PhysicsJoint.maxErrorMessages)
                    {
                        SimChat(Utils.StringToBytes("[NINJA]: Too many messages for this joint, suppressing further messages."),
                            ChatTypeEnum.DebugChannel,
                            2147483647,
                            jointProxyObject.AbsolutePosition,
                            jointProxyObject.Name,
                            jointProxyObject.UUID,
                            false);
                    }
                }
                else
                {
                    // couldn't find the joint proxy object; the error message is silently suppressed
                }
            }
        }

        public Scene ConsoleScene()
        {
            if (MainConsole.Instance == null)
                return null;
            if (MainConsole.Instance.ConsoleScene is Scene)
                return (Scene)MainConsole.Instance.ConsoleScene;
            return null;
        }

        public float GetGroundHeight(float x, float y)
        {
            if (x < 0)
                x = 0;
            if (x >= Heightmap.Width)
                x = Heightmap.Width - 1;
            if (y < 0)
                y = 0;
            if (y >= Heightmap.Height)
                y = Heightmap.Height - 1;

            Vector3 p0 = new Vector3(x, y, (float)Heightmap[(int)x, (int)y]);
            Vector3 p1 = new Vector3(p0);
            Vector3 p2 = new Vector3(p0);

            p1.X += 1.0f;
            if (p1.X < Heightmap.Width)
                p1.Z = (float)Heightmap[(int)p1.X, (int)p1.Y];

            p2.Y += 1.0f;
            if (p2.Y < Heightmap.Height)
                p2.Z = (float)Heightmap[(int)p2.X, (int)p2.Y];

            Vector3 v0 = new Vector3(p1.X - p0.X, p1.Y - p0.Y, p1.Z - p0.Z);
            Vector3 v1 = new Vector3(p2.X - p0.X, p2.Y - p0.Y, p2.Z - p0.Z);

            v0.Normalize();
            v1.Normalize();

            Vector3 vsn = new Vector3();
            vsn.X = (v0.Y * v1.Z) - (v0.Z * v1.Y);
            vsn.Y = (v0.Z * v1.X) - (v0.X * v1.Z);
            vsn.Z = (v0.X * v1.Y) - (v0.Y * v1.X);
            vsn.Normalize();

            float xdiff = x - (float)((int)x);
            float ydiff = y - (float)((int)y);

            return (((vsn.X * xdiff) + (vsn.Y * ydiff)) / (-1 * vsn.Z)) + p0.Z;
        }

        private void CheckHeartbeat()
        {
            if (m_firstHeartbeat)
                return;

            if (Util.EnvironmentTickCountSubtract(m_lastUpdate) > 5000)
                StartTimer();
        }

        public override ISceneObject DeserializeObject(string representation)
        {
            return SceneObjectSerializer.FromXml2Format(representation);
        }

        public override bool AllowScriptCrossings
        {
            get { return m_allowScriptCrossings; }
        }

        public Vector3? GetNearestAllowedPosition(ScenePresence avatar)
        {
            //simulate to make sure we have pretty up to date positions
            PhysicsScene.Simulate(0);

            ILandObject nearestParcel = GetNearestAllowedParcel(avatar.UUID, avatar.AbsolutePosition.X, avatar.AbsolutePosition.Y);

            if (nearestParcel != null)
            {
                Vector3 dir = Vector3.Normalize(Vector3.Multiply(avatar.Velocity, -1));
                //Try to get a location that feels like where they came from
                Vector3? nearestPoint = GetNearestPointInParcelAlongDirectionFromPoint(avatar.AbsolutePosition, dir, nearestParcel);
                if (nearestPoint != null)
                {
                    Debug.WriteLine("Found a sane previous position based on velocity, sending them to: " + nearestPoint.ToString());
                    return nearestPoint.Value;
                }

                //Sometimes velocity might be zero (local teleport), so try finding point along path from avatar to center of nearest parcel
                Vector3 directionToParcelCenter = Vector3.Subtract(GetParcelCenterAtGround(nearestParcel), avatar.AbsolutePosition);
                dir = Vector3.Normalize(directionToParcelCenter);
                nearestPoint = GetNearestPointInParcelAlongDirectionFromPoint(avatar.AbsolutePosition, dir, nearestParcel);
                if (nearestPoint != null)
                {
                    Debug.WriteLine("They had a zero velocity, sending them to: " + nearestPoint.ToString());
                    return nearestPoint.Value;
                }

                //Ultimate backup if we have no idea where they are 
                Debug.WriteLine("Have no idea where they are, sending them to: " + avatar.lastKnownAllowedPosition.ToString());
                return avatar.lastKnownAllowedPosition;

            }

            //Go to the edge, this happens in teleporting to a region with no available parcels
            Vector3 nearestRegionEdgePoint = GetNearestRegionEdgePosition(avatar);
            //Debug.WriteLine("They are really in a place they don't belong, sending them to: " + nearestRegionEdgePoint.ToString());
            return nearestRegionEdgePoint;
        }

        private Vector3 GetParcelCenterAtGround(ILandObject parcel)
        {
            Vector2 center = GetParcelCenter(parcel);
            return GetPositionAtGround(center.X, center.Y);
        }

        private Vector3? GetNearestPointInParcelAlongDirectionFromPoint(Vector3 pos, Vector3 direction, ILandObject parcel)
        {
            Vector3 unitDirection = Vector3.Normalize(direction);
            //Making distance to search go through some sane limit of distance
            for (float distance = 0; distance < Constants.RegionSize * 2; distance += .5f)
            {
                Vector3 testPos = Vector3.Add(pos, Vector3.Multiply(unitDirection, distance));
                if (parcel.ContainsPoint((int)testPos.X, (int)testPos.Y))
                {
                    return testPos;
                }
            }
            return null;
        }

        public ILandObject GetNearestAllowedParcel(UUID avatarId, float x, float y)
        {
            List<ILandObject> all = AllParcels();
            float minParcelDistance = float.MaxValue;
            ILandObject nearestParcel = null;

            foreach (var parcel in all)
            {
                if (!parcel.IsEitherBannedOrRestricted(avatarId))
                {
                    float parcelDistance = GetParcelDistancefromPoint(parcel, x, y);
                    if (parcelDistance < minParcelDistance)
                    {
                        minParcelDistance = parcelDistance;
                        nearestParcel = parcel;
                    }
                }
            }

            return nearestParcel;
        }

        private List<ILandObject> AllParcels()
        {
            return LandChannel.AllParcels();
        }

        private float GetParcelDistancefromPoint(ILandObject parcel, float x, float y)
        {
            return Vector2.Distance(new Vector2(x, y), GetParcelCenter(parcel));
        }

        //calculate the average center point of a parcel
        private Vector2 GetParcelCenter(ILandObject parcel)
        {
            int count = 0;
            int avgx = 0;
            int avgy = 0;
            for (int x = 0; x < Constants.RegionSize; x++)
            {
                for (int y = 0; y < Constants.RegionSize; y++)
                {
                    //Just keep a running average as we check if all the points are inside or not
                    if (parcel.ContainsPoint(x, y))
                    {
                        if (count == 0)
                        {
                            avgx = x;
                            avgy = y;
                        }
                        else
                        {
                            avgx = (avgx * count + x) / (count + 1);
                            avgy = (avgy * count + y) / (count + 1);
                        }
                        count += 1;
                    }
                }
            }
            return new Vector2(avgx, avgy);
        }

        private Vector3 GetNearestRegionEdgePosition(ScenePresence avatar)
        {
            float xdistance = avatar.AbsolutePosition.X < Constants.RegionSize / 2 ? avatar.AbsolutePosition.X : Constants.RegionSize - avatar.AbsolutePosition.X;
            float ydistance = avatar.AbsolutePosition.Y < Constants.RegionSize / 2 ? avatar.AbsolutePosition.Y : Constants.RegionSize - avatar.AbsolutePosition.Y;

            //find out what vertical edge to go to
            if (xdistance < ydistance)
            {
                if (avatar.AbsolutePosition.X < Constants.RegionSize / 2)
                {
                    return GetPositionAtAvatarHeightOrGroundHeight(avatar, 0.0f, avatar.AbsolutePosition.Y);
                }
                else
                {
                    return GetPositionAtAvatarHeightOrGroundHeight(avatar, Constants.RegionSize, avatar.AbsolutePosition.Y);
                }
            }
            //find out what horizontal edge to go to
            else
            {
                if (avatar.AbsolutePosition.Y < Constants.RegionSize / 2)
                {
                    return GetPositionAtAvatarHeightOrGroundHeight(avatar, avatar.AbsolutePosition.X, 0.0f);
                }
                else
                {
                    return GetPositionAtAvatarHeightOrGroundHeight(avatar, avatar.AbsolutePosition.X, Constants.RegionSize);
                }
            }
        }

        private Vector3 GetPositionAtAvatarHeightOrGroundHeight(ScenePresence avatar, float x, float y)
        {
            Vector3 ground = GetPositionAtGround(x, y);
            if (avatar.AbsolutePosition.Z > ground.Z)
            {
                ground.Z = avatar.AbsolutePosition.Z;
            }
            return ground;
        }

        private Vector3 GetPositionAtGround(float x, float y)
        {
            return new Vector3(x, y, GetGroundHeight(x, y));
        }

        public List<UUID> GetEstateRegions(int estateID)
        {
            IEstateDataService estateDataService = EstateDataService;
            if (estateDataService == null)
                return new List<UUID>(0);

            return estateDataService.GetRegions(estateID);
        }

        public void ReloadEstateData()
        {
            IEstateDataService estateDataService = EstateDataService;
            if (estateDataService != null)
            {
                m_regInfo.EstateSettings = estateDataService.LoadEstateSettings(m_regInfo.RegionID, false);
                TriggerEstateSunUpdate();
            }
        }

        public void TriggerEstateSunUpdate()
        {
            float sun;
            if (RegionInfo.RegionSettings.UseEstateSun)
            {
                sun = (float)RegionInfo.EstateSettings.SunPosition;
                if (RegionInfo.EstateSettings.UseGlobalTime)
                {
                    sun = EventManager.GetCurrentTimeAsSunLindenHour() - 6.0f;
                }

                // 
                EventManager.TriggerEstateToolsSunUpdate(
                        RegionInfo.RegionHandle,
                        RegionInfo.EstateSettings.FixedSun,
                        RegionInfo.RegionSettings.UseEstateSun,
                        sun);
            }
            else
            {
                // Use the Sun Position from the Region Settings
                sun = (float)RegionInfo.RegionSettings.SunPosition - 6.0f;

                EventManager.TriggerEstateToolsSunUpdate(
                        RegionInfo.RegionHandle,
                        RegionInfo.RegionSettings.FixedSun,
                        RegionInfo.RegionSettings.UseEstateSun,
                        sun);
            }
        }

        private void HandleDeleteObject(string module, string[] cmd)
        {
            if (cmd.Length < 3)
                return;

            string mode = cmd[2];
            string o = "";

            if (mode != "outside")
            {
                if (cmd.Length < 4)
                    return;

                o = cmd[3];
            }

            List<SceneObjectGroup> deletes = new List<SceneObjectGroup>();

            UUID match;

            switch (mode)
            {
            case "owner":
                if (!UUID.TryParse(o, out match))
                    return;
                ForEachSOG(delegate (SceneObjectGroup g)
                        {
                            if (g.OwnerID == match && !g.IsAttachment)
                                deletes.Add(g);
                        });
                break;
            case "creator":
                if (!UUID.TryParse(o, out match))
                    return;
                ForEachSOG(delegate (SceneObjectGroup g)
                        {
                            if (g.RootPart.CreatorID == match && !g.IsAttachment)
                                deletes.Add(g);
                        });
                break;
            case "uuid":
                if (!UUID.TryParse(o, out match))
                    return;
                ForEachSOG(delegate (SceneObjectGroup g)
                        {
                            if (g.UUID == match && !g.IsAttachment)
                                deletes.Add(g);
                        });
                break;
            case "name":
                ForEachSOG(delegate (SceneObjectGroup g)
                        {
                            if (g.RootPart.Name == o && !g.IsAttachment)
                                deletes.Add(g);
                        });
                break;
            case "outside":
                ForEachSOG(delegate (SceneObjectGroup g)
                        {
                            SceneObjectPart rootPart = g.RootPart;
                            bool delete = false;

                            if (rootPart.GroupPosition.Z < 0.0 || rootPart.GroupPosition.Z > 10000.0)
                            {
                                delete = true;
                            }
                            else
                            {
                                ILandObject parcel = LandChannel.GetLandObject(rootPart.GroupPosition.X, rootPart.GroupPosition.Y);

                                if (parcel == null || parcel.LandData.Name == "NO LAND")
                                    delete = true;
                            }

                            if (delete && !g.IsAttachment && !deletes.Contains(g))
                                deletes.Add(g);
                        });
                break;
            }

            foreach (SceneObjectGroup g in deletes)
            {
                m_log.InfoFormat("[SCENE]: Deleting object {0}", g.UUID);
                DeleteSceneObject(g, false);
            }
        }

        private void HandleReloadEstate(string module, string[] cmd)
        {
            if (MainConsole.Instance.ConsoleScene == null ||
                (MainConsole.Instance.ConsoleScene is Scene &&
                (Scene)MainConsole.Instance.ConsoleScene == this))
            {
                ReloadEstateData();
            }
        }

        /// <summary>
        /// Get the volume of space that will encompass all the given objects.
        /// </summary>
        /// <param name="objects"></param>
        /// <param name="minX"></param>
        /// <param name="maxX"></param>
        /// <param name="minY"></param>
        /// <param name="maxY"></param>
        /// <param name="minZ"></param>
        /// <param name="maxZ"></param>
        /// <returns></returns>
        public static Vector3[] GetCombinedBoundingBox(
           List<SceneObjectGroup> objects, 
           out float minX, out float maxX, out float minY, out float maxY, out float minZ, out float maxZ)
        {
            minX = 256;
            maxX = -256;
            minY = 256;
            maxY = -256;
            minZ = 8192;
            maxZ = -256;

            List<Vector3> offsets = new List<Vector3>();

            foreach (SceneObjectGroup g in objects)
            {
                float ominX, ominY, ominZ, omaxX, omaxY, omaxZ;

                Vector3 vec = g.AbsolutePosition;

                g.GetAxisAlignedBoundingBoxRaw(out ominX, out omaxX, out ominY, out omaxY, out ominZ, out omaxZ);
               
//                m_log.DebugFormat(
//                    "[SCENE]: For {0} found AxisAlignedBoundingBoxRaw {1}, {2}", 
//                    g.Name, new Vector3(ominX, ominY, ominZ), new Vector3(omaxX, omaxY, omaxZ));

                ominX += vec.X;
                omaxX += vec.X;
                ominY += vec.Y;
                omaxY += vec.Y;
                ominZ += vec.Z;
                omaxZ += vec.Z;

                if (minX > ominX)
                    minX = ominX;
                if (minY > ominY)
                    minY = ominY;
                if (minZ > ominZ)
                    minZ = ominZ;
                if (maxX < omaxX)
                    maxX = omaxX;
                if (maxY < omaxY)
                    maxY = omaxY;
                if (maxZ < omaxZ)
                    maxZ = omaxZ;
            }

            foreach (SceneObjectGroup g in objects)
            {
                Vector3 vec = g.AbsolutePosition;
                vec.X -= minX;
                vec.Y -= minY;
                vec.Z -= minZ;

                offsets.Add(vec);
            }

            return offsets.ToArray();
        }

        public void RegenerateMaptile(object sender, ElapsedEventArgs e)
        {
            IWorldMapModule mapModule = RequestModuleInterface<IWorldMapModule>();
            if (mapModule != null)
            {
                mapModule.GenerateMaptile();

                string error = GridService.RegisterRegion(RegionInfo.ScopeID, new GridRegion(RegionInfo));

                if (error != String.Empty)
                    throw new Exception(error);
            }
        }

//        public void CleanDroppedAttachments()
//        {
//            List<SceneObjectGroup> objectsToDelete =
//                    new List<SceneObjectGroup>();
//
//            lock (m_cleaningAttachments)
//            {
//                ForEachSOG(delegate (SceneObjectGroup grp)
//                        {
//                            if (grp.RootPart.Shape.PCode == 0 && grp.RootPart.Shape.State != 0 && (!objectsToDelete.Contains(grp)))
//                            {
//                                UUID agentID = grp.OwnerID;
//                                if (agentID == UUID.Zero)
//                                {
//                                    objectsToDelete.Add(grp);
//                                    return;
//                                }
//
//                                ScenePresence sp = GetScenePresence(agentID);
//                                if (sp == null)
//                                {
//                                    objectsToDelete.Add(grp);
//                                    return;
//                                }
//                            }
//                        });
//            }
//
//            foreach (SceneObjectGroup grp in objectsToDelete)
//            {
//                m_log.InfoFormat("[SCENE]: Deleting dropped attachment {0} of user {1}", grp.UUID, grp.OwnerID);
//                DeleteSceneObject(grp, true);
//            }
//        }

        public void ThreadAlive(int threadCode)
        {
            switch(threadCode)
            {
                case 1: // Incoming
                    m_lastIncoming = Util.EnvironmentTickCount();
                    break;
                case 2: // Incoming
                    m_lastOutgoing = Util.EnvironmentTickCount();
                    break;
            }
        }

        // This method is called across the simulation connector to
        // determine if a given agent is allowed in this region
        // AS A ROOT AGENT. Returning false here will prevent them
        // from logging into the region, teleporting into the region
        // or corssing the broder walking, but will NOT prevent
        // child agent creation, thereby emulating the SL behavior.
        public bool QueryAccess(UUID agentID, Vector3 position, out string reason)
        {
            reason = "You are banned from the region";

            if (Permissions.IsGod(agentID))
            {
                reason = String.Empty;
                return true;
            }

            int num = m_sceneGraph.GetNumberOfScenePresences();

            if (num >= RegionInfo.RegionSettings.AgentLimit)
            {
                if (!Permissions.IsAdministrator(agentID))
                {
                    reason = "The region is full";
                    return false;
                }
            }

            ScenePresence presence = GetScenePresence(agentID);
            IClientAPI client = null;
            AgentCircuitData aCircuit = null;

            if (presence != null)
            {
                client = presence.ControllingClient;
                if (client != null)
                    aCircuit = client.RequestClientInfo();
            }

            // We may be called before there is a presence or a client.
            // Fake AgentCircuitData to keep IAuthorizationModule smiling
            if (client == null)
            {
                aCircuit = new AgentCircuitData();
                aCircuit.AgentID = agentID;
                aCircuit.firstname = String.Empty;
                aCircuit.lastname = String.Empty;
            }

            try
            {
                if (!AuthorizeUser(aCircuit, out reason))
                {
                    // m_log.DebugFormat("[SCENE]: Denying access for {0}", agentID);
                    return false;
                }
            }
            catch (Exception e)
            {
                m_log.DebugFormat("[SCENE]: Exception authorizing agent: {0} "+ e.StackTrace, e.Message);
                return false;
            }

            if (position == Vector3.Zero) // Teleport
            {
                float posX = 128.0f;
                float posY = 128.0f;

                if (!TestLandRestrictions(agentID, out reason, ref posX, ref posY))
                {
                    // m_log.DebugFormat("[SCENE]: Denying {0} because they are banned on all parcels", agentID);
                    return false;
                }
            }
            else // Walking
            {
                ILandObject land = LandChannel.GetLandObject(position.X, position.Y);
                if (land == null)
                    return false;

                bool banned = land.IsBannedFromLand(agentID);
                bool restricted = land.IsRestrictedFromLand(agentID);

                if (banned || restricted)
                    return false;
            }

            reason = String.Empty;
            return true;
        }

		public void StartTimerWatchdog()
        {
            m_timerWatchdog.Interval = 1000;
            m_timerWatchdog.Elapsed += TimerWatchdog;
            m_timerWatchdog.AutoReset = true;
            m_timerWatchdog.Start();
        }

        public void TimerWatchdog(object sender, ElapsedEventArgs e)
        {
            CheckHeartbeat();
		}

        /// This method deals with movement when an avatar is automatically moving (but this is distinct from the
        /// autopilot that moves an avatar to a sit target!.
        /// </summary>
        /// <remarks>
        /// This is not intended as a permament location for this method.
        /// </remarks>
        /// <param name="presence"></param>
        private void HandleOnSignificantClientMovement(ScenePresence presence)
        {
            if (presence.MovingToTarget)
            {
                double distanceToTarget = Util.GetDistanceTo(presence.AbsolutePosition, presence.MoveToPositionTarget);
//                            m_log.DebugFormat(
//                                "[SCENE]: Abs pos of {0} is {1}, target {2}, distance {3}",
//                                presence.Name, presence.AbsolutePosition, presence.MoveToPositionTarget, distanceToTarget);

                // Check the error term of the current position in relation to the target position
                if (distanceToTarget <= ScenePresence.SIGNIFICANT_MOVEMENT)
                {
                    // We are close enough to the target
//                        m_log.DebugFormat("[SCENEE]: Stopping autopilot of  {0}", presence.Name);

                    presence.Velocity = Vector3.Zero;
                    presence.AbsolutePosition = presence.MoveToPositionTarget;
                    presence.ResetMoveToTarget();

                    if (presence.PhysicsActor.Flying)
                    {
                        // A horrible hack to stop the avatar dead in its tracks rather than having them overshoot
                        // the target if flying.
                        // We really need to be more subtle (slow the avatar as it approaches the target) or at
                        // least be able to set collision status once, rather than 5 times to give it enough
                        // weighting so that that PhysicsActor thinks it really is colliding.
                        for (int i = 0; i < 5; i++)
                            presence.PhysicsActor.IsColliding = true;

                        if (presence.LandAtTarget)
                            presence.PhysicsActor.Flying = false;

//                            Vector3 targetPos = presence.MoveToPositionTarget;
//                            float terrainHeight = (float)presence.Scene.Heightmap[(int)targetPos.X, (int)targetPos.Y];
//                            if (targetPos.Z - terrainHeight < 0.2)
//                            {
//                                presence.PhysicsActor.Flying = false;
//                            }
                    }

//                        m_log.DebugFormat(
//                            "[SCENE]: AgentControlFlags {0}, MovementFlag {1} for {2}",
//                            presence.AgentControlFlags, presence.MovementFlag, presence.Name);
                }
                else
                {
//                        m_log.DebugFormat(
//                            "[SCENE]: Updating npc {0} at {1} for next movement to {2}",
//                            presence.Name, presence.AbsolutePosition, presence.MoveToPositionTarget);

                    Vector3 agent_control_v3 = new Vector3();
                    presence.HandleMoveToTargetUpdate(ref agent_control_v3);
                    presence.AddNewMovement(agent_control_v3);
                }
            }
        }
    }
}<|MERGE_RESOLUTION|>--- conflicted
+++ resolved
@@ -3295,46 +3295,26 @@
 
         public void SendKillObject(List<uint> localIDs)
         {
-<<<<<<< HEAD
             List<uint> deleteIDs = new List<uint>();
 
             foreach (uint localID in localIDs)
-=======
-            SceneObjectPart part = GetSceneObjectPart(localID);
-            UUID attachedAvatar = UUID.Zero;
-
-            if (part != null) // It is a prim
->>>>>>> fa992a02
             {
                 SceneObjectPart part = GetSceneObjectPart(localID);
                 if (part != null) // It is a prim
                 {
-<<<<<<< HEAD
                     if (part.ParentGroup != null && !part.ParentGroup.IsDeleted) // Valid
                     {
                         if (part.ParentGroup.RootPart != part) // Child part
                             continue;
                     }
-=======
-                    if (part.ParentGroup.RootPart != part) // Child part
-                        return;
-
-                    if (part.ParentGroup.IsAttachment && part.ParentGroup.AttachmentPoint >= 31 && part.ParentGroup.AttachmentPoint <= 38)
-                        attachedAvatar = part.ParentGroup.AttachedAvatar;
->>>>>>> fa992a02
                 }
                 deleteIDs.Add(localID);
             }
-<<<<<<< HEAD
-            ForEachClient(delegate(IClientAPI client) { client.SendKillObject(m_regionHandle, deleteIDs); });
-=======
 
             ForEachClient(delegate(IClientAPI client)
             {
-                if (attachedAvatar == UUID.Zero || attachedAvatar == client.AgentId)
-                    client.SendKillObject(m_regionHandle, localID);
+                    client.SendKillObject(m_regionHandle, deleteIDs);
             });
->>>>>>> fa992a02
         }
 
         #endregion
