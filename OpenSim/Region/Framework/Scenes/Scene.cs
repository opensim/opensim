/*
 * Copyright (c) Contributors, http://opensimulator.org/
 * See CONTRIBUTORS.TXT for a full list of copyright holders.
 *
 * Redistribution and use in source and binary forms, with or without
 * modification, are permitted provided that the following conditions are met:
 *     * Redistributions of source code must retain the above copyright
 *       notice, this list of conditions and the following disclaimer.
 *     * Redistributions in binary form must reproduce the above copyrightD
 *       notice, this list of conditions and the following disclaimer in the
 *       documentation and/or other materials provided with the distribution.
 *     * Neither the name of the OpenSimulator Project nor the
 *       names of its contributors may be used to endorse or promote products
 *       derived from this software without specific prior written permission.
 *
 * THIS SOFTWARE IS PROVIDED BY THE DEVELOPERS ``AS IS'' AND ANY
 * EXPRESS OR IMPLIED WARRANTIES, INCLUDING, BUT NOT LIMITED TO, THE IMPLIED
 * WARRANTIES OF MERCHANTABILITY AND FITNESS FOR A PARTICULAR PURPOSE ARE
 * DISCLAIMED. IN NO EVENT SHALL THE CONTRIBUTORS BE LIABLE FOR ANY
 * DIRECT, INDIRECT, INCIDENTAL, SPECIAL, EXEMPLARY, OR CONSEQUENTIAL DAMAGES
 * (INCLUDING, BUT NOT LIMITED TO, PROCUREMENT OF SUBSTITUTE GOODS OR SERVICES;
 * LOSS OF USE, DATA, OR PROFITS; OR BUSINESS INTERRUPTION) HOWEVER CAUSED AND
 * ON ANY THEORY OF LIABILITY, WHETHER IN CONTRACT, STRICT LIABILITY, OR TORT
 * (INCLUDING NEGLIGENCE OR OTHERWISE) ARISING IN ANY WAY OUT OF THE USE OF THIS
 * SOFTWARE, EVEN IF ADVISED OF THE POSSIBILITY OF SUCH DAMAGE.
 */

using System;
using System.Collections.Generic;
using System.Diagnostics;
using System.Drawing;
using System.Drawing.Imaging;
using System.IO;
using System.Text;
using System.Threading;
using System.Timers;
using System.Xml;
using Nini.Config;
using OpenMetaverse;
using OpenMetaverse.Packets;
using OpenMetaverse.Imaging;
using OpenSim.Framework;
using OpenSim.Services.Interfaces;
using OpenSim.Framework.Communications;
using OpenSim.Framework.Console;
using OpenSim.Region.Framework.Interfaces;
using OpenSim.Region.Framework.Scenes.Scripting;
using OpenSim.Region.Framework.Scenes.Serialization;
using OpenSim.Region.Physics.Manager;
using Timer=System.Timers.Timer;
using TPFlags = OpenSim.Framework.Constants.TeleportFlags;
using GridRegion = OpenSim.Services.Interfaces.GridRegion;

namespace OpenSim.Region.Framework.Scenes
{
    public delegate bool FilterAvatarList(ScenePresence avatar);

    public partial class Scene : SceneBase
    {
        private const long DEFAULT_MIN_TIME_FOR_PERSISTENCE = 60L;
        private const long DEFAULT_MAX_TIME_FOR_PERSISTENCE = 600L;

        public delegate void SynchronizeSceneHandler(Scene scene);

        #region Fields

        public bool EmergencyMonitoring = false;

        public SynchronizeSceneHandler SynchronizeScene;
        public SimStatsReporter StatsReporter;
        public List<Border> NorthBorders = new List<Border>();
        public List<Border> EastBorders = new List<Border>();
        public List<Border> SouthBorders = new List<Border>();
        public List<Border> WestBorders = new List<Border>();

        /// <summary>
        /// Controls whether physics can be applied to prims.  Even if false, prims still have entries in a
        /// PhysicsScene in order to perform collision detection
        /// </summary>
        public bool m_physicalPrim;

        public float m_maxNonphys = 256;
        public float m_maxPhys = 10;
        public bool m_clampPrimSize;
        public bool m_trustBinaries;
        public bool m_allowScriptCrossings;
        public bool m_useFlySlow;

        protected float m_defaultDrawDistance = 255.0f;
        public float DefaultDrawDistance 
        {
            get { return m_defaultDrawDistance; }
        }
        
        // TODO: need to figure out how allow client agents but deny
        // root agents when ACL denies access to root agent
        public bool m_strictAccessControl = true;
        public bool m_seeIntoBannedRegion = false;
        public int MaxUndoCount = 5;
        // Using this for RegionReady module to prevent LoginsDisabled from changing under our feet;
        public bool LoginLock = false;
        public bool LoginsDisabled = true;
        public bool StartDisabled = false;
        public bool LoadingPrims;
        public IXfer XferManager;

        // the minimum time that must elapse before a changed object will be considered for persisted
        public long m_dontPersistBefore = DEFAULT_MIN_TIME_FOR_PERSISTENCE * 10000000L;
        // the maximum time that must elapse before a changed object will be considered for persisted
        public long m_persistAfter = DEFAULT_MAX_TIME_FOR_PERSISTENCE * 10000000L;

        protected int m_splitRegionID;
        protected Timer m_restartWaitTimer = new Timer();
        protected Timer m_timerWatchdog = new Timer();
        protected List<RegionInfo> m_regionRestartNotifyList = new List<RegionInfo>();
        protected List<RegionInfo> m_neighbours = new List<RegionInfo>();
        protected string m_simulatorVersion = "OpenSimulator Server";
        protected ModuleLoader m_moduleLoader;
        protected AgentCircuitManager m_authenticateHandler;
        protected SceneCommunicationService m_sceneGridService;
        protected ISnmpModule m_snmpService = null;

        protected ISimulationDataService m_SimulationDataService;
        protected IEstateDataService m_EstateDataService;
        protected IAssetService m_AssetService;
        protected IAuthorizationService m_AuthorizationService;
        protected IInventoryService m_InventoryService;
        protected IGridService m_GridService;
        protected ILibraryService m_LibraryService;
        protected ISimulationService m_simulationService;
        protected IAuthenticationService m_AuthenticationService;
        protected IPresenceService m_PresenceService;
        protected IUserAccountService m_UserAccountService;
        protected IAvatarService m_AvatarService;
        protected IGridUserService m_GridUserService;

        protected IXMLRPC m_xmlrpcModule;
        protected IWorldComm m_worldCommModule;
        protected IAvatarFactoryModule m_AvatarFactory;
        protected IConfigSource m_config;
        protected IRegionSerialiserModule m_serialiser;
        protected IDialogModule m_dialogModule;
        protected IEntityTransferModule m_teleportModule;
        protected ICapabilitiesModule m_capsModule;

        /// <summary>
        /// Current scene frame number
        /// </summary>
        public uint Frame
        {
            get;
            protected set;
        }

        /// <summary>
        /// The minimum length of time in seconds that will be taken for a scene frame.  If the frame takes less time then we
        /// will sleep for the remaining period.
        /// </summary>
        /// <remarks>
        /// One can tweak this number to experiment.  One current effect of reducing it is to make avatar animations
        /// occur too quickly (viewer 1) or with even more slide (viewer 2).
        /// </remarks>
        public float MinFrameTime { get; private set; }

        private int m_update_physics = 1;
        private int m_update_entitymovement = 1;
        private int m_update_objects = 1;
        private int m_update_temp_cleaning = 1000;
        private int m_update_presences = 1; // Update scene presence movements
        private int m_update_events = 1;
        private int m_update_backup = 200;
        private int m_update_terrain = 50;
        private int m_update_land = 10;
        private int m_update_coarse_locations = 50;

        private int agentMS;
        private int frameMS;
        private int physicsMS2;
        private int physicsMS;
        private int otherMS;
        private int tempOnRezMS;
        private int eventMS;
        private int backupMS;
        private int terrainMS;
        private int landMS;
        private int lastCompletedFrame;

        public bool CombineRegions = false;
        /// <summary>
        /// Signals whether temporary objects are currently being cleaned up.  Needed because this is launched
        /// asynchronously from the update loop.
        /// </summary>
        private bool m_cleaningTemps = false;

        private Object m_heartbeatLock = new Object();

        // TODO: Possibly stop other classes being able to manipulate this directly.
        private SceneGraph m_sceneGraph;
        private volatile int m_bordersLocked;
//        private int m_RestartTimerCounter;
        private readonly Timer m_restartTimer = new Timer(15000); // Wait before firing
//        private int m_incrementsof15seconds;
        private volatile bool m_backingup;
        private Dictionary<UUID, ReturnInfo> m_returns = new Dictionary<UUID, ReturnInfo>();
        private Dictionary<UUID, SceneObjectGroup> m_groupsWithTargets = new Dictionary<UUID, SceneObjectGroup>();

        private bool m_physics_enabled = true;
        private bool m_scripts_enabled = true;
        private string m_defaultScriptEngine;
        private int m_LastLogin;
        private Thread HeartbeatThread = null;
        private volatile bool shuttingdown;

        private int m_lastUpdate;
        private int m_lastIncoming;
        private int m_lastOutgoing;
        private bool m_firstHeartbeat = true;
        private int m_hbRestarts = 0;

        private object m_deleting_scene_object = new object();
        
        private UpdatePrioritizationSchemes m_priorityScheme = UpdatePrioritizationSchemes.Time;
        private bool m_reprioritizationEnabled = true;
        private double m_reprioritizationInterval = 5000.0;
        private double m_rootReprioritizationDistance = 10.0;
        private double m_childReprioritizationDistance = 20.0;

        private Timer m_mapGenerationTimer = new Timer();
        private bool m_generateMaptiles;
        private bool m_useBackup = true;

        #endregion Fields

        #region Properties

        /* Used by the loadbalancer plugin on GForge */
        public int SplitRegionID
        {
            get { return m_splitRegionID; }
            set { m_splitRegionID = value; }
        }

        public bool BordersLocked
        {
            get { return m_bordersLocked == 1; }
            set
            {
                if (value == true)
                    m_bordersLocked = 1;
                else
                    m_bordersLocked = 0;
            }
        }
        
        public new float TimeDilation
        {
            get { return m_sceneGraph.PhysicsScene.TimeDilation; }
        }

        public SceneCommunicationService SceneGridService
        {
            get { return m_sceneGridService; }
        }

        public ISnmpModule SnmpService
        {
            get
            {
                if (m_snmpService == null)
                {
                    m_snmpService = RequestModuleInterface<ISnmpModule>();
                }

                return m_snmpService;
            }
        }

        public ISimulationDataService SimulationDataService
        {
            get
            {
                if (m_SimulationDataService == null)
                {
                    m_SimulationDataService = RequestModuleInterface<ISimulationDataService>();

                    if (m_SimulationDataService == null)
                    {
                        throw new Exception("No ISimulationDataService available.");
                    }
                }

                return m_SimulationDataService;
            }
        }

        public IEstateDataService EstateDataService
        {
            get
            {
                if (m_EstateDataService == null)
                {
                    m_EstateDataService = RequestModuleInterface<IEstateDataService>();

                    if (m_EstateDataService == null)
                    {
                        throw new Exception("No IEstateDataService available.");
                    }
                }

                return m_EstateDataService;
            }
        }

        public IAssetService AssetService
        {
            get
            {
                if (m_AssetService == null)
                {
                    m_AssetService = RequestModuleInterface<IAssetService>();

                    if (m_AssetService == null)
                    {
                        throw new Exception("No IAssetService available.");
                    }
                }

                return m_AssetService;
            }
        }
        
        public IAuthorizationService AuthorizationService
        {
            get
            {
                if (m_AuthorizationService == null)
                {
                    m_AuthorizationService = RequestModuleInterface<IAuthorizationService>();

                    //if (m_AuthorizationService == null)
                    //{
                    //    // don't throw an exception if no authorization service is set for the time being
                    //     m_log.InfoFormat("[SCENE]: No Authorization service is configured");
                    //}
                }

                return m_AuthorizationService;
            }
        }

        public IInventoryService InventoryService
        {
            get
            {
                if (m_InventoryService == null)
                {
                    m_InventoryService = RequestModuleInterface<IInventoryService>();

                    if (m_InventoryService == null)
                    {
                        throw new Exception("No IInventoryService available. This could happen if the config_include folder doesn't exist or if the OpenSim.ini [Architecture] section isn't set.  Please also check that you have the correct version of your inventory service dll.  Sometimes old versions of this dll will still exist.  Do a clean checkout and re-create the opensim.ini from the opensim.ini.example.");
                    }
                }

                return m_InventoryService;
            }
        }

        public IGridService GridService
        {
            get
            {
                if (m_GridService == null)
                {
                    m_GridService = RequestModuleInterface<IGridService>();

                    if (m_GridService == null)
                    {
                        throw new Exception("No IGridService available. This could happen if the config_include folder doesn't exist or if the OpenSim.ini [Architecture] section isn't set.  Please also check that you have the correct version of your inventory service dll.  Sometimes old versions of this dll will still exist.  Do a clean checkout and re-create the opensim.ini from the opensim.ini.example.");
                    }
                }

                return m_GridService;
            }
        }

        public ILibraryService LibraryService
        {
            get
            {
                if (m_LibraryService == null)
                    m_LibraryService = RequestModuleInterface<ILibraryService>();

                return m_LibraryService;
            }
        }

        public ISimulationService SimulationService
        {
            get
            {
                if (m_simulationService == null)
                    m_simulationService = RequestModuleInterface<ISimulationService>();
                return m_simulationService;
            }
        }

        public IAuthenticationService AuthenticationService
        {
            get
            {
                if (m_AuthenticationService == null)
                    m_AuthenticationService = RequestModuleInterface<IAuthenticationService>();
                return m_AuthenticationService;
            }
        }

        public IPresenceService PresenceService
        {
            get
            {
                if (m_PresenceService == null)
                    m_PresenceService = RequestModuleInterface<IPresenceService>();
                return m_PresenceService;
            }
        }

        public IUserAccountService UserAccountService
        {
            get
            {
                if (m_UserAccountService == null)
                    m_UserAccountService = RequestModuleInterface<IUserAccountService>();
                return m_UserAccountService;
            }
        }

        public IAvatarService AvatarService
        {
            get
            {
                if (m_AvatarService == null)
                    m_AvatarService = RequestModuleInterface<IAvatarService>();
                return m_AvatarService;
            }
        }

        public IGridUserService GridUserService
        {
            get
            {
                if (m_GridUserService == null)
                    m_GridUserService = RequestModuleInterface<IGridUserService>();
                return m_GridUserService;
            }
        }

        public IAttachmentsModule AttachmentsModule { get; set; }

        public IAvatarFactoryModule AvatarFactory
        {
            get { return m_AvatarFactory; }
        }
        
        public ICapabilitiesModule CapsModule
        {
            get { return m_capsModule; }
        }

        public int MonitorFrameTime { get { return frameMS; } }
        public int MonitorPhysicsUpdateTime { get { return physicsMS; } }
        public int MonitorPhysicsSyncTime { get { return physicsMS2; } }
        public int MonitorOtherTime { get { return otherMS; } }
        public int MonitorTempOnRezTime { get { return tempOnRezMS; } }
        public int MonitorEventTime { get { return eventMS; } } // This may need to be divided into each event?
        public int MonitorBackupTime { get { return backupMS; } }
        public int MonitorTerrainTime { get { return terrainMS; } }
        public int MonitorLandTime { get { return landMS; } }
        public int MonitorLastFrameTick { get { return lastCompletedFrame; } }

        public UpdatePrioritizationSchemes UpdatePrioritizationScheme { get { return m_priorityScheme; } }
        public bool IsReprioritizationEnabled { get { return m_reprioritizationEnabled; } }
        public double ReprioritizationInterval { get { return m_reprioritizationInterval; } }
        public double RootReprioritizationDistance { get { return m_rootReprioritizationDistance; } }
        public double ChildReprioritizationDistance { get { return m_childReprioritizationDistance; } }

        public AgentCircuitManager AuthenticateHandler
        {
            get { return m_authenticateHandler; }
        }

        public bool UseBackup
        {
            get { return m_useBackup; }
        }

        // an instance to the physics plugin's Scene object.
        public PhysicsScene PhysicsScene
        {
            get { return m_sceneGraph.PhysicsScene; }
            set
            {
                // If we're not doing the initial set
                // Then we've got to remove the previous
                // event handler
                if (PhysicsScene != null && PhysicsScene.SupportsNINJAJoints)
                {
                    PhysicsScene.OnJointMoved -= jointMoved;
                    PhysicsScene.OnJointDeactivated -= jointDeactivated;
                    PhysicsScene.OnJointErrorMessage -= jointErrorMessage;
                }

                m_sceneGraph.PhysicsScene = value;

                if (PhysicsScene != null && m_sceneGraph.PhysicsScene.SupportsNINJAJoints)
                {
                    // register event handlers to respond to joint movement/deactivation
                    PhysicsScene.OnJointMoved += jointMoved;
                    PhysicsScene.OnJointDeactivated += jointDeactivated;
                    PhysicsScene.OnJointErrorMessage += jointErrorMessage;
                }
            }
        }

        public string DefaultScriptEngine
        {
            get { return m_defaultScriptEngine; }
        }

        public EntityManager Entities
        {
            get { return m_sceneGraph.Entities; }
        }

        #endregion Properties

        #region Constructors

        public Scene(RegionInfo regInfo, AgentCircuitManager authen,
                     SceneCommunicationService sceneGridService,
                     ISimulationDataService simDataService, IEstateDataService estateDataService,
                     ModuleLoader moduleLoader, bool dumpAssetsToFile,
                     IConfigSource config, string simulatorVersion)
            : this(regInfo)
        {
            m_config = config;
            MinFrameTime = 0.089f;

            Random random = new Random();

            m_lastAllocatedLocalId = (uint)(random.NextDouble() * (double)(uint.MaxValue/2))+(uint)(uint.MaxValue/4);
            m_moduleLoader = moduleLoader;
            m_authenticateHandler = authen;
            m_sceneGridService = sceneGridService;
            m_SimulationDataService = simDataService;
            m_EstateDataService = estateDataService;
            m_regionHandle = m_regInfo.RegionHandle;
            m_regionName = m_regInfo.RegionName;
            m_lastUpdate = Util.EnvironmentTickCount();
            m_lastIncoming = 0;
            m_lastOutgoing = 0;

            m_asyncSceneObjectDeleter = new AsyncSceneObjectGroupDeleter(this);
            m_asyncSceneObjectDeleter.Enabled = true;

            m_asyncInventorySender = new AsyncInventorySender(this);

            #region Region Settings

            // Load region settings
            // LoadRegionSettings creates new region settings in persistence if they don't already exist for this region.
            // However, in this case, the default textures are not set in memory properly, so we need to do it here and
            // resave.
            // FIXME: It shouldn't be up to the database plugins to create this data - we should do it when a new
            // region is set up and avoid these gyrations.
            RegionSettings rs = simDataService.LoadRegionSettings(m_regInfo.RegionID);
            bool updatedTerrainTextures = false;
            if (rs.TerrainTexture1 == UUID.Zero)
            {
                rs.TerrainTexture1 = RegionSettings.DEFAULT_TERRAIN_TEXTURE_1;
                updatedTerrainTextures = true;
            }

            if (rs.TerrainTexture2 == UUID.Zero)
            {
                rs.TerrainTexture2 = RegionSettings.DEFAULT_TERRAIN_TEXTURE_2;
                updatedTerrainTextures = true;
            }

            if (rs.TerrainTexture3 == UUID.Zero)
            {
                rs.TerrainTexture3 = RegionSettings.DEFAULT_TERRAIN_TEXTURE_3;
                updatedTerrainTextures = true;
            }

            if (rs.TerrainTexture4 == UUID.Zero)
            {
                rs.TerrainTexture4 = RegionSettings.DEFAULT_TERRAIN_TEXTURE_4;
                updatedTerrainTextures = true;
            }

            if (updatedTerrainTextures)
                rs.Save();

            m_regInfo.RegionSettings = rs;

            if (estateDataService != null)
                m_regInfo.EstateSettings = estateDataService.LoadEstateSettings(m_regInfo.RegionID, false);

            #endregion Region Settings

            MainConsole.Instance.Commands.AddCommand("region", false, "reload estate",
                                          "reload estate",
                                          "Reload the estate data", HandleReloadEstate);

            MainConsole.Instance.Commands.AddCommand("region", false, "delete object owner",
                                          "delete object owner <UUID>",
                                          "Delete object by owner", HandleDeleteObject);
            MainConsole.Instance.Commands.AddCommand("region", false, "delete object creator",
                                          "delete object creator <UUID>",
                                          "Delete object by creator", HandleDeleteObject);
            MainConsole.Instance.Commands.AddCommand("region", false, "delete object uuid",
                                          "delete object uuid <UUID>",
                                          "Delete object by uuid", HandleDeleteObject);
            MainConsole.Instance.Commands.AddCommand("region", false, "delete object name",
                                          "delete object name <name>",
                                          "Delete object by name", HandleDeleteObject);

            MainConsole.Instance.Commands.AddCommand("region", false, "delete object outside",
                                          "delete object outside",
                                          "Delete all objects outside boundaries", HandleDeleteObject);

            //Bind Storage Manager functions to some land manager functions for this scene
            EventManager.OnLandObjectAdded +=
                new EventManager.LandObjectAdded(simDataService.StoreLandObject);
            EventManager.OnLandObjectRemoved +=
                new EventManager.LandObjectRemoved(simDataService.RemoveLandObject);

            m_sceneGraph = new SceneGraph(this);

            // If the scene graph has an Unrecoverable error, restart this sim.
            // Currently the only thing that causes it to happen is two kinds of specific
            // Physics based crashes.
            //
            // Out of memory
            // Operating system has killed the plugin
            m_sceneGraph.UnRecoverableError += RestartNow;

            RegisterDefaultSceneEvents();

            DumpAssetsToFile = dumpAssetsToFile;

            m_scripts_enabled = !RegionInfo.RegionSettings.DisableScripts;

            m_physics_enabled = !RegionInfo.RegionSettings.DisablePhysics;

            m_simulatorVersion = simulatorVersion + " (" + Util.GetRuntimeInformation() + ")";

            #region Region Config

            try
            {
                // Region config overrides global config
                //
                IConfig startupConfig = m_config.Configs["Startup"];

                m_defaultDrawDistance = startupConfig.GetFloat("DefaultDrawDistance",m_defaultDrawDistance);
                m_useBackup = startupConfig.GetBoolean("UseSceneBackup", m_useBackup);
                if (!m_useBackup)
                    m_log.InfoFormat("[SCENE]: Backup has been disabled for {0}", RegionInfo.RegionName);
                
                //Animation states
                m_useFlySlow = startupConfig.GetBoolean("enableflyslow", false);

                m_physicalPrim = startupConfig.GetBoolean("physical_prim", true);

                m_maxNonphys = startupConfig.GetFloat("NonPhysicalPrimMax", m_maxNonphys);

                if (RegionInfo.NonphysPrimMax > 0)
                {
                    m_maxNonphys = RegionInfo.NonphysPrimMax;
                }

                m_maxPhys = startupConfig.GetFloat("PhysicalPrimMax", m_maxPhys);

                if (RegionInfo.PhysPrimMax > 0)
                {
                    m_maxPhys = RegionInfo.PhysPrimMax;
                }

                // Here, if clamping is requested in either global or
                // local config, it will be used
                //
                m_clampPrimSize = startupConfig.GetBoolean("ClampPrimSize", m_clampPrimSize);
                if (RegionInfo.ClampPrimSize)
                {
                    m_clampPrimSize = true;
                }

                m_trustBinaries = startupConfig.GetBoolean("TrustBinaries", m_trustBinaries);
                m_allowScriptCrossings = startupConfig.GetBoolean("AllowScriptCrossing", m_allowScriptCrossings);
                m_dontPersistBefore =
                  startupConfig.GetLong("MinimumTimeBeforePersistenceConsidered", DEFAULT_MIN_TIME_FOR_PERSISTENCE);
                m_dontPersistBefore *= 10000000;
                m_persistAfter =
                  startupConfig.GetLong("MaximumTimeBeforePersistenceConsidered", DEFAULT_MAX_TIME_FOR_PERSISTENCE);
                m_persistAfter *= 10000000;

                m_defaultScriptEngine = startupConfig.GetString("DefaultScriptEngine", "XEngine");
                m_log.InfoFormat("[SCENE]: Default script engine {0}", m_defaultScriptEngine);

                IConfig packetConfig = m_config.Configs["PacketPool"];
                if (packetConfig != null)
                {
                    PacketPool.Instance.RecyclePackets = packetConfig.GetBoolean("RecyclePackets", true);
                    PacketPool.Instance.RecycleDataBlocks = packetConfig.GetBoolean("RecycleDataBlocks", true);
                }

                m_strictAccessControl = startupConfig.GetBoolean("StrictAccessControl", m_strictAccessControl);
                m_seeIntoBannedRegion = startupConfig.GetBoolean("SeeIntoBannedRegion", m_seeIntoBannedRegion);
                CombineRegions = startupConfig.GetBoolean("CombineContiguousRegions", false);

                m_generateMaptiles = startupConfig.GetBoolean("GenerateMaptiles", true);
                if (m_generateMaptiles)
                {
                    int maptileRefresh = startupConfig.GetInt("MaptileRefresh", 0);
                    if (maptileRefresh != 0)
                    {
                        m_mapGenerationTimer.Interval = maptileRefresh * 1000;
                        m_mapGenerationTimer.Elapsed += RegenerateMaptile;
                        m_mapGenerationTimer.AutoReset = true;
                        m_mapGenerationTimer.Start();
                    }
                }
                else
                {
                    string tile = startupConfig.GetString("MaptileStaticUUID", UUID.Zero.ToString());
                    UUID tileID;

                    if (UUID.TryParse(tile, out tileID))
                    {
                        RegionInfo.RegionSettings.TerrainImageID = tileID;
                    }
                }

                MinFrameTime              = startupConfig.GetFloat( "MinFrameTime",                      MinFrameTime);
                m_update_backup           = startupConfig.GetInt(   "UpdateStorageEveryNFrames",         m_update_backup);
                m_update_coarse_locations = startupConfig.GetInt(   "UpdateCoarseLocationsEveryNFrames", m_update_coarse_locations);
                m_update_entitymovement   = startupConfig.GetInt(   "UpdateEntityMovementEveryNFrames",  m_update_entitymovement);
                m_update_events           = startupConfig.GetInt(   "UpdateEventsEveryNFrames",          m_update_events);
                m_update_objects          = startupConfig.GetInt(   "UpdateObjectsEveryNFrames",         m_update_objects);
                m_update_physics          = startupConfig.GetInt(   "UpdatePhysicsEveryNFrames",         m_update_physics);
                m_update_presences        = startupConfig.GetInt(   "UpdateAgentsEveryNFrames",          m_update_presences);
                m_update_terrain          = startupConfig.GetInt(   "UpdateTerrainEveryNFrames",         m_update_terrain);
                m_update_temp_cleaning    = startupConfig.GetInt(   "UpdateTempCleaningEveryNFrames",    m_update_temp_cleaning);
            }
            catch (Exception e)
            {
                m_log.Error("[SCENE]: Failed to load StartupConfig: " + e.ToString());
            }

            #endregion Region Config

            #region Interest Management

            if (m_config != null)
            {
                IConfig interestConfig = m_config.Configs["InterestManagement"];
                if (interestConfig != null)
                {
                    string update_prioritization_scheme = interestConfig.GetString("UpdatePrioritizationScheme", "Time").Trim().ToLower();

                    try
                    {
                        m_priorityScheme = (UpdatePrioritizationSchemes)Enum.Parse(typeof(UpdatePrioritizationSchemes), update_prioritization_scheme, true);
                    }
                    catch (Exception)
                    {
                        m_log.Warn("[PRIORITIZER]: UpdatePrioritizationScheme was not recognized, setting to default prioritizer Time");
                        m_priorityScheme = UpdatePrioritizationSchemes.Time;
                    }

                    m_reprioritizationEnabled = interestConfig.GetBoolean("ReprioritizationEnabled", true);
                    m_reprioritizationInterval = interestConfig.GetDouble("ReprioritizationInterval", 5000.0);
                    m_rootReprioritizationDistance = interestConfig.GetDouble("RootReprioritizationDistance", 10.0);
                    m_childReprioritizationDistance = interestConfig.GetDouble("ChildReprioritizationDistance", 20.0);
                }
            }

            m_log.Info("[SCENE]: Using the " + m_priorityScheme + " prioritization scheme");

            #endregion Interest Management

            StatsReporter = new SimStatsReporter(this);
            StatsReporter.OnSendStatsResult += SendSimStatsPackets;
            StatsReporter.OnStatsIncorrect += m_sceneGraph.RecalculateStats;            
        }

        /// <summary>
        /// Mock constructor for scene group persistency unit tests.
        /// SceneObjectGroup RegionId property is delegated to Scene.
        /// </summary>
        /// <param name="regInfo"></param>
        public Scene(RegionInfo regInfo)
        {
            BordersLocked = true;
            Border northBorder = new Border();
            northBorder.BorderLine = new Vector3(float.MinValue, float.MaxValue, (int)Constants.RegionSize);  //<---
            northBorder.CrossDirection = Cardinals.N;
            NorthBorders.Add(northBorder);

            Border southBorder = new Border();
            southBorder.BorderLine = new Vector3(float.MinValue, float.MaxValue,0);    //--->
            southBorder.CrossDirection = Cardinals.S;
            SouthBorders.Add(southBorder);

            Border eastBorder = new Border();
            eastBorder.BorderLine = new Vector3(float.MinValue, float.MaxValue, (int)Constants.RegionSize);   //<---
            eastBorder.CrossDirection = Cardinals.E;
            EastBorders.Add(eastBorder);

            Border westBorder = new Border();
            westBorder.BorderLine = new Vector3(float.MinValue, float.MaxValue,0);     //--->
            westBorder.CrossDirection = Cardinals.W;
            WestBorders.Add(westBorder);
            BordersLocked = false;

            m_regInfo = regInfo;
            m_eventManager = new EventManager();

            m_permissions = new ScenePermissions(this);

            m_lastUpdate = Util.EnvironmentTickCount();
        }

        #endregion

        #region Startup / Close Methods

        public bool ShuttingDown
        {
            get { return shuttingdown; }
        }

        /// <value>
        /// The scene graph for this scene
        /// </value>
        /// TODO: Possibly stop other classes being able to manipulate this directly.
        public SceneGraph SceneGraph
        {
            get { return m_sceneGraph; }
        }

        protected virtual void RegisterDefaultSceneEvents()
        {
            IDialogModule dm = RequestModuleInterface<IDialogModule>();

            if (dm != null)
                m_eventManager.OnPermissionError += dm.SendAlertToUser;

            m_eventManager.OnSignificantClientMovement += HandleOnSignificantClientMovement;
        }

        public override string GetSimulatorVersion()
        {
            return m_simulatorVersion;
        }

        /// <summary>
        /// Process the fact that a neighbouring region has come up.
        /// </summary>
        /// <remarks>
        /// We only add it to the neighbor list if it's within 1 region from here.
        /// Agents may have draw distance values that cross two regions though, so
        /// we add it to the notify list regardless of distance. We'll check
        /// the agent's draw distance before notifying them though.
        /// </remarks>
        /// <param name="otherRegion">RegionInfo handle for the new region.</param>
        /// <returns>True after all operations complete, throws exceptions otherwise.</returns>
        public override void OtherRegionUp(GridRegion otherRegion)
        {
            uint xcell = (uint)((int)otherRegion.RegionLocX / (int)Constants.RegionSize);
            uint ycell = (uint)((int)otherRegion.RegionLocY / (int)Constants.RegionSize);
            //m_log.InfoFormat("[SCENE]: (on region {0}): Region {1} up in coords {2}-{3}", 
            //    RegionInfo.RegionName, otherRegion.RegionName, xcell, ycell);

            if (RegionInfo.RegionHandle != otherRegion.RegionHandle)
            {
                // If these are cast to INT because long + negative values + abs returns invalid data
                int resultX = Math.Abs((int)xcell - (int)RegionInfo.RegionLocX);
                int resultY = Math.Abs((int)ycell - (int)RegionInfo.RegionLocY);
                if (resultX <= 1 && resultY <= 1)
                {
                    // Let the grid service module know, so this can be cached
                    m_eventManager.TriggerOnRegionUp(otherRegion);

                    try
                    {
                        ForEachRootScenePresence(delegate(ScenePresence agent)
                            {
                                //agent.ControllingClient.new
                                //this.CommsManager.InterRegion.InformRegionOfChildAgent(otherRegion.RegionHandle, agent.ControllingClient.RequestClientInfo());

                                List<ulong> old = new List<ulong>();
                                old.Add(otherRegion.RegionHandle);
                                agent.DropOldNeighbours(old);
                                if (m_teleportModule != null)
                                    m_teleportModule.EnableChildAgent(agent, otherRegion);
                            });
                    }
                    catch (NullReferenceException)
                    {
                        // This means that we're not booted up completely yet.
                        // This shouldn't happen too often anymore.
                        m_log.Error("[SCENE]: Couldn't inform client of regionup because we got a null reference exception");
                    }

                }
                else
                {
                    m_log.Info("[INTERGRID]: Got notice about far away Region: " + otherRegion.RegionName.ToString() +
                               " at  (" + otherRegion.RegionLocX.ToString() + ", " +
                               otherRegion.RegionLocY.ToString() + ")");
                }
            }
        }

        public void AddNeighborRegion(RegionInfo region)
        {
            lock (m_neighbours)
            {
                if (!CheckNeighborRegion(region))
                {
                    m_neighbours.Add(region);
                }
            }
        }

        public bool CheckNeighborRegion(RegionInfo region)
        {
            bool found = false;
            lock (m_neighbours)
            {
                foreach (RegionInfo reg in m_neighbours)
                {
                    if (reg.RegionHandle == region.RegionHandle)
                    {
                        found = true;
                        break;
                    }
                }
            }
            return found;
        }

        /// <summary>
        /// Checks whether this region has a neighbour in the given direction.
        /// </summary>
        /// <param name="car"></param>
        /// <param name="fix"></param>
        /// <returns>
        /// An integer which represents a compass point.  N == 1, going clockwise until we reach NW == 8.
        /// Returns a positive integer if there is a region in that direction, a negative integer if not.
        /// </returns>
        public int HaveNeighbor(Cardinals car, ref int[] fix)
        {
            uint neighbourx = RegionInfo.RegionLocX;
            uint neighboury = RegionInfo.RegionLocY;

            int dir = (int)car;

            if (dir > 1 && dir < 5) //Heading East
                neighbourx++;
            else if (dir > 5) // Heading West
                neighbourx--;

            if (dir < 3 || dir == 8) // Heading North
                neighboury++;
            else if (dir > 3 && dir < 7) // Heading Sout
                neighboury--;

            int x = (int)(neighbourx * Constants.RegionSize);
            int y = (int)(neighboury * Constants.RegionSize);
            GridRegion neighbourRegion = GridService.GetRegionByPosition(RegionInfo.ScopeID, x, y);

            if (neighbourRegion == null)
            {
                fix[0] = (int)(RegionInfo.RegionLocX - neighbourx);
                fix[1] = (int)(RegionInfo.RegionLocY - neighboury);
                return dir * (-1);
            }
            else
                return dir;
        }

        // Alias IncomingHelloNeighbour OtherRegionUp, for now
        public GridRegion IncomingHelloNeighbour(RegionInfo neighbour)
        {
            OtherRegionUp(new GridRegion(neighbour));
            return new GridRegion(RegionInfo);
        }

        // This causes the region to restart immediatley.
        public void RestartNow()
        {
            IConfig startupConfig = m_config.Configs["Startup"];
            if (startupConfig != null)
            {
                if (startupConfig.GetBoolean("InworldRestartShutsDown", false))
                {
                    MainConsole.Instance.RunCommand("shutdown");
                    return;
                }
            }

            if (PhysicsScene != null)
            {
                PhysicsScene.Dispose();
            }

            m_log.Error("[REGION]: Closing");
            Close();

            m_log.Error("[REGION]: Firing Region Restart Message");

            base.Restart();
        }

        // This is a helper function that notifies root agents in this region that a new sim near them has come up
        // This is in the form of a timer because when an instance of OpenSim.exe is started,
        // Even though the sims initialize, they don't listen until 'all of the sims are initialized'
        // If we tell an agent about a sim that's not listening yet, the agent will not be able to connect to it.
        // subsequently the agent will never see the region come back online.
        public void RestartNotifyWaitElapsed(object sender, ElapsedEventArgs e)
        {
            m_restartWaitTimer.Stop();
            lock (m_regionRestartNotifyList)
            {
                foreach (RegionInfo region in m_regionRestartNotifyList)
                {
                    GridRegion r = new GridRegion(region);
                    try
                    {
                        ForEachRootScenePresence(delegate(ScenePresence agent)
                            {
                                if (m_teleportModule != null)
                                        m_teleportModule.EnableChildAgent(agent, r);
                            });
                    }
                    catch (NullReferenceException)
                    {
                        // This means that we're not booted up completely yet.
                        // This shouldn't happen too often anymore.
                    }
                }

                // Reset list to nothing.
                m_regionRestartNotifyList.Clear();
            }
        }

        public void SetSceneCoreDebug(bool ScriptEngine, bool CollisionEvents, bool PhysicsEngine)
        {
            if (m_scripts_enabled != !ScriptEngine)
            {
                if (ScriptEngine)
                {
                    m_log.Info("Stopping all Scripts in Scene");
                    
                    EntityBase[] entities = Entities.GetEntities();
                    foreach (EntityBase ent in entities)
                    {
                        if (ent is SceneObjectGroup)
                            ((SceneObjectGroup)ent).RemoveScriptInstances(false);
                    }
                }
                else
                {
                    m_log.Info("Starting all Scripts in Scene");

                    EntityBase[] entities = Entities.GetEntities();
                    foreach (EntityBase ent in entities)
                    {
                        if (ent is SceneObjectGroup)
                        {
                            SceneObjectGroup sog = (SceneObjectGroup)ent;
                            sog.CreateScriptInstances(0, false, DefaultScriptEngine, 0);
                            sog.ResumeScripts();
                        }
                    }
                }

                m_scripts_enabled = !ScriptEngine;
                m_log.Info("[TOTEDD]: Here is the method to trigger disabling of the scripting engine");
            }

            if (m_physics_enabled != !PhysicsEngine)
            {
                m_physics_enabled = !PhysicsEngine;
            }
        }

        public int GetInaccurateNeighborCount()
        {
            return m_neighbours.Count;
        }

        // This is the method that shuts down the scene.
        public override void Close()
        {
            m_log.InfoFormat("[SCENE]: Closing down the single simulator: {0}", RegionInfo.RegionName);

            m_restartTimer.Stop();
            m_restartTimer.Close();

            // Kick all ROOT agents with the message, 'The simulator is going down'
            ForEachScenePresence(delegate(ScenePresence avatar)
                                 {
                                     avatar.RemoveNeighbourRegion(RegionInfo.RegionHandle);

                                     if (!avatar.IsChildAgent)
                                         avatar.ControllingClient.Kick("The simulator is going down.");

                                     avatar.ControllingClient.SendShutdownConnectionNotice();
                                 });

            // Wait here, or the kick messages won't actually get to the agents before the scene terminates.
            Thread.Sleep(500);

            // Stop all client threads.
            ForEachScenePresence(delegate(ScenePresence avatar) { avatar.ControllingClient.Close(); });

            // Stop updating the scene objects and agents.
            //m_heartbeatTimer.Close();
            shuttingdown = true;

            m_log.Debug("[SCENE]: Persisting changed objects");
            EventManager.TriggerSceneShuttingDown(this);

            EntityBase[] entities = GetEntities();
            foreach (EntityBase entity in entities)
            {
                if (!entity.IsDeleted && entity is SceneObjectGroup && ((SceneObjectGroup)entity).HasGroupChanged)
                {
                    ((SceneObjectGroup)entity).ProcessBackup(SimulationDataService, false);
                }
            }

            m_sceneGraph.Close();

            if (!GridService.DeregisterRegion(m_regInfo.RegionID))
                m_log.WarnFormat("[SCENE]: Deregister from grid failed for region {0}", m_regInfo.RegionName);

            // call the base class Close method.
            base.Close();
        }

        /// <summary>
        /// Start the timer which triggers regular scene updates
        /// </summary>
        public void StartTimer()
        {
//            m_log.DebugFormat("[SCENE]: Starting Heartbeat timer for {0}", RegionInfo.RegionName);

            //m_heartbeatTimer.Enabled = true;
            //m_heartbeatTimer.Interval = (int)(m_timespan * 1000);
            //m_heartbeatTimer.Elapsed += new ElapsedEventHandler(Heartbeat);
            if (HeartbeatThread != null)
            {
                m_hbRestarts++;
                if(m_hbRestarts > 10)
                    Environment.Exit(1);
                m_log.ErrorFormat("[SCENE]: Restarting heartbeat thread because it hasn't reported in in region {0}", RegionInfo.RegionName);
                int pid = System.Diagnostics.Process.GetCurrentProcess().Id;
                
//System.Diagnostics.Process proc = new System.Diagnostics.Process();
//proc.EnableRaisingEvents=false; 
//proc.StartInfo.FileName = "/bin/kill";
//proc.StartInfo.Arguments = "-QUIT " + pid.ToString();
//proc.Start();
//proc.WaitForExit();
//Thread.Sleep(1000);
//Environment.Exit(1);
                HeartbeatThread.Abort();
                Watchdog.AbortThread(HeartbeatThread.ManagedThreadId);
                HeartbeatThread = null;
            }
            m_lastUpdate = Util.EnvironmentTickCount();

            HeartbeatThread
                = Watchdog.StartThread(
                    Heartbeat, string.Format("Heartbeat ({0})", RegionInfo.RegionName), ThreadPriority.Normal, false);
        }

        /// <summary>
        /// Sets up references to modules required by the scene
        /// </summary>
        public void SetModuleInterfaces()
        {
            m_xmlrpcModule = RequestModuleInterface<IXMLRPC>();
            m_worldCommModule = RequestModuleInterface<IWorldComm>();
            XferManager = RequestModuleInterface<IXfer>();
            m_AvatarFactory = RequestModuleInterface<IAvatarFactoryModule>();
            AttachmentsModule = RequestModuleInterface<IAttachmentsModule>();
            m_serialiser = RequestModuleInterface<IRegionSerialiserModule>();
            m_dialogModule = RequestModuleInterface<IDialogModule>();
            m_capsModule = RequestModuleInterface<ICapabilitiesModule>();
            m_teleportModule = RequestModuleInterface<IEntityTransferModule>();
        }

        #endregion

        #region Update Methods

        /// <summary>
        /// Performs per-frame updates regularly
        /// </summary>
        private void Heartbeat()
        {
            if (!Monitor.TryEnter(m_heartbeatLock))
            {
                Watchdog.RemoveThread();
                return;
            }

            try
            {
                while (!shuttingdown)
                    Update();
            }
            catch (ThreadAbortException)
            {
            }
            finally
            {
                Monitor.Pulse(m_heartbeatLock);
                Monitor.Exit(m_heartbeatLock);
            }

            Watchdog.RemoveThread();
        }

        public override void Update()
        {
            float physicsFPS = 0f;

            int maintc = Util.EnvironmentTickCount();
            int tmpFrameMS = maintc;
            agentMS = tempOnRezMS = eventMS = backupMS = terrainMS = landMS = 0;

            ++Frame;

//            m_log.DebugFormat("[SCENE]: Processing frame {0}", Frame);

            try
            {
                int tmpPhysicsMS2 = Util.EnvironmentTickCount();
                if ((Frame % m_update_physics == 0) && m_physics_enabled)
                    m_sceneGraph.UpdatePreparePhysics();
                physicsMS2 = Util.EnvironmentTickCountSubtract(tmpPhysicsMS2);

                // Apply any pending avatar force input to the avatar's velocity
                int tmpAgentMS = Util.EnvironmentTickCount();
                if (Frame % m_update_entitymovement == 0)
                    m_sceneGraph.UpdateScenePresenceMovement();
                agentMS = Util.EnvironmentTickCountSubtract(tmpAgentMS);

                // Perform the main physics update.  This will do the actual work of moving objects and avatars according to their
                // velocity
                int tmpPhysicsMS = Util.EnvironmentTickCount();
                if (Frame % m_update_physics == 0)
                {
                    if (m_physics_enabled)
                        physicsFPS = m_sceneGraph.UpdatePhysics(MinFrameTime);

                    if (SynchronizeScene != null)
                        SynchronizeScene(this);
                }
                physicsMS = Util.EnvironmentTickCountSubtract(tmpPhysicsMS);

                tmpAgentMS = Util.EnvironmentTickCount();

                // Check if any objects have reached their targets
                CheckAtTargets();

                // Update SceneObjectGroups that have scheduled themselves for updates
                // Objects queue their updates onto all scene presences
                if (Frame % m_update_objects == 0)
                    m_sceneGraph.UpdateObjectGroups();

                // Run through all ScenePresences looking for updates
                // Presence updates and queued object updates for each presence are sent to clients
                if (Frame % m_update_presences == 0)
                    m_sceneGraph.UpdatePresences();

                // Coarse locations relate to positions of green dots on the mini-map (on a SecondLife client)
                if (Frame % m_update_coarse_locations == 0)
                {
                    List<Vector3> coarseLocations;
                    List<UUID> avatarUUIDs;
                    SceneGraph.GetCoarseLocations(out coarseLocations, out avatarUUIDs, 60);
                    // Send coarse locations to clients 
                    ForEachScenePresence(delegate(ScenePresence presence)
                    {
                        presence.SendCoarseLocations(coarseLocations, avatarUUIDs);
                    });
                }

                agentMS += Util.EnvironmentTickCountSubtract(tmpAgentMS);

                // Delete temp-on-rez stuff
                if (Frame % m_update_temp_cleaning == 0 && !m_cleaningTemps)
                {
                    int tmpTempOnRezMS = Util.EnvironmentTickCount();
                    m_cleaningTemps = true;
                    Util.FireAndForget(delegate { CleanTempObjects(); m_cleaningTemps = false;  });
                    tempOnRezMS = Util.EnvironmentTickCountSubtract(tmpTempOnRezMS);
                }

                if (Frame % m_update_events == 0)
                {
                    int evMS = Util.EnvironmentTickCount();
                    UpdateEvents();
                    eventMS = Util.EnvironmentTickCountSubtract(evMS); ;
                }

                   // if (Frame % m_update_land == 0)
                   // {
                   //     int ldMS = Util.EnvironmentTickCount();
                   //     UpdateLand();
                   //     landMS = Util.EnvironmentTickCountSubtract(ldMS);
                   // }

                if (Frame % m_update_backup == 0)
                {
                    int backMS = Util.EnvironmentTickCount();
                    UpdateStorageBackup();
                    backupMS = Util.EnvironmentTickCountSubtract(backMS);
                }

                if (Frame % m_update_terrain == 0)
                {
                    int terMS = Util.EnvironmentTickCount();
                    UpdateTerrain();
                    terrainMS = Util.EnvironmentTickCountSubtract(terMS);
                }

                //if (Frame % m_update_land == 0)
                //{
                //    int ldMS = Util.EnvironmentTickCount();
                //    UpdateLand();
                //    landMS = Util.EnvironmentTickCountSubtract(ldMS);
                //}

                frameMS = Util.EnvironmentTickCountSubtract(tmpFrameMS);
                otherMS = tempOnRezMS + eventMS + backupMS + terrainMS + landMS;
                lastCompletedFrame = Util.EnvironmentTickCount();

                // if (Frame%m_update_avatars == 0)
                //   UpdateInWorldTime();
                StatsReporter.AddPhysicsFPS(physicsFPS);
                StatsReporter.AddTimeDilation(TimeDilation);
                StatsReporter.AddFPS(1);
                StatsReporter.SetRootAgents(m_sceneGraph.GetRootAgentCount());
                StatsReporter.SetChildAgents(m_sceneGraph.GetChildAgentCount());
                StatsReporter.SetObjects(m_sceneGraph.GetTotalObjectsCount());
                StatsReporter.SetActiveObjects(m_sceneGraph.GetActiveObjectsCount());
                StatsReporter.addFrameMS(frameMS);
                StatsReporter.addAgentMS(agentMS);
                StatsReporter.addPhysicsMS(physicsMS + physicsMS2);
                StatsReporter.addOtherMS(otherMS);
                StatsReporter.SetActiveScripts(m_sceneGraph.GetActiveScriptsCount());
                StatsReporter.addScriptLines(m_sceneGraph.GetScriptLPS());

                if (LoginsDisabled && Frame == 20)
                {
//                    m_log.DebugFormat("{0} {1} {2}", LoginsDisabled, m_sceneGraph.GetActiveScriptsCount(), LoginLock);

                    // In 99.9% of cases it is a bad idea to manually force garbage collection. However,
                    // this is a rare case where we know we have just went through a long cycle of heap
                    // allocations, and there is no more work to be done until someone logs in
                    GC.Collect();

                    IConfig startupConfig = m_config.Configs["Startup"];
                    if (startupConfig == null || !startupConfig.GetBoolean("StartDisabled", false))
                    {
                        // This handles a case of a region having no scripts for the RegionReady module
                        if (m_sceneGraph.GetActiveScriptsCount() == 0)
                        {
                            // need to be able to tell these have changed in RegionReady
                            LoginLock = false;
                            EventManager.TriggerLoginsEnabled(RegionInfo.RegionName);
                        }
                        m_log.DebugFormat("[REGION]: Enabling logins for {0}", RegionInfo.RegionName);

                        // For RegionReady lockouts
                        if(LoginLock == false)
                        {
                            LoginsDisabled = false;
                        }

                        m_sceneGridService.InformNeighborsThatRegionisUp(RequestModuleInterface<INeighbourService>(), RegionInfo);
                    }
                    else
                    {
                        StartDisabled = true;
                        LoginsDisabled = true;
                    }
                }
            }
            catch (NotImplementedException)
            {
                throw;
            }
            catch (AccessViolationException e)
            {
                m_log.Error("[REGION]: Failed with exception " + e.ToString() + " On Region: " + RegionInfo.RegionName);
            }
            //catch (NullReferenceException e)
            //{
            //   m_log.Error("[REGION]: Failed with exception " + e.ToString() + " On Region: " + RegionInfo.RegionName);
            //}
            catch (InvalidOperationException e)
            {
                m_log.Error("[REGION]: Failed with exception " + e.ToString() + " On Region: " + RegionInfo.RegionName);
            }
            catch (Exception e)
            {
                m_log.Error("[REGION]: Failed with exception " + e.ToString() + " On Region: " + RegionInfo.RegionName);
            }

            maintc = Util.EnvironmentTickCountSubtract(maintc);
            maintc = (int)(MinFrameTime * 1000) - maintc;


            m_lastUpdate = Util.EnvironmentTickCount();
            m_firstHeartbeat = false;

            if (maintc > 0)
                Thread.Sleep(maintc);

            // Tell the watchdog that this thread is still alive
            Watchdog.UpdateThread();
        }

        public void AddGroupTarget(SceneObjectGroup grp)
        {
            lock (m_groupsWithTargets)
                m_groupsWithTargets[grp.UUID] = grp;
        }

        public void RemoveGroupTarget(SceneObjectGroup grp)
        {
            lock (m_groupsWithTargets)
                m_groupsWithTargets.Remove(grp.UUID);
        }

        private void CheckAtTargets()
        {
            List<SceneObjectGroup> objs = new List<SceneObjectGroup>();
            lock (m_groupsWithTargets)
                objs = new List<SceneObjectGroup>(m_groupsWithTargets.Values);

            foreach (SceneObjectGroup entry in objs)
                entry.checkAtTargets();
        }


        /// <summary>
        /// Send out simstats data to all clients
        /// </summary>
        /// <param name="stats">Stats on the Simulator's performance</param>
        private void SendSimStatsPackets(SimStats stats)
        {
            ForEachRootClient(delegate(IClientAPI client)
            {
                client.SendSimStats(stats);
            });
        }

        /// <summary>
        /// Update the terrain if it needs to be updated.
        /// </summary>
        private void UpdateTerrain()
        {
            EventManager.TriggerTerrainTick();
        }

        /// <summary>
        /// Back up queued up changes
        /// </summary>
        private void UpdateStorageBackup()
        {
            if (!m_backingup)
            {
                m_backingup = true;
                Util.FireAndForget(BackupWaitCallback);
            }
        }

        /// <summary>
        /// Sends out the OnFrame event to the modules
        /// </summary>
        private void UpdateEvents()
        {
            m_eventManager.TriggerOnFrame();
        }

        /// <summary>
        /// Wrapper for Backup() that can be called with Util.FireAndForget()
        /// </summary>
        private void BackupWaitCallback(object o)
        {
            Backup(false);
        }
        
        /// <summary>
        /// Backup the scene.  This acts as the main method of the backup thread.
        /// </summary>
        /// <param name="forced">
        /// If true, then any changes that have not yet been persisted are persisted.  If false,
        /// then the persistence decision is left to the backup code (in some situations, such as object persistence,
        /// it's much more efficient to backup multiple changes at once rather than every single one).
        /// <returns></returns>
        public void Backup(bool forced)
        {
            lock (m_returns)
            {
                EventManager.TriggerOnBackup(SimulationDataService, forced);
                m_backingup = false;

                foreach (KeyValuePair<UUID, ReturnInfo> ret in m_returns)
                {
                    UUID transaction = UUID.Random();

                    GridInstantMessage msg = new GridInstantMessage();
                    msg.fromAgentID = new Guid(UUID.Zero.ToString()); // From server
                    msg.toAgentID = new Guid(ret.Key.ToString());
                    msg.imSessionID = new Guid(transaction.ToString());
                    msg.timestamp = (uint)Util.UnixTimeSinceEpoch();
                    msg.fromAgentName = "Server";
                    msg.dialog = (byte)19; // Object msg
                    msg.fromGroup = false;
                    msg.offline = (byte)1;
                    msg.ParentEstateID = RegionInfo.EstateSettings.ParentEstateID;
                    msg.Position = Vector3.Zero;
                    msg.RegionID = RegionInfo.RegionID.Guid;

                    // We must fill in a null-terminated 'empty' string here since bytes[0] will crash viewer 3.
                    msg.binaryBucket = Util.StringToBytes256("\0");
                    if (ret.Value.count > 1)
                        msg.message = string.Format("Your {0} objects were returned from {1} in region {2} due to {3}", ret.Value.count, ret.Value.location.ToString(), RegionInfo.RegionName, ret.Value.reason);
                    else
                        msg.message = string.Format("Your object {0} was returned from {1} in region {2} due to {3}", ret.Value.objectName, ret.Value.location.ToString(), RegionInfo.RegionName, ret.Value.reason);

                    IMessageTransferModule tr = RequestModuleInterface<IMessageTransferModule>();
                    if (tr != null)
                        tr.SendInstantMessage(msg, delegate(bool success) {});
                }
                m_returns.Clear();
            }
        }

        /// <summary>
        /// Synchronous force backup.  For deletes and links/unlinks
        /// </summary>
        /// <param name="group">Object to be backed up</param>
        public void ForceSceneObjectBackup(SceneObjectGroup group)
        {
            if (group != null)
            {
                group.ProcessBackup(SimulationDataService, true);
            }
        }

        /// <summary>
        /// Tell an agent that their object has been returned. 
        /// </summary>
        /// <remarks>
        /// The actual return is handled by the caller.
        /// </remarks>
        /// <param name="agentID">Avatar Unique Id</param>
        /// <param name="objectName">Name of object returned</param>
        /// <param name="location">Location of object returned</param>
        /// <param name="reason">Reasion for object return</param>
        public void AddReturn(UUID agentID, string objectName, Vector3 location, string reason)
        {
            lock (m_returns)
            {
                if (m_returns.ContainsKey(agentID))
                {
                    ReturnInfo info = m_returns[agentID];
                    info.count++;
                    m_returns[agentID] = info;
                }
                else
                {
                    ReturnInfo info = new ReturnInfo();
                    info.count = 1;
                    info.objectName = objectName;
                    info.location = location;
                    info.reason = reason;
                    m_returns[agentID] = info;
                }
            }
        }

        #endregion

        #region Load Terrain

        /// <summary>
        /// Store the terrain in the persistant data store
        /// </summary>
        public void SaveTerrain()
        {
            SimulationDataService.StoreTerrain(Heightmap.GetDoubles(), RegionInfo.RegionID);
        }

        public void StoreWindlightProfile(RegionLightShareData wl)
        {
            m_regInfo.WindlightSettings = wl;
            SimulationDataService.StoreRegionWindlightSettings(wl);
            m_eventManager.TriggerOnSaveNewWindlightProfile();
        }

        public void LoadWindlightProfile()
        {
            m_regInfo.WindlightSettings = SimulationDataService.LoadRegionWindlightSettings(RegionInfo.RegionID);
            m_eventManager.TriggerOnSaveNewWindlightProfile();
        }

        /// <summary>
        /// Loads the World heightmap
        /// </summary>
        public override void LoadWorldMap()
        {
            try
            {
                double[,] map = SimulationDataService.LoadTerrain(RegionInfo.RegionID);
                if (map == null)
                {
                    m_log.Info("[TERRAIN]: No default terrain. Generating a new terrain.");
                    Heightmap = new TerrainChannel();

                    SimulationDataService.StoreTerrain(Heightmap.GetDoubles(), RegionInfo.RegionID);
                }
                else
                {
                    Heightmap = new TerrainChannel(map);
                }
            }
            catch (IOException e)
            {
                m_log.Warn("[TERRAIN]: Scene.cs: LoadWorldMap() - Failed with exception " + e.ToString() + " Regenerating");
                
                // Non standard region size.    If there's an old terrain in the database, it might read past the buffer
                #pragma warning disable 0162
                if ((int)Constants.RegionSize != 256)
                {
                    Heightmap = new TerrainChannel();

                    SimulationDataService.StoreTerrain(Heightmap.GetDoubles(), RegionInfo.RegionID);
                }
            }
            catch (Exception e)
            {
                m_log.Warn("[TERRAIN]: Scene.cs: LoadWorldMap() - Failed with exception " + e.ToString());
            }
        }

        /// <summary>
        /// Register this region with a grid service
        /// </summary>
        /// <exception cref="System.Exception">Thrown if registration of the region itself fails.</exception>
        public void RegisterRegionWithGrid()
        {
            m_sceneGridService.SetScene(this);

            GridRegion region = new GridRegion(RegionInfo);
            string error = GridService.RegisterRegion(RegionInfo.ScopeID, region);
            if (error != String.Empty)
            {
                throw new Exception(error);
            }

            // Generate the maptile asynchronously, because sometimes it can be very slow and we
            // don't want this to delay starting the region.
            if (m_generateMaptiles)
            {
                Util.FireAndForget(delegate {
                    RegenerateMaptile(null, null);
                });
            }
        }

        #endregion

        #region Load Land

        /// <summary>
        /// Loads all Parcel data from the datastore for region identified by regionID
        /// </summary>
        /// <param name="regionID">Unique Identifier of the Region to load parcel data for</param>
        public void loadAllLandObjectsFromStorage(UUID regionID)
        {
            m_log.Info("[SCENE]: Loading land objects from storage");
            List<LandData> landData = SimulationDataService.LoadLandObjects(regionID);

            if (LandChannel != null)
            {
                if (landData.Count == 0)
                {
                    EventManager.TriggerNoticeNoLandDataFromStorage();
                }
                else
                {
                    EventManager.TriggerIncomingLandDataFromStorage(landData);
                }
            }
            else
            {
                m_log.Error("[SCENE]: Land Channel is not defined. Cannot load from storage!");
            }
        }

        #endregion

        #region Primitives Methods

        /// <summary>
        /// Loads the World's objects
        /// </summary>
        /// <param name="regionID"></param>
        public virtual void LoadPrimsFromStorage(UUID regionID)
        {
            LoadingPrims = true;
            m_log.Info("[SCENE]: Loading objects from datastore");

            List<SceneObjectGroup> PrimsFromDB = SimulationDataService.LoadObjects(regionID);

            m_log.Info("[SCENE]: Loaded " + PrimsFromDB.Count + " objects from the datastore");

            foreach (SceneObjectGroup group in PrimsFromDB)
            {
                EventManager.TriggerOnSceneObjectLoaded(group);
                AddRestoredSceneObject(group, true, true);
                SceneObjectPart rootPart = group.GetChildPart(group.UUID);
                rootPart.Flags &= ~PrimFlags.Scripted;
                rootPart.TrimPermissions();

                // Don't do this here - it will get done later on when sculpt data is loaded.
//                group.CheckSculptAndLoad();
            }

            m_log.Info("[SCENE]: Loaded " + PrimsFromDB.Count.ToString() + " SceneObject(s)");
            LoadingPrims = false;
            EventManager.TriggerPrimsLoaded(this);
        }


        /// <summary>
        /// Gets a new rez location based on the raycast and the size of the object that is being rezzed.
        /// </summary>
        /// <param name="RayStart"></param>
        /// <param name="RayEnd"></param>
        /// <param name="RayTargetID"></param>
        /// <param name="rot"></param>
        /// <param name="bypassRayCast"></param>
        /// <param name="RayEndIsIntersection"></param>
        /// <param name="frontFacesOnly"></param>
        /// <param name="scale"></param>
        /// <param name="FaceCenter"></param>
        /// <returns></returns>
        public Vector3 GetNewRezLocation(Vector3 RayStart, Vector3 RayEnd, UUID RayTargetID, Quaternion rot, byte bypassRayCast, byte RayEndIsIntersection, bool frontFacesOnly, Vector3 scale, bool FaceCenter)
        {
        
            float wheight = (float)RegionInfo.RegionSettings.WaterHeight;
            Vector3 wpos = Vector3.Zero;
            // Check for water surface intersection from above
            if ( (RayStart.Z > wheight) && (RayEnd.Z < wheight) )
            {
                float ratio = (RayStart.Z - wheight) / (RayStart.Z - RayEnd.Z);
                wpos.X = RayStart.X - (ratio * (RayStart.X - RayEnd.X));
                wpos.Y = RayStart.Y - (ratio * (RayStart.Y - RayEnd.Y));
                wpos.Z = wheight;
            }                
        
            Vector3 pos = Vector3.Zero;
            if (RayEndIsIntersection == (byte)1)
            {
                pos = RayEnd;
            }
            else if (RayTargetID != UUID.Zero)
            {
                SceneObjectPart target = GetSceneObjectPart(RayTargetID);

                Vector3 direction = Vector3.Normalize(RayEnd - RayStart);
                Vector3 AXOrigin = new Vector3(RayStart.X, RayStart.Y, RayStart.Z);
                Vector3 AXdirection = new Vector3(direction.X, direction.Y, direction.Z);

                if (target != null)
                {
                    pos = target.AbsolutePosition;
                    //m_log.Info("[OBJECT_REZ]: TargetPos: " + pos.ToString() + ", RayStart: " + RayStart.ToString() + ", RayEnd: " + RayEnd.ToString() + ", Volume: " + Util.GetDistanceTo(RayStart,RayEnd).ToString() + ", mag1: " + Util.GetMagnitude(RayStart).ToString() + ", mag2: " + Util.GetMagnitude(RayEnd).ToString());

                    // TODO: Raytrace better here

                    //EntityIntersection ei = m_sceneGraph.GetClosestIntersectingPrim(new Ray(AXOrigin, AXdirection));
                    Ray NewRay = new Ray(AXOrigin, AXdirection);

                    // Ray Trace against target here
                    EntityIntersection ei = target.TestIntersectionOBB(NewRay, Quaternion.Identity, frontFacesOnly, FaceCenter);

                    // Un-comment out the following line to Get Raytrace results printed to the console.
                    // m_log.Info("[RAYTRACERESULTS]: Hit:" + ei.HitTF.ToString() + " Point: " + ei.ipoint.ToString() + " Normal: " + ei.normal.ToString());
                    float ScaleOffset = 0.5f;

                    // If we hit something
                    if (ei.HitTF)
                    {
                        Vector3 scaleComponent = new Vector3(ei.AAfaceNormal.X, ei.AAfaceNormal.Y, ei.AAfaceNormal.Z);
                        if (scaleComponent.X != 0) ScaleOffset = scale.X;
                        if (scaleComponent.Y != 0) ScaleOffset = scale.Y;
                        if (scaleComponent.Z != 0) ScaleOffset = scale.Z;
                        ScaleOffset = Math.Abs(ScaleOffset);
                        Vector3 intersectionpoint = new Vector3(ei.ipoint.X, ei.ipoint.Y, ei.ipoint.Z);
                        Vector3 normal = new Vector3(ei.normal.X, ei.normal.Y, ei.normal.Z);
                        // Set the position to the intersection point
                        Vector3 offset = (normal * (ScaleOffset / 2f));
                        pos = (intersectionpoint + offset);

                        //Seems to make no sense to do this as this call is used for rezzing from inventory as well, and with inventory items their size is not always 0.5f
                        //And in cases when we weren't rezzing from inventory we were re-adding the 0.25 straight after calling this method
                        // Un-offset the prim (it gets offset later by the consumer method)
                        //pos.Z -= 0.25F; 
                       
                    }
                }
                else
                {
                    // We don't have a target here, so we're going to raytrace all the objects in the scene.
                    EntityIntersection ei = m_sceneGraph.GetClosestIntersectingPrim(new Ray(AXOrigin, AXdirection), true, false);

                    // Un-comment the following line to print the raytrace results to the console.
                    //m_log.Info("[RAYTRACERESULTS]: Hit:" + ei.HitTF.ToString() + " Point: " + ei.ipoint.ToString() + " Normal: " + ei.normal.ToString());

                    if (ei.HitTF)
                    {
                        pos = new Vector3(ei.ipoint.X, ei.ipoint.Y, ei.ipoint.Z);
                    } 
                    else
                    {
                        // fall back to our stupid functionality
                        pos = RayEnd;
                    }
                }
            }
            else
            {
                // fall back to our stupid functionality
                pos = RayEnd;

                //increase height so its above the ground.
                //should be getting the normal of the ground at the rez point and using that?
                pos.Z += scale.Z / 2f;
//                return pos;
            }
            
            // check against posible water intercept
            if (wpos.Z > pos.Z) pos = wpos;
            return pos;
        }


        /// <summary>
        /// Create a New SceneObjectGroup/Part by raycasting
        /// </summary>
        /// <param name="ownerID"></param>
        /// <param name="groupID"></param>
        /// <param name="RayEnd"></param>
        /// <param name="rot"></param>
        /// <param name="shape"></param>
        /// <param name="bypassRaycast"></param>
        /// <param name="RayStart"></param>
        /// <param name="RayTargetID"></param>
        /// <param name="RayEndIsIntersection"></param>
        public virtual void AddNewPrim(UUID ownerID, UUID groupID, Vector3 RayEnd, Quaternion rot, PrimitiveBaseShape shape,
                                       byte bypassRaycast, Vector3 RayStart, UUID RayTargetID,
                                       byte RayEndIsIntersection)
        {
            Vector3 pos = GetNewRezLocation(RayStart, RayEnd, RayTargetID, rot, bypassRaycast, RayEndIsIntersection, true, new Vector3(0.5f, 0.5f, 0.5f), false);

            if (Permissions.CanRezObject(1, ownerID, pos))
            {
                // rez ON the ground, not IN the ground
               // pos.Z += 0.25F; The rez point should now be correct so that its not in the ground

                AddNewPrim(ownerID, groupID, pos, rot, shape);
            }
        }

        public virtual SceneObjectGroup AddNewPrim(
            UUID ownerID, UUID groupID, Vector3 pos, Quaternion rot, PrimitiveBaseShape shape)
        {
            //m_log.DebugFormat(
            //    "[SCENE]: Scene.AddNewPrim() pcode {0} called for {1} in {2}", shape.PCode, ownerID, RegionInfo.RegionName);

            SceneObjectGroup sceneObject = null;
            
            // If an entity creator has been registered for this prim type then use that
            if (m_entityCreators.ContainsKey((PCode)shape.PCode))
            {
                sceneObject = m_entityCreators[(PCode)shape.PCode].CreateEntity(ownerID, groupID, pos, rot, shape);
            }
            else
            {
                // Otherwise, use this default creation code;
                sceneObject = new SceneObjectGroup(ownerID, pos, rot, shape);
                AddNewSceneObject(sceneObject, true);
                sceneObject.SetGroup(groupID, null);
            }

            IUserManagement uman = RequestModuleInterface<IUserManagement>();
            if (uman != null)
                sceneObject.RootPart.CreatorIdentification = uman.GetUserUUI(ownerID);

            sceneObject.ScheduleGroupForFullUpdate();

            return sceneObject;
        }
        
        /// <summary>
        /// Add an object into the scene that has come from storage
        /// </summary>
        ///
        /// <param name="sceneObject"></param>
        /// <param name="attachToBackup">
        /// If true, changes to the object will be reflected in its persisted data
        /// If false, the persisted data will not be changed even if the object in the scene is changed
        /// </param>
        /// <param name="alreadyPersisted">
        /// If true, we won't persist this object until it changes
        /// If false, we'll persist this object immediately
        /// </param>
        /// <param name="sendClientUpdates">
        /// If true, we send updates to the client to tell it about this object
        /// If false, we leave it up to the caller to do this
        /// </param>
        /// <returns>
        /// true if the object was added, false if an object with the same uuid was already in the scene
        /// </returns>
        public bool AddRestoredSceneObject(
            SceneObjectGroup sceneObject, bool attachToBackup, bool alreadyPersisted, bool sendClientUpdates)
        {
            bool result =  m_sceneGraph.AddRestoredSceneObject(sceneObject, attachToBackup, alreadyPersisted, sendClientUpdates);
            if (result)
                sceneObject.IsDeleted = false;
            return result;
        }
        
        /// <summary>
        /// Add an object into the scene that has come from storage
        /// </summary>
        ///
        /// <param name="sceneObject"></param>
        /// <param name="attachToBackup">
        /// If true, changes to the object will be reflected in its persisted data
        /// If false, the persisted data will not be changed even if the object in the scene is changed
        /// </param>
        /// <param name="alreadyPersisted">
        /// If true, we won't persist this object until it changes
        /// If false, we'll persist this object immediately
        /// </param>
        /// <returns>
        /// true if the object was added, false if an object with the same uuid was already in the scene
        /// </returns>
        public bool AddRestoredSceneObject(
            SceneObjectGroup sceneObject, bool attachToBackup, bool alreadyPersisted)
        {
            return AddRestoredSceneObject(sceneObject, attachToBackup, alreadyPersisted, true);
        }

        /// <summary>
        /// Add a newly created object to the scene.  Updates are also sent to viewers.
        /// </summary>
        /// <param name="sceneObject"></param>
        /// <param name="attachToBackup">
        /// If true, the object is made persistent into the scene.
        /// If false, the object will not persist over server restarts
        /// </param>
        public bool AddNewSceneObject(SceneObjectGroup sceneObject, bool attachToBackup)
        {
            return AddNewSceneObject(sceneObject, attachToBackup, true);
        }
        
        /// <summary>
        /// Add a newly created object to the scene
        /// </summary>
        /// <param name="sceneObject"></param>
        /// <param name="attachToBackup">
        /// If true, the object is made persistent into the scene.
        /// If false, the object will not persist over server restarts
        /// </param>
        /// <param name="sendClientUpdates">
        /// If true, updates for the new scene object are sent to all viewers in range.
        /// If false, it is left to the caller to schedule the update
        /// </param>
        public bool AddNewSceneObject(SceneObjectGroup sceneObject, bool attachToBackup, bool sendClientUpdates)
        {           
            if (m_sceneGraph.AddNewSceneObject(sceneObject, attachToBackup, sendClientUpdates))
            {
                EventManager.TriggerObjectAddedToScene(sceneObject);
                return true;       
            }
            
            return false;
        }
        
        /// <summary>
        /// Add a newly created object to the scene.
        /// </summary>
        /// <remarks>
        /// This method does not send updates to the client - callers need to handle this themselves.
        /// </remarks>
        /// <param name="sceneObject"></param>
        /// <param name="attachToBackup"></param>
        /// <param name="pos">Position of the object.  If null then the position stored in the object is used.</param>
        /// <param name="rot">Rotation of the object.  If null then the rotation stored in the object is used.</param>
        /// <param name="vel">Velocity of the object.  This parameter only has an effect if the object is physical</param>
        /// <returns></returns>
        public bool AddNewSceneObject(
            SceneObjectGroup sceneObject, bool attachToBackup, Vector3? pos, Quaternion? rot, Vector3 vel)
        {
            if (m_sceneGraph.AddNewSceneObject(sceneObject, attachToBackup, pos, rot, vel))
            {            
                EventManager.TriggerObjectAddedToScene(sceneObject);
                return true;
            }

            return false;
        }

        /// <summary>
        /// Delete every object from the scene.  This does not include attachments worn by avatars.
        /// </summary>
        public void DeleteAllSceneObjects()
        {
            DeleteAllSceneObjects(false);
        }

        /// <summary>
        /// Delete every object from the scene.  This does not include attachments worn by avatars.
        /// </summary>
        public void DeleteAllSceneObjects(bool exceptNoCopy)
        {
            List<SceneObjectGroup> toReturn = new List<SceneObjectGroup>();
            lock (Entities)
            {
                EntityBase[] entities = Entities.GetEntities();
                foreach (EntityBase e in entities)
                {
                    if (e is SceneObjectGroup)
                    {
                        SceneObjectGroup sog = (SceneObjectGroup)e;
                        if (sog != null && !sog.IsAttachment)
                        {
                            if (!exceptNoCopy || ((sog.GetEffectivePermissions() & (uint)PermissionMask.Copy) != 0))
                            {
                                DeleteSceneObject((SceneObjectGroup)e, false);
                            }
                            else
                            {
                                toReturn.Add((SceneObjectGroup)e);   
                            }
                        }
                    }
                }
            }
            if (toReturn.Count > 0)
            {
                returnObjects(toReturn.ToArray(), UUID.Zero);
            }
        }

        /// <summary>
        /// Synchronously delete the given object from the scene.
        /// </summary>
        /// <param name="group">Object Id</param>
        /// <param name="silent">Suppress broadcasting changes to other clients.</param>
        public void DeleteSceneObject(SceneObjectGroup group, bool silent)
        {            
//            m_log.DebugFormat("[SCENE]: Deleting scene object {0} {1}", group.Name, group.UUID);
            
            //SceneObjectPart rootPart = group.GetChildPart(group.UUID);

            // Serialise calls to RemoveScriptInstances to avoid
            // deadlocking on m_parts inside SceneObjectGroup
            lock (m_deleting_scene_object)
            {
                group.RemoveScriptInstances(true);
            }

            SceneObjectPart[] partList = group.Parts;

            foreach (SceneObjectPart part in partList)
            {
                if (part.IsJoint() && ((part.Flags & PrimFlags.Physics) != 0))
                {
                    PhysicsScene.RequestJointDeletion(part.Name); // FIXME: what if the name changed?
                }
                else if (part.PhysActor != null)
                {
                    part.RemoveFromPhysics();
                }
            }
            
//            if (rootPart.PhysActor != null)
//            {
//                PhysicsScene.RemovePrim(rootPart.PhysActor);
//                rootPart.PhysActor = null;
//            }

            if (UnlinkSceneObject(group, false))
            {
                EventManager.TriggerObjectBeingRemovedFromScene(group);
                EventManager.TriggerParcelPrimCountTainted();
            }

            group.DeleteGroupFromScene(silent);
            if (!silent)
                SendKillObject(new List<uint>() { group.LocalId });

//            m_log.DebugFormat("[SCENE]: Exit DeleteSceneObject() for {0} {1}", group.Name, group.UUID);            
        }

        /// <summary>
        /// Unlink the given object from the scene.  Unlike delete, this just removes the record of the object - the
        /// object itself is not destroyed.
        /// </summary>
        /// <param name="so">The scene object.</param>
        /// <param name="softDelete">If true, only deletes from scene, but keeps the object in the database.</param>
        /// <returns>true if the object was in the scene, false if it was not</returns>
        public bool UnlinkSceneObject(SceneObjectGroup so, bool softDelete)
        {
            if (m_sceneGraph.DeleteSceneObject(so.UUID, softDelete))
            {
                if (!softDelete)
                {
                    // Force a database update so that the scene object group ID is accurate.  It's possible that the
                    // group has recently been delinked from another group but that this change has not been persisted
                    // to the DB.
                    // This is an expensive thing to do so only do it if absolutely necessary.
                    if (so.HasGroupChangedDueToDelink)
                        ForceSceneObjectBackup(so);                
                    
                    so.DetachFromBackup();
                    SimulationDataService.RemoveObject(so.UUID, m_regInfo.RegionID);                                        
                }
                                    
                // We need to keep track of this state in case this group is still queued for further backup.
                so.IsDeleted = true;

                return true;
            }

            return false;
        }

        /// <summary>
        /// Move the given scene object into a new region depending on which region its absolute position has moved
        /// into.
        ///
        /// </summary>
        /// <param name="attemptedPosition">the attempted out of region position of the scene object</param>
        /// <param name="grp">the scene object that we're crossing</param>
        public void CrossPrimGroupIntoNewRegion(Vector3 attemptedPosition, SceneObjectGroup grp, bool silent)
        {
            if (grp == null)
                return;
            if (grp.IsDeleted)
                return;

            if (grp.RootPart.DIE_AT_EDGE)
            {
                // We remove the object here
                try
                {
                    DeleteSceneObject(grp, false);
                }
                catch (Exception)
                {
                    m_log.Warn("[SCENE]: exception when trying to remove the prim that crossed the border.");
                }
                return;
            }

            if (grp.RootPart.RETURN_AT_EDGE)
            {
                // We remove the object here
                try
                {
                    List<SceneObjectGroup> objects = new List<SceneObjectGroup>();
                    objects.Add(grp);
                    SceneObjectGroup[] objectsArray = objects.ToArray();
                    returnObjects(objectsArray, UUID.Zero);
                }
                catch (Exception)
                {
                    m_log.Warn("[SCENE]: exception when trying to return the prim that crossed the border.");
                }
                return;
            }

            if (m_teleportModule != null)
                m_teleportModule.Cross(grp, attemptedPosition, silent);
        }

        public Border GetCrossedBorder(Vector3 position, Cardinals gridline)
        {
            if (BordersLocked)
            {
                switch (gridline)
                {
                    case Cardinals.N:
                        lock (NorthBorders)
                        {
                            foreach (Border b in NorthBorders)
                            {
                                if (b.TestCross(position))
                                    return b;
                            }
                        }
                        break;
                    case Cardinals.S:
                        lock (SouthBorders)
                        {
                            foreach (Border b in SouthBorders)
                            {
                                if (b.TestCross(position))
                                    return b;
                            }
                        }

                        break;
                    case Cardinals.E:
                        lock (EastBorders)
                        {
                            foreach (Border b in EastBorders)
                            {
                                if (b.TestCross(position))
                                    return b;
                            }
                        }

                        break;
                    case Cardinals.W:

                        lock (WestBorders)
                        {
                            foreach (Border b in WestBorders)
                            {
                                if (b.TestCross(position))
                                    return b;
                            }
                        }
                        break;

                }
            }
            else
            {
                switch (gridline)
                {
                    case Cardinals.N:
                        foreach (Border b in NorthBorders)
                        {
                            if (b.TestCross(position))
                                return b;
                        }
                       
                        break;
                    case Cardinals.S:
                        foreach (Border b in SouthBorders)
                        {
                            if (b.TestCross(position))
                                return b;
                        }
                        break;
                    case Cardinals.E:
                        foreach (Border b in EastBorders)
                        {
                            if (b.TestCross(position))
                                return b;
                        }

                        break;
                    case Cardinals.W:
                        foreach (Border b in WestBorders)
                        {
                            if (b.TestCross(position))
                                return b;
                        }
                        break;

                }
            }
            

            return null;
        }

        public bool TestBorderCross(Vector3 position, Cardinals border)
        {
            if (BordersLocked)
            {
                switch (border)
                {
                    case Cardinals.N:
                        lock (NorthBorders)
                        {
                            foreach (Border b in NorthBorders)
                            {
                                if (b.TestCross(position))
                                    return true;
                            }
                        }
                        break;
                    case Cardinals.E:
                        lock (EastBorders)
                        {
                            foreach (Border b in EastBorders)
                            {
                                if (b.TestCross(position))
                                    return true;
                            }
                        }
                        break;
                    case Cardinals.S:
                        lock (SouthBorders)
                        {
                            foreach (Border b in SouthBorders)
                            {
                                if (b.TestCross(position))
                                    return true;
                            }
                        }
                        break;
                    case Cardinals.W:
                        lock (WestBorders)
                        {
                            foreach (Border b in WestBorders)
                            {
                                if (b.TestCross(position))
                                    return true;
                            }
                        }
                        break;
                }
            }
            else
            {
                switch (border)
                {
                    case Cardinals.N:
                        foreach (Border b in NorthBorders)
                        {
                            if (b.TestCross(position))
                                return true;
                        }
                        break;
                    case Cardinals.E:
                        foreach (Border b in EastBorders)
                        {
                            if (b.TestCross(position))
                                return true;
                        }
                        break;
                    case Cardinals.S:
                        foreach (Border b in SouthBorders)
                        {
                            if (b.TestCross(position))
                                return true;
                        }
                        break;
                    case Cardinals.W:
                        foreach (Border b in WestBorders)
                        {
                            if (b.TestCross(position))
                                return true;
                        }
                        break;
                }
            }
            return false;
        }


        /// <summary>
        /// Called when objects or attachments cross the border, or teleport, between regions.
        /// </summary>
        /// <param name="sog"></param>
        /// <returns></returns>
        public bool IncomingCreateObject(ISceneObject sog)
        {
            //m_log.DebugFormat(" >>> IncomingCreateObject(sog) <<< {0} deleted? {1} isAttach? {2}", ((SceneObjectGroup)sog).AbsolutePosition,
            //    ((SceneObjectGroup)sog).IsDeleted, ((SceneObjectGroup)sog).RootPart.IsAttachment);

            SceneObjectGroup newObject;
            try
            {
                newObject = (SceneObjectGroup)sog;
            }
            catch (Exception e)
            {
                m_log.WarnFormat("[SCENE]: Problem casting object: " + e.ToString());
                return false;
            }

            if (!AddSceneObject(newObject))
            {
                m_log.DebugFormat("[SCENE]: Problem adding scene object {0} in {1} ", sog.UUID, RegionInfo.RegionName);
                return false;
            }

            // For attachments, we need to wait until the agent is root
            // before we restart the scripts, or else some functions won't work.
            if (!newObject.IsAttachment)
            {
                newObject.RootPart.ParentGroup.CreateScriptInstances(0, false, DefaultScriptEngine, GetStateSource(newObject));
                newObject.ResumeScripts();
            }
            else
            {
                ScenePresence sp;
                if (TryGetScenePresence(newObject.OwnerID, out sp))
                {
                    // If the scene presence is here and already a root
                    // agent, we came from a ;egacy region. Start the scripts
                    // here as they used to start.
                    // TODO: Remove in 0.7.3
                    if (!sp.IsChildAgent)
                    {
                        newObject.RootPart.ParentGroup.CreateScriptInstances(0, false, DefaultScriptEngine, GetStateSource(newObject));
                        newObject.ResumeScripts();
                    }
                }
            }

            // Do this as late as possible so that listeners have full access to the incoming object
            EventManager.TriggerOnIncomingSceneObject(newObject);

            return true;
        }

        /// <summary>
        /// Attachment rezzing
        /// </summary>
        /// <param name="userID">Agent Unique ID</param>
        /// <param name="itemID">Object ID</param>
        /// <returns>False</returns>
        public virtual bool IncomingCreateObject(UUID userID, UUID itemID)
        {
            m_log.DebugFormat(" >>> IncomingCreateObject(userID, itemID) <<< {0} {1}", userID, itemID);

            // Commented out since this is as yet unused and is arguably not the appropriate place to do this, as
            // attachments are being rezzed elsewhere in AddNewClient()
//            ScenePresence sp = GetScenePresence(userID);
//            if (sp != null && AttachmentsModule != null)
//            {
//                uint attPt = (uint)sp.Appearance.GetAttachpoint(itemID);
//                AttachmentsModule.RezSingleAttachmentFromInventory(sp.ControllingClient, itemID, attPt);
//            }

            return false;
        }

        /// <summary>
        /// Adds a Scene Object group to the Scene.
        /// Verifies that the creator of the object is not banned from the simulator.
        /// Checks if the item is an Attachment
        /// </summary>
        /// <param name="sceneObject"></param>
        /// <returns>True if the SceneObjectGroup was added, False if it was not</returns>
        public bool AddSceneObject(SceneObjectGroup sceneObject)
        {
            if (sceneObject.OwnerID == UUID.Zero)
            {
                m_log.ErrorFormat("[SCENE]: Owner ID for {0} was zero", sceneObject.UUID);
                return false;
            }

            // If the user is banned, we won't let any of their objects
            // enter. Period.
            //
            int flags = GetUserFlags(sceneObject.OwnerID);
            if (m_regInfo.EstateSettings.IsBanned(sceneObject.OwnerID, flags))
            {
                m_log.Info("[INTERREGION]: Denied prim crossing for " +
                        "banned avatar");

                return false;
            }

            sceneObject.SetScene(this);

            // Force allocation of new LocalId
            //
            SceneObjectPart[] parts = sceneObject.Parts;
            for (int i = 0; i < parts.Length; i++)
                parts[i].LocalId = 0;

            if (sceneObject.IsAttachmentCheckFull()) // Attachment
            {
                sceneObject.RootPart.AddFlag(PrimFlags.TemporaryOnRez);
                sceneObject.RootPart.AddFlag(PrimFlags.Phantom);
                      
                // Don't sent a full update here because this will cause full updates to be sent twice for 
                // attachments on region crossings, resulting in viewer glitches.
                AddRestoredSceneObject(sceneObject, false, false, false);

                // Handle attachment special case
                SceneObjectPart RootPrim = sceneObject.RootPart;

                // Fix up attachment Parent Local ID
                ScenePresence sp = GetScenePresence(sceneObject.OwnerID);

                if (sp != null)
                {
                    SceneObjectGroup grp = sceneObject;

                    m_log.DebugFormat(
                        "[ATTACHMENT]: Received attachment {0}, inworld asset id {1}", grp.GetFromItemID(), grp.UUID);
                    m_log.DebugFormat(
                        "[ATTACHMENT]: Attach to avatar {0} at position {1}", sp.UUID, grp.AbsolutePosition);

                    RootPrim.RemFlag(PrimFlags.TemporaryOnRez);
                    
                    if (AttachmentsModule != null)
                        AttachmentsModule.AttachObject(sp, grp, 0, false);
                }
                else
                {
                    m_log.DebugFormat("[SCENE]: Attachment {0} arrived and scene presence was not found, setting to temp", sceneObject.UUID);
                    RootPrim.RemFlag(PrimFlags.TemporaryOnRez);
                    RootPrim.AddFlag(PrimFlags.TemporaryOnRez);
                }
                if (sceneObject.OwnerID == UUID.Zero)
                {
                    m_log.ErrorFormat("[SCENE]: Owner ID for {0} was zero after attachment processing. BUG!", sceneObject.UUID);
                    return false;
                }
            }
            else
            {
                if (sceneObject.OwnerID == UUID.Zero)
                {
                    m_log.ErrorFormat("[SCENE]: Owner ID for non-attachment {0} was zero", sceneObject.UUID);
                    return false;
                }
                AddRestoredSceneObject(sceneObject, true, false);

                if (!Permissions.CanObjectEntry(sceneObject.UUID,
                        true, sceneObject.AbsolutePosition))
                {
                    // Deny non attachments based on parcel settings
                    //
                    m_log.Info("[INTERREGION]: Denied prim crossing " +
                            "because of parcel settings");

                    DeleteSceneObject(sceneObject, false);

                    return false;
                }
            }

            return true;
        }

        private int GetStateSource(SceneObjectGroup sog)
        {
            ScenePresence sp = GetScenePresence(sog.OwnerID);

            if (sp != null)
                return sp.GetStateSource();

            return 2; // StateSource.PrimCrossing
        }

        public int GetUserFlags(UUID user)
        {
            //Unfortunately the SP approach means that the value is cached until region is restarted
            /*
            ScenePresence sp;
            if (TryGetScenePresence(user, out sp))
            {
                return sp.UserFlags;
            }
            else
            {
             */
                UserAccount uac = UserAccountService.GetUserAccount(RegionInfo.ScopeID, user);
                if (uac == null)
                    return 0;
                return uac.UserFlags;
            //}
        }
        #endregion

        #region Add/Remove Avatar Methods

        /// <summary>
        /// Add a new client and create a child scene presence for it.
        /// </summary>
        /// <param name="client"></param>
        /// <param name="type">The type of agent to add.</param>
        public override ISceneAgent AddNewClient(IClientAPI client, PresenceType type)
        {
            AgentCircuitData aCircuit = m_authenticateHandler.GetAgentCircuitData(client.CircuitCode);
            bool vialogin = false;

            if (aCircuit == null) // no good, didn't pass NewUserConnection successfully
                return null;

            vialogin = (aCircuit.teleportFlags & (uint)Constants.TeleportFlags.ViaHGLogin) != 0 || 
                       (aCircuit.teleportFlags & (uint)Constants.TeleportFlags.ViaLogin) != 0;

            CheckHeartbeat();
            ScenePresence presence;

            ScenePresence sp = GetScenePresence(client.AgentId);

            // XXX: Not sure how good it is to add a new client if a scene presence already exists.  Possibly this
            // could occur if a viewer crashes and relogs before the old client is kicked out.  But this could cause
            // other problems, and possible the code calling AddNewClient() should ensure that no client is already
            // connected.
            if (sp == null)
            {
                m_log.Debug("[SCENE]: Adding new child scene presence " + client.Name + " to scene " + RegionInfo.RegionName);

                m_clientManager.Add(client);
                SubscribeToClientEvents(client);

                sp = m_sceneGraph.CreateAndAddChildScenePresence(client, aCircuit.Appearance, type);
                m_eventManager.TriggerOnNewPresence(sp);

                sp.TeleportFlags = (TeleportFlags)aCircuit.teleportFlags;

                // The first agent upon login is a root agent by design.
                // For this agent we will have to rez the attachments.
                // All other AddNewClient calls find aCircuit.child to be true.
                if (aCircuit.child == false)
                {
                    // We have to set SP to be a root agent here so that SP.MakeRootAgent() will later not try to
                    // start the scripts again (since this is done in RezAttachments()).
                    // XXX: This is convoluted.
                    sp.IsChildAgent = false;

                    if (AttachmentsModule != null)
                        Util.FireAndForget(delegate(object o) { AttachmentsModule.RezAttachments(sp); });
                }
            }
            else
            {
                m_log.WarnFormat(
                    "[SCENE]: Already found {0} scene presence for {1} in {2} when asked to add new scene presence",
                    sp.IsChildAgent ? "child" : "root", sp.Name, RegionInfo.RegionName);
            }

            m_LastLogin = Util.EnvironmentTickCount();

<<<<<<< HEAD
                EventManager.TriggerOnNewClient(client);
                if (vialogin)
                {
                    EventManager.TriggerOnClientLogin(client);

                    // Send initial parcel data
                    Vector3 pos = createdSp.AbsolutePosition;
                    ILandObject land = LandChannel.GetLandObject(pos.X, pos.Y);
                    land.SendLandUpdateToClient(client);
                }
            }
=======
            // Cache the user's name
            CacheUserName(sp, aCircuit);
>>>>>>> 54360dd2

            EventManager.TriggerOnNewClient(client);
            if (vialogin)
                EventManager.TriggerOnClientLogin(client);

            return sp;
        }

        /// <summary>
        /// Cache the user name for later use.
        /// </summary>
        /// <param name="sp"></param>
        /// <param name="aCircuit"></param>
        private void CacheUserName(ScenePresence sp, AgentCircuitData aCircuit)
        {
            IUserManagement uMan = RequestModuleInterface<IUserManagement>();
            if (uMan != null)
            {
                string first = aCircuit.firstname, last = aCircuit.lastname;

                if (sp.PresenceType == PresenceType.Npc)
                {
                    uMan.AddUser(aCircuit.AgentID, first, last);
                }
                else
                {
                    string homeURL = string.Empty;

                    if (aCircuit.ServiceURLs.ContainsKey("HomeURI"))
                        homeURL = aCircuit.ServiceURLs["HomeURI"].ToString();

                    if (aCircuit.lastname.StartsWith("@"))
                    {
                        string[] parts = aCircuit.firstname.Split('.');
                        if (parts.Length >= 2)
                        {
                            first = parts[0];
                            last = parts[1];
                        }
                    }

                    uMan.AddUser(aCircuit.AgentID, first, last, homeURL);
                }
            }
        }

        private bool VerifyClient(AgentCircuitData aCircuit, System.Net.IPEndPoint ep, out bool vialogin)
        {
            vialogin = false;
            
            // Do the verification here
            if ((aCircuit.teleportFlags & (uint)Constants.TeleportFlags.ViaHGLogin) != 0)
            {
                m_log.DebugFormat("[SCENE]: Incoming client {0} {1} in region {2} via HG login", aCircuit.firstname, aCircuit.lastname, RegionInfo.RegionName);
                vialogin = true;
                IUserAgentVerificationModule userVerification = RequestModuleInterface<IUserAgentVerificationModule>();
                if (userVerification != null && ep != null)
                {
                    if (!userVerification.VerifyClient(aCircuit, ep.Address.ToString()))
                    {
                        // uh-oh, this is fishy
                        m_log.DebugFormat("[SCENE]: User Client Verification for {0} {1} in {2} returned false", aCircuit.firstname, aCircuit.lastname, RegionInfo.RegionName);
                        return false;
                    }
                    else
                        m_log.DebugFormat("[SCENE]: User Client Verification for {0} {1} in {2} returned true", aCircuit.firstname, aCircuit.lastname, RegionInfo.RegionName);

                }
            }

            else if ((aCircuit.teleportFlags & (uint)Constants.TeleportFlags.ViaLogin) != 0)
            {
                m_log.DebugFormat("[SCENE]: Incoming client {0} {1} in region {2} via regular login. Client IP verification not performed.",
                    aCircuit.firstname, aCircuit.lastname, RegionInfo.RegionName);
                vialogin = true;
            }

            return true;
        }

        // Called by Caps, on the first HTTP contact from the client
        public override bool CheckClient(UUID agentID, System.Net.IPEndPoint ep)
        {
            AgentCircuitData aCircuit = m_authenticateHandler.GetAgentCircuitData(agentID);
            if (aCircuit != null)
            {
                bool vialogin = false;
                if (!VerifyClient(aCircuit, ep, out vialogin))
                {
                    // if it doesn't pass, we remove the agentcircuitdata altogether
                    // and the scene presence and the client, if they exist
                    try
                    {
                        ScenePresence sp = GetScenePresence(agentID);
                        PresenceService.LogoutAgent(sp.ControllingClient.SessionId);
                        
                        if (sp != null)
                            sp.ControllingClient.Close();

                        // BANG! SLASH!
                        m_authenticateHandler.RemoveCircuit(agentID);

                        return false;
                    }
                    catch (Exception e)
                    {
                        m_log.DebugFormat("[SCENE]: Exception while closing aborted client: {0}", e.StackTrace);
                    }
                }
                else
                    return true;
            }

            return false;
        }

        /// <summary>
        /// Register for events from the client
        /// </summary>
        /// <param name="client">The IClientAPI of the connected client</param>
        public virtual void SubscribeToClientEvents(IClientAPI client)
        {
            SubscribeToClientTerrainEvents(client);
            SubscribeToClientPrimEvents(client);
            SubscribeToClientPrimRezEvents(client);
            SubscribeToClientInventoryEvents(client);
            SubscribeToClientTeleportEvents(client);
            SubscribeToClientScriptEvents(client);
            SubscribeToClientParcelEvents(client);
            SubscribeToClientGridEvents(client);
            SubscribeToClientNetworkEvents(client);
        }

        public virtual void SubscribeToClientTerrainEvents(IClientAPI client)
        {
            client.OnRegionHandShakeReply += SendLayerData;
        }
        
        public virtual void SubscribeToClientPrimEvents(IClientAPI client)
        {
            client.OnUpdatePrimGroupPosition += m_sceneGraph.UpdatePrimGroupPosition;
            client.OnUpdatePrimSinglePosition += m_sceneGraph.UpdatePrimSinglePosition;

            client.OnUpdatePrimGroupRotation += m_sceneGraph.UpdatePrimGroupRotation;
            client.OnUpdatePrimGroupMouseRotation += m_sceneGraph.UpdatePrimGroupRotation;
            client.OnUpdatePrimSingleRotation += m_sceneGraph.UpdatePrimSingleRotation;
            client.OnUpdatePrimSingleRotationPosition += m_sceneGraph.UpdatePrimSingleRotationPosition;
            
            client.OnUpdatePrimScale += m_sceneGraph.UpdatePrimScale;
            client.OnUpdatePrimGroupScale += m_sceneGraph.UpdatePrimGroupScale;
            client.OnUpdateExtraParams += m_sceneGraph.UpdateExtraParam;
            client.OnUpdatePrimShape += m_sceneGraph.UpdatePrimShape;
            client.OnUpdatePrimTexture += m_sceneGraph.UpdatePrimTexture;
            client.OnObjectRequest += RequestPrim;
            client.OnObjectSelect += SelectPrim;
            client.OnObjectDeselect += DeselectPrim;
            client.OnGrabUpdate += m_sceneGraph.MoveObject;
            client.OnSpinStart += m_sceneGraph.SpinStart;
            client.OnSpinUpdate += m_sceneGraph.SpinObject;
            client.OnDeRezObject += DeRezObjects;
            
            client.OnObjectName += m_sceneGraph.PrimName;
            client.OnObjectClickAction += m_sceneGraph.PrimClickAction;
            client.OnObjectMaterial += m_sceneGraph.PrimMaterial;
            client.OnLinkObjects += LinkObjects;
            client.OnDelinkObjects += DelinkObjects;
            client.OnObjectDuplicate += m_sceneGraph.DuplicateObject;
            client.OnObjectDuplicateOnRay += doObjectDuplicateOnRay;
            client.OnUpdatePrimFlags += m_sceneGraph.UpdatePrimFlags;
            client.OnRequestObjectPropertiesFamily += m_sceneGraph.RequestObjectPropertiesFamily;
            client.OnObjectPermissions += HandleObjectPermissionsUpdate;
            client.OnGrabObject += ProcessObjectGrab;
            client.OnGrabUpdate += ProcessObjectGrabUpdate; 
            client.OnDeGrabObject += ProcessObjectDeGrab;
            client.OnUndo += m_sceneGraph.HandleUndo;
            client.OnRedo += m_sceneGraph.HandleRedo;
            client.OnObjectDescription += m_sceneGraph.PrimDescription;
            client.OnObjectIncludeInSearch += m_sceneGraph.MakeObjectSearchable;
            client.OnObjectOwner += ObjectOwner;
        }

        public virtual void SubscribeToClientPrimRezEvents(IClientAPI client)
        {
            client.OnAddPrim += AddNewPrim;
            client.OnRezObject += RezObject;
        }

        public virtual void SubscribeToClientInventoryEvents(IClientAPI client)
        {
            client.OnLinkInventoryItem += HandleLinkInventoryItem;
            client.OnCreateNewInventoryFolder += HandleCreateInventoryFolder;
            client.OnUpdateInventoryFolder += HandleUpdateInventoryFolder;
            client.OnMoveInventoryFolder += HandleMoveInventoryFolder; // 2; //!!
            client.OnFetchInventoryDescendents += HandleFetchInventoryDescendents;
            client.OnPurgeInventoryDescendents += HandlePurgeInventoryDescendents; // 2; //!!
            client.OnFetchInventory += m_asyncInventorySender.HandleFetchInventory;
            client.OnUpdateInventoryItem += UpdateInventoryItemAsset;
            client.OnCopyInventoryItem += CopyInventoryItem;
            client.OnMoveItemsAndLeaveCopy += MoveInventoryItemsLeaveCopy;
            client.OnMoveInventoryItem += MoveInventoryItem;
            client.OnRemoveInventoryItem += RemoveInventoryItem;
            client.OnRemoveInventoryFolder += RemoveInventoryFolder;
            client.OnRezScript += RezScript;
            client.OnRequestTaskInventory += RequestTaskInventory;
            client.OnRemoveTaskItem += RemoveTaskInventory;
            client.OnUpdateTaskInventory += UpdateTaskInventory;
            client.OnMoveTaskItem += ClientMoveTaskInventoryItem;
        }

        public virtual void SubscribeToClientTeleportEvents(IClientAPI client)
        {
            client.OnTeleportLocationRequest += RequestTeleportLocation;
        }

        public virtual void SubscribeToClientScriptEvents(IClientAPI client)
        {
            client.OnScriptReset += ProcessScriptReset;
            client.OnGetScriptRunning += GetScriptRunning;
            client.OnSetScriptRunning += SetScriptRunning;
        }

        public virtual void SubscribeToClientParcelEvents(IClientAPI client)
        {
            client.OnObjectGroupRequest += m_sceneGraph.HandleObjectGroupUpdate;
            client.OnParcelReturnObjectsRequest += LandChannel.ReturnObjectsInParcel;
            client.OnParcelSetOtherCleanTime += LandChannel.SetParcelOtherCleanTime;
            client.OnParcelBuy += ProcessParcelBuy;
        }

        public virtual void SubscribeToClientGridEvents(IClientAPI client)
        {
            //client.OnNameFromUUIDRequest += HandleUUIDNameRequest;
            client.OnMoneyTransferRequest += ProcessMoneyTransferRequest;
            client.OnAvatarPickerRequest += ProcessAvatarPickerRequest;
            client.OnSetStartLocationRequest += SetHomeRezPoint;
            client.OnRegionHandleRequest += RegionHandleRequest;
        }
        
        public virtual void SubscribeToClientNetworkEvents(IClientAPI client)
        {
            client.OnNetworkStatsUpdate += StatsReporter.AddPacketsStats;
            client.OnViewerEffect += ProcessViewerEffect;
        }

        /// <summary>
        /// Unsubscribe the client from events.
        /// </summary>
        /// FIXME: Not called anywhere!
        /// <param name="client">The IClientAPI of the client</param>
        public virtual void UnSubscribeToClientEvents(IClientAPI client)
        {
            UnSubscribeToClientTerrainEvents(client);
            UnSubscribeToClientPrimEvents(client);
            UnSubscribeToClientPrimRezEvents(client);
            UnSubscribeToClientInventoryEvents(client);
            UnSubscribeToClientTeleportEvents(client);
            UnSubscribeToClientScriptEvents(client);
            UnSubscribeToClientParcelEvents(client);
            UnSubscribeToClientGridEvents(client);
            UnSubscribeToClientNetworkEvents(client);
        }

        public virtual void UnSubscribeToClientTerrainEvents(IClientAPI client)
        {
            client.OnRegionHandShakeReply -= SendLayerData;
        }

        public virtual void UnSubscribeToClientPrimEvents(IClientAPI client)
        {
            client.OnUpdatePrimGroupPosition -= m_sceneGraph.UpdatePrimGroupPosition;
            client.OnUpdatePrimSinglePosition -= m_sceneGraph.UpdatePrimSinglePosition;

            client.OnUpdatePrimGroupRotation -= m_sceneGraph.UpdatePrimGroupRotation;
            client.OnUpdatePrimGroupMouseRotation -= m_sceneGraph.UpdatePrimGroupRotation;
            client.OnUpdatePrimSingleRotation -= m_sceneGraph.UpdatePrimSingleRotation;
            client.OnUpdatePrimSingleRotationPosition -= m_sceneGraph.UpdatePrimSingleRotationPosition;

            client.OnUpdatePrimScale -= m_sceneGraph.UpdatePrimScale;
            client.OnUpdatePrimGroupScale -= m_sceneGraph.UpdatePrimGroupScale;
            client.OnUpdateExtraParams -= m_sceneGraph.UpdateExtraParam;
            client.OnUpdatePrimShape -= m_sceneGraph.UpdatePrimShape;
            client.OnUpdatePrimTexture -= m_sceneGraph.UpdatePrimTexture;
            client.OnObjectRequest -= RequestPrim;
            client.OnObjectSelect -= SelectPrim;
            client.OnObjectDeselect -= DeselectPrim;
            client.OnGrabUpdate -= m_sceneGraph.MoveObject;
            client.OnSpinStart -= m_sceneGraph.SpinStart;
            client.OnSpinUpdate -= m_sceneGraph.SpinObject;
            client.OnDeRezObject -= DeRezObjects;
            client.OnObjectName -= m_sceneGraph.PrimName;
            client.OnObjectClickAction -= m_sceneGraph.PrimClickAction;
            client.OnObjectMaterial -= m_sceneGraph.PrimMaterial;
            client.OnLinkObjects -= LinkObjects;
            client.OnDelinkObjects -= DelinkObjects;
            client.OnObjectDuplicate -= m_sceneGraph.DuplicateObject;
            client.OnObjectDuplicateOnRay -= doObjectDuplicateOnRay;
            client.OnUpdatePrimFlags -= m_sceneGraph.UpdatePrimFlags;
            client.OnRequestObjectPropertiesFamily -= m_sceneGraph.RequestObjectPropertiesFamily;
            client.OnObjectPermissions -= HandleObjectPermissionsUpdate;
            client.OnGrabObject -= ProcessObjectGrab;
            client.OnDeGrabObject -= ProcessObjectDeGrab;
            client.OnUndo -= m_sceneGraph.HandleUndo;
            client.OnRedo -= m_sceneGraph.HandleRedo;
            client.OnObjectDescription -= m_sceneGraph.PrimDescription;
            client.OnObjectIncludeInSearch -= m_sceneGraph.MakeObjectSearchable;
            client.OnObjectOwner -= ObjectOwner;
        }

        public virtual void UnSubscribeToClientPrimRezEvents(IClientAPI client)
        {
            client.OnAddPrim -= AddNewPrim;
            client.OnRezObject -= RezObject;
        }

        public virtual void UnSubscribeToClientInventoryEvents(IClientAPI client)
        {
            client.OnCreateNewInventoryFolder -= HandleCreateInventoryFolder;
            client.OnUpdateInventoryFolder -= HandleUpdateInventoryFolder;
            client.OnMoveInventoryFolder -= HandleMoveInventoryFolder; // 2; //!!
            client.OnFetchInventoryDescendents -= HandleFetchInventoryDescendents;
            client.OnPurgeInventoryDescendents -= HandlePurgeInventoryDescendents; // 2; //!!
            client.OnFetchInventory -= m_asyncInventorySender.HandleFetchInventory;
            client.OnUpdateInventoryItem -= UpdateInventoryItemAsset;
            client.OnCopyInventoryItem -= CopyInventoryItem;
            client.OnMoveInventoryItem -= MoveInventoryItem;
            client.OnRemoveInventoryItem -= RemoveInventoryItem;
            client.OnRemoveInventoryFolder -= RemoveInventoryFolder;
            client.OnRezScript -= RezScript;
            client.OnRequestTaskInventory -= RequestTaskInventory;
            client.OnRemoveTaskItem -= RemoveTaskInventory;
            client.OnUpdateTaskInventory -= UpdateTaskInventory;
            client.OnMoveTaskItem -= ClientMoveTaskInventoryItem;
        }

        public virtual void UnSubscribeToClientTeleportEvents(IClientAPI client)
        {
            client.OnTeleportLocationRequest -= RequestTeleportLocation;
            //client.OnTeleportLandmarkRequest -= RequestTeleportLandmark;
            //client.OnTeleportHomeRequest -= TeleportClientHome;
        }

        public virtual void UnSubscribeToClientScriptEvents(IClientAPI client)
        {
            client.OnScriptReset -= ProcessScriptReset;
            client.OnGetScriptRunning -= GetScriptRunning;
            client.OnSetScriptRunning -= SetScriptRunning;
        }

        public virtual void UnSubscribeToClientParcelEvents(IClientAPI client)
        {
            client.OnObjectGroupRequest -= m_sceneGraph.HandleObjectGroupUpdate;
            client.OnParcelReturnObjectsRequest -= LandChannel.ReturnObjectsInParcel;
            client.OnParcelSetOtherCleanTime -= LandChannel.SetParcelOtherCleanTime;
            client.OnParcelBuy -= ProcessParcelBuy;
        }

        public virtual void UnSubscribeToClientGridEvents(IClientAPI client)
        {
            //client.OnNameFromUUIDRequest -= HandleUUIDNameRequest;
            client.OnMoneyTransferRequest -= ProcessMoneyTransferRequest;
            client.OnAvatarPickerRequest -= ProcessAvatarPickerRequest;
            client.OnSetStartLocationRequest -= SetHomeRezPoint;
            client.OnRegionHandleRequest -= RegionHandleRequest;
        }

        public virtual void UnSubscribeToClientNetworkEvents(IClientAPI client)
        {
            client.OnNetworkStatsUpdate -= StatsReporter.AddPacketsStats;
            client.OnViewerEffect -= ProcessViewerEffect;
        }

        /// <summary>
        /// Teleport an avatar to their home region
        /// </summary>
        /// <param name="agentId">The avatar's Unique ID</param>
        /// <param name="client">The IClientAPI for the client</param>
        public virtual bool TeleportClientHome(UUID agentId, IClientAPI client)
        {
            if (m_teleportModule != null)
                return m_teleportModule.TeleportHome(agentId, client);
            else
            {
                m_log.DebugFormat("[SCENE]: Unable to teleport user home: no AgentTransferModule is active");
                client.SendTeleportFailed("Unable to perform teleports on this simulator.");
            }
            return false;
        }

        /// <summary>
        /// Duplicates object specified by localID at position raycasted against RayTargetObject using 
        /// RayEnd and RayStart to determine what the angle of the ray is
        /// </summary>
        /// <param name="localID">ID of object to duplicate</param>
        /// <param name="dupeFlags"></param>
        /// <param name="AgentID">Agent doing the duplication</param>
        /// <param name="GroupID">Group of new object</param>
        /// <param name="RayTargetObj">The target of the Ray</param>
        /// <param name="RayEnd">The ending of the ray (farthest away point)</param>
        /// <param name="RayStart">The Beginning of the ray (closest point)</param>
        /// <param name="BypassRaycast">Bool to bypass raycasting</param>
        /// <param name="RayEndIsIntersection">The End specified is the place to add the object</param>
        /// <param name="CopyCenters">Position the object at the center of the face that it's colliding with</param>
        /// <param name="CopyRotates">Rotate the object the same as the localID object</param>
        public void doObjectDuplicateOnRay(uint localID, uint dupeFlags, UUID AgentID, UUID GroupID,
                                           UUID RayTargetObj, Vector3 RayEnd, Vector3 RayStart,
                                           bool BypassRaycast, bool RayEndIsIntersection, bool CopyCenters, bool CopyRotates)
        {
            Vector3 pos;
            const bool frontFacesOnly = true;
            //m_log.Info("HITTARGET: " + RayTargetObj.ToString() + ", COPYTARGET: " + localID.ToString());
            SceneObjectPart target = GetSceneObjectPart(localID);
            SceneObjectPart target2 = GetSceneObjectPart(RayTargetObj);

            if (target != null && target2 != null)
            {
                Vector3 direction = Vector3.Normalize(RayEnd - RayStart);
                Vector3 AXOrigin = new Vector3(RayStart.X, RayStart.Y, RayStart.Z);
                Vector3 AXdirection = new Vector3(direction.X, direction.Y, direction.Z);

                pos = target2.AbsolutePosition;
                //m_log.Info("[OBJECT_REZ]: TargetPos: " + pos.ToString() + ", RayStart: " + RayStart.ToString() + ", RayEnd: " + RayEnd.ToString() + ", Volume: " + Util.GetDistanceTo(RayStart,RayEnd).ToString() + ", mag1: " + Util.GetMagnitude(RayStart).ToString() + ", mag2: " + Util.GetMagnitude(RayEnd).ToString());

                // TODO: Raytrace better here

                //EntityIntersection ei = m_sceneGraph.GetClosestIntersectingPrim(new Ray(AXOrigin, AXdirection));
                Ray NewRay = new Ray(AXOrigin, AXdirection);

                // Ray Trace against target here
                EntityIntersection ei = target2.TestIntersectionOBB(NewRay, Quaternion.Identity, frontFacesOnly, CopyCenters);

                // Un-comment out the following line to Get Raytrace results printed to the console.
                //m_log.Info("[RAYTRACERESULTS]: Hit:" + ei.HitTF.ToString() + " Point: " + ei.ipoint.ToString() + " Normal: " + ei.normal.ToString());
                float ScaleOffset = 0.5f;

                // If we hit something
                if (ei.HitTF)
                {
                    Vector3 scale = target.Scale;
                    Vector3 scaleComponent = new Vector3(ei.AAfaceNormal.X, ei.AAfaceNormal.Y, ei.AAfaceNormal.Z);
                    if (scaleComponent.X != 0) ScaleOffset = scale.X;
                    if (scaleComponent.Y != 0) ScaleOffset = scale.Y;
                    if (scaleComponent.Z != 0) ScaleOffset = scale.Z;
                    ScaleOffset = Math.Abs(ScaleOffset);
                    Vector3 intersectionpoint = new Vector3(ei.ipoint.X, ei.ipoint.Y, ei.ipoint.Z);
                    Vector3 normal = new Vector3(ei.normal.X, ei.normal.Y, ei.normal.Z);
                    Vector3 offset = normal * (ScaleOffset / 2f);
                    pos = intersectionpoint + offset;

                    // stick in offset format from the original prim
                    pos = pos - target.ParentGroup.AbsolutePosition;
                    if (CopyRotates)
                    {
                        Quaternion worldRot = target2.GetWorldRotation();

                        // SceneObjectGroup obj = m_sceneGraph.DuplicateObject(localID, pos, target.GetEffectiveObjectFlags(), AgentID, GroupID, worldRot);
                        m_sceneGraph.DuplicateObject(localID, pos, target.GetEffectiveObjectFlags(), AgentID, GroupID, worldRot);
                        //obj.Rotation = worldRot;
                        //obj.UpdateGroupRotationR(worldRot);
                    }
                    else
                    {
                        m_sceneGraph.DuplicateObject(localID, pos, target.GetEffectiveObjectFlags(), AgentID, GroupID);
                    }
                }
            }
        }

        /// <summary>
        /// Sets the Home Point.   The LoginService uses this to know where to put a user when they log-in
        /// </summary>
        /// <param name="remoteClient"></param>
        /// <param name="regionHandle"></param>
        /// <param name="position"></param>
        /// <param name="lookAt"></param>
        /// <param name="flags"></param>
        public virtual void SetHomeRezPoint(IClientAPI remoteClient, ulong regionHandle, Vector3 position, Vector3 lookAt, uint flags)
        {
            //Add half the avatar's height so that the user doesn't fall through prims
            ScenePresence presence;
            if (TryGetScenePresence(remoteClient.AgentId, out presence))
            {
                if (presence.Appearance != null)
                {
                    position.Z = position.Z + (presence.Appearance.AvatarHeight / 2);
                }
            }

            if (GridUserService != null && GridUserService.SetHome(remoteClient.AgentId.ToString(), RegionInfo.RegionID, position, lookAt))
                // FUBAR ALERT: this needs to be "Home position set." so the viewer saves a home-screenshot.
                m_dialogModule.SendAlertToUser(remoteClient, "Home position set.");
            else
                m_dialogModule.SendAlertToUser(remoteClient, "Set Home request Failed.");
        }

        /// <summary>
        /// Get the avatar apperance for the given client.
        /// </summary>
        /// <param name="client"></param>
        /// <param name="appearance"></param>
        public void GetAvatarAppearance(IClientAPI client, out AvatarAppearance appearance)
        {
            AgentCircuitData aCircuit = m_authenticateHandler.GetAgentCircuitData(client.CircuitCode);

            if (aCircuit == null)
            {
                m_log.DebugFormat("[APPEARANCE] Client did not supply a circuit. Non-Linden? Creating default appearance.");
                appearance = new AvatarAppearance();
                return;
            }

            appearance = aCircuit.Appearance;
            if (appearance == null)
            {
                m_log.DebugFormat("[APPEARANCE]: Appearance not found in {0}, returning default", RegionInfo.RegionName);
                appearance = new AvatarAppearance();
            }
        }

        public override void RemoveClient(UUID agentID, bool closeChildAgents)
        {
            CheckHeartbeat();
            bool childagentYN = false;
            ScenePresence avatar = GetScenePresence(agentID);
            if (avatar != null)
            {
                childagentYN = avatar.IsChildAgent;

                if (avatar.ParentID != 0)
                {
                    avatar.StandUp();
                }

                try
                {
                    m_log.DebugFormat(
                        "[SCENE]: Removing {0} agent {1} from region {2}",
                        (childagentYN ? "child" : "root"), agentID, RegionInfo.RegionName);

                    m_sceneGraph.removeUserCount(!childagentYN);

                    // TODO: We shouldn't use closeChildAgents here - it's being used by the NPC module to stop
                    // unnecessary operations.  This should go away once NPCs have no accompanying IClientAPI
                    if (closeChildAgents && CapsModule != null)
                        CapsModule.RemoveCaps(agentID);

                    // REFACTORING PROBLEM -- well not really a problem, but just to point out that whatever
                    // this method is doing is HORRIBLE!!!
                    avatar.Scene.NeedSceneCacheClear(avatar.UUID);

                    if (closeChildAgents && !avatar.IsChildAgent)
                    {
                        List<ulong> regions = avatar.KnownRegionHandles;
                        regions.Remove(RegionInfo.RegionHandle);
                        m_sceneGridService.SendCloseChildAgentConnections(agentID, regions);
                    }
                    m_log.Debug("[Scene] Beginning ClientClosed");
                    m_eventManager.TriggerClientClosed(agentID, this);
                    m_log.Debug("[Scene] Finished ClientClosed");
                }
                catch (NullReferenceException)
                {
                    // We don't know which count to remove it from
                    // Avatar is already disposed :/
                }

                try
                {
                    m_eventManager.TriggerOnRemovePresence(agentID);
    
                    if (AttachmentsModule != null && !avatar.IsChildAgent && avatar.PresenceType != PresenceType.Npc)
                        AttachmentsModule.SaveChangedAttachments(avatar);
    
                    ForEachClient(
                        delegate(IClientAPI client)
                        {
                            //We can safely ignore null reference exceptions.  It means the avatar is dead and cleaned up anyway
                            try { client.SendKillObject(avatar.RegionHandle, new List<uint> { avatar.LocalId }); }
                            catch (NullReferenceException) { }
                        });
    
                    IAgentAssetTransactions agentTransactions = this.RequestModuleInterface<IAgentAssetTransactions>();
                    if (agentTransactions != null)
                    {
                        agentTransactions.RemoveAgentAssetTransactions(agentID);
                    }
                }
                finally
                {
                    // Always clean these structures up so that any failure above doesn't cause them to remain in the
                    // scene with possibly bad effects (e.g. continually timing out on unacked packets and triggering
                    // the same cleanup exception continually.
                    // TODO: This should probably extend to the whole method, but we don't want to also catch the NRE
                    // since this would hide the underlying failure and other associated problems.
                    m_sceneGraph.RemoveScenePresence(agentID);
                    m_clientManager.Remove(agentID);
                }

                try
                {
                    avatar.Close();
                }
                catch (NullReferenceException)
                {
                    //We can safely ignore null reference exceptions.  It means the avatar are dead and cleaned up anyway.
                }
                catch (Exception e)
                {
                    m_log.Error("[SCENE] Scene.cs:RemoveClient exception: " + e.ToString());
                }
                m_log.Debug("[Scene] Done. Firing RemoveCircuit");
                m_authenticateHandler.RemoveCircuit(avatar.ControllingClient.CircuitCode);
//                CleanDroppedAttachments();
                m_log.Debug("[Scene] The avatar has left the building");
                //m_log.InfoFormat("[SCENE] Memory pre  GC {0}", System.GC.GetTotalMemory(false));
                //m_log.InfoFormat("[SCENE] Memory post GC {0}", System.GC.GetTotalMemory(true));
            }
        }

        /// <summary>
        /// Removes region from an avatar's known region list.  This coincides with child agents.  For each child agent, there will be a known region entry.
        /// 
        /// </summary>
        /// <param name="avatarID"></param>
        /// <param name="regionslst"></param>
        public void HandleRemoveKnownRegionsFromAvatar(UUID avatarID, List<ulong> regionslst)
        {
            ScenePresence av = GetScenePresence(avatarID);
            if (av != null)
            {
                lock (av)
                {
                    for (int i = 0; i < regionslst.Count; i++)
                    {
                        av.RemoveNeighbourRegion(regionslst[i]);
                    }
                }
            }
        }

        #endregion

        #region Entities

        public void SendKillObject(List<uint> localIDs)
        {
            List<uint> deleteIDs = new List<uint>();

            foreach (uint localID in localIDs)
            {
                SceneObjectPart part = GetSceneObjectPart(localID);
                if (part != null) // It is a prim
                {
                    if (part.ParentGroup != null && !part.ParentGroup.IsDeleted) // Valid
                    {
                        if (part.ParentGroup.RootPart != part) // Child part
                            continue;
                    }
                }
                deleteIDs.Add(localID);
            }
            ForEachClient(delegate(IClientAPI client) { client.SendKillObject(m_regionHandle, deleteIDs); });
        }

        #endregion

        #region RegionComms

        /// <summary>
        /// Do the work necessary to initiate a new user connection for a particular scene.
        /// At the moment, this consists of setting up the caps infrastructure
        /// The return bool should allow for connections to be refused, but as not all calling paths
        /// take proper notice of it let, we allowed banned users in still.
        /// </summary>
        /// <param name="agent">CircuitData of the agent who is connecting</param>
        /// <param name="reason">Outputs the reason for the false response on this string</param>
        /// <returns>True if the region accepts this agent.  False if it does not.  False will 
        /// also return a reason.</returns>
        public bool NewUserConnection(AgentCircuitData agent, uint teleportFlags, out string reason)
        {
            return NewUserConnection(agent, teleportFlags, out reason, true);
        }

        /// <summary>
        /// Do the work necessary to initiate a new user connection for a particular scene.
        /// At the moment, this consists of setting up the caps infrastructure
        /// The return bool should allow for connections to be refused, but as not all calling paths
        /// take proper notice of it let, we allowed banned users in still.
        /// </summary>
        /// <param name="agent">CircuitData of the agent who is connecting</param>
        /// <param name="reason">Outputs the reason for the false response on this string</param>
        /// <param name="requirePresenceLookup">True for normal presence. False for NPC
        /// or other applications where a full grid/Hypergrid presence may not be required.</param>
        /// <returns>True if the region accepts this agent.  False if it does not.  False will 
        /// also return a reason.</returns>
        public bool NewUserConnection(AgentCircuitData agent, uint teleportFlags, out string reason, bool requirePresenceLookup)
        {
            bool vialogin = ((teleportFlags & (uint)Constants.TeleportFlags.ViaLogin) != 0 ||
                             (teleportFlags & (uint)Constants.TeleportFlags.ViaHGLogin) != 0);
            reason = String.Empty;

            //Teleport flags:
            //
            // TeleportFlags.ViaGodlikeLure - Border Crossing
            // TeleportFlags.ViaLogin - Login
            // TeleportFlags.TeleportFlags.ViaLure - Teleport request sent by another user
            // TeleportFlags.ViaLandmark | TeleportFlags.ViaLocation | TeleportFlags.ViaLandmark | TeleportFlags.Default - Regular Teleport

            // Don't disable this log message - it's too helpful
            m_log.DebugFormat(
                "[CONNECTION BEGIN]: Region {0} told of incoming {1} agent {2} {3} {4} (circuit code {5}, teleportflags {6})",
                RegionInfo.RegionName, (agent.child ? "child" : "root"), agent.firstname, agent.lastname,
                agent.AgentID, agent.circuitcode, teleportFlags);

            if (LoginsDisabled)
            {
                reason = "Logins Disabled";
                return false;
            }

            ScenePresence sp = GetScenePresence(agent.AgentID);

            if (sp != null && !sp.IsChildAgent)
            {
                // We have a zombie from a crashed session. 
                // Or the same user is trying to be root twice here, won't work.
                // Kill it.
                m_log.DebugFormat("[SCENE]: Zombie scene presence detected for {0} in {1}", agent.AgentID, RegionInfo.RegionName);
                sp.ControllingClient.Close();
                sp = null;
            }


            //On login test land permisions
            if (vialogin)
            {
                IUserAccountCacheModule cache = RequestModuleInterface<IUserAccountCacheModule>();
                if (cache != null)
                    cache.Remove(agent.firstname + " " + agent.lastname);
                if (!TestLandRestrictions(agent.AgentID, out reason, ref agent.startpos.X, ref agent.startpos.Y))
                {
                    m_log.DebugFormat("[CONNECTION BEGIN]: Denying access to {0} due to no land access", agent.AgentID.ToString());
                    return false;
                }
            }

            if (sp == null) // We don't have an [child] agent here already
            {
                if (requirePresenceLookup)
                {
                    try
                    {
                        if (!VerifyUserPresence(agent, out reason))
                            return false;
                    }
                    catch (Exception e)
                    {
                        m_log.ErrorFormat("[CONNECTION BEGIN]: Exception verifying presence " + e.ToString());
                        return false;
                    }
                }

                try
                {
                    // Always check estate if this is a login. Always
                    // check if banned regions are to be blacked out.
                    if (vialogin || (!m_seeIntoBannedRegion))
                    {
                        if (!AuthorizeUser(agent, out reason))
                            return false;
                    }
                }
                catch (Exception e)
                {
                    m_log.ErrorFormat("[CONNECTION BEGIN]: Exception authorizing user " + e.ToString());
                    return false;
                }

                m_log.InfoFormat(
                    "[CONNECTION BEGIN]: Region {0} authenticated and authorized incoming {1} agent {2} {3} {4} (circuit code {5})",
                    RegionInfo.RegionName, (agent.child ? "child" : "root"), agent.firstname, agent.lastname,
                    agent.AgentID, agent.circuitcode);

                if (CapsModule != null)
                {
                    CapsModule.SetAgentCapsSeeds(agent);
                    CapsModule.CreateCaps(agent.AgentID);
                }
            }
            else
            {
                // Let the SP know how we got here. This has a lot of interesting
                // uses down the line.
                sp.TeleportFlags = (TeleportFlags)teleportFlags;

                if (sp.IsChildAgent)
                {
                    m_log.DebugFormat(
                        "[SCENE]: Adjusting known seeds for existing agent {0} in {1}",
                        agent.AgentID, RegionInfo.RegionName);

                    sp.AdjustKnownSeeds();
                    
                    if (CapsModule != null)
                        CapsModule.SetAgentCapsSeeds(agent);
                }
            }

            // In all cases, add or update the circuit data with the new agent circuit data and teleport flags
            agent.teleportFlags = teleportFlags;
            m_authenticateHandler.AddNewCircuit(agent.circuitcode, agent);

            if (vialogin) 
            {
//                CleanDroppedAttachments();

                if (TestBorderCross(agent.startpos, Cardinals.E))
                {
                    Border crossedBorder = GetCrossedBorder(agent.startpos, Cardinals.E);
                    agent.startpos.X = crossedBorder.BorderLine.Z - 1;
                }

                if (TestBorderCross(agent.startpos, Cardinals.N))
                {
                    Border crossedBorder = GetCrossedBorder(agent.startpos, Cardinals.N);
                    agent.startpos.Y = crossedBorder.BorderLine.Z - 1;
                }

                //Mitigate http://opensimulator.org/mantis/view.php?id=3522
                // Check if start position is outside of region
                // If it is, check the Z start position also..   if not, leave it alone.
                if (BordersLocked)
                {
                    lock (EastBorders)
                    {
                        if (agent.startpos.X > EastBorders[0].BorderLine.Z)
                        {
                            m_log.Warn("FIX AGENT POSITION");
                            agent.startpos.X = EastBorders[0].BorderLine.Z * 0.5f;
                            if (agent.startpos.Z > 720)
                                agent.startpos.Z = 720;
                        }
                    }
                    lock (NorthBorders)
                    {
                        if (agent.startpos.Y > NorthBorders[0].BorderLine.Z)
                        {
                            m_log.Warn("FIX Agent POSITION");
                            agent.startpos.Y = NorthBorders[0].BorderLine.Z * 0.5f;
                            if (agent.startpos.Z > 720)
                                agent.startpos.Z = 720;
                        }
                    }
                }
                else
                {
                    if (agent.startpos.X > EastBorders[0].BorderLine.Z)
                    {
                        m_log.Warn("FIX AGENT POSITION");
                        agent.startpos.X = EastBorders[0].BorderLine.Z * 0.5f;
                        if (agent.startpos.Z > 720)
                            agent.startpos.Z = 720;
                    }
                    if (agent.startpos.Y > NorthBorders[0].BorderLine.Z)
                    {
                        m_log.Warn("FIX Agent POSITION");
                        agent.startpos.Y = NorthBorders[0].BorderLine.Z * 0.5f;
                        if (agent.startpos.Z > 720)
                            agent.startpos.Z = 720;
                    }
                }
                // Honor parcel landing type and position.
                /*
                ILandObject land = LandChannel.GetLandObject(agent.startpos.X, agent.startpos.Y);
                if (land != null)
                {
                    if (land.LandData.LandingType == (byte)1 && land.LandData.UserLocation != Vector3.Zero)
                    {
                        agent.startpos = land.LandData.UserLocation;
                    }
                }
                */// This is now handled properly in ScenePresence.MakeRootAgent
            }

            return true;
        }

        private bool TestLandRestrictions(UUID agentID, out string reason, ref float posX, ref float posY)
        {
            reason = String.Empty;
            if (Permissions.IsGod(agentID))
                return true;

            ILandObject land = LandChannel.GetLandObject(posX, posY);
            if (land == null)
                return false;

            bool banned = land.IsBannedFromLand(agentID);
            bool restricted = land.IsRestrictedFromLand(agentID);

            if (banned || restricted)
            {
                ILandObject nearestParcel = GetNearestAllowedParcel(agentID, posX, posY);
                if (nearestParcel != null)
                {
                    //Move agent to nearest allowed
                    Vector3 newPosition = GetParcelCenterAtGround(nearestParcel);
                    posX = newPosition.X;
                    posY = newPosition.Y;
                }
                else
                {
                    if (banned)
                    {
                        reason = "Cannot regioncross into banned parcel.";
                    }
                    else
                    {
                        reason = String.Format("Denied access to private region {0}: You are not on the access list for that region.",
                                   RegionInfo.RegionName);
                    }
                    return false;
                }
            }
            reason = "";
            return true;
        }

        /// <summary>
        /// Verifies that the user has a presence on the Grid
        /// </summary>
        /// <param name="agent">Circuit Data of the Agent we're verifying</param>
        /// <param name="reason">Outputs the reason for the false response on this string</param>
        /// <returns>True if the user has a session on the grid.  False if it does not.  False will 
        /// also return a reason.</returns>
        public virtual bool VerifyUserPresence(AgentCircuitData agent, out string reason)
        {
            reason = String.Empty;

            IPresenceService presence = RequestModuleInterface<IPresenceService>();
            if (presence == null)
            {
                reason = String.Format("Failed to verify user presence in the grid for {0} {1} in region {2}. Presence service does not exist.", agent.firstname, agent.lastname, RegionInfo.RegionName);
                return false;
            }

            OpenSim.Services.Interfaces.PresenceInfo pinfo = presence.GetAgent(agent.SessionID);

            if (pinfo == null)
            {
                reason = String.Format("Failed to verify user presence in the grid for {0} {1}, access denied to region {2}.", agent.firstname, agent.lastname, RegionInfo.RegionName);
                return false;
            }

            return true;
        }

        /// <summary>
        /// Verify if the user can connect to this region.  Checks the banlist and ensures that the region is set for public access
        /// </summary>
        /// <param name="agent">The circuit data for the agent</param>
        /// <param name="reason">outputs the reason to this string</param>
        /// <returns>True if the region accepts this agent.  False if it does not.  False will 
        /// also return a reason.</returns>
        protected virtual bool AuthorizeUser(AgentCircuitData agent, out string reason)
        {
            reason = String.Empty;

            if (!m_strictAccessControl) return true;
            if (Permissions.IsGod(agent.AgentID)) return true;

            if (AuthorizationService != null)
            {
                if (!AuthorizationService.IsAuthorizedForRegion(
                    agent.AgentID.ToString(), agent.firstname, agent.lastname, RegionInfo.RegionID.ToString(), out reason))
                {
                    m_log.WarnFormat("[CONNECTION BEGIN]: Denied access to: {0} ({1} {2}) at {3} because the user does not have access to the region",
                                     agent.AgentID, agent.firstname, agent.lastname, RegionInfo.RegionName);

                    return false;
                }
            }

            if (m_regInfo.EstateSettings != null)
            {
                if (m_regInfo.EstateSettings.IsBanned(agent.AgentID,0))
                {
                    m_log.WarnFormat("[CONNECTION BEGIN]: Denied access to: {0} ({1} {2}) at {3} because the user is on the banlist",
                                     agent.AgentID, agent.firstname, agent.lastname, RegionInfo.RegionName);
                    reason = String.Format("Denied access to region {0}: You have been banned from that region.",
                                           RegionInfo.RegionName);
                    return false;
                }
            }
            else
                m_log.ErrorFormat("[CONNECTION BEGIN]: Estate Settings is null!");

            IGroupsModule groupsModule =
                    RequestModuleInterface<IGroupsModule>();

            List<UUID> agentGroups = new List<UUID>();

            if (groupsModule != null)
            {
                GroupMembershipData[] GroupMembership =
                        groupsModule.GetMembershipData(agent.AgentID);

                if (GroupMembership != null)
                {
                    for (int i = 0; i < GroupMembership.Length; i++)
                        agentGroups.Add(GroupMembership[i].GroupID);
                }
                else
                    m_log.ErrorFormat("[CONNECTION BEGIN]: GroupMembership is null!");
            }

            bool groupAccess = false;
            UUID[] estateGroups = m_regInfo.EstateSettings.EstateGroups;

            if (estateGroups != null)
            {
                foreach (UUID group in estateGroups)
                {
                    if (agentGroups.Contains(group))
                    {
                        groupAccess = true;
                        break;
                    }
                }
            }
            else
                m_log.ErrorFormat("[CONNECTION BEGIN]: EstateGroups is null!");

            if (!m_regInfo.EstateSettings.PublicAccess &&
                !m_regInfo.EstateSettings.HasAccess(agent.AgentID) &&
                !groupAccess)
            {
                m_log.WarnFormat("[CONNECTION BEGIN]: Denied access to: {0} ({1} {2}) at {3} because the user does not have access to the estate",
                                 agent.AgentID, agent.firstname, agent.lastname, RegionInfo.RegionName);
                reason = String.Format("Denied access to private region {0}: You are not on the access list for that region.",
                                       RegionInfo.RegionName);
                return false;
            }

            // TODO: estate/region settings are not properly hooked up
            // to ILandObject.isRestrictedFromLand()
            // if (null != LandChannel)
            // {
            //     // region seems to have local Id of 1
            //     ILandObject land = LandChannel.GetLandObject(1);
            //     if (null != land)
            //     {
            //         if (land.isBannedFromLand(agent.AgentID))
            //         {
            //             m_log.WarnFormat("[CONNECTION BEGIN]: Denied access to: {0} ({1} {2}) at {3} because the user has been banned from land",
            //                              agent.AgentID, agent.firstname, agent.lastname, RegionInfo.RegionName);
            //             reason = String.Format("Denied access to private region {0}: You are banned from that region.",
            //                                    RegionInfo.RegionName);
            //             return false;
            //         }

            //         if (land.isRestrictedFromLand(agent.AgentID))
            //         {
            //             m_log.WarnFormat("[CONNECTION BEGIN]: Denied access to: {0} ({1} {2}) at {3} because the user does not have access to the region",
            //                              agent.AgentID, agent.firstname, agent.lastname, RegionInfo.RegionName);
            //             reason = String.Format("Denied access to private region {0}: You are not on the access list for that region.",
            //                                    RegionInfo.RegionName);
            //             return false;
            //         }
            //     }
            // }

            return true;
        }

        /// <summary>
        /// Update an AgentCircuitData object with new information
        /// </summary>
        /// <param name="data">Information to update the AgentCircuitData with</param>
        public void UpdateCircuitData(AgentCircuitData data)
        {
            m_authenticateHandler.UpdateAgentData(data);
        }

        /// <summary>
        /// Change the Circuit Code for the user's Circuit Data
        /// </summary>
        /// <param name="oldcc">The old Circuit Code.  Must match a previous circuit code</param>
        /// <param name="newcc">The new Circuit Code.  Must not be an already existing circuit code</param>
        /// <returns>True if we successfully changed it.  False if we did not</returns>
        public bool ChangeCircuitCode(uint oldcc, uint newcc)
        {
            return m_authenticateHandler.TryChangeCiruitCode(oldcc, newcc);
        }

        /// <summary>
        /// The Grid has requested that we log-off a user.  Log them off.
        /// </summary>
        /// <param name="AvatarID">Unique ID of the avatar to log-off</param>
        /// <param name="RegionSecret">SecureSessionID of the user, or the RegionSecret text when logging on to the grid</param>
        /// <param name="message">message to display to the user.  Reason for being logged off</param>
        public void HandleLogOffUserFromGrid(UUID AvatarID, UUID RegionSecret, string message)
        {
            ScenePresence loggingOffUser = GetScenePresence(AvatarID);
            if (loggingOffUser != null)
            {
                UUID localRegionSecret = UUID.Zero;
                bool parsedsecret = UUID.TryParse(m_regInfo.regionSecret, out localRegionSecret);

                // Region Secret is used here in case a new sessionid overwrites an old one on the user server.
                // Will update the user server in a few revisions to use it.

                if (RegionSecret == loggingOffUser.ControllingClient.SecureSessionId || (parsedsecret && RegionSecret == localRegionSecret))
                {
                    m_sceneGridService.SendCloseChildAgentConnections(loggingOffUser.UUID, loggingOffUser.KnownRegionHandles);
                    loggingOffUser.ControllingClient.Kick(message);
                    // Give them a second to receive the message!
                    Thread.Sleep(1000);
                    loggingOffUser.ControllingClient.Close();
                }
                else
                {
                    m_log.Info("[USERLOGOFF]: System sending the LogOff user message failed to sucessfully authenticate");
                }
            }
            else
            {
                m_log.InfoFormat("[USERLOGOFF]: Got a logoff request for {0} but the user isn't here.  The user might already have been logged out", AvatarID.ToString());
            }
        }

        /// <summary>
        /// Triggered when an agent crosses into this sim.  Also happens on initial login.
        /// </summary>
        /// <param name="agentID"></param>
        /// <param name="position"></param>
        /// <param name="isFlying"></param>
        public virtual void AgentCrossing(UUID agentID, Vector3 position, bool isFlying)
        {
            ScenePresence presence = GetScenePresence(agentID);
            if (presence != null)
            {
                try
                {
                    presence.MakeRootAgent(position, isFlying);
                }
                catch (Exception e)
                {
                    m_log.ErrorFormat("[SCENE]: Unable to do agent crossing, exception {0}", e);
                }
            }
            else
            {
                m_log.ErrorFormat(
                    "[SCENE]: Could not find presence for agent {0} crossing into scene {1}",
                    agentID, RegionInfo.RegionName);
            }
        }

        /// <summary>
        /// We've got an update about an agent that sees into this region, 
        /// send it to ScenePresence for processing  It's the full data.
        /// </summary>
        /// <param name="cAgentData">Agent that contains all of the relevant things about an agent.
        /// Appearance, animations, position, etc.</param>
        /// <returns>true if we handled it.</returns>
        public virtual bool IncomingChildAgentDataUpdate(AgentData cAgentData)
        {
            m_log.DebugFormat(
                "[SCENE]: Incoming child agent update for {0} in {1}", cAgentData.AgentID, RegionInfo.RegionName);

            // XPTO: if this agent is not allowed here as root, always return false

            // We have to wait until the viewer contacts this region after receiving EAC.
            // That calls AddNewClient, which finally creates the ScenePresence
            int flags = GetUserFlags(cAgentData.AgentID);
            if (m_regInfo.EstateSettings.IsBanned(cAgentData.AgentID, flags))
            {
                m_log.DebugFormat("[SCENE]: Denying root agent entry to {0}: banned", cAgentData.AgentID);
                return false;
            }

            ILandObject nearestParcel = GetNearestAllowedParcel(cAgentData.AgentID, Constants.RegionSize / 2, Constants.RegionSize / 2);
            if (nearestParcel == null)
            {
                m_log.DebugFormat("[SCENE]: Denying root agent entry to {0}: no allowed parcel", cAgentData.AgentID);
                return false;
            }

            int num = m_sceneGraph.GetNumberOfScenePresences();

            if (num >= RegionInfo.RegionSettings.AgentLimit)
            {
                if (!Permissions.IsAdministrator(cAgentData.AgentID))
                    return false;
            }

            ScenePresence childAgentUpdate = WaitGetScenePresence(cAgentData.AgentID);

            if (childAgentUpdate != null)
            {
                childAgentUpdate.ChildAgentDataUpdate(cAgentData);
                return true;
            }

            return false;
        }

        /// <summary>
        /// We've got an update about an agent that sees into this region, 
        /// send it to ScenePresence for processing  It's only positional data
        /// </summary>
        /// <param name="cAgentData">AgentPosition that contains agent positional data so we can know what to send</param>
        /// <returns>true if we handled it.</returns>
        public virtual bool IncomingChildAgentDataUpdate(AgentPosition cAgentData)
        {
            //m_log.Debug(" XXX Scene IncomingChildAgentDataUpdate POSITION in " + RegionInfo.RegionName);
            ScenePresence childAgentUpdate = GetScenePresence(cAgentData.AgentID);
            if (childAgentUpdate != null)
            {
                // I can't imagine *yet* why we would get an update if the agent is a root agent..
                // however to avoid a race condition crossing borders..
                if (childAgentUpdate.IsChildAgent)
                {
                    uint rRegionX = (uint)(cAgentData.RegionHandle >> 40);
                    uint rRegionY = (((uint)(cAgentData.RegionHandle)) >> 8);
                    uint tRegionX = RegionInfo.RegionLocX;
                    uint tRegionY = RegionInfo.RegionLocY;
                    //Send Data to ScenePresence
                    childAgentUpdate.ChildAgentDataUpdate(cAgentData, tRegionX, tRegionY, rRegionX, rRegionY);
                    // Not Implemented:
                    //TODO: Do we need to pass the message on to one of our neighbors?
                }

                return true;
            }

            return false;
        }

        protected virtual ScenePresence WaitGetScenePresence(UUID agentID)
        {
            int ntimes = 10;
            ScenePresence childAgentUpdate = null;
            while ((childAgentUpdate = GetScenePresence(agentID)) == null && (ntimes-- > 0))
                Thread.Sleep(1000);
            return childAgentUpdate;

        }

        public virtual bool IncomingRetrieveRootAgent(UUID id, out IAgentData agent)
        {
            agent = null;
            ScenePresence sp = GetScenePresence(id);
            if ((sp != null) && (!sp.IsChildAgent))
            {
                sp.IsChildAgent = true;
                return sp.CopyAgent(out agent);
            }

            return false;
        }

        public bool IncomingCloseAgent(UUID agentID)
        {
            return IncomingCloseAgent(agentID, false);
        }

        public bool IncomingCloseChildAgent(UUID agentID)
        {
            return IncomingCloseAgent(agentID, true);
        }

        /// <summary>
        /// Tell a single agent to disconnect from the region.
        /// </summary>
        /// <param name="agentID"></param>
        /// <param name="childOnly"></param>
        public bool IncomingCloseAgent(UUID agentID, bool childOnly)
        {
            //m_log.DebugFormat("[SCENE]: Processing incoming close agent for {0}", agentID);

            ScenePresence presence = m_sceneGraph.GetScenePresence(agentID);
            if (presence != null)
            {
                // Nothing is removed here, so down count it as such
                if (presence.IsChildAgent)
                {
                   m_sceneGraph.removeUserCount(false);
                }
                else if (!childOnly)
                {
                   m_sceneGraph.removeUserCount(true);
                }

                // Don't do this to root agents on logout, it's not nice for the viewer
                if (presence.IsChildAgent)
                {
                    // Tell a single agent to disconnect from the region.
                    IEventQueue eq = RequestModuleInterface<IEventQueue>();
                    if (eq != null)
                    {
                        eq.DisableSimulator(RegionInfo.RegionHandle, agentID);
                    }
                    else
                        presence.ControllingClient.SendShutdownConnectionNotice();
                    presence.ControllingClient.Close(false);
                }
                else if (!childOnly)
                {
                    presence.ControllingClient.Close(true);
                }
                return true;
            }

            // Agent not here
            return false;
        }

        /// <summary>
        /// Tries to teleport agent to another region.
        /// </summary>
        /// <remarks>
        /// The region name must exactly match that given.
        /// </remarks>
        /// <param name="remoteClient"></param>
        /// <param name="regionName"></param>
        /// <param name="position"></param>
        /// <param name="lookAt"></param>
        /// <param name="teleportFlags"></param>
        public void RequestTeleportLocation(IClientAPI remoteClient, string regionName, Vector3 position,
                                            Vector3 lookat, uint teleportFlags)
        {
            GridRegion region = GridService.GetRegionByName(RegionInfo.ScopeID, regionName);

            if (region == null)
            {
                // can't find the region: Tell viewer and abort
                remoteClient.SendTeleportFailed("The region '" + regionName + "' could not be found.");
                return;
            }

            RequestTeleportLocation(remoteClient, region.RegionHandle, position, lookat, teleportFlags);
        }

        /// <summary>
        /// Tries to teleport agent to other region.
        /// </summary>
        /// <param name="remoteClient"></param>
        /// <param name="regionHandle"></param>
        /// <param name="position"></param>
        /// <param name="lookAt"></param>
        /// <param name="teleportFlags"></param>
        public void RequestTeleportLocation(IClientAPI remoteClient, ulong regionHandle, Vector3 position,
                                            Vector3 lookAt, uint teleportFlags)
        {
            ScenePresence sp = GetScenePresence(remoteClient.AgentId);
            if (sp != null)
            {
                uint regionX = m_regInfo.RegionLocX;
                uint regionY = m_regInfo.RegionLocY;

                Utils.LongToUInts(regionHandle, out regionX, out regionY);

                int shiftx = (int) regionX - (int) m_regInfo.RegionLocX * (int)Constants.RegionSize;
                int shifty = (int) regionY - (int) m_regInfo.RegionLocY * (int)Constants.RegionSize;

                position.X += shiftx;
                position.Y += shifty;

                bool result = false;

                if (TestBorderCross(position,Cardinals.N))
                    result = true;

                if (TestBorderCross(position, Cardinals.S))
                    result = true;

                if (TestBorderCross(position, Cardinals.E))
                    result = true;

                if (TestBorderCross(position, Cardinals.W))
                    result = true;

                // bordercross if position is outside of region

                if (!result)
                {
                    regionHandle = m_regInfo.RegionHandle;
                }
                else
                {
                    // not in this region, undo the shift!
                    position.X -= shiftx;
                    position.Y -= shifty;
                }

                if (m_teleportModule != null)
                    m_teleportModule.Teleport(sp, regionHandle, position, lookAt, teleportFlags);
                else
                {
                    m_log.DebugFormat("[SCENE]: Unable to perform teleports: no AgentTransferModule is active");
                    sp.ControllingClient.SendTeleportFailed("Unable to perform teleports on this simulator.");
                }
            }
        }

        public bool CrossAgentToNewRegion(ScenePresence agent, bool isFlying)
        {
            if (m_teleportModule != null)
                return m_teleportModule.Cross(agent, isFlying);
            else
            {
                m_log.DebugFormat("[SCENE]: Unable to cross agent to neighbouring region, because there is no AgentTransferModule");
            }

            return false;
        }

        public void SendOutChildAgentUpdates(AgentPosition cadu, ScenePresence presence)
        {
            m_sceneGridService.SendChildAgentDataUpdate(cadu, presence);
        }

        #endregion

        #region Other Methods

        protected override IConfigSource GetConfig()
        {
            return m_config;
        }

        #endregion

        public void HandleObjectPermissionsUpdate(IClientAPI controller, UUID agentID, UUID sessionID, byte field, uint localId, uint mask, byte set)
        {
            // Check for spoofing..  since this is permissions we're talking about here!
            if ((controller.SessionId == sessionID) && (controller.AgentId == agentID))
            {
                // Tell the object to do permission update
                if (localId != 0)
                {
                    SceneObjectGroup chObjectGroup = GetGroupByPrim(localId);
                    if (chObjectGroup != null)
                    {
                        chObjectGroup.UpdatePermissions(agentID, field, localId, mask, set);
                    }
                }
            }
        }

        /// <summary>
        /// Causes all clients to get a full object update on all of the objects in the scene.
        /// </summary>
        public void ForceClientUpdate()
        {
            EntityBase[] entityList = GetEntities();
            foreach (EntityBase ent in entityList)
            {
                if (ent is SceneObjectGroup)
                {
                    ((SceneObjectGroup)ent).ScheduleGroupForFullUpdate();
                }
            }
        }

        /// <summary>
        /// This is currently only used for scale (to scale to MegaPrim size)
        /// There is a console command that calls this in OpenSimMain
        /// </summary>
        /// <param name="cmdparams"></param>
        public void HandleEditCommand(string[] cmdparams)
        {
            m_log.Debug("Searching for Primitive: '" + cmdparams[2] + "'");

            EntityBase[] entityList = GetEntities();
            foreach (EntityBase ent in entityList)
            {
                if (ent is SceneObjectGroup)
                {
                    SceneObjectPart part = ((SceneObjectGroup)ent).GetChildPart(((SceneObjectGroup)ent).UUID);
                    if (part != null)
                    {
                        if (part.Name == cmdparams[2])
                        {
                            part.Resize(
                                new Vector3(Convert.ToSingle(cmdparams[3]), Convert.ToSingle(cmdparams[4]),
                                              Convert.ToSingle(cmdparams[5])));

                            m_log.Debug("Edited scale of Primitive: " + part.Name);
                        }
                    }
                }
            }
        }

        #region Script Handling Methods

        /// <summary>
        /// Console command handler to send script command to script engine.
        /// </summary>
        /// <param name="args"></param>
        public void SendCommandToPlugins(string[] args)
        {
            m_eventManager.TriggerOnPluginConsole(args);
        }

        public LandData GetLandData(float x, float y)
        {
            return LandChannel.GetLandObject(x, y).LandData;
        }

        public LandData GetLandData(uint x, uint y)
        {
            m_log.DebugFormat("[SCENE]: returning land for {0},{1}", x, y);
            return LandChannel.GetLandObject((int)x, (int)y).LandData;
        }


        #endregion

        #region Script Engine

        private List<ScriptEngineInterface> ScriptEngines = new List<ScriptEngineInterface>();
        public bool DumpAssetsToFile;

        /// <summary>
        ///
        /// </summary>
        /// <param name="scriptEngine"></param>
        public void AddScriptEngine(ScriptEngineInterface scriptEngine)
        {
            ScriptEngines.Add(scriptEngine);
            scriptEngine.InitializeEngine(this);
        }

        private bool ScriptDanger(SceneObjectPart part,Vector3 pos)
        {
            ILandObject parcel = LandChannel.GetLandObject(pos.X, pos.Y);
            if (part != null)
            {
                if (parcel != null)
                {
                    if ((parcel.LandData.Flags & (uint)ParcelFlags.AllowOtherScripts) != 0)
                    {
                        return true;
                    }
                    else if ((parcel.LandData.Flags & (uint)ParcelFlags.AllowGroupScripts) != 0)
                    {
                        if (part.OwnerID == parcel.LandData.OwnerID
                            || (parcel.LandData.IsGroupOwned && part.GroupID == parcel.LandData.GroupID)
                            || Permissions.IsGod(part.OwnerID))
                        {
                            return true;
                        }
                        else
                        {
                            return false;
                        }
                    }
                    else
                    {
                        if (part.OwnerID == parcel.LandData.OwnerID)
                        {
                            return true;
                        }
                        else
                        {
                            return false;
                        }
                    }
                }
                else
                {

                    if (pos.X > 0f && pos.X < Constants.RegionSize && pos.Y > 0f && pos.Y < Constants.RegionSize)
                    {
                        // The only time parcel != null when an object is inside a region is when
                        // there is nothing behind the landchannel.  IE, no land plugin loaded.
                        return true;
                    }
                    else
                    {
                        // The object is outside of this region.  Stop piping events to it.
                        return false;
                    }
                }
            }
            else
            {
                return false;
            }
        }

        public bool ScriptDanger(uint localID, Vector3 pos)
        {
            SceneObjectPart part = GetSceneObjectPart(localID);
            if (part != null)
            {
                return ScriptDanger(part, pos);
            }
            else
            {
                return false;
            }
        }

        public bool PipeEventsForScript(uint localID)
        {
            SceneObjectPart part = GetSceneObjectPart(localID);
            if (part != null)
            {
                // Changed so that child prims of attachments return ScriptDanger for their parent, so that
                //  their scripts will actually run.
                //      -- Leaf, Tue Aug 12 14:17:05 EDT 2008
                SceneObjectPart parent = part.ParentGroup.RootPart;
                if (part.ParentGroup.IsAttachment)
                    return ScriptDanger(parent, parent.GetWorldPosition());
                else
                    return ScriptDanger(part, part.GetWorldPosition());
            }
            else
            {
                return false;
            }
        }

        #endregion

        #region SceneGraph wrapper methods

        /// <summary>
        ///
        /// </summary>
        /// <param name="localID"></param>
        /// <returns></returns>
        public UUID ConvertLocalIDToFullID(uint localID)
        {
            return m_sceneGraph.ConvertLocalIDToFullID(localID);
        }

        public void SwapRootAgentCount(bool rootChildChildRootTF)
        {
            m_sceneGraph.SwapRootChildAgent(rootChildChildRootTF);
        }

        public void AddPhysicalPrim(int num)
        {
            m_sceneGraph.AddPhysicalPrim(num);
        }

        public void RemovePhysicalPrim(int num)
        {
            m_sceneGraph.RemovePhysicalPrim(num);
        }

        public int GetRootAgentCount()
        {
            return m_sceneGraph.GetRootAgentCount();
        }

        public int GetChildAgentCount()
        {
            return m_sceneGraph.GetChildAgentCount();
        }

        /// <summary>
        /// Request a scene presence by UUID. Fast, indexed lookup.
        /// </summary>
        /// <param name="agentID"></param>
        /// <returns>null if the presence was not found</returns>
        public ScenePresence GetScenePresence(UUID agentID)
        {
            return m_sceneGraph.GetScenePresence(agentID);
        }

        /// <summary>
        /// Request the scene presence by name.
        /// </summary>
        /// <param name="firstName"></param>
        /// <param name="lastName"></param>
        /// <returns>null if the presence was not found</returns>
        public ScenePresence GetScenePresence(string firstName, string lastName)
        {
            return m_sceneGraph.GetScenePresence(firstName, lastName);
        }

        /// <summary>
        /// Request the scene presence by localID.
        /// </summary>
        /// <param name="localID"></param>
        /// <returns>null if the presence was not found</returns>
        public ScenePresence GetScenePresence(uint localID)
        {
            return m_sceneGraph.GetScenePresence(localID);
        }

        /// <summary>
        /// Returns true if scene presence is a child (no avatar in this scene)
        /// </summary>
        /// <param name="avatarID"></param>
        /// <returns></returns>
        public override bool PresenceChildStatus(UUID avatarID)
        {
            ScenePresence sp;
            return TryGetScenePresence(avatarID, out sp) && sp.IsChildAgent;
        }

        /// <summary>
        /// Performs action on all avatars in the scene (root scene presences)
        /// Avatars may be an NPC or a 'real' client.
        /// </summary>
        /// <param name="action"></param>
        public void ForEachRootScenePresence(Action<ScenePresence> action)
        {
            if (m_sceneGraph != null)
            {
                m_sceneGraph.ForEachAvatar(action);
            }
        }

        /// <summary>
        /// Performs action on all scene presences (root and child)
        /// </summary>
        /// <param name="action"></param>
        public void ForEachScenePresence(Action<ScenePresence> action)
        {
            if (m_sceneGraph != null)
            {
                m_sceneGraph.ForEachScenePresence(action);
            }
        }

        /// <summary>
        /// Get a group via its UUID
        /// </summary>
        /// <param name="fullID"></param>
        /// <returns>null if no group with that name exists</returns>
        public SceneObjectGroup GetSceneObjectGroup(UUID fullID)
        {
            return m_sceneGraph.GetSceneObjectGroup(fullID);
        }

        /// <summary>
        /// Get a group by name from the scene (will return the first
        /// found, if there are more than one prim with the same name)
        /// </summary>
        /// <param name="name"></param>
        /// <returns>null if no group with that name exists</returns>
        public SceneObjectGroup GetSceneObjectGroup(string name)
        {
            return m_sceneGraph.GetSceneObjectGroup(name);
        }

        /// <summary>
        /// Get a prim by name from the scene (will return the first
        /// found, if there are more than one prim with the same name)
        /// </summary>
        /// <param name="name"></param>
        /// <returns></returns>
        public SceneObjectPart GetSceneObjectPart(string name)
        {
            return m_sceneGraph.GetSceneObjectPart(name);
        }

        /// <summary>
        /// Get a prim via its local id
        /// </summary>
        /// <param name="localID"></param>
        /// <returns></returns>
        public SceneObjectPart GetSceneObjectPart(uint localID)
        {
            return m_sceneGraph.GetSceneObjectPart(localID);
        }

        /// <summary>
        /// Get a prim via its UUID
        /// </summary>
        /// <param name="fullID"></param>
        /// <returns></returns>
        public SceneObjectPart GetSceneObjectPart(UUID fullID)
        {
            return m_sceneGraph.GetSceneObjectPart(fullID);
        }

        /// <summary>
        /// Get a scene object group that contains the prim with the given local id
        /// </summary>
        /// <param name="localID"></param>
        /// <returns>null if no scene object group containing that prim is found</returns>
        public SceneObjectGroup GetGroupByPrim(uint localID)
        {
            return m_sceneGraph.GetGroupByPrim(localID);
        }

        public override bool TryGetScenePresence(UUID agentID, out ScenePresence sp)
        {
            return m_sceneGraph.TryGetScenePresence(agentID, out sp);
        }

        public bool TryGetAvatarByName(string avatarName, out ScenePresence avatar)
        {
            return m_sceneGraph.TryGetAvatarByName(avatarName, out avatar);
        }

        /// <summary>
        /// Perform an action on all clients with an avatar in this scene (root only)
        /// </summary>
        /// <param name="action"></param>
        public void ForEachRootClient(Action<IClientAPI> action)
        {
            ForEachRootScenePresence(delegate(ScenePresence presence)
            {
                action(presence.ControllingClient);
            });
        }

        /// <summary>
        /// Perform an action on all clients connected to the region (root and child)
        /// </summary>
        /// <param name="action"></param>
        public void ForEachClient(Action<IClientAPI> action)
        {
            m_clientManager.ForEachSync(action);
        }

        public bool TryGetClient(UUID avatarID, out IClientAPI client)
        {
            return m_clientManager.TryGetValue(avatarID, out client);
        }

        public bool TryGetClient(System.Net.IPEndPoint remoteEndPoint, out IClientAPI client)
        {
            return m_clientManager.TryGetValue(remoteEndPoint, out client);
        }

        public void ForEachSOG(Action<SceneObjectGroup> action)
        {
            m_sceneGraph.ForEachSOG(action);
        }

        /// <summary>
        /// Returns a list of the entities in the scene.  This is a new list so operations perform on the list itself
        /// will not affect the original list of objects in the scene.
        /// </summary>
        /// <returns></returns>
        public EntityBase[] GetEntities()
        {
            return m_sceneGraph.GetEntities();
        }

        #endregion

        public void RegionHandleRequest(IClientAPI client, UUID regionID)
        {
            ulong handle = 0;
            if (regionID == RegionInfo.RegionID)
                handle = RegionInfo.RegionHandle;
            else
            {
                GridRegion r = GridService.GetRegionByUUID(UUID.Zero, regionID);
                if (r != null)
                    handle = r.RegionHandle;
            }

            if (handle != 0)
                client.SendRegionHandle(regionID, handle);
        }

        public bool NeedSceneCacheClear(UUID agentID)
        {
            IInventoryTransferModule inv = RequestModuleInterface<IInventoryTransferModule>();
            if (inv == null)
                return true;

            return inv.NeedSceneCacheClear(agentID, this);
        }

        public void CleanTempObjects()
        {
            EntityBase[] entities = GetEntities();
            foreach (EntityBase obj in entities)
            {
                if (obj is SceneObjectGroup)
                {
                    SceneObjectGroup grp = (SceneObjectGroup)obj;

                    if (!grp.IsDeleted)
                    {
                        if ((grp.RootPart.Flags & PrimFlags.TemporaryOnRez) != 0)
                        {
                            if (grp.RootPart.Expires <= DateTime.Now)
                                DeleteSceneObject(grp, false);
                        }
                    }
                }
            }

        }

        public void DeleteFromStorage(UUID uuid)
        {
            SimulationDataService.RemoveObject(uuid, m_regInfo.RegionID);
        }

        public int GetHealth(out int flags, out string message)
        {
            // Returns:
            // 1 = sim is up and accepting http requests. The heartbeat has
            // stopped and the sim is probably locked up, but a remote
            // admin restart may succeed
            // 
            // 2 = Sim is up and the heartbeat is running. The sim is likely
            // usable for people within
            //
            // 3 = Sim is up and one packet thread is running. Sim is
            // unstable and will not accept new logins
            //
            // 4 = Sim is up and both packet threads are running. Sim is
            // likely usable
            //
            // 5 = We have seen a new user enter within the past 4 minutes
            // which can be seen as positive confirmation of sim health
            //

            flags = 0;
            message = String.Empty;

            CheckHeartbeat();

            if (m_firstHeartbeat || (m_lastIncoming == 0 && m_lastOutgoing == 0))
            {
                // We're still starting
                // 0 means "in startup", it can't happen another way, since
                // to get here, we must be able to accept http connections
                return 0;
            }

            int health=1; // Start at 1, means we're up

            if (Util.EnvironmentTickCountSubtract(m_lastUpdate) < 1000)
            {
                health+=1;
                flags |= 1;
            }

            if (Util.EnvironmentTickCountSubtract(m_lastIncoming) < 1000)
            {
                health+=1;
                flags |= 2;
            }

            if (Util.EnvironmentTickCountSubtract(m_lastOutgoing) < 1000)
            {
                health+=1;
                flags |= 4;
            }

            if (flags != 7)
                return health;

            // A login in the last 4 mins? We can't be doing too badly
            //
            if (Util.EnvironmentTickCountSubtract(m_LastLogin) < 240000)
                health++;

            return health;
        }

        // This callback allows the PhysicsScene to call back to its caller (the SceneGraph) and
        // update non-physical objects like the joint proxy objects that represent the position
        // of the joints in the scene.

        // This routine is normally called from within a lock (OdeLock) from within the OdePhysicsScene
        // WARNING: be careful of deadlocks here if you manipulate the scene. Remember you are being called
        // from within the OdePhysicsScene.

        protected internal void jointMoved(PhysicsJoint joint)
        {
            // m_parentScene.PhysicsScene.DumpJointInfo(); // non-thread-locked version; we should already be in a lock (OdeLock) when this callback is invoked
            SceneObjectPart jointProxyObject = GetSceneObjectPart(joint.ObjectNameInScene);
            if (jointProxyObject == null)
            {
                jointErrorMessage(joint, "WARNING, joint proxy not found, name " + joint.ObjectNameInScene);
                return;
            }

            // now update the joint proxy object in the scene to have the position of the joint as returned by the physics engine
            SceneObjectPart trackedBody = GetSceneObjectPart(joint.TrackedBodyName); // FIXME: causes a sequential lookup
            if (trackedBody == null) return; // the actor may have been deleted but the joint still lingers around a few frames waiting for deletion. during this time, trackedBody is NULL to prevent further motion of the joint proxy.
            jointProxyObject.Velocity = trackedBody.Velocity;
            jointProxyObject.AngularVelocity = trackedBody.AngularVelocity;
            switch (joint.Type)
            {
                case PhysicsJointType.Ball:
                    {
                        Vector3 jointAnchor = PhysicsScene.GetJointAnchor(joint);
                        Vector3 proxyPos = new Vector3(jointAnchor.X, jointAnchor.Y, jointAnchor.Z);
                        jointProxyObject.ParentGroup.UpdateGroupPosition(proxyPos); // schedules the entire group for a terse update
                    }
                    break;

                case PhysicsJointType.Hinge:
                    {
                        Vector3 jointAnchor = PhysicsScene.GetJointAnchor(joint);

                        // Normally, we would just ask the physics scene to return the axis for the joint.
                        // Unfortunately, ODE sometimes returns <0,0,0> for the joint axis, which should
                        // never occur. Therefore we cannot rely on ODE to always return a correct joint axis.
                        // Therefore the following call does not always work:
                        //PhysicsVector phyJointAxis = _PhyScene.GetJointAxis(joint);

                        // instead we compute the joint orientation by saving the original joint orientation
                        // relative to one of the jointed bodies, and applying this transformation
                        // to the current position of the jointed bodies (the tracked body) to compute the
                        // current joint orientation.

                        if (joint.TrackedBodyName == null)
                        {
                            jointErrorMessage(joint, "joint.TrackedBodyName is null, joint " + joint.ObjectNameInScene);
                        }

                        Vector3 proxyPos = new Vector3(jointAnchor.X, jointAnchor.Y, jointAnchor.Z);
                        Quaternion q = trackedBody.RotationOffset * joint.LocalRotation;

                        jointProxyObject.ParentGroup.UpdateGroupPosition(proxyPos); // schedules the entire group for a terse update
                        jointProxyObject.ParentGroup.UpdateGroupRotationR(q); // schedules the entire group for a terse update
                    }
                    break;
            }
        }

        // This callback allows the PhysicsScene to call back to its caller (the SceneGraph) and
        // update non-physical objects like the joint proxy objects that represent the position
        // of the joints in the scene.

        // This routine is normally called from within a lock (OdeLock) from within the OdePhysicsScene
        // WARNING: be careful of deadlocks here if you manipulate the scene. Remember you are being called
        // from within the OdePhysicsScene.
        protected internal void jointDeactivated(PhysicsJoint joint)
        {
            //m_log.Debug("[NINJA] SceneGraph.jointDeactivated, joint:" + joint.ObjectNameInScene);
            SceneObjectPart jointProxyObject = GetSceneObjectPart(joint.ObjectNameInScene);
            if (jointProxyObject == null)
            {
                jointErrorMessage(joint, "WARNING, trying to deactivate (stop interpolation of) joint proxy, but not found, name " + joint.ObjectNameInScene);
                return;
            }

            // turn the proxy non-physical, which also stops its client-side interpolation
            bool wasUsingPhysics = ((jointProxyObject.Flags & PrimFlags.Physics) != 0);
            if (wasUsingPhysics)
            {
                jointProxyObject.UpdatePrimFlags(false, false, true, false); // FIXME: possible deadlock here; check to make sure all the scene alterations set into motion here won't deadlock
            }
        }

        // This callback allows the PhysicsScene to call back to its caller (the SceneGraph) and
        // alert the user of errors by using the debug channel in the same way that scripts alert
        // the user of compile errors.

        // This routine is normally called from within a lock (OdeLock) from within the OdePhysicsScene
        // WARNING: be careful of deadlocks here if you manipulate the scene. Remember you are being called
        // from within the OdePhysicsScene.
        public void jointErrorMessage(PhysicsJoint joint, string message)
        {
            if (joint != null)
            {
                if (joint.ErrorMessageCount > PhysicsJoint.maxErrorMessages)
                    return;

                SceneObjectPart jointProxyObject = GetSceneObjectPart(joint.ObjectNameInScene);
                if (jointProxyObject != null)
                {
                    SimChat(Utils.StringToBytes("[NINJA]: " + message),
                        ChatTypeEnum.DebugChannel,
                        2147483647,
                        jointProxyObject.AbsolutePosition,
                        jointProxyObject.Name,
                        jointProxyObject.UUID,
                        false);

                    joint.ErrorMessageCount++;

                    if (joint.ErrorMessageCount > PhysicsJoint.maxErrorMessages)
                    {
                        SimChat(Utils.StringToBytes("[NINJA]: Too many messages for this joint, suppressing further messages."),
                            ChatTypeEnum.DebugChannel,
                            2147483647,
                            jointProxyObject.AbsolutePosition,
                            jointProxyObject.Name,
                            jointProxyObject.UUID,
                            false);
                    }
                }
                else
                {
                    // couldn't find the joint proxy object; the error message is silently suppressed
                }
            }
        }

        public Scene ConsoleScene()
        {
            if (MainConsole.Instance == null)
                return null;
            if (MainConsole.Instance.ConsoleScene is Scene)
                return (Scene)MainConsole.Instance.ConsoleScene;
            return null;
        }

        public float GetGroundHeight(float x, float y)
        {
            if (x < 0)
                x = 0;
            if (x >= Heightmap.Width)
                x = Heightmap.Width - 1;
            if (y < 0)
                y = 0;
            if (y >= Heightmap.Height)
                y = Heightmap.Height - 1;

            Vector3 p0 = new Vector3(x, y, (float)Heightmap[(int)x, (int)y]);
            Vector3 p1 = new Vector3(p0);
            Vector3 p2 = new Vector3(p0);

            p1.X += 1.0f;
            if (p1.X < Heightmap.Width)
                p1.Z = (float)Heightmap[(int)p1.X, (int)p1.Y];

            p2.Y += 1.0f;
            if (p2.Y < Heightmap.Height)
                p2.Z = (float)Heightmap[(int)p2.X, (int)p2.Y];

            Vector3 v0 = new Vector3(p1.X - p0.X, p1.Y - p0.Y, p1.Z - p0.Z);
            Vector3 v1 = new Vector3(p2.X - p0.X, p2.Y - p0.Y, p2.Z - p0.Z);

            v0.Normalize();
            v1.Normalize();

            Vector3 vsn = new Vector3();
            vsn.X = (v0.Y * v1.Z) - (v0.Z * v1.Y);
            vsn.Y = (v0.Z * v1.X) - (v0.X * v1.Z);
            vsn.Z = (v0.X * v1.Y) - (v0.Y * v1.X);
            vsn.Normalize();

            float xdiff = x - (float)((int)x);
            float ydiff = y - (float)((int)y);

            return (((vsn.X * xdiff) + (vsn.Y * ydiff)) / (-1 * vsn.Z)) + p0.Z;
        }

        private void CheckHeartbeat()
        {
            if (m_firstHeartbeat)
                return;

            if (Util.EnvironmentTickCountSubtract(m_lastUpdate) > 5000)
                StartTimer();
        }

        public override ISceneObject DeserializeObject(string representation)
        {
            return SceneObjectSerializer.FromXml2Format(representation);
        }

        public override bool AllowScriptCrossings
        {
            get { return m_allowScriptCrossings; }
        }

        public Vector3? GetNearestAllowedPosition(ScenePresence avatar)
        {
            ILandObject nearestParcel = GetNearestAllowedParcel(avatar.UUID, avatar.AbsolutePosition.X, avatar.AbsolutePosition.Y);

            if (nearestParcel != null)
            {
                Vector3 dir = Vector3.Normalize(Vector3.Multiply(avatar.Velocity, -1));
                //Try to get a location that feels like where they came from
                Vector3? nearestPoint = GetNearestPointInParcelAlongDirectionFromPoint(avatar.AbsolutePosition, dir, nearestParcel);
                if (nearestPoint != null)
                {
                    Debug.WriteLine("Found a sane previous position based on velocity, sending them to: " + nearestPoint.ToString());
                    return nearestPoint.Value;
                }

                //Sometimes velocity might be zero (local teleport), so try finding point along path from avatar to center of nearest parcel
                Vector3 directionToParcelCenter = Vector3.Subtract(GetParcelCenterAtGround(nearestParcel), avatar.AbsolutePosition);
                dir = Vector3.Normalize(directionToParcelCenter);
                nearestPoint = GetNearestPointInParcelAlongDirectionFromPoint(avatar.AbsolutePosition, dir, nearestParcel);
                if (nearestPoint != null)
                {
                    Debug.WriteLine("They had a zero velocity, sending them to: " + nearestPoint.ToString());
                    return nearestPoint.Value;
                }

                //Ultimate backup if we have no idea where they are 
                Debug.WriteLine("Have no idea where they are, sending them to: " + avatar.lastKnownAllowedPosition.ToString());
                return avatar.lastKnownAllowedPosition;
            }

            //Go to the edge, this happens in teleporting to a region with no available parcels
            Vector3 nearestRegionEdgePoint = GetNearestRegionEdgePosition(avatar);

            //Debug.WriteLine("They are really in a place they don't belong, sending them to: " + nearestRegionEdgePoint.ToString());
            
            return nearestRegionEdgePoint;
        }

        private Vector3 GetParcelCenterAtGround(ILandObject parcel)
        {
            Vector2 center = GetParcelCenter(parcel);
            return GetPositionAtGround(center.X, center.Y);
        }

        private Vector3? GetNearestPointInParcelAlongDirectionFromPoint(Vector3 pos, Vector3 direction, ILandObject parcel)
        {
            Vector3 unitDirection = Vector3.Normalize(direction);
            //Making distance to search go through some sane limit of distance
            for (float distance = 0; distance < Constants.RegionSize * 2; distance += .5f)
            {
                Vector3 testPos = Vector3.Add(pos, Vector3.Multiply(unitDirection, distance));
                if (parcel.ContainsPoint((int)testPos.X, (int)testPos.Y))
                {
                    return testPos;
                }
            }
            return null;
        }

        public ILandObject GetNearestAllowedParcel(UUID avatarId, float x, float y)
        {
            List<ILandObject> all = AllParcels();
            float minParcelDistance = float.MaxValue;
            ILandObject nearestParcel = null;

            foreach (var parcel in all)
            {
                if (!parcel.IsEitherBannedOrRestricted(avatarId))
                {
                    float parcelDistance = GetParcelDistancefromPoint(parcel, x, y);
                    if (parcelDistance < minParcelDistance)
                    {
                        minParcelDistance = parcelDistance;
                        nearestParcel = parcel;
                    }
                }
            }

            return nearestParcel;
        }

        private List<ILandObject> AllParcels()
        {
            return LandChannel.AllParcels();
        }

        private float GetParcelDistancefromPoint(ILandObject parcel, float x, float y)
        {
            return Vector2.Distance(new Vector2(x, y), GetParcelCenter(parcel));
        }

        //calculate the average center point of a parcel
        private Vector2 GetParcelCenter(ILandObject parcel)
        {
            int count = 0;
            int avgx = 0;
            int avgy = 0;
            for (int x = 0; x < Constants.RegionSize; x++)
            {
                for (int y = 0; y < Constants.RegionSize; y++)
                {
                    //Just keep a running average as we check if all the points are inside or not
                    if (parcel.ContainsPoint(x, y))
                    {
                        if (count == 0)
                        {
                            avgx = x;
                            avgy = y;
                        }
                        else
                        {
                            avgx = (avgx * count + x) / (count + 1);
                            avgy = (avgy * count + y) / (count + 1);
                        }
                        count += 1;
                    }
                }
            }
            return new Vector2(avgx, avgy);
        }

        private Vector3 GetNearestRegionEdgePosition(ScenePresence avatar)
        {
            float xdistance = avatar.AbsolutePosition.X < Constants.RegionSize / 2 ? avatar.AbsolutePosition.X : Constants.RegionSize - avatar.AbsolutePosition.X;
            float ydistance = avatar.AbsolutePosition.Y < Constants.RegionSize / 2 ? avatar.AbsolutePosition.Y : Constants.RegionSize - avatar.AbsolutePosition.Y;

            //find out what vertical edge to go to
            if (xdistance < ydistance)
            {
                if (avatar.AbsolutePosition.X < Constants.RegionSize / 2)
                {
                    return GetPositionAtAvatarHeightOrGroundHeight(avatar, 0.0f, avatar.AbsolutePosition.Y);
                }
                else
                {
                    return GetPositionAtAvatarHeightOrGroundHeight(avatar, Constants.RegionSize, avatar.AbsolutePosition.Y);
                }
            }
            //find out what horizontal edge to go to
            else
            {
                if (avatar.AbsolutePosition.Y < Constants.RegionSize / 2)
                {
                    return GetPositionAtAvatarHeightOrGroundHeight(avatar, avatar.AbsolutePosition.X, 0.0f);
                }
                else
                {
                    return GetPositionAtAvatarHeightOrGroundHeight(avatar, avatar.AbsolutePosition.X, Constants.RegionSize);
                }
            }
        }

        private Vector3 GetPositionAtAvatarHeightOrGroundHeight(ScenePresence avatar, float x, float y)
        {
            Vector3 ground = GetPositionAtGround(x, y);
            if (avatar.AbsolutePosition.Z > ground.Z)
            {
                ground.Z = avatar.AbsolutePosition.Z;
            }
            return ground;
        }

        private Vector3 GetPositionAtGround(float x, float y)
        {
            return new Vector3(x, y, GetGroundHeight(x, y));
        }

        public List<UUID> GetEstateRegions(int estateID)
        {
            IEstateDataService estateDataService = EstateDataService;
            if (estateDataService == null)
                return new List<UUID>(0);

            return estateDataService.GetRegions(estateID);
        }

        public void ReloadEstateData()
        {
            IEstateDataService estateDataService = EstateDataService;
            if (estateDataService != null)
            {
                m_regInfo.EstateSettings = estateDataService.LoadEstateSettings(m_regInfo.RegionID, false);
                TriggerEstateSunUpdate();
            }
        }

        public void TriggerEstateSunUpdate()
        {
            float sun;
            if (RegionInfo.RegionSettings.UseEstateSun)
            {
                sun = (float)RegionInfo.EstateSettings.SunPosition;
                if (RegionInfo.EstateSettings.UseGlobalTime)
                {
                    sun = EventManager.GetCurrentTimeAsSunLindenHour() - 6.0f;
                }

                // 
                EventManager.TriggerEstateToolsSunUpdate(
                        RegionInfo.RegionHandle,
                        RegionInfo.EstateSettings.FixedSun,
                        RegionInfo.RegionSettings.UseEstateSun,
                        sun);
            }
            else
            {
                // Use the Sun Position from the Region Settings
                sun = (float)RegionInfo.RegionSettings.SunPosition - 6.0f;

                EventManager.TriggerEstateToolsSunUpdate(
                        RegionInfo.RegionHandle,
                        RegionInfo.RegionSettings.FixedSun,
                        RegionInfo.RegionSettings.UseEstateSun,
                        sun);
            }
        }

        private void HandleDeleteObject(string module, string[] cmd)
        {
            if (cmd.Length < 3)
                return;

            string mode = cmd[2];
            string o = "";

            if (mode != "outside")
            {
                if (cmd.Length < 4)
                    return;

                o = cmd[3];
            }

            List<SceneObjectGroup> deletes = new List<SceneObjectGroup>();

            UUID match;

            switch (mode)
            {
            case "owner":
                if (!UUID.TryParse(o, out match))
                    return;
                ForEachSOG(delegate (SceneObjectGroup g)
                        {
                            if (g.OwnerID == match && !g.IsAttachment)
                                deletes.Add(g);
                        });
                break;
            case "creator":
                if (!UUID.TryParse(o, out match))
                    return;
                ForEachSOG(delegate (SceneObjectGroup g)
                        {
                            if (g.RootPart.CreatorID == match && !g.IsAttachment)
                                deletes.Add(g);
                        });
                break;
            case "uuid":
                if (!UUID.TryParse(o, out match))
                    return;
                ForEachSOG(delegate (SceneObjectGroup g)
                        {
                            if (g.UUID == match && !g.IsAttachment)
                                deletes.Add(g);
                        });
                break;
            case "name":
                ForEachSOG(delegate (SceneObjectGroup g)
                        {
                            if (g.RootPart.Name == o && !g.IsAttachment)
                                deletes.Add(g);
                        });
                break;
            case "outside":
                ForEachSOG(delegate (SceneObjectGroup g)
                        {
                            SceneObjectPart rootPart = g.RootPart;
                            bool delete = false;

                            if (rootPart.GroupPosition.Z < 0.0 || rootPart.GroupPosition.Z > 10000.0)
                            {
                                delete = true;
                            }
                            else
                            {
                                ILandObject parcel = LandChannel.GetLandObject(rootPart.GroupPosition.X, rootPart.GroupPosition.Y);

                                if (parcel == null || parcel.LandData.Name == "NO LAND")
                                    delete = true;
                            }

                            if (delete && !g.IsAttachment && !deletes.Contains(g))
                                deletes.Add(g);
                        });
                break;
            }

            foreach (SceneObjectGroup g in deletes)
            {
                m_log.InfoFormat("[SCENE]: Deleting object {0}", g.UUID);
                DeleteSceneObject(g, false);
            }
        }

        private void HandleReloadEstate(string module, string[] cmd)
        {
            if (MainConsole.Instance.ConsoleScene == null ||
                (MainConsole.Instance.ConsoleScene is Scene &&
                (Scene)MainConsole.Instance.ConsoleScene == this))
            {
                ReloadEstateData();
            }
        }

        /// <summary>
        /// Get the volume of space that will encompass all the given objects.
        /// </summary>
        /// <param name="objects"></param>
        /// <param name="minX"></param>
        /// <param name="maxX"></param>
        /// <param name="minY"></param>
        /// <param name="maxY"></param>
        /// <param name="minZ"></param>
        /// <param name="maxZ"></param>
        /// <returns></returns>
        public static Vector3[] GetCombinedBoundingBox(
           List<SceneObjectGroup> objects, 
           out float minX, out float maxX, out float minY, out float maxY, out float minZ, out float maxZ)
        {
            minX = 256;
            maxX = -256;
            minY = 256;
            maxY = -256;
            minZ = 8192;
            maxZ = -256;

            List<Vector3> offsets = new List<Vector3>();

            foreach (SceneObjectGroup g in objects)
            {
                float ominX, ominY, ominZ, omaxX, omaxY, omaxZ;

                Vector3 vec = g.AbsolutePosition;

                g.GetAxisAlignedBoundingBoxRaw(out ominX, out omaxX, out ominY, out omaxY, out ominZ, out omaxZ);
               
//                m_log.DebugFormat(
//                    "[SCENE]: For {0} found AxisAlignedBoundingBoxRaw {1}, {2}", 
//                    g.Name, new Vector3(ominX, ominY, ominZ), new Vector3(omaxX, omaxY, omaxZ));

                ominX += vec.X;
                omaxX += vec.X;
                ominY += vec.Y;
                omaxY += vec.Y;
                ominZ += vec.Z;
                omaxZ += vec.Z;

                if (minX > ominX)
                    minX = ominX;
                if (minY > ominY)
                    minY = ominY;
                if (minZ > ominZ)
                    minZ = ominZ;
                if (maxX < omaxX)
                    maxX = omaxX;
                if (maxY < omaxY)
                    maxY = omaxY;
                if (maxZ < omaxZ)
                    maxZ = omaxZ;
            }

            foreach (SceneObjectGroup g in objects)
            {
                Vector3 vec = g.AbsolutePosition;
                vec.X -= minX;
                vec.Y -= minY;
                vec.Z -= minZ;

                offsets.Add(vec);
            }

            return offsets.ToArray();
        }

        /// <summary>
        /// Regenerate the maptile for this scene.
        /// </summary>
        /// <param name="sender"></param>
        /// <param name="e"></param>
        public void RegenerateMaptile(object sender, ElapsedEventArgs e)
        {
            IWorldMapModule mapModule = RequestModuleInterface<IWorldMapModule>();
            if (mapModule != null)
                mapModule.GenerateMaptile();
        }

//        public void CleanDroppedAttachments()
//        {
//            List<SceneObjectGroup> objectsToDelete =
//                    new List<SceneObjectGroup>();
//
//            lock (m_cleaningAttachments)
//            {
//                ForEachSOG(delegate (SceneObjectGroup grp)
//                        {
//                            if (grp.RootPart.Shape.PCode == 0 && grp.RootPart.Shape.State != 0 && (!objectsToDelete.Contains(grp)))
//                            {
//                                UUID agentID = grp.OwnerID;
//                                if (agentID == UUID.Zero)
//                                {
//                                    objectsToDelete.Add(grp);
//                                    return;
//                                }
//
//                                ScenePresence sp = GetScenePresence(agentID);
//                                if (sp == null)
//                                {
//                                    objectsToDelete.Add(grp);
//                                    return;
//                                }
//                            }
//                        });
//            }
//
//            foreach (SceneObjectGroup grp in objectsToDelete)
//            {
//                m_log.InfoFormat("[SCENE]: Deleting dropped attachment {0} of user {1}", grp.UUID, grp.OwnerID);
//                DeleteSceneObject(grp, true);
//            }
//        }

        public void ThreadAlive(int threadCode)
        {
            switch(threadCode)
            {
                case 1: // Incoming
                    m_lastIncoming = Util.EnvironmentTickCount();
                    break;
                case 2: // Incoming
                    m_lastOutgoing = Util.EnvironmentTickCount();
                    break;
            }
        }

        // This method is called across the simulation connector to
        // determine if a given agent is allowed in this region
        // AS A ROOT AGENT. Returning false here will prevent them
        // from logging into the region, teleporting into the region
        // or corssing the broder walking, but will NOT prevent
        // child agent creation, thereby emulating the SL behavior.
        public bool QueryAccess(UUID agentID, Vector3 position, out string reason)
        {
            reason = "You are banned from the region";

            if (Permissions.IsGod(agentID))
            {
                reason = String.Empty;
                return true;
            }

            int num = m_sceneGraph.GetNumberOfScenePresences();

            if (num >= RegionInfo.RegionSettings.AgentLimit)
            {
                if (!Permissions.IsAdministrator(agentID))
                {
                    reason = "The region is full";
                    return false;
                }
            }

            ScenePresence presence = GetScenePresence(agentID);
            IClientAPI client = null;
            AgentCircuitData aCircuit = null;

            if (presence != null)
            {
                client = presence.ControllingClient;
                if (client != null)
                    aCircuit = client.RequestClientInfo();
            }

            // We may be called before there is a presence or a client.
            // Fake AgentCircuitData to keep IAuthorizationModule smiling
            if (client == null)
            {
                aCircuit = new AgentCircuitData();
                aCircuit.AgentID = agentID;
                aCircuit.firstname = String.Empty;
                aCircuit.lastname = String.Empty;
            }

            try
            {
                if (!AuthorizeUser(aCircuit, out reason))
                {
                    // m_log.DebugFormat("[SCENE]: Denying access for {0}", agentID);
                    return false;
                }
            }
            catch (Exception e)
            {
                m_log.DebugFormat("[SCENE]: Exception authorizing agent: {0} "+ e.StackTrace, e.Message);
                return false;
            }

            if (position == Vector3.Zero) // Teleport
            {
                float posX = 128.0f;
                float posY = 128.0f;

                if (!TestLandRestrictions(agentID, out reason, ref posX, ref posY))
                {
                    // m_log.DebugFormat("[SCENE]: Denying {0} because they are banned on all parcels", agentID);
                    return false;
                }
            }
            else // Walking
            {
                ILandObject land = LandChannel.GetLandObject(position.X, position.Y);
                if (land == null)
                    return false;

                bool banned = land.IsBannedFromLand(agentID);
                bool restricted = land.IsRestrictedFromLand(agentID);

                if (banned || restricted)
                    return false;
            }

            reason = String.Empty;
            return true;
        }

		public void StartTimerWatchdog()
        {
            m_timerWatchdog.Interval = 1000;
            m_timerWatchdog.Elapsed += TimerWatchdog;
            m_timerWatchdog.AutoReset = true;
            m_timerWatchdog.Start();
        }

        public void TimerWatchdog(object sender, ElapsedEventArgs e)
        {
            CheckHeartbeat();
		}

        /// This method deals with movement when an avatar is automatically moving (but this is distinct from the
        /// autopilot that moves an avatar to a sit target!.
        /// </summary>
        /// <remarks>
        /// This is not intended as a permament location for this method.
        /// </remarks>
        /// <param name="presence"></param>
        private void HandleOnSignificantClientMovement(ScenePresence presence)
        {
            if (presence.MovingToTarget)
            {
                double distanceToTarget = Util.GetDistanceTo(presence.AbsolutePosition, presence.MoveToPositionTarget);
//                            m_log.DebugFormat(
//                                "[SCENE]: Abs pos of {0} is {1}, target {2}, distance {3}",
//                                presence.Name, presence.AbsolutePosition, presence.MoveToPositionTarget, distanceToTarget);

                // Check the error term of the current position in relation to the target position
                if (distanceToTarget <= ScenePresence.SIGNIFICANT_MOVEMENT)
                {
                    // We are close enough to the target
//                        m_log.DebugFormat("[SCENEE]: Stopping autopilot of  {0}", presence.Name);

                    presence.Velocity = Vector3.Zero;
                    presence.AbsolutePosition = presence.MoveToPositionTarget;
                    presence.ResetMoveToTarget();

                    if (presence.PhysicsActor.Flying)
                    {
                        // A horrible hack to stop the avatar dead in its tracks rather than having them overshoot
                        // the target if flying.
                        // We really need to be more subtle (slow the avatar as it approaches the target) or at
                        // least be able to set collision status once, rather than 5 times to give it enough
                        // weighting so that that PhysicsActor thinks it really is colliding.
                        for (int i = 0; i < 5; i++)
                            presence.PhysicsActor.IsColliding = true;

                        if (presence.LandAtTarget)
                            presence.PhysicsActor.Flying = false;

//                            Vector3 targetPos = presence.MoveToPositionTarget;
//                            float terrainHeight = (float)presence.Scene.Heightmap[(int)targetPos.X, (int)targetPos.Y];
//                            if (targetPos.Z - terrainHeight < 0.2)
//                            {
//                                presence.PhysicsActor.Flying = false;
//                            }
                    }

//                        m_log.DebugFormat(
//                            "[SCENE]: AgentControlFlags {0}, MovementFlag {1} for {2}",
//                            presence.AgentControlFlags, presence.MovementFlag, presence.Name);
                }
                else
                {
//                        m_log.DebugFormat(
//                            "[SCENE]: Updating npc {0} at {1} for next movement to {2}",
//                            presence.Name, presence.AbsolutePosition, presence.MoveToPositionTarget);

                    Vector3 agent_control_v3 = new Vector3();
                    presence.HandleMoveToTargetUpdate(ref agent_control_v3);
                    presence.AddNewMovement(agent_control_v3);
                }
            }
        }
    }
}<|MERGE_RESOLUTION|>--- conflicted
+++ resolved
@@ -2669,26 +2669,18 @@
 
             m_LastLogin = Util.EnvironmentTickCount();
 
-<<<<<<< HEAD
-                EventManager.TriggerOnNewClient(client);
-                if (vialogin)
-                {
-                    EventManager.TriggerOnClientLogin(client);
-
-                    // Send initial parcel data
-                    Vector3 pos = createdSp.AbsolutePosition;
-                    ILandObject land = LandChannel.GetLandObject(pos.X, pos.Y);
-                    land.SendLandUpdateToClient(client);
-                }
-            }
-=======
             // Cache the user's name
             CacheUserName(sp, aCircuit);
->>>>>>> 54360dd2
 
             EventManager.TriggerOnNewClient(client);
             if (vialogin)
+            {
                 EventManager.TriggerOnClientLogin(client);
+                // Send initial parcel data
+                Vector3 pos = sp.AbsolutePosition;
+                ILandObject land = LandChannel.GetLandObject(pos.X, pos.Y);
+                land.SendLandUpdateToClient(client);
+            }
 
             return sp;
         }
