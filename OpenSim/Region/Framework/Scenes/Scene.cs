/*
 * Copyright (c) Contributors, http://opensimulator.org/
 * See CONTRIBUTORS.TXT for a full list of copyright holders.
 *
 * Redistribution and use in source and binary forms, with or without
 * modification, are permitted provided that the following conditions are met:
 *     * Redistributions of source code must retain the above copyright
 *       notice, this list of conditions and the following disclaimer.
 *     * Redistributions in binary form must reproduce the above copyrightD
 *       notice, this list of conditions and the following disclaimer in the
 *       documentation and/or other materials provided with the distribution.
 *     * Neither the name of the OpenSimulator Project nor the
 *       names of its contributors may be used to endorse or promote products
 *       derived from this software without specific prior written permission.
 *
 * THIS SOFTWARE IS PROVIDED BY THE DEVELOPERS ``AS IS'' AND ANY
 * EXPRESS OR IMPLIED WARRANTIES, INCLUDING, BUT NOT LIMITED TO, THE IMPLIED
 * WARRANTIES OF MERCHANTABILITY AND FITNESS FOR A PARTICULAR PURPOSE ARE
 * DISCLAIMED. IN NO EVENT SHALL THE CONTRIBUTORS BE LIABLE FOR ANY
 * DIRECT, INDIRECT, INCIDENTAL, SPECIAL, EXEMPLARY, OR CONSEQUENTIAL DAMAGES
 * (INCLUDING, BUT NOT LIMITED TO, PROCUREMENT OF SUBSTITUTE GOODS OR SERVICES;
 * LOSS OF USE, DATA, OR PROFITS; OR BUSINESS INTERRUPTION) HOWEVER CAUSED AND
 * ON ANY THEORY OF LIABILITY, WHETHER IN CONTRACT, STRICT LIABILITY, OR TORT
 * (INCLUDING NEGLIGENCE OR OTHERWISE) ARISING IN ANY WAY OUT OF THE USE OF THIS
 * SOFTWARE, EVEN IF ADVISED OF THE POSSIBILITY OF SUCH DAMAGE.
 */

using System;
using System.Collections.Generic;
using System.Diagnostics;
using System.Drawing;
using System.Drawing.Imaging;
using System.IO;
using System.Text;
using System.Threading;
using System.Timers;
using System.Xml;
using Nini.Config;
using OpenMetaverse;
using OpenMetaverse.Packets;
using OpenMetaverse.Imaging;
using OpenSim.Framework;
using OpenSim.Services.Interfaces;
using OpenSim.Framework.Communications;
using OpenSim.Framework.Console;
using OpenSim.Region.Framework.Interfaces;
using OpenSim.Region.Framework.Scenes.Scripting;
using OpenSim.Region.Framework.Scenes.Serialization;
using OpenSim.Region.Physics.Manager;
using Timer=System.Timers.Timer;
using TPFlags = OpenSim.Framework.Constants.TeleportFlags;
using GridRegion = OpenSim.Services.Interfaces.GridRegion;

namespace OpenSim.Region.Framework.Scenes
{
    public delegate bool FilterAvatarList(ScenePresence avatar);

    public partial class Scene : SceneBase
    {
        private const long DEFAULT_MIN_TIME_FOR_PERSISTENCE = 60L;
        private const long DEFAULT_MAX_TIME_FOR_PERSISTENCE = 600L;

        public delegate void SynchronizeSceneHandler(Scene scene);

        #region Fields

        public bool EmergencyMonitoring = false;

        public SynchronizeSceneHandler SynchronizeScene;
        public SimStatsReporter StatsReporter;
        public List<Border> NorthBorders = new List<Border>();
        public List<Border> EastBorders = new List<Border>();
        public List<Border> SouthBorders = new List<Border>();
        public List<Border> WestBorders = new List<Border>();

        /// <summary>Are we applying physics to any of the prims in this scene?</summary>
        public bool m_physicalPrim;
        public float m_maxNonphys = 256;
        public float m_maxPhys = 10;
        public bool m_clampPrimSize;
        public bool m_trustBinaries;
        public bool m_allowScriptCrossings;
        public bool m_useFlySlow;
        public bool m_usePreJump;
        public bool m_seeIntoRegionFromNeighbor;

        protected float m_defaultDrawDistance = 255.0f;
        public float DefaultDrawDistance 
        {
            get { return m_defaultDrawDistance; }
        }
        
        // TODO: need to figure out how allow client agents but deny
        // root agents when ACL denies access to root agent
        public bool m_strictAccessControl = true;
        public bool m_seeIntoBannedRegion = false;
        public int MaxUndoCount = 5;
        // Using this for RegionReady module to prevent LoginsDisabled from changing under our feet;
        public bool LoginLock = false;
        public bool LoginsDisabled = true;
        public bool StartDisabled = false;
        public bool LoadingPrims;
        public IXfer XferManager;

        // the minimum time that must elapse before a changed object will be considered for persisted
        public long m_dontPersistBefore = DEFAULT_MIN_TIME_FOR_PERSISTENCE * 10000000L;
        // the maximum time that must elapse before a changed object will be considered for persisted
        public long m_persistAfter = DEFAULT_MAX_TIME_FOR_PERSISTENCE * 10000000L;

        protected int m_splitRegionID;
        protected Timer m_restartWaitTimer = new Timer();
        protected Timer m_timerWatchdog = new Timer();
        protected List<RegionInfo> m_regionRestartNotifyList = new List<RegionInfo>();
        protected List<RegionInfo> m_neighbours = new List<RegionInfo>();
        protected string m_simulatorVersion = "OpenSimulator Server";
        protected ModuleLoader m_moduleLoader;
        protected AgentCircuitManager m_authenticateHandler;
        protected SceneCommunicationService m_sceneGridService;
        protected ISnmpModule m_snmpService = null;

        protected ISimulationDataService m_SimulationDataService;
        protected IEstateDataService m_EstateDataService;
        protected IAssetService m_AssetService;
        protected IAuthorizationService m_AuthorizationService;
        protected IInventoryService m_InventoryService;
        protected IGridService m_GridService;
        protected ILibraryService m_LibraryService;
        protected ISimulationService m_simulationService;
        protected IAuthenticationService m_AuthenticationService;
        protected IPresenceService m_PresenceService;
        protected IUserAccountService m_UserAccountService;
        protected IAvatarService m_AvatarService;
        protected IGridUserService m_GridUserService;

        protected IXMLRPC m_xmlrpcModule;
        protected IWorldComm m_worldCommModule;
        protected IAvatarFactory m_AvatarFactory;
        protected IConfigSource m_config;
        protected IRegionSerialiserModule m_serialiser;
        protected IDialogModule m_dialogModule;
        protected IEntityTransferModule m_teleportModule;
        protected ICapabilitiesModule m_capsModule;
        // Central Update Loop
        protected int m_fps = 10;

        /// <summary>
        /// Current scene frame number
        /// </summary>
        public uint Frame
        {
            get;
            protected set;
        }

        protected float m_timespan = 0.089f;
        protected DateTime m_lastupdate = DateTime.UtcNow;

        // TODO: Possibly stop other classes being able to manipulate this directly.
        private SceneGraph m_sceneGraph;
        private volatile int m_bordersLocked;
//        private int m_RestartTimerCounter;
        private readonly Timer m_restartTimer = new Timer(15000); // Wait before firing
//        private int m_incrementsof15seconds;
        private volatile bool m_backingup;
        private Dictionary<UUID, ReturnInfo> m_returns = new Dictionary<UUID, ReturnInfo>();
        private Dictionary<UUID, SceneObjectGroup> m_groupsWithTargets = new Dictionary<UUID, SceneObjectGroup>();
        private Object m_heartbeatLock = new Object();

        private int m_update_physics = 1;
        private int m_update_entitymovement = 1;
        private int m_update_objects = 1; // Update objects which have scheduled themselves for updates
        private int m_update_presences = 1; // Update scene presence movements
        private int m_update_events = 1;
        private int m_update_backup = 200;
        private int m_update_terrain = 50;
        private int m_update_land = 10;
        private int m_update_coarse_locations = 50;

        private int frameMS;
        private int physicsMS2;
        private int physicsMS;
        private int otherMS;
        private int tempOnRezMS;
        private int eventMS;
        private int backupMS;
        private int terrainMS;
        private int landMS;
        private int lastCompletedFrame;

        public bool CombineRegions = false;
        private bool m_physics_enabled = true;
        private bool m_scripts_enabled = true;
        private string m_defaultScriptEngine;
        private int m_LastLogin;
        private Thread HeartbeatThread = null;
        private volatile bool shuttingdown;

        private int m_lastUpdate;
        private int m_lastIncoming;
        private int m_lastOutgoing;
        private bool m_firstHeartbeat = true;

        private object m_deleting_scene_object = new object();
        private object m_cleaningAttachments = new object();

        private bool m_cleaningTemps = false;
        
        private UpdatePrioritizationSchemes m_priorityScheme = UpdatePrioritizationSchemes.Time;
        private bool m_reprioritizationEnabled = true;
        private double m_reprioritizationInterval = 5000.0;
        private double m_rootReprioritizationDistance = 10.0;
        private double m_childReprioritizationDistance = 20.0;

        private Timer m_mapGenerationTimer = new Timer();
        private bool m_generateMaptiles;
        private bool m_useBackup = true;

//        private Dictionary<UUID, string[]> m_UserNamesCache = new Dictionary<UUID, string[]>();

        #endregion Fields

        #region Properties

        /* Used by the loadbalancer plugin on GForge */
        public int SplitRegionID
        {
            get { return m_splitRegionID; }
            set { m_splitRegionID = value; }
        }

        public bool BordersLocked
        {
            get { return m_bordersLocked == 1; }
            set
            {
                if (value == true)
                    m_bordersLocked = 1;
                else
                    m_bordersLocked = 0;
            }
        }
        
        public new float TimeDilation
        {
            get { return m_sceneGraph.PhysicsScene.TimeDilation; }
        }

        public SceneCommunicationService SceneGridService
        {
            get { return m_sceneGridService; }
        }

        public ISnmpModule SnmpService
        {
            get
            {
                if (m_snmpService == null)
                {
                    m_snmpService = RequestModuleInterface<ISnmpModule>();
                }

                return m_snmpService;
            }
        }

        public ISimulationDataService SimulationDataService
        {
            get
            {
                if (m_SimulationDataService == null)
                {
                    m_SimulationDataService = RequestModuleInterface<ISimulationDataService>();

                    if (m_SimulationDataService == null)
                    {
                        throw new Exception("No ISimulationDataService available.");
                    }
                }

                return m_SimulationDataService;
            }
        }

        public IEstateDataService EstateDataService
        {
            get
            {
                if (m_EstateDataService == null)
                {
                    m_EstateDataService = RequestModuleInterface<IEstateDataService>();

                    if (m_EstateDataService == null)
                    {
                        throw new Exception("No IEstateDataService available.");
                    }
                }

                return m_EstateDataService;
            }
        }

        public IAssetService AssetService
        {
            get
            {
                if (m_AssetService == null)
                {
                    m_AssetService = RequestModuleInterface<IAssetService>();

                    if (m_AssetService == null)
                    {
                        throw new Exception("No IAssetService available.");
                    }
                }

                return m_AssetService;
            }
        }
        
        public IAuthorizationService AuthorizationService
        {
            get
            {
                if (m_AuthorizationService == null)
                {
                    m_AuthorizationService = RequestModuleInterface<IAuthorizationService>();

                    //if (m_AuthorizationService == null)
                    //{
                    //    // don't throw an exception if no authorization service is set for the time being
                    //     m_log.InfoFormat("[SCENE]: No Authorization service is configured");
                    //}
                }

                return m_AuthorizationService;
            }
        }

        public IInventoryService InventoryService
        {
            get
            {
                if (m_InventoryService == null)
                {
                    m_InventoryService = RequestModuleInterface<IInventoryService>();

                    if (m_InventoryService == null)
                    {
                        throw new Exception("No IInventoryService available. This could happen if the config_include folder doesn't exist or if the OpenSim.ini [Architecture] section isn't set.  Please also check that you have the correct version of your inventory service dll.  Sometimes old versions of this dll will still exist.  Do a clean checkout and re-create the opensim.ini from the opensim.ini.example.");
                    }
                }

                return m_InventoryService;
            }
        }

        public IGridService GridService
        {
            get
            {
                if (m_GridService == null)
                {
                    m_GridService = RequestModuleInterface<IGridService>();

                    if (m_GridService == null)
                    {
                        throw new Exception("No IGridService available. This could happen if the config_include folder doesn't exist or if the OpenSim.ini [Architecture] section isn't set.  Please also check that you have the correct version of your inventory service dll.  Sometimes old versions of this dll will still exist.  Do a clean checkout and re-create the opensim.ini from the opensim.ini.example.");
                    }
                }

                return m_GridService;
            }
        }

        public ILibraryService LibraryService
        {
            get
            {
                if (m_LibraryService == null)
                    m_LibraryService = RequestModuleInterface<ILibraryService>();

                return m_LibraryService;
            }
        }

        public ISimulationService SimulationService
        {
            get
            {
                if (m_simulationService == null)
                    m_simulationService = RequestModuleInterface<ISimulationService>();
                return m_simulationService;
            }
        }

        public IAuthenticationService AuthenticationService
        {
            get
            {
                if (m_AuthenticationService == null)
                    m_AuthenticationService = RequestModuleInterface<IAuthenticationService>();
                return m_AuthenticationService;
            }
        }

        public IPresenceService PresenceService
        {
            get
            {
                if (m_PresenceService == null)
                    m_PresenceService = RequestModuleInterface<IPresenceService>();
                return m_PresenceService;
            }
        }

        public IUserAccountService UserAccountService
        {
            get
            {
                if (m_UserAccountService == null)
                    m_UserAccountService = RequestModuleInterface<IUserAccountService>();
                return m_UserAccountService;
            }
        }

        public IAvatarService AvatarService
        {
            get
            {
                if (m_AvatarService == null)
                    m_AvatarService = RequestModuleInterface<IAvatarService>();
                return m_AvatarService;
            }
        }

        public IGridUserService GridUserService
        {
            get
            {
                if (m_GridUserService == null)
                    m_GridUserService = RequestModuleInterface<IGridUserService>();
                return m_GridUserService;
            }
        }

        public IAttachmentsModule AttachmentsModule { get; set; }

        public IAvatarFactory AvatarFactory
        {
            get { return m_AvatarFactory; }
        }
        
        public ICapabilitiesModule CapsModule
        {
            get { return m_capsModule; }
        }

        public int MonitorFrameTime { get { return frameMS; } }
        public int MonitorPhysicsUpdateTime { get { return physicsMS; } }
        public int MonitorPhysicsSyncTime { get { return physicsMS2; } }
        public int MonitorOtherTime { get { return otherMS; } }
        public int MonitorTempOnRezTime { get { return tempOnRezMS; } }
        public int MonitorEventTime { get { return eventMS; } } // This may need to be divided into each event?
        public int MonitorBackupTime { get { return backupMS; } }
        public int MonitorTerrainTime { get { return terrainMS; } }
        public int MonitorLandTime { get { return landMS; } }
        public int MonitorLastFrameTick { get { return lastCompletedFrame; } }

        public UpdatePrioritizationSchemes UpdatePrioritizationScheme { get { return m_priorityScheme; } }
        public bool IsReprioritizationEnabled { get { return m_reprioritizationEnabled; } }
        public double ReprioritizationInterval { get { return m_reprioritizationInterval; } }
        public double RootReprioritizationDistance { get { return m_rootReprioritizationDistance; } }
        public double ChildReprioritizationDistance { get { return m_childReprioritizationDistance; } }

        public AgentCircuitManager AuthenticateHandler
        {
            get { return m_authenticateHandler; }
        }

        public SceneGraph SceneContents
        {
            get { return m_sceneGraph; }
        }

        public bool UseBackup
        {
            get { return m_useBackup; }
        }

        // an instance to the physics plugin's Scene object.
        public PhysicsScene PhysicsScene
        {
            get { return m_sceneGraph.PhysicsScene; }
            set
            {
                // If we're not doing the initial set
                // Then we've got to remove the previous
                // event handler
                if (PhysicsScene != null && PhysicsScene.SupportsNINJAJoints)
                {
                    PhysicsScene.OnJointMoved -= jointMoved;
                    PhysicsScene.OnJointDeactivated -= jointDeactivated;
                    PhysicsScene.OnJointErrorMessage -= jointErrorMessage;
                }

                m_sceneGraph.PhysicsScene = value;

                if (PhysicsScene != null && m_sceneGraph.PhysicsScene.SupportsNINJAJoints)
                {
                    // register event handlers to respond to joint movement/deactivation
                    PhysicsScene.OnJointMoved += jointMoved;
                    PhysicsScene.OnJointDeactivated += jointDeactivated;
                    PhysicsScene.OnJointErrorMessage += jointErrorMessage;
                }
            }
        }

        // This gets locked so things stay thread safe.
        public object SyncRoot
        {
            get { return m_sceneGraph.m_syncRoot; }
        }

        /// <summary>
        /// This is for llGetRegionFPS
        /// </summary>
        public float SimulatorFPS
        {
            get { return StatsReporter.getLastReportedSimFPS(); }
        }
        
        public float[] SimulatorStats
        {
            get { return StatsReporter.getLastReportedSimStats(); }
        }

        public string DefaultScriptEngine
        {
            get { return m_defaultScriptEngine; }
        }

        public EntityManager Entities
        {
            get { return m_sceneGraph.Entities; }
        }

        #endregion Properties

        #region Constructors

        public Scene(RegionInfo regInfo, AgentCircuitManager authen,
                     SceneCommunicationService sceneGridService,
                     ISimulationDataService simDataService, IEstateDataService estateDataService,
                     ModuleLoader moduleLoader, bool dumpAssetsToFile, bool physicalPrim,
                     bool SeeIntoRegionFromNeighbor, IConfigSource config, string simulatorVersion)
        {
            m_config = config;

            Random random = new Random();
            
            BordersLocked = true;

            Border northBorder = new Border();
            northBorder.BorderLine = new Vector3(float.MinValue, float.MaxValue, (int)Constants.RegionSize);  //<---
            northBorder.CrossDirection = Cardinals.N;
            NorthBorders.Add(northBorder);

            Border southBorder = new Border();
            southBorder.BorderLine = new Vector3(float.MinValue, float.MaxValue, 0);    //--->
            southBorder.CrossDirection = Cardinals.S;
            SouthBorders.Add(southBorder);

            Border eastBorder = new Border();
            eastBorder.BorderLine = new Vector3(float.MinValue, float.MaxValue, (int)Constants.RegionSize);   //<---
            eastBorder.CrossDirection = Cardinals.E;
            EastBorders.Add(eastBorder);

            Border westBorder = new Border();
            westBorder.BorderLine = new Vector3(float.MinValue, float.MaxValue, 0);     //--->
            westBorder.CrossDirection = Cardinals.W;
            WestBorders.Add(westBorder);

            BordersLocked = false;

            m_lastAllocatedLocalId = (uint)(random.NextDouble() * (double)(uint.MaxValue/2))+(uint)(uint.MaxValue/4);
            m_moduleLoader = moduleLoader;
            m_authenticateHandler = authen;
            m_sceneGridService = sceneGridService;
            m_SimulationDataService = simDataService;
            m_EstateDataService = estateDataService;
            m_regInfo = regInfo;
            m_regionHandle = m_regInfo.RegionHandle;
            m_regionName = m_regInfo.RegionName;
            m_datastore = m_regInfo.DataStore;
            m_lastUpdate = Util.EnvironmentTickCount();
            m_lastIncoming = 0;
            m_lastOutgoing = 0;

            m_physicalPrim = physicalPrim;
            m_seeIntoRegionFromNeighbor = SeeIntoRegionFromNeighbor;

            m_eventManager = new EventManager();
            m_permissions = new ScenePermissions(this);

            m_asyncSceneObjectDeleter = new AsyncSceneObjectGroupDeleter(this);
            m_asyncSceneObjectDeleter.Enabled = true;

            m_asyncInventorySender = new AsyncInventorySender(this);

            #region Region Settings

            // Load region settings
            m_regInfo.WindlightSettings = SimulationDataService.LoadRegionWindlightSettings(m_regInfo.RegionID);

            m_regInfo.RegionSettings = simDataService.LoadRegionSettings(m_regInfo.RegionID);
            if (estateDataService != null)
                m_regInfo.EstateSettings = estateDataService.LoadEstateSettings(m_regInfo.RegionID, false);

            #endregion Region Settings

            MainConsole.Instance.Commands.AddCommand("region", false, "reload estate",
                                          "reload estate",
                                          "Reload the estate data", HandleReloadEstate);

            MainConsole.Instance.Commands.AddCommand("region", false, "delete object owner",
                                          "delete object owner <UUID>",
                                          "Delete object by owner", HandleDeleteObject);
            MainConsole.Instance.Commands.AddCommand("region", false, "delete object creator",
                                          "delete object creator <UUID>",
                                          "Delete object by creator", HandleDeleteObject);
            MainConsole.Instance.Commands.AddCommand("region", false, "delete object uuid",
                                          "delete object uuid <UUID>",
                                          "Delete object by uuid", HandleDeleteObject);
            MainConsole.Instance.Commands.AddCommand("region", false, "delete object name",
                                          "delete object name <name>",
                                          "Delete object by name", HandleDeleteObject);

            MainConsole.Instance.Commands.AddCommand("region", false, "delete object outside",
                                          "delete object outside",
                                          "Delete all objects outside boundaries", HandleDeleteObject);

            //Bind Storage Manager functions to some land manager functions for this scene
            EventManager.OnLandObjectAdded +=
                new EventManager.LandObjectAdded(simDataService.StoreLandObject);
            EventManager.OnLandObjectRemoved +=
                new EventManager.LandObjectRemoved(simDataService.RemoveLandObject);

            m_sceneGraph = new SceneGraph(this, m_regInfo);

            // If the scene graph has an Unrecoverable error, restart this sim.
            // Currently the only thing that causes it to happen is two kinds of specific
            // Physics based crashes.
            //
            // Out of memory
            // Operating system has killed the plugin
            m_sceneGraph.UnRecoverableError += RestartNow;

            RegisterDefaultSceneEvents();

            DumpAssetsToFile = dumpAssetsToFile;

            m_scripts_enabled = !RegionInfo.RegionSettings.DisableScripts;

            m_physics_enabled = !RegionInfo.RegionSettings.DisablePhysics;

            StatsReporter = new SimStatsReporter(this);
            StatsReporter.OnSendStatsResult += SendSimStatsPackets;
            StatsReporter.OnStatsIncorrect += m_sceneGraph.RecalculateStats;

            // Old
            /*
            m_simulatorVersion = simulatorVersion
                + " (OS " + Util.GetOperatingSystemInformation() + ")"
                + " ChilTasks:" + m_seeIntoRegionFromNeighbor.ToString()
                + " PhysPrim:" + m_physicalPrim.ToString();
            */

            m_simulatorVersion = simulatorVersion + " (" + Util.GetRuntimeInformation() + ")";

            #region Region Config

            try
            {
                // Region config overrides global config
                //
                IConfig startupConfig = m_config.Configs["Startup"];

                m_defaultDrawDistance = startupConfig.GetFloat("DefaultDrawDistance",m_defaultDrawDistance);
                m_useBackup = startupConfig.GetBoolean("UseSceneBackup", m_useBackup);
                if (!m_useBackup)
                    m_log.InfoFormat("[SCENE]: Backup has been disabled for {0}", RegionInfo.RegionName);
                
                //Animation states
                m_useFlySlow = startupConfig.GetBoolean("enableflyslow", false);
                // TODO: Change default to true once the feature is supported
                m_usePreJump = startupConfig.GetBoolean("enableprejump", true);
                m_maxNonphys = startupConfig.GetFloat("NonPhysicalPrimMax", m_maxNonphys);

                m_log.DebugFormat("[SCENE]: prejump is {0}", m_usePreJump ? "ON" : "OFF");
                if (RegionInfo.NonphysPrimMax > 0)
                {
                    m_maxNonphys = RegionInfo.NonphysPrimMax;
                }

                m_maxPhys = startupConfig.GetFloat("PhysicalPrimMax", m_maxPhys);

                if (RegionInfo.PhysPrimMax > 0)
                {
                    m_maxPhys = RegionInfo.PhysPrimMax;
                }

                // Here, if clamping is requested in either global or
                // local config, it will be used
                //
                m_clampPrimSize = startupConfig.GetBoolean("ClampPrimSize", m_clampPrimSize);
                if (RegionInfo.ClampPrimSize)
                {
                    m_clampPrimSize = true;
                }

                m_trustBinaries = startupConfig.GetBoolean("TrustBinaries", m_trustBinaries);
                m_allowScriptCrossings = startupConfig.GetBoolean("AllowScriptCrossing", m_allowScriptCrossings);
                m_dontPersistBefore =
                  startupConfig.GetLong("MinimumTimeBeforePersistenceConsidered", DEFAULT_MIN_TIME_FOR_PERSISTENCE);
                m_dontPersistBefore *= 10000000;
                m_persistAfter =
                  startupConfig.GetLong("MaximumTimeBeforePersistenceConsidered", DEFAULT_MAX_TIME_FOR_PERSISTENCE);
                m_persistAfter *= 10000000;

                m_defaultScriptEngine = startupConfig.GetString("DefaultScriptEngine", "XEngine");
                m_log.InfoFormat("[SCENE]: Default script engine {0}", m_defaultScriptEngine);

                IConfig packetConfig = m_config.Configs["PacketPool"];
                if (packetConfig != null)
                {
                    PacketPool.Instance.RecyclePackets = packetConfig.GetBoolean("RecyclePackets", true);
                    PacketPool.Instance.RecycleDataBlocks = packetConfig.GetBoolean("RecycleDataBlocks", true);
                }

                m_strictAccessControl = startupConfig.GetBoolean("StrictAccessControl", m_strictAccessControl);
                m_seeIntoBannedRegion = startupConfig.GetBoolean("SeeIntoBannedRegion", m_seeIntoBannedRegion);
                CombineRegions = startupConfig.GetBoolean("CombineContiguousRegions", false);

                m_generateMaptiles = startupConfig.GetBoolean("GenerateMaptiles", true);
                if (m_generateMaptiles)
                {
                    int maptileRefresh = startupConfig.GetInt("MaptileRefresh", 0);
                    if (maptileRefresh != 0)
                    {
                        m_mapGenerationTimer.Interval = maptileRefresh * 1000;
                        m_mapGenerationTimer.Elapsed += RegenerateMaptile;
                        m_mapGenerationTimer.AutoReset = true;
                        m_mapGenerationTimer.Start();
                    }
                }
                else
                {
                    string tile = startupConfig.GetString("MaptileStaticUUID", UUID.Zero.ToString());
                    UUID tileID;

                    if (UUID.TryParse(tile, out tileID))
                    {
                        RegionInfo.RegionSettings.TerrainImageID = tileID;
                    }
                }
            }
            catch (Exception e)
            {
                m_log.Error("[SCENE]: Failed to load StartupConfig: " + e.ToString());
            }

            #endregion Region Config

            #region Interest Management

            if (m_config != null)
            {
                IConfig interestConfig = m_config.Configs["InterestManagement"];
                if (interestConfig != null)
                {
                    string update_prioritization_scheme = interestConfig.GetString("UpdatePrioritizationScheme", "Time").Trim().ToLower();

                    try
                    {
                        m_priorityScheme = (UpdatePrioritizationSchemes)Enum.Parse(typeof(UpdatePrioritizationSchemes), update_prioritization_scheme, true);
                    }
                    catch (Exception)
                    {
                        m_log.Warn("[PRIORITIZER]: UpdatePrioritizationScheme was not recognized, setting to default prioritizer Time");
                        m_priorityScheme = UpdatePrioritizationSchemes.Time;
                    }

                    m_reprioritizationEnabled = interestConfig.GetBoolean("ReprioritizationEnabled", true);
                    m_reprioritizationInterval = interestConfig.GetDouble("ReprioritizationInterval", 5000.0);
                    m_rootReprioritizationDistance = interestConfig.GetDouble("RootReprioritizationDistance", 10.0);
                    m_childReprioritizationDistance = interestConfig.GetDouble("ChildReprioritizationDistance", 20.0);
                }
            }

            m_log.Info("[SCENE]: Using the " + m_priorityScheme + " prioritization scheme");

            #endregion Interest Management
        }

        /// <summary>
        /// Mock constructor for scene group persistency unit tests.
        /// SceneObjectGroup RegionId property is delegated to Scene.
        /// </summary>
        /// <param name="regInfo"></param>
        public Scene(RegionInfo regInfo)
        {
            BordersLocked = true;
            Border northBorder = new Border();
            northBorder.BorderLine = new Vector3(float.MinValue, float.MaxValue, (int)Constants.RegionSize);  //<---
            northBorder.CrossDirection = Cardinals.N;
            NorthBorders.Add(northBorder);

            Border southBorder = new Border();
            southBorder.BorderLine = new Vector3(float.MinValue, float.MaxValue,0);    //--->
            southBorder.CrossDirection = Cardinals.S;
            SouthBorders.Add(southBorder);

            Border eastBorder = new Border();
            eastBorder.BorderLine = new Vector3(float.MinValue, float.MaxValue, (int)Constants.RegionSize);   //<---
            eastBorder.CrossDirection = Cardinals.E;
            EastBorders.Add(eastBorder);

            Border westBorder = new Border();
            westBorder.BorderLine = new Vector3(float.MinValue, float.MaxValue,0);     //--->
            westBorder.CrossDirection = Cardinals.W;
            WestBorders.Add(westBorder);
            BordersLocked = false;

            m_regInfo = regInfo;
            m_eventManager = new EventManager();

            m_permissions = new ScenePermissions(this);

            m_lastUpdate = Util.EnvironmentTickCount();
        }

        #endregion

        #region Startup / Close Methods

        public bool ShuttingDown
        {
            get { return shuttingdown; }
        }

        /// <value>
        /// The scene graph for this scene
        /// </value>
        /// TODO: Possibly stop other classes being able to manipulate this directly.
        public SceneGraph SceneGraph
        {
            get { return m_sceneGraph; }
        }

        protected virtual void RegisterDefaultSceneEvents()
        {
            IDialogModule dm = RequestModuleInterface<IDialogModule>();

            if (dm != null)
                m_eventManager.OnPermissionError += dm.SendAlertToUser;
        }

        public override string GetSimulatorVersion()
        {
            return m_simulatorVersion;
        }

        /// <summary>
        /// Another region is up. 
        ///
        /// We only add it to the neighbor list if it's within 1 region from here.
        /// Agents may have draw distance values that cross two regions though, so
        /// we add it to the notify list regardless of distance. We'll check
        /// the agent's draw distance before notifying them though.
        /// </summary>
        /// <param name="otherRegion">RegionInfo handle for the new region.</param>
        /// <returns>True after all operations complete, throws exceptions otherwise.</returns>
        public override void OtherRegionUp(GridRegion otherRegion)
        {
            uint xcell = (uint)((int)otherRegion.RegionLocX / (int)Constants.RegionSize);
            uint ycell = (uint)((int)otherRegion.RegionLocY / (int)Constants.RegionSize);
            //m_log.InfoFormat("[SCENE]: (on region {0}): Region {1} up in coords {2}-{3}", 
            //    RegionInfo.RegionName, otherRegion.RegionName, xcell, ycell);

            if (RegionInfo.RegionHandle != otherRegion.RegionHandle)
            {

                // If these are cast to INT because long + negative values + abs returns invalid data
                int resultX = Math.Abs((int)xcell - (int)RegionInfo.RegionLocX);
                int resultY = Math.Abs((int)ycell - (int)RegionInfo.RegionLocY);
                if (resultX <= 1 && resultY <= 1)
                {
                    // Let the grid service module know, so this can be cached
                    m_eventManager.TriggerOnRegionUp(otherRegion);

                    try
                    {
                        ForEachScenePresence(delegate(ScenePresence agent)
                                             {
                                                 // If agent is a root agent.
                                                 if (!agent.IsChildAgent)
                                                 {
                                                     //agent.ControllingClient.new
                                                     //this.CommsManager.InterRegion.InformRegionOfChildAgent(otherRegion.RegionHandle, agent.ControllingClient.RequestClientInfo());

                                                     List<ulong> old = new List<ulong>();
                                                     old.Add(otherRegion.RegionHandle);
                                                     agent.DropOldNeighbours(old);
                                                     if (m_teleportModule != null)
                                                         m_teleportModule.EnableChildAgent(agent, otherRegion);
                                                 }
                                             }
                            );
                    }
                    catch (NullReferenceException)
                    {
                        // This means that we're not booted up completely yet.
                        // This shouldn't happen too often anymore.
                        m_log.Error("[SCENE]: Couldn't inform client of regionup because we got a null reference exception");
                    }

                }
                else
                {
                    m_log.Info("[INTERGRID]: Got notice about far away Region: " + otherRegion.RegionName.ToString() +
                               " at  (" + otherRegion.RegionLocX.ToString() + ", " +
                               otherRegion.RegionLocY.ToString() + ")");
                }
            }
        }

        public void AddNeighborRegion(RegionInfo region)
        {
            lock (m_neighbours)
            {
                if (!CheckNeighborRegion(region))
                {
                    m_neighbours.Add(region);
                }
            }
        }

        public bool CheckNeighborRegion(RegionInfo region)
        {
            bool found = false;
            lock (m_neighbours)
            {
                foreach (RegionInfo reg in m_neighbours)
                {
                    if (reg.RegionHandle == region.RegionHandle)
                    {
                        found = true;
                        break;
                    }
                }
            }
            return found;
        }

        // Alias IncomingHelloNeighbour OtherRegionUp, for now
        public GridRegion IncomingHelloNeighbour(RegionInfo neighbour)
        {
            OtherRegionUp(new GridRegion(neighbour));
            return new GridRegion(RegionInfo);
        }

        // This causes the region to restart immediatley.
        public void RestartNow()
        {
            IConfig startupConfig = m_config.Configs["Startup"];
            if (startupConfig != null)
            {
                if (startupConfig.GetBoolean("InworldRestartShutsDown", false))
                {
                    MainConsole.Instance.RunCommand("shutdown");
                    return;
                }
            }

            if (PhysicsScene != null)
            {
                PhysicsScene.Dispose();
            }

            m_log.Error("[REGION]: Closing");
            Close();

            m_log.Error("[REGION]: Firing Region Restart Message");

            base.Restart();
        }

        // This is a helper function that notifies root agents in this region that a new sim near them has come up
        // This is in the form of a timer because when an instance of OpenSim.exe is started,
        // Even though the sims initialize, they don't listen until 'all of the sims are initialized'
        // If we tell an agent about a sim that's not listening yet, the agent will not be able to connect to it.
        // subsequently the agent will never see the region come back online.
        public void RestartNotifyWaitElapsed(object sender, ElapsedEventArgs e)
        {
            m_restartWaitTimer.Stop();
            lock (m_regionRestartNotifyList)
            {
                foreach (RegionInfo region in m_regionRestartNotifyList)
                {
                    GridRegion r = new GridRegion(region);
                    try
                    {
                        ForEachScenePresence(delegate(ScenePresence agent)
                                             {
                                                 // If agent is a root agent.
                                                 if (!agent.IsChildAgent)
                                                 {
                                                     if (m_teleportModule != null)
                                                         m_teleportModule.EnableChildAgent(agent, r);
                                                 }
                                             }
                            );
                    }
                    catch (NullReferenceException)
                    {
                        // This means that we're not booted up completely yet.
                        // This shouldn't happen too often anymore.
                    }
                }

                // Reset list to nothing.
                m_regionRestartNotifyList.Clear();
            }
        }

        public void SetSceneCoreDebug(bool ScriptEngine, bool CollisionEvents, bool PhysicsEngine)
        {
            if (m_scripts_enabled != !ScriptEngine)
            {
                if (ScriptEngine)
                {
                    m_log.Info("Stopping all Scripts in Scene");
                    
                    EntityBase[] entities = Entities.GetEntities();
                    foreach (EntityBase ent in entities)
                    {
                        if (ent is SceneObjectGroup)
                            ((SceneObjectGroup)ent).RemoveScriptInstances(false);
                    }
                }
                else
                {
                    m_log.Info("Starting all Scripts in Scene");

                    EntityBase[] entities = Entities.GetEntities();
                    foreach (EntityBase ent in entities)
                    {
                        if (ent is SceneObjectGroup)
                        {
                            SceneObjectGroup sog = (SceneObjectGroup)ent;
                            sog.CreateScriptInstances(0, false, DefaultScriptEngine, 0);
                            sog.ResumeScripts();
                        }
                    }
                }

                m_scripts_enabled = !ScriptEngine;
                m_log.Info("[TOTEDD]: Here is the method to trigger disabling of the scripting engine");
            }

            if (m_physics_enabled != !PhysicsEngine)
            {
                m_physics_enabled = !PhysicsEngine;
            }
        }

        public int GetInaccurateNeighborCount()
        {
            return m_neighbours.Count;
        }

        // This is the method that shuts down the scene.
        public override void Close()
        {
            m_log.InfoFormat("[SCENE]: Closing down the single simulator: {0}", RegionInfo.RegionName);

            m_restartTimer.Stop();
            m_restartTimer.Close();

            // Kick all ROOT agents with the message, 'The simulator is going down'
            ForEachScenePresence(delegate(ScenePresence avatar)
                                 {
                                     if (avatar.KnownChildRegionHandles.Contains(RegionInfo.RegionHandle))
                                         avatar.KnownChildRegionHandles.Remove(RegionInfo.RegionHandle);

                                     if (!avatar.IsChildAgent)
                                         avatar.ControllingClient.Kick("The simulator is going down.");

                                     avatar.ControllingClient.SendShutdownConnectionNotice();
                                 });

            // Wait here, or the kick messages won't actually get to the agents before the scene terminates.
            Thread.Sleep(500);

            // Stop all client threads.
            ForEachScenePresence(delegate(ScenePresence avatar) { avatar.ControllingClient.Close(); });

            // Stop updating the scene objects and agents.
            //m_heartbeatTimer.Close();
            shuttingdown = true;

            m_log.Debug("[SCENE]: Persisting changed objects");
            EventManager.TriggerSceneShuttingDown(this);

            EntityBase[] entities = GetEntities();
            foreach (EntityBase entity in entities)
            {
                if (!entity.IsDeleted && entity is SceneObjectGroup && ((SceneObjectGroup)entity).HasGroupChanged)
                {
                    ((SceneObjectGroup)entity).ProcessBackup(SimulationDataService, false);
                }
            }

            m_sceneGraph.Close();

            // De-register with region communications (events cleanup)
            UnRegisterRegionWithComms();

            // call the base class Close method.
            base.Close();
        }

        /// <summary>
        /// Start the timer which triggers regular scene updates
        /// </summary>
        public void StartTimer()
        {
            //m_log.Debug("[SCENE]: Starting timer");
            //m_heartbeatTimer.Enabled = true;
            //m_heartbeatTimer.Interval = (int)(m_timespan * 1000);
            //m_heartbeatTimer.Elapsed += new ElapsedEventHandler(Heartbeat);
            if (HeartbeatThread != null)
            {
                m_log.ErrorFormat("[SCENE]: Restarting heartbeat thread because it hasn't reported in in region {0}", RegionInfo.RegionName);
                HeartbeatThread.Abort();
                Watchdog.RemoveThread(HeartbeatThread.ManagedThreadId);
                HeartbeatThread = null;
            }
            m_lastUpdate = Util.EnvironmentTickCount();

            HeartbeatThread = Watchdog.StartThread(Heartbeat, "Heartbeat for region " + RegionInfo.RegionName, ThreadPriority.Normal, false);
        }

        /// <summary>
        /// Sets up references to modules required by the scene
        /// </summary>
        public void SetModuleInterfaces()
        {
            m_xmlrpcModule = RequestModuleInterface<IXMLRPC>();
            m_worldCommModule = RequestModuleInterface<IWorldComm>();
            XferManager = RequestModuleInterface<IXfer>();
            m_AvatarFactory = RequestModuleInterface<IAvatarFactory>();
            AttachmentsModule = RequestModuleInterface<IAttachmentsModule>();
            m_serialiser = RequestModuleInterface<IRegionSerialiserModule>();
            m_dialogModule = RequestModuleInterface<IDialogModule>();
            m_capsModule = RequestModuleInterface<ICapabilitiesModule>();
            m_teleportModule = RequestModuleInterface<IEntityTransferModule>();

            // Shoving this in here for now, because we have the needed
            // interfaces at this point
            //
            // TODO: Find a better place for this
            //
            while (m_regInfo.EstateSettings.EstateOwner == UUID.Zero && MainConsole.Instance != null)
            {
                MainConsole.Instance.OutputFormat("Estate {0} has no owner set.", m_regInfo.EstateSettings.EstateName);
                List<char> excluded = new List<char>(new char[1]{' '});
                string first = MainConsole.Instance.CmdPrompt("Estate owner first name", "Test", excluded);
                string last = MainConsole.Instance.CmdPrompt("Estate owner last name", "User", excluded);

                UserAccount account = UserAccountService.GetUserAccount(m_regInfo.ScopeID, first, last);

                if (account == null)
                {
                    // Create a new account
                    account = new UserAccount(m_regInfo.ScopeID, first, last, String.Empty);
                    if (account.ServiceURLs == null || (account.ServiceURLs != null && account.ServiceURLs.Count == 0))
                    {
                        account.ServiceURLs = new Dictionary<string, object>();
                        account.ServiceURLs["HomeURI"] = string.Empty;
                        account.ServiceURLs["GatekeeperURI"] = string.Empty;
                        account.ServiceURLs["InventoryServerURI"] = string.Empty;
                        account.ServiceURLs["AssetServerURI"] = string.Empty;
                    }

                    if (UserAccountService.StoreUserAccount(account))
                    {
                        string password = MainConsole.Instance.PasswdPrompt("Password");
                        string email = MainConsole.Instance.CmdPrompt("Email", "");

                        account.Email = email;
                        UserAccountService.StoreUserAccount(account);

                        bool success = false;
                        success = AuthenticationService.SetPassword(account.PrincipalID, password);
                        if (!success)
                            m_log.WarnFormat("[USER ACCOUNT SERVICE]: Unable to set password for account {0} {1}.",
                               first, last);

                        GridRegion home = null;
                        if (GridService != null)
                        {
                            List<GridRegion> defaultRegions = GridService.GetDefaultRegions(UUID.Zero);
                            if (defaultRegions != null && defaultRegions.Count >= 1)
                                home = defaultRegions[0];

                            if (GridUserService != null && home != null)
                                GridUserService.SetHome(account.PrincipalID.ToString(), home.RegionID, new Vector3(128, 128, 0), new Vector3(0, 1, 0));
                            else
                                m_log.WarnFormat("[USER ACCOUNT SERVICE]: Unable to set home for account {0} {1}.",
                                   first, last);

                        }
                        else
                            m_log.WarnFormat("[USER ACCOUNT SERVICE]: Unable to retrieve home region for account {0} {1}.",
                               first, last);

                        if (InventoryService != null)
                            success = InventoryService.CreateUserInventory(account.PrincipalID);
                        if (!success)
                            m_log.WarnFormat("[USER ACCOUNT SERVICE]: Unable to create inventory for account {0} {1}.",
                               first, last);


                        m_log.InfoFormat("[USER ACCOUNT SERVICE]: Account {0} {1} created successfully", first, last);

                        m_regInfo.EstateSettings.EstateOwner = account.PrincipalID;
                        m_regInfo.EstateSettings.Save();
                    }
                    else
                        m_log.ErrorFormat("[SCENE]: Unable to store account. If this simulator is connected to a grid, you must create the estate owner account first.");
                }
                else
                {
                    m_regInfo.EstateSettings.EstateOwner = account.PrincipalID;
                    m_regInfo.EstateSettings.Save();
                }
            }
        }

        #endregion

        #region Update Methods

        /// <summary>
        /// Performs per-frame updates regularly
        /// </summary>
        private void Heartbeat()
        {
            if (!Monitor.TryEnter(m_heartbeatLock))
            {
                Watchdog.RemoveThread();
                return;
            }

            try
            {
                while (!shuttingdown)
                    Update();
            }
            catch (ThreadAbortException)
            {
            }
            finally
            {
                Monitor.Pulse(m_heartbeatLock);
                Monitor.Exit(m_heartbeatLock);
            }

            Watchdog.RemoveThread();
        }

        public override void Update()
        {        
            TimeSpan SinceLastFrame = DateTime.UtcNow - m_lastupdate;
            float physicsFPS = 0f;

            int maintc = Util.EnvironmentTickCount();
            int tmpFrameMS = maintc;
            tempOnRezMS = eventMS = backupMS = terrainMS = landMS = 0;

            // Increment the frame counter
            ++Frame;
            try
            {
                // Check if any objects have reached their targets
                CheckAtTargets();

                // Update SceneObjectGroups that have scheduled themselves for updates
                // Objects queue their updates onto all scene presences
                if (Frame % m_update_objects == 0)
                    m_sceneGraph.UpdateObjectGroups();

                // Run through all ScenePresences looking for updates
                // Presence updates and queued object updates for each presence are sent to clients
                if (Frame % m_update_presences == 0)
                    m_sceneGraph.UpdatePresences();

                // Coarse locations relate to positions of green dots on the mini-map (on a SecondLife client)
                if (Frame % m_update_coarse_locations == 0)
                {
                    List<Vector3> coarseLocations;
                    List<UUID> avatarUUIDs;
                    SceneGraph.GetCoarseLocations(out coarseLocations, out avatarUUIDs, 60);
                    // Send coarse locations to clients 
                    ForEachScenePresence(delegate(ScenePresence presence)
                    {
                        presence.SendCoarseLocations(coarseLocations, avatarUUIDs);
                    });
                }

                int tmpPhysicsMS2 = Util.EnvironmentTickCount();
                if ((Frame % m_update_physics == 0) && m_physics_enabled)
                    m_sceneGraph.UpdatePreparePhysics();
                physicsMS2 = Util.EnvironmentTickCountSubtract(tmpPhysicsMS2);

                // Apply any pending avatar force input to the avatar's velocity
                if (Frame % m_update_entitymovement == 0)
                    m_sceneGraph.UpdateScenePresenceMovement();

                // Perform the main physics update.  This will do the actual work of moving objects and avatars according to their
                // velocity
                int tmpPhysicsMS = Util.EnvironmentTickCount();
                if (Frame % m_update_physics == 0)
                {
                    if (m_physics_enabled)
                        physicsFPS = m_sceneGraph.UpdatePhysics(Math.Max(SinceLastFrame.TotalSeconds, m_timespan));
                    if (SynchronizeScene != null)
                        SynchronizeScene(this);
                }
                physicsMS = Util.EnvironmentTickCountSubtract(tmpPhysicsMS);

                // Delete temp-on-rez stuff
                if (Frame % 1000 == 0 && !m_cleaningTemps)
                {
                    int tmpTempOnRezMS = Util.EnvironmentTickCount();
                    m_cleaningTemps = true;
                    Util.FireAndForget(delegate { CleanTempObjects(); m_cleaningTemps = false;  });
                    tempOnRezMS = Util.EnvironmentTickCountSubtract(tmpTempOnRezMS);
                }

                if (RegionStatus != RegionStatus.SlaveScene)
                {
                    if (Frame % m_update_events == 0)
                    {
                        int evMS = Util.EnvironmentTickCount();
                        UpdateEvents();
                        eventMS = Util.EnvironmentTickCountSubtract(evMS); ;
                    }

                    if (Frame % m_update_backup == 0)
                    {
                        int backMS = Util.EnvironmentTickCount();
                        UpdateStorageBackup();
                        backupMS = Util.EnvironmentTickCountSubtract(backMS);
                    }

                    if (Frame % m_update_terrain == 0)
                    {
                        int terMS = Util.EnvironmentTickCount();
                        UpdateTerrain();
                        terrainMS = Util.EnvironmentTickCountSubtract(terMS);
                    }

                   // if (Frame % m_update_land == 0)
                   // {
                   //     int ldMS = Util.EnvironmentTickCount();
                   //     UpdateLand();
                   //     landMS = Util.EnvironmentTickCountSubtract(ldMS);
                   // }

                    frameMS = Util.EnvironmentTickCountSubtract(tmpFrameMS);
                    otherMS = tempOnRezMS + eventMS + backupMS + terrainMS + landMS;
                    lastCompletedFrame = Util.EnvironmentTickCount();

                    // if (Frame%m_update_avatars == 0)
                    //   UpdateInWorldTime();
                    StatsReporter.AddPhysicsFPS(physicsFPS);
                    StatsReporter.AddTimeDilation(TimeDilation);
                    StatsReporter.AddFPS(1);
                    StatsReporter.SetRootAgents(m_sceneGraph.GetRootAgentCount());
                    StatsReporter.SetChildAgents(m_sceneGraph.GetChildAgentCount());
                    StatsReporter.SetObjects(m_sceneGraph.GetTotalObjectsCount());
                    StatsReporter.SetActiveObjects(m_sceneGraph.GetActiveObjectsCount());
                    StatsReporter.addFrameMS(frameMS);
                    StatsReporter.addPhysicsMS(physicsMS + physicsMS2);
                    StatsReporter.addOtherMS(otherMS);
                    StatsReporter.SetActiveScripts(m_sceneGraph.GetActiveScriptsCount());
                    StatsReporter.addScriptLines(m_sceneGraph.GetScriptLPS());
                }

                if (LoginsDisabled && Frame == 20)
                {
                    // In 99.9% of cases it is a bad idea to manually force garbage collection. However,
                    // this is a rare case where we know we have just went through a long cycle of heap
                    // allocations, and there is no more work to be done until someone logs in
                    GC.Collect();

                    IConfig startupConfig = m_config.Configs["Startup"];
                    if (startupConfig == null || !startupConfig.GetBoolean("StartDisabled", false))
                    {
                        // This handles a case of a region having no scripts for the RegionReady module
                        if (m_sceneGraph.GetActiveScriptsCount() == 0)
                        {
                            // need to be able to tell these have changed in RegionReady
                            LoginLock = false;
                            EventManager.TriggerLoginsEnabled(RegionInfo.RegionName);
                        }
                        m_log.DebugFormat("[REGION]: Enabling logins for {0}", RegionInfo.RegionName);
                        // For RegionReady lockouts
                        if( LoginLock == false)
                        {
                            LoginsDisabled = false;
                        }
                        m_sceneGridService.InformNeighborsThatRegionisUp(RequestModuleInterface<INeighbourService>(), RegionInfo);
                    }
                    else
                    {
                        StartDisabled = true;
                        LoginsDisabled = true;
                    }
                }
            }
            catch (NotImplementedException)
            {
                throw;
            }
            catch (AccessViolationException e)
            {
                m_log.Error("[REGION]: Failed with exception " + e.ToString() + " On Region: " + RegionInfo.RegionName);
            }
            //catch (NullReferenceException e)
            //{
            //   m_log.Error("[REGION]: Failed with exception " + e.ToString() + " On Region: " + RegionInfo.RegionName);
            //}
            catch (InvalidOperationException e)
            {
                m_log.Error("[REGION]: Failed with exception " + e.ToString() + " On Region: " + RegionInfo.RegionName);
            }
            catch (Exception e)
            {
                m_log.Error("[REGION]: Failed with exception " + e.ToString() + " On Region: " + RegionInfo.RegionName);
            }
            finally
            {
                m_lastupdate = DateTime.UtcNow;
            }

            maintc = Util.EnvironmentTickCountSubtract(maintc);
            maintc = (int)(m_timespan * 1000) - maintc;


            m_lastUpdate = Util.EnvironmentTickCount();
            m_firstHeartbeat = false;

            if (maintc > 0)
                Thread.Sleep(maintc);

            // Tell the watchdog that this thread is still alive
            Watchdog.UpdateThread();
        }

        public void AddGroupTarget(SceneObjectGroup grp)
        {
            lock (m_groupsWithTargets)
                m_groupsWithTargets[grp.UUID] = grp;
        }

        public void RemoveGroupTarget(SceneObjectGroup grp)
        {
            lock (m_groupsWithTargets)
                m_groupsWithTargets.Remove(grp.UUID);
        }

        private void CheckAtTargets()
        {
            List<SceneObjectGroup> objs = new List<SceneObjectGroup>();
            lock (m_groupsWithTargets)
                objs = new List<SceneObjectGroup>(m_groupsWithTargets.Values);

            foreach (SceneObjectGroup entry in objs)
                entry.checkAtTargets();
        }


        /// <summary>
        /// Send out simstats data to all clients
        /// </summary>
        /// <param name="stats">Stats on the Simulator's performance</param>
        private void SendSimStatsPackets(SimStats stats)
        {
            ForEachScenePresence(
                delegate(ScenePresence agent)
                {
                    if (!agent.IsChildAgent)
                        agent.ControllingClient.SendSimStats(stats);
                }
            );
        }

        /// <summary>
        /// Update the terrain if it needs to be updated.
        /// </summary>
        private void UpdateTerrain()
        {
            EventManager.TriggerTerrainTick();
        }

        /// <summary>
        /// Back up queued up changes
        /// </summary>
        private void UpdateStorageBackup()
        {
            if (!m_backingup)
            {
                m_backingup = true;
                Util.FireAndForget(BackupWaitCallback);
            }
        }

        /// <summary>
        /// Sends out the OnFrame event to the modules
        /// </summary>
        private void UpdateEvents()
        {
            m_eventManager.TriggerOnFrame();
        }

        /// <summary>
        /// Wrapper for Backup() that can be called with Util.FireAndForget()
        /// </summary>
        private void BackupWaitCallback(object o)
        {
            Backup(false);
        }
        
        /// <summary>
        /// Backup the scene.  This acts as the main method of the backup thread.
        /// </summary>
        /// <param name="forced">
        /// If true, then any changes that have not yet been persisted are persisted.  If false,
        /// then the persistence decision is left to the backup code (in some situations, such as object persistence,
        /// it's much more efficient to backup multiple changes at once rather than every single one).
        /// <returns></returns>
        public void Backup(bool forced)
        {
            lock (m_returns)
            {
                EventManager.TriggerOnBackup(SimulationDataService, forced);
                m_backingup = false;

                foreach (KeyValuePair<UUID, ReturnInfo> ret in m_returns)
                {
                    UUID transaction = UUID.Random();

                    GridInstantMessage msg = new GridInstantMessage();
                    msg.fromAgentID = new Guid(UUID.Zero.ToString()); // From server
                    msg.toAgentID = new Guid(ret.Key.ToString());
                    msg.imSessionID = new Guid(transaction.ToString());
                    msg.timestamp = (uint)Util.UnixTimeSinceEpoch();
                    msg.fromAgentName = "Server";
                    msg.dialog = (byte)19; // Object msg
                    msg.fromGroup = false;
                    msg.offline = (byte)1;
                    msg.ParentEstateID = RegionInfo.EstateSettings.ParentEstateID;
                    msg.Position = Vector3.Zero;
                    msg.RegionID = RegionInfo.RegionID.Guid;
                    msg.binaryBucket = new byte[0];
                    if (ret.Value.count > 1)
                        msg.message = string.Format("Your {0} objects were returned from {1} in region {2} due to {3}", ret.Value.count, ret.Value.location.ToString(), RegionInfo.RegionName, ret.Value.reason);
                    else
                        msg.message = string.Format("Your object {0} was returned from {1} in region {2} due to {3}", ret.Value.objectName, ret.Value.location.ToString(), RegionInfo.RegionName, ret.Value.reason);

                    IMessageTransferModule tr = RequestModuleInterface<IMessageTransferModule>();
                    if (tr != null)
                        tr.SendInstantMessage(msg, delegate(bool success) {});
                }
                m_returns.Clear();
            }
        }

        /// <summary>
        /// Synchronous force backup.  For deletes and links/unlinks
        /// </summary>
        /// <param name="group">Object to be backed up</param>
        public void ForceSceneObjectBackup(SceneObjectGroup group)
        {
            if (group != null)
            {
                group.ProcessBackup(SimulationDataService, true);
            }
        }

        /// <summary>
        /// Tell an agent that their object has been returned. 
        /// </summary>
        /// <remarks>
        /// The actual return is handled by the caller.
        /// </remarks>
        /// <param name="agentID">Avatar Unique Id</param>
        /// <param name="objectName">Name of object returned</param>
        /// <param name="location">Location of object returned</param>
        /// <param name="reason">Reasion for object return</param>
        public void AddReturn(UUID agentID, string objectName, Vector3 location, string reason)
        {
            lock (m_returns)
            {
                if (m_returns.ContainsKey(agentID))
                {
                    ReturnInfo info = m_returns[agentID];
                    info.count++;
                    m_returns[agentID] = info;
                }
                else
                {
                    ReturnInfo info = new ReturnInfo();
                    info.count = 1;
                    info.objectName = objectName;
                    info.location = location;
                    info.reason = reason;
                    m_returns[agentID] = info;
                }
            }
        }

        #endregion

        #region Load Terrain

        /// <summary>
        /// Store the terrain in the persistant data store
        /// </summary>
        public void SaveTerrain()
        {
            SimulationDataService.StoreTerrain(Heightmap.GetDoubles(), RegionInfo.RegionID);
        }

        public void StoreWindlightProfile(RegionLightShareData wl)
        {
            m_regInfo.WindlightSettings = wl;
            SimulationDataService.StoreRegionWindlightSettings(wl);
            m_eventManager.TriggerOnSaveNewWindlightProfile();
        }

        public void LoadWindlightProfile()
        {
            m_regInfo.WindlightSettings = SimulationDataService.LoadRegionWindlightSettings(RegionInfo.RegionID);
            m_eventManager.TriggerOnSaveNewWindlightProfile();
        }

        /// <summary>
        /// Loads the World heightmap
        /// </summary>
        public override void LoadWorldMap()
        {
            try
            {
                double[,] map = SimulationDataService.LoadTerrain(RegionInfo.RegionID);
                if (map == null)
                {
                    m_log.Info("[TERRAIN]: No default terrain. Generating a new terrain.");
                    Heightmap = new TerrainChannel();

                    SimulationDataService.StoreTerrain(Heightmap.GetDoubles(), RegionInfo.RegionID);
                }
                else
                {
                    Heightmap = new TerrainChannel(map);
                }
            }
            catch (IOException e)
            {
                m_log.Warn("[TERRAIN]: Scene.cs: LoadWorldMap() - Failed with exception " + e.ToString() + " Regenerating");
                
                // Non standard region size.    If there's an old terrain in the database, it might read past the buffer
                #pragma warning disable 0162
                if ((int)Constants.RegionSize != 256)
                {
                    Heightmap = new TerrainChannel();

                    SimulationDataService.StoreTerrain(Heightmap.GetDoubles(), RegionInfo.RegionID);
                }
            }
            catch (Exception e)
            {
                m_log.Warn("[TERRAIN]: Scene.cs: LoadWorldMap() - Failed with exception " + e.ToString());
            }
        }

        /// <summary>
        /// Register this region with a grid service
        /// </summary>
        /// <exception cref="System.Exception">Thrown if registration of the region itself fails.</exception>
        public void RegisterRegionWithGrid()
        {
            RegisterCommsEvents();

            m_sceneGridService.SetScene(this);

            GridRegion region = new GridRegion(RegionInfo);
            string error = GridService.RegisterRegion(RegionInfo.ScopeID, region);
            if (error != String.Empty)
            {
                throw new Exception(error);
            }

            // Generate the maptile asynchronously, because sometimes it can be very slow and we
            // don't want this to delay starting the region.
            if (m_generateMaptiles)
            {
                Util.FireAndForget(delegate {
                    RegenerateMaptile(null, null);
                });
            }
        }

        #endregion

        #region Load Land

        /// <summary>
        /// Loads all Parcel data from the datastore for region identified by regionID
        /// </summary>
        /// <param name="regionID">Unique Identifier of the Region to load parcel data for</param>
        public void loadAllLandObjectsFromStorage(UUID regionID)
        {
            m_log.Info("[SCENE]: Loading land objects from storage");
            List<LandData> landData = SimulationDataService.LoadLandObjects(regionID);

            if (LandChannel != null)
            {
                if (landData.Count == 0)
                {
                    EventManager.TriggerNoticeNoLandDataFromStorage();
                }
                else
                {
                    EventManager.TriggerIncomingLandDataFromStorage(landData);
                }
            }
            else
            {
                m_log.Error("[SCENE]: Land Channel is not defined. Cannot load from storage!");
            }
        }

        #endregion

        #region Primitives Methods

        /// <summary>
        /// Loads the World's objects
        /// </summary>
        /// <param name="regionID"></param>
        public virtual void LoadPrimsFromStorage(UUID regionID)
        {
            LoadingPrims = true;
            m_log.Info("[SCENE]: Loading objects from datastore");

            List<SceneObjectGroup> PrimsFromDB = SimulationDataService.LoadObjects(regionID);

            m_log.Info("[SCENE]: Loaded " + PrimsFromDB.Count + " objects from the datastore");

            foreach (SceneObjectGroup group in PrimsFromDB)
            {
                EventManager.TriggerOnSceneObjectLoaded(group);
                AddRestoredSceneObject(group, true, true);
                SceneObjectPart rootPart = group.GetChildPart(group.UUID);
                rootPart.Flags &= ~PrimFlags.Scripted;
                rootPart.TrimPermissions();

                // Don't do this here - it will get done later on when sculpt data is loaded.
//                group.CheckSculptAndLoad();
            }

            m_log.Info("[SCENE]: Loaded " + PrimsFromDB.Count.ToString() + " SceneObject(s)");
            LoadingPrims = false;
            EventManager.TriggerPrimsLoaded(this);
        }


        /// <summary>
        /// Gets a new rez location based on the raycast and the size of the object that is being rezzed.
        /// </summary>
        /// <param name="RayStart"></param>
        /// <param name="RayEnd"></param>
        /// <param name="RayTargetID"></param>
        /// <param name="rot"></param>
        /// <param name="bypassRayCast"></param>
        /// <param name="RayEndIsIntersection"></param>
        /// <param name="frontFacesOnly"></param>
        /// <param name="scale"></param>
        /// <param name="FaceCenter"></param>
        /// <returns></returns>
        public Vector3 GetNewRezLocation(Vector3 RayStart, Vector3 RayEnd, UUID RayTargetID, Quaternion rot, byte bypassRayCast, byte RayEndIsIntersection, bool frontFacesOnly, Vector3 scale, bool FaceCenter)
        {
        
            float wheight = (float)RegionInfo.RegionSettings.WaterHeight;
            Vector3 wpos = Vector3.Zero;
            // Check for water surface intersection from above
            if ( (RayStart.Z > wheight) && (RayEnd.Z < wheight) )
            {
                float ratio = (RayStart.Z - wheight) / (RayStart.Z - RayEnd.Z);
                wpos.X = RayStart.X - (ratio * (RayStart.X - RayEnd.X));
                wpos.Y = RayStart.Y - (ratio * (RayStart.Y - RayEnd.Y));
                wpos.Z = wheight;
            }                
        
            Vector3 pos = Vector3.Zero;
            if (RayEndIsIntersection == (byte)1)
            {
                pos = RayEnd;
            }
            else if (RayTargetID != UUID.Zero)
            {
                SceneObjectPart target = GetSceneObjectPart(RayTargetID);

                Vector3 direction = Vector3.Normalize(RayEnd - RayStart);
                Vector3 AXOrigin = new Vector3(RayStart.X, RayStart.Y, RayStart.Z);
                Vector3 AXdirection = new Vector3(direction.X, direction.Y, direction.Z);

                if (target != null)
                {
                    pos = target.AbsolutePosition;
                    //m_log.Info("[OBJECT_REZ]: TargetPos: " + pos.ToString() + ", RayStart: " + RayStart.ToString() + ", RayEnd: " + RayEnd.ToString() + ", Volume: " + Util.GetDistanceTo(RayStart,RayEnd).ToString() + ", mag1: " + Util.GetMagnitude(RayStart).ToString() + ", mag2: " + Util.GetMagnitude(RayEnd).ToString());

                    // TODO: Raytrace better here

                    //EntityIntersection ei = m_sceneGraph.GetClosestIntersectingPrim(new Ray(AXOrigin, AXdirection));
                    Ray NewRay = new Ray(AXOrigin, AXdirection);

                    // Ray Trace against target here
                    EntityIntersection ei = target.TestIntersectionOBB(NewRay, Quaternion.Identity, frontFacesOnly, FaceCenter);

                    // Un-comment out the following line to Get Raytrace results printed to the console.
                    // m_log.Info("[RAYTRACERESULTS]: Hit:" + ei.HitTF.ToString() + " Point: " + ei.ipoint.ToString() + " Normal: " + ei.normal.ToString());
                    float ScaleOffset = 0.5f;

                    // If we hit something
                    if (ei.HitTF)
                    {
                        Vector3 scaleComponent = new Vector3(ei.AAfaceNormal.X, ei.AAfaceNormal.Y, ei.AAfaceNormal.Z);
                        if (scaleComponent.X != 0) ScaleOffset = scale.X;
                        if (scaleComponent.Y != 0) ScaleOffset = scale.Y;
                        if (scaleComponent.Z != 0) ScaleOffset = scale.Z;
                        ScaleOffset = Math.Abs(ScaleOffset);
                        Vector3 intersectionpoint = new Vector3(ei.ipoint.X, ei.ipoint.Y, ei.ipoint.Z);
                        Vector3 normal = new Vector3(ei.normal.X, ei.normal.Y, ei.normal.Z);
                        // Set the position to the intersection point
                        Vector3 offset = (normal * (ScaleOffset / 2f));
                        pos = (intersectionpoint + offset);

                        //Seems to make no sense to do this as this call is used for rezzing from inventory as well, and with inventory items their size is not always 0.5f
                        //And in cases when we weren't rezzing from inventory we were re-adding the 0.25 straight after calling this method
                        // Un-offset the prim (it gets offset later by the consumer method)
                        //pos.Z -= 0.25F; 
                       
                    }
                }
                else
                {
                    // We don't have a target here, so we're going to raytrace all the objects in the scene.
                    EntityIntersection ei = m_sceneGraph.GetClosestIntersectingPrim(new Ray(AXOrigin, AXdirection), true, false);

                    // Un-comment the following line to print the raytrace results to the console.
                    //m_log.Info("[RAYTRACERESULTS]: Hit:" + ei.HitTF.ToString() + " Point: " + ei.ipoint.ToString() + " Normal: " + ei.normal.ToString());

                    if (ei.HitTF)
                    {
                        pos = new Vector3(ei.ipoint.X, ei.ipoint.Y, ei.ipoint.Z);
                    } 
                    else
                    {
                        // fall back to our stupid functionality
                        pos = RayEnd;
                    }
                }
            }
            else
            {
                // fall back to our stupid functionality
                pos = RayEnd;

                //increase height so its above the ground.
                //should be getting the normal of the ground at the rez point and using that?
                pos.Z += scale.Z / 2f;
//                return pos;
            }
            
            // check against posible water intercept
            if (wpos.Z > pos.Z) pos = wpos;
            return pos;
        }


        /// <summary>
        /// Create a New SceneObjectGroup/Part by raycasting
        /// </summary>
        /// <param name="ownerID"></param>
        /// <param name="groupID"></param>
        /// <param name="RayEnd"></param>
        /// <param name="rot"></param>
        /// <param name="shape"></param>
        /// <param name="bypassRaycast"></param>
        /// <param name="RayStart"></param>
        /// <param name="RayTargetID"></param>
        /// <param name="RayEndIsIntersection"></param>
        public virtual void AddNewPrim(UUID ownerID, UUID groupID, Vector3 RayEnd, Quaternion rot, PrimitiveBaseShape shape,
                                       byte bypassRaycast, Vector3 RayStart, UUID RayTargetID,
                                       byte RayEndIsIntersection)
        {
            Vector3 pos = GetNewRezLocation(RayStart, RayEnd, RayTargetID, rot, bypassRaycast, RayEndIsIntersection, true, new Vector3(0.5f, 0.5f, 0.5f), false);

            if (Permissions.CanRezObject(1, ownerID, pos))
            {
                // rez ON the ground, not IN the ground
               // pos.Z += 0.25F; The rez point should now be correct so that its not in the ground

                AddNewPrim(ownerID, groupID, pos, rot, shape);
            }
        }

        public virtual SceneObjectGroup AddNewPrim(
            UUID ownerID, UUID groupID, Vector3 pos, Quaternion rot, PrimitiveBaseShape shape)
        {
            //m_log.DebugFormat(
            //    "[SCENE]: Scene.AddNewPrim() pcode {0} called for {1} in {2}", shape.PCode, ownerID, RegionInfo.RegionName);

            SceneObjectGroup sceneObject = null;
            
            // If an entity creator has been registered for this prim type then use that
            if (m_entityCreators.ContainsKey((PCode)shape.PCode))
            {
                sceneObject = m_entityCreators[(PCode)shape.PCode].CreateEntity(ownerID, groupID, pos, rot, shape);
            }
            else
            {
                // Otherwise, use this default creation code;
                sceneObject = new SceneObjectGroup(ownerID, pos, rot, shape);
                AddNewSceneObject(sceneObject, true);
                sceneObject.SetGroup(groupID, null);
            }

            IUserManagement uman = RequestModuleInterface<IUserManagement>();
            if (uman != null)
                sceneObject.RootPart.CreatorIdentification = uman.GetUserUUI(ownerID);

            sceneObject.ScheduleGroupForFullUpdate();

            return sceneObject;
        }
        
        /// <summary>
        /// Add an object into the scene that has come from storage
        /// </summary>
        ///
        /// <param name="sceneObject"></param>
        /// <param name="attachToBackup">
        /// If true, changes to the object will be reflected in its persisted data
        /// If false, the persisted data will not be changed even if the object in the scene is changed
        /// </param>
        /// <param name="alreadyPersisted">
        /// If true, we won't persist this object until it changes
        /// If false, we'll persist this object immediately
        /// </param>
        /// <param name="sendClientUpdates">
        /// If true, we send updates to the client to tell it about this object
        /// If false, we leave it up to the caller to do this
        /// </param>
        /// <returns>
        /// true if the object was added, false if an object with the same uuid was already in the scene
        /// </returns>
        public bool AddRestoredSceneObject(
            SceneObjectGroup sceneObject, bool attachToBackup, bool alreadyPersisted, bool sendClientUpdates)
        {
            bool result =  m_sceneGraph.AddRestoredSceneObject(sceneObject, attachToBackup, alreadyPersisted, sendClientUpdates);
            if (result)
                sceneObject.IsDeleted = false;
            return result;
        }
        
        /// <summary>
        /// Add an object into the scene that has come from storage
        /// </summary>
        ///
        /// <param name="sceneObject"></param>
        /// <param name="attachToBackup">
        /// If true, changes to the object will be reflected in its persisted data
        /// If false, the persisted data will not be changed even if the object in the scene is changed
        /// </param>
        /// <param name="alreadyPersisted">
        /// If true, we won't persist this object until it changes
        /// If false, we'll persist this object immediately
        /// </param>
        /// <returns>
        /// true if the object was added, false if an object with the same uuid was already in the scene
        /// </returns>
        public bool AddRestoredSceneObject(
            SceneObjectGroup sceneObject, bool attachToBackup, bool alreadyPersisted)
        {
            return AddRestoredSceneObject(sceneObject, attachToBackup, alreadyPersisted, true);
        }

        /// <summary>
        /// Add a newly created object to the scene.  Updates are also sent to viewers.
        /// </summary>
        /// <param name="sceneObject"></param>
        /// <param name="attachToBackup">
        /// If true, the object is made persistent into the scene.
        /// If false, the object will not persist over server restarts
        /// </param>
        public bool AddNewSceneObject(SceneObjectGroup sceneObject, bool attachToBackup)
        {
            return AddNewSceneObject(sceneObject, attachToBackup, true);
        }
        
        /// <summary>
        /// Add a newly created object to the scene
        /// </summary>
        /// <param name="sceneObject"></param>
        /// <param name="attachToBackup">
        /// If true, the object is made persistent into the scene.
        /// If false, the object will not persist over server restarts
        /// </param>
        /// <param name="sendClientUpdates">
        /// If true, updates for the new scene object are sent to all viewers in range.
        /// If false, it is left to the caller to schedule the update
        /// </param>
        public bool AddNewSceneObject(SceneObjectGroup sceneObject, bool attachToBackup, bool sendClientUpdates)
        {           
            if (m_sceneGraph.AddNewSceneObject(sceneObject, attachToBackup, sendClientUpdates))
            {
                EventManager.TriggerObjectAddedToScene(sceneObject);
                return true;       
            }
            
            return false;
        }
        
        /// <summary>
        /// Add a newly created object to the scene.
        /// </summary>
        /// <remarks>
        /// This method does not send updates to the client - callers need to handle this themselves.
        /// </remarks>
        /// <param name="sceneObject"></param>
        /// <param name="attachToBackup"></param>
        /// <param name="pos">Position of the object.  If null then the position stored in the object is used.</param>
        /// <param name="rot">Rotation of the object.  If null then the rotation stored in the object is used.</param>
        /// <param name="vel">Velocity of the object.  This parameter only has an effect if the object is physical</param>
        /// <returns></returns>
        public bool AddNewSceneObject(
            SceneObjectGroup sceneObject, bool attachToBackup, Vector3? pos, Quaternion? rot, Vector3 vel)
        {
            if (m_sceneGraph.AddNewSceneObject(sceneObject, attachToBackup, pos, rot, vel))
            {            
                EventManager.TriggerObjectAddedToScene(sceneObject);
                return true;
            }

            return false;
        }

        /// <summary>
        /// Delete every object from the scene.  This does not include attachments worn by avatars.
        /// </summary>
        public void DeleteAllSceneObjects()
        {
            DeleteAllSceneObjects(false);
        }

        /// <summary>
        /// Delete every object from the scene.  This does not include attachments worn by avatars.
        /// </summary>
        public void DeleteAllSceneObjects(bool exceptNoCopy)
        {
            List<SceneObjectGroup> toReturn = new List<SceneObjectGroup>();
            lock (Entities)
            {
                EntityBase[] entities = Entities.GetEntities();
                foreach (EntityBase e in entities)
                {
                    if (e is SceneObjectGroup)
                    {
                        SceneObjectGroup sog = (SceneObjectGroup)e;
                        if (sog != null && !sog.IsAttachment)
                        {
                            if (!exceptNoCopy || ((sog.GetEffectivePermissions() & (uint)PermissionMask.Copy) != 0))
                            {
                                DeleteSceneObject((SceneObjectGroup)e, false);
                            }
                            else
                            {
                                toReturn.Add((SceneObjectGroup)e);   
                            }
                        }
                    }
                }
            }
            if (toReturn.Count > 0)
            {
                returnObjects(toReturn.ToArray(), UUID.Zero);
            }
        }

        /// <summary>
        /// Synchronously delete the given object from the scene.
        /// </summary>
        /// <param name="group">Object Id</param>
        /// <param name="silent">Suppress broadcasting changes to other clients.</param>
        public void DeleteSceneObject(SceneObjectGroup group, bool silent)
        {            
//            m_log.DebugFormat("[SCENE]: Deleting scene object {0} {1}", group.Name, group.UUID);
            
            //SceneObjectPart rootPart = group.GetChildPart(group.UUID);

            // Serialise calls to RemoveScriptInstances to avoid
            // deadlocking on m_parts inside SceneObjectGroup
            lock (m_deleting_scene_object)
            {
                group.RemoveScriptInstances(true);
            }

            SceneObjectPart[] partList = group.Parts;

            foreach (SceneObjectPart part in partList)
            {
                if (part.IsJoint() && ((part.Flags & PrimFlags.Physics) != 0))
                {
                    PhysicsScene.RequestJointDeletion(part.Name); // FIXME: what if the name changed?
                }
                else if (part.PhysActor != null)
                {
                    PhysicsScene.RemovePrim(part.PhysActor);
                    part.PhysActor = null;
                }
            }
            
//            if (rootPart.PhysActor != null)
//            {
//                PhysicsScene.RemovePrim(rootPart.PhysActor);
//                rootPart.PhysActor = null;
//            }

            if (UnlinkSceneObject(group, false))
            {
                EventManager.TriggerObjectBeingRemovedFromScene(group);
                EventManager.TriggerParcelPrimCountTainted();
            }

            group.DeleteGroupFromScene(silent);
            if (!silent)
                SendKillObject(new List<uint>() { group.LocalId });

//            m_log.DebugFormat("[SCENE]: Exit DeleteSceneObject() for {0} {1}", group.Name, group.UUID);            
        }

        /// <summary>
        /// Unlink the given object from the scene.  Unlike delete, this just removes the record of the object - the
        /// object itself is not destroyed.
        /// </summary>
        /// <param name="so">The scene object.</param>
        /// <param name="softDelete">If true, only deletes from scene, but keeps the object in the database.</param>
        /// <returns>true if the object was in the scene, false if it was not</returns>
        public bool UnlinkSceneObject(SceneObjectGroup so, bool softDelete)
        {
            if (m_sceneGraph.DeleteSceneObject(so.UUID, softDelete))
            {
                if (!softDelete)
                {
                    // Force a database update so that the scene object group ID is accurate.  It's possible that the
                    // group has recently been delinked from another group but that this change has not been persisted
                    // to the DB.
                    // This is an expensive thing to do so only do it if absolutely necessary.
                    if (so.HasGroupChangedDueToDelink)
                        ForceSceneObjectBackup(so);                
                    
                    so.DetachFromBackup();
                    SimulationDataService.RemoveObject(so.UUID, m_regInfo.RegionID);                                        
                }
                                    
                // We need to keep track of this state in case this group is still queued for further backup.
                so.IsDeleted = true;

                return true;
            }

            return false;
        }

        /// <summary>
        /// Move the given scene object into a new region depending on which region its absolute position has moved
        /// into.
        ///
        /// </summary>
        /// <param name="attemptedPosition">the attempted out of region position of the scene object</param>
        /// <param name="grp">the scene object that we're crossing</param>
        public void CrossPrimGroupIntoNewRegion(Vector3 attemptedPosition, SceneObjectGroup grp, bool silent)
        {
            if (grp == null)
                return;
            if (grp.IsDeleted)
                return;

            if (grp.RootPart.DIE_AT_EDGE)
            {
                // We remove the object here
                try
                {
                    DeleteSceneObject(grp, false);
                }
                catch (Exception)
                {
                    m_log.Warn("[SCENE]: exception when trying to remove the prim that crossed the border.");
                }
                return;
            }

            if (grp.RootPart.RETURN_AT_EDGE)
            {
                // We remove the object here
                try
                {
                    List<SceneObjectGroup> objects = new List<SceneObjectGroup>();
                    objects.Add(grp);
                    SceneObjectGroup[] objectsArray = objects.ToArray();
                    returnObjects(objectsArray, UUID.Zero);
                }
                catch (Exception)
                {
                    m_log.Warn("[SCENE]: exception when trying to return the prim that crossed the border.");
                }
                return;
            }

            if (m_teleportModule != null)
                m_teleportModule.Cross(grp, attemptedPosition, silent);
        }

        public Border GetCrossedBorder(Vector3 position, Cardinals gridline)
        {
            if (BordersLocked)
            {
                switch (gridline)
                {
                    case Cardinals.N:
                        lock (NorthBorders)
                        {
                            foreach (Border b in NorthBorders)
                            {
                                if (b.TestCross(position))
                                    return b;
                            }
                        }
                        break;
                    case Cardinals.S:
                        lock (SouthBorders)
                        {
                            foreach (Border b in SouthBorders)
                            {
                                if (b.TestCross(position))
                                    return b;
                            }
                        }

                        break;
                    case Cardinals.E:
                        lock (EastBorders)
                        {
                            foreach (Border b in EastBorders)
                            {
                                if (b.TestCross(position))
                                    return b;
                            }
                        }

                        break;
                    case Cardinals.W:

                        lock (WestBorders)
                        {
                            foreach (Border b in WestBorders)
                            {
                                if (b.TestCross(position))
                                    return b;
                            }
                        }
                        break;

                }
            }
            else
            {
                switch (gridline)
                {
                    case Cardinals.N:
                        foreach (Border b in NorthBorders)
                        {
                            if (b.TestCross(position))
                                return b;
                        }
                       
                        break;
                    case Cardinals.S:
                        foreach (Border b in SouthBorders)
                        {
                            if (b.TestCross(position))
                                return b;
                        }
                        break;
                    case Cardinals.E:
                        foreach (Border b in EastBorders)
                        {
                            if (b.TestCross(position))
                                return b;
                        }

                        break;
                    case Cardinals.W:
                        foreach (Border b in WestBorders)
                        {
                            if (b.TestCross(position))
                                return b;
                        }
                        break;

                }
            }
            

            return null;
        }

        public bool TestBorderCross(Vector3 position, Cardinals border)
        {
            if (BordersLocked)
            {
                switch (border)
                {
                    case Cardinals.N:
                        lock (NorthBorders)
                        {
                            foreach (Border b in NorthBorders)
                            {
                                if (b.TestCross(position))
                                    return true;
                            }
                        }
                        break;
                    case Cardinals.E:
                        lock (EastBorders)
                        {
                            foreach (Border b in EastBorders)
                            {
                                if (b.TestCross(position))
                                    return true;
                            }
                        }
                        break;
                    case Cardinals.S:
                        lock (SouthBorders)
                        {
                            foreach (Border b in SouthBorders)
                            {
                                if (b.TestCross(position))
                                    return true;
                            }
                        }
                        break;
                    case Cardinals.W:
                        lock (WestBorders)
                        {
                            foreach (Border b in WestBorders)
                            {
                                if (b.TestCross(position))
                                    return true;
                            }
                        }
                        break;
                }
            }
            else
            {
                switch (border)
                {
                    case Cardinals.N:
                        foreach (Border b in NorthBorders)
                        {
                            if (b.TestCross(position))
                                return true;
                        }
                        break;
                    case Cardinals.E:
                        foreach (Border b in EastBorders)
                        {
                            if (b.TestCross(position))
                                return true;
                        }
                        break;
                    case Cardinals.S:
                        foreach (Border b in SouthBorders)
                        {
                            if (b.TestCross(position))
                                return true;
                        }
                        break;
                    case Cardinals.W:
                        foreach (Border b in WestBorders)
                        {
                            if (b.TestCross(position))
                                return true;
                        }
                        break;
                }
            }
            return false;
        }


        /// <summary>
        /// Called when objects or attachments cross the border, or teleport, between regions.
        /// </summary>
        /// <param name="sog"></param>
        /// <returns></returns>
        public bool IncomingCreateObject(ISceneObject sog)
        {
            //m_log.DebugFormat(" >>> IncomingCreateObject(sog) <<< {0} deleted? {1} isAttach? {2}", ((SceneObjectGroup)sog).AbsolutePosition,
            //    ((SceneObjectGroup)sog).IsDeleted, ((SceneObjectGroup)sog).RootPart.IsAttachment);

            SceneObjectGroup newObject;
            try
            {
                newObject = (SceneObjectGroup)sog;
            }
            catch (Exception e)
            {
                m_log.WarnFormat("[SCENE]: Problem casting object: " + e.ToString());
                return false;
            }

            if (!AddSceneObject(newObject))
            {
                m_log.DebugFormat("[SCENE]: Problem adding scene object {0} in {1} ", sog.UUID, RegionInfo.RegionName);
                return false;
            }

            // For attachments, we need to wait until the agent is root
            // before we restart the scripts, or else some functions won't work.
            if (!newObject.IsAttachment)
            {
                newObject.RootPart.ParentGroup.CreateScriptInstances(0, false, DefaultScriptEngine, GetStateSource(newObject));
                newObject.ResumeScripts();
            }
            else
            {
                ScenePresence sp;
                if (TryGetScenePresence(newObject.OwnerID, out sp))
                {
                    // If the scene presence is here and already a root
                    // agent, we came from a ;egacy region. Start the scripts
                    // here as they used to start.
                    // TODO: Remove in 0.7.3
                    if (!sp.IsChildAgent)
                    {
                        newObject.RootPart.ParentGroup.CreateScriptInstances(0, false, DefaultScriptEngine, GetStateSource(newObject));
                        newObject.ResumeScripts();
                    }
                }
            }

            // Do this as late as possible so that listeners have full access to the incoming object
            EventManager.TriggerOnIncomingSceneObject(newObject);

            return true;
        }

        /// <summary>
        /// Attachment rezzing
        /// </summary>
        /// <param name="userID">Agent Unique ID</param>
        /// <param name="itemID">Object ID</param>
        /// <returns>False</returns>
        public virtual bool IncomingCreateObject(UUID userID, UUID itemID)
        {
            //m_log.DebugFormat(" >>> IncomingCreateObject(userID, itemID) <<< {0} {1}", userID, itemID);
            
            ScenePresence sp = GetScenePresence(userID);
            if (sp != null && AttachmentsModule != null)
            {
                uint attPt = (uint)sp.Appearance.GetAttachpoint(itemID);
                AttachmentsModule.RezSingleAttachmentFromInventory(sp.ControllingClient, itemID, attPt);
            }

            return false;
        }

        /// <summary>
        /// Adds a Scene Object group to the Scene.
        /// Verifies that the creator of the object is not banned from the simulator.
        /// Checks if the item is an Attachment
        /// </summary>
        /// <param name="sceneObject"></param>
        /// <returns>True if the SceneObjectGroup was added, False if it was not</returns>
        public bool AddSceneObject(SceneObjectGroup sceneObject)
        {
            if (sceneObject.OwnerID == UUID.Zero)
            {
                m_log.ErrorFormat("[SCENE]: Owner ID for {0} was zero", sceneObject.UUID);
                return false;
            }

            // If the user is banned, we won't let any of their objects
            // enter. Period.
            //
            int flags = GetUserFlags(sceneObject.OwnerID);
            if (m_regInfo.EstateSettings.IsBanned(sceneObject.OwnerID, flags))
            {
                m_log.Info("[INTERREGION]: Denied prim crossing for " +
                        "banned avatar");

                return false;
            }

            sceneObject.SetScene(this);

            // Force allocation of new LocalId
            //
            SceneObjectPart[] parts = sceneObject.Parts;
            for (int i = 0; i < parts.Length; i++)
                parts[i].LocalId = 0;

            if (sceneObject.IsAttachmentCheckFull()) // Attachment
            {
                sceneObject.RootPart.AddFlag(PrimFlags.TemporaryOnRez);
                sceneObject.RootPart.AddFlag(PrimFlags.Phantom);
                      
                // Don't sent a full update here because this will cause full updates to be sent twice for 
                // attachments on region crossings, resulting in viewer glitches.
                AddRestoredSceneObject(sceneObject, false, false, false);

                // Handle attachment special case
                SceneObjectPart RootPrim = sceneObject.RootPart;

                // Fix up attachment Parent Local ID
                ScenePresence sp = GetScenePresence(sceneObject.OwnerID);

                if (sp != null)
                {
                    SceneObjectGroup grp = sceneObject;

                    m_log.DebugFormat(
                        "[ATTACHMENT]: Received attachment {0}, inworld asset id {1}", grp.GetFromItemID(), grp.UUID);
                    m_log.DebugFormat(
                        "[ATTACHMENT]: Attach to avatar {0} at position {1}", sp.UUID, grp.AbsolutePosition);

                    RootPrim.RemFlag(PrimFlags.TemporaryOnRez);
                    
                    if (AttachmentsModule != null)
                        AttachmentsModule.AttachObject(sp.ControllingClient, grp, 0, false);

                    m_log.DebugFormat("[SCENE]: Attachment {0} arrived and scene presence was found, attaching", sceneObject.UUID);
                }
                else
                {
                    m_log.DebugFormat("[SCENE]: Attachment {0} arrived and scene presence was not found, setting to temp", sceneObject.UUID);
                    RootPrim.RemFlag(PrimFlags.TemporaryOnRez);
                    RootPrim.AddFlag(PrimFlags.TemporaryOnRez);
                }
                if (sceneObject.OwnerID == UUID.Zero)
                {
                    m_log.ErrorFormat("[SCENE]: Owner ID for {0} was zero after attachment processing. BUG!", sceneObject.UUID);
                    return false;
                }
            }
            else
            {
                if (sceneObject.OwnerID == UUID.Zero)
                {
                    m_log.ErrorFormat("[SCENE]: Owner ID for non-attachment {0} was zero", sceneObject.UUID);
                    return false;
                }
                AddRestoredSceneObject(sceneObject, true, false);

                if (!Permissions.CanObjectEntry(sceneObject.UUID,
                        true, sceneObject.AbsolutePosition))
                {
                    // Deny non attachments based on parcel settings
                    //
                    m_log.Info("[INTERREGION]: Denied prim crossing " +
                            "because of parcel settings");

                    DeleteSceneObject(sceneObject, false);

                    return false;
                }
            }

            return true;
        }

        private int GetStateSource(SceneObjectGroup sog)
        {
            ScenePresence sp = GetScenePresence(sog.OwnerID);

            if (sp != null)
                return sp.GetStateSource();

            return 2; // StateSource.PrimCrossing
        }

        public int GetUserFlags(UUID user)
        {
            //Unfortunately the SP approach means that the value is cached until region is restarted
            /*
            ScenePresence sp;
            if (TryGetScenePresence(user, out sp))
            {
                return sp.UserFlags;
            }
            else
            {
             */
                UserAccount uac = UserAccountService.GetUserAccount(RegionInfo.ScopeID, user);
                if (uac == null)
                    return 0;
                return uac.UserFlags;
            //}
        }
        #endregion

        #region Add/Remove Avatar Methods

        /// <summary>
        /// Add a new client and create a child agent for it.
        /// </summary>
        /// <param name="client"></param>
        /// <param name="type">The type of agent to add.</param>
        public override void AddNewClient(IClientAPI client, PresenceType type)
        {
            AgentCircuitData aCircuit = m_authenticateHandler.GetAgentCircuitData(client.CircuitCode);
            bool vialogin = false;

            if (aCircuit == null) // no good, didn't pass NewUserConnection successfully
                return;

            vialogin = (aCircuit.teleportFlags & (uint)Constants.TeleportFlags.ViaHGLogin) != 0 || 
                       (aCircuit.teleportFlags & (uint)Constants.TeleportFlags.ViaLogin) != 0;

            CheckHeartbeat();
            ScenePresence presence;

            if (GetScenePresence(client.AgentId) == null) // ensure there is no SP here
            {
                m_log.Debug("[SCENE]: Adding new agent " + client.Name + " to scene " + RegionInfo.RegionName);

                m_clientManager.Add(client);
                SubscribeToClientEvents(client);

                ScenePresence sp = m_sceneGraph.CreateAndAddChildScenePresence(client, aCircuit.Appearance, type);
                m_eventManager.TriggerOnNewPresence(sp);

                sp.TeleportFlags = (TeleportFlags)aCircuit.teleportFlags;

                // HERE!!! Do the initial attachments right here
                // first agent upon login is a root agent by design.
                // All other AddNewClient calls find aCircuit.child to be true
                if (aCircuit.child == false)
                {
                    sp.IsChildAgent = false;
                    Util.FireAndForget(delegate(object o) { AttachmentsModule.RezAttachments(sp); });
                }
            }

<<<<<<< HEAD
            if (TryGetScenePresence(client.AgentId, out presence))
=======
            ScenePresence createdSp = GetScenePresence(client.AgentId);
            if (createdSp != null)
>>>>>>> 9f75eaf5
            {
                m_LastLogin = Util.EnvironmentTickCount();

                // Cache the user's name
                CacheUserName(createdSp, aCircuit);

                EventManager.TriggerOnNewClient(client);
                if (vialogin)
                {
                    EventManager.TriggerOnClientLogin(client);

                    // Send initial parcel data
                    Vector3 pos = presence.AbsolutePosition;
                    ILandObject land = LandChannel.GetLandObject(pos.X, pos.Y);
                    land.SendLandUpdateToClient(presence.ControllingClient);
                }
            }
        }

        /// <summary>
        /// Cache the user name for later use.
        /// </summary>
        /// <param name="sp"></param>
        /// <param name="aCircuit"></param>
        private void CacheUserName(ScenePresence sp, AgentCircuitData aCircuit)
        {
            IUserManagement uMan = RequestModuleInterface<IUserManagement>();
            if (uMan != null)
            {
                string first = aCircuit.firstname, last = aCircuit.lastname;

                if (sp.PresenceType == PresenceType.Npc)
                {
                    uMan.AddUser(aCircuit.AgentID, first, last);
                }
                else
                {
                    string homeURL = string.Empty;

                    if (aCircuit.ServiceURLs.ContainsKey("HomeURI"))
                        homeURL = aCircuit.ServiceURLs["HomeURI"].ToString();

                    if (aCircuit.lastname.StartsWith("@"))
                    {
                        string[] parts = aCircuit.firstname.Split('.');
                        if (parts.Length >= 2)
                        {
                            first = parts[0];
                            last = parts[1];
                        }
                    }

                    uMan.AddUser(aCircuit.AgentID, first, last, homeURL);
                }
            }
        }

        private bool VerifyClient(AgentCircuitData aCircuit, System.Net.IPEndPoint ep, out bool vialogin)
        {
            vialogin = false;
            
            // Do the verification here
            if ((aCircuit.teleportFlags & (uint)Constants.TeleportFlags.ViaHGLogin) != 0)
            {
                m_log.DebugFormat("[SCENE]: Incoming client {0} {1} in region {2} via HG login", aCircuit.firstname, aCircuit.lastname, RegionInfo.RegionName);
                vialogin = true;
                IUserAgentVerificationModule userVerification = RequestModuleInterface<IUserAgentVerificationModule>();
                if (userVerification != null && ep != null)
                {
                    if (!userVerification.VerifyClient(aCircuit, ep.Address.ToString()))
                    {
                        // uh-oh, this is fishy
                        m_log.DebugFormat("[SCENE]: User Client Verification for {0} {1} in {2} returned false", aCircuit.firstname, aCircuit.lastname, RegionInfo.RegionName);
                        return false;
                    }
                    else
                        m_log.DebugFormat("[SCENE]: User Client Verification for {0} {1} in {2} returned true", aCircuit.firstname, aCircuit.lastname, RegionInfo.RegionName);

                }
            }

            else if ((aCircuit.teleportFlags & (uint)Constants.TeleportFlags.ViaLogin) != 0)
            {
                m_log.DebugFormat("[SCENE]: Incoming client {0} {1} in region {2} via regular login. Client IP verification not performed.",
                    aCircuit.firstname, aCircuit.lastname, RegionInfo.RegionName);
                vialogin = true;
            }

            return true;
        }

        // Called by Caps, on the first HTTP contact from the client
        public override bool CheckClient(UUID agentID, System.Net.IPEndPoint ep)
        {
            AgentCircuitData aCircuit = m_authenticateHandler.GetAgentCircuitData(agentID);
            if (aCircuit != null)
            {
                bool vialogin = false;
                if (!VerifyClient(aCircuit, ep, out vialogin))
                {
                    // if it doesn't pass, we remove the agentcircuitdata altogether
                    // and the scene presence and the client, if they exist
                    try
                    {
                        ScenePresence sp = GetScenePresence(agentID);
                        PresenceService.LogoutAgent(sp.ControllingClient.SessionId);
                        
                        if (sp != null)
                            sp.ControllingClient.Close();

                        // BANG! SLASH!
                        m_authenticateHandler.RemoveCircuit(agentID);

                        return false;
                    }
                    catch (Exception e)
                    {
                        m_log.DebugFormat("[SCENE]: Exception while closing aborted client: {0}", e.StackTrace);
                    }
                }
                else
                    return true;
            }

            return false;
        }

        /// <summary>
        /// Register for events from the client
        /// </summary>
        /// <param name="client">The IClientAPI of the connected client</param>
        public virtual void SubscribeToClientEvents(IClientAPI client)
        {
            SubscribeToClientTerrainEvents(client);
            SubscribeToClientPrimEvents(client);
            SubscribeToClientPrimRezEvents(client);
            SubscribeToClientInventoryEvents(client);
            SubscribeToClientTeleportEvents(client);
            SubscribeToClientScriptEvents(client);
            SubscribeToClientParcelEvents(client);
            SubscribeToClientGridEvents(client);
            SubscribeToClientNetworkEvents(client);
        }

        public virtual void SubscribeToClientTerrainEvents(IClientAPI client)
        {
            client.OnRegionHandShakeReply += SendLayerData;
        }
        
        public virtual void SubscribeToClientPrimEvents(IClientAPI client)
        {
            client.OnUpdatePrimGroupPosition += m_sceneGraph.UpdatePrimGroupPosition;
            client.OnUpdatePrimSinglePosition += m_sceneGraph.UpdatePrimSinglePosition;

            client.OnUpdatePrimGroupRotation += m_sceneGraph.UpdatePrimGroupRotation;
            client.OnUpdatePrimGroupMouseRotation += m_sceneGraph.UpdatePrimGroupRotation;
            client.OnUpdatePrimSingleRotation += m_sceneGraph.UpdatePrimSingleRotation;
            client.OnUpdatePrimSingleRotationPosition += m_sceneGraph.UpdatePrimSingleRotationPosition;
            
            client.OnUpdatePrimScale += m_sceneGraph.UpdatePrimScale;
            client.OnUpdatePrimGroupScale += m_sceneGraph.UpdatePrimGroupScale;
            client.OnUpdateExtraParams += m_sceneGraph.UpdateExtraParam;
            client.OnUpdatePrimShape += m_sceneGraph.UpdatePrimShape;
            client.OnUpdatePrimTexture += m_sceneGraph.UpdatePrimTexture;
            client.OnObjectRequest += RequestPrim;
            client.OnObjectSelect += SelectPrim;
            client.OnObjectDeselect += DeselectPrim;
            client.OnGrabUpdate += m_sceneGraph.MoveObject;
            client.OnSpinStart += m_sceneGraph.SpinStart;
            client.OnSpinUpdate += m_sceneGraph.SpinObject;
            client.OnDeRezObject += DeRezObjects;
            
            client.OnObjectName += m_sceneGraph.PrimName;
            client.OnObjectClickAction += m_sceneGraph.PrimClickAction;
            client.OnObjectMaterial += m_sceneGraph.PrimMaterial;
            client.OnLinkObjects += LinkObjects;
            client.OnDelinkObjects += DelinkObjects;
            client.OnObjectDuplicate += m_sceneGraph.DuplicateObject;
            client.OnObjectDuplicateOnRay += doObjectDuplicateOnRay;
            client.OnUpdatePrimFlags += m_sceneGraph.UpdatePrimFlags;
            client.OnRequestObjectPropertiesFamily += m_sceneGraph.RequestObjectPropertiesFamily;
            client.OnObjectPermissions += HandleObjectPermissionsUpdate;
            client.OnGrabObject += ProcessObjectGrab;
            client.OnGrabUpdate += ProcessObjectGrabUpdate; 
            client.OnDeGrabObject += ProcessObjectDeGrab;
            client.OnUndo += m_sceneGraph.HandleUndo;
            client.OnRedo += m_sceneGraph.HandleRedo;
            client.OnObjectDescription += m_sceneGraph.PrimDescription;
            client.OnObjectIncludeInSearch += m_sceneGraph.MakeObjectSearchable;
            client.OnObjectOwner += ObjectOwner;
        }

        public virtual void SubscribeToClientPrimRezEvents(IClientAPI client)
        {
            client.OnAddPrim += AddNewPrim;
            client.OnRezObject += RezObject;
        }

        public virtual void SubscribeToClientInventoryEvents(IClientAPI client)
        {
            client.OnLinkInventoryItem += HandleLinkInventoryItem;
            client.OnCreateNewInventoryFolder += HandleCreateInventoryFolder;
            client.OnUpdateInventoryFolder += HandleUpdateInventoryFolder;
            client.OnMoveInventoryFolder += HandleMoveInventoryFolder; // 2; //!!
            client.OnFetchInventoryDescendents += HandleFetchInventoryDescendents;
            client.OnPurgeInventoryDescendents += HandlePurgeInventoryDescendents; // 2; //!!
            client.OnFetchInventory += m_asyncInventorySender.HandleFetchInventory;
            client.OnUpdateInventoryItem += UpdateInventoryItemAsset;
            client.OnCopyInventoryItem += CopyInventoryItem;
            client.OnMoveItemsAndLeaveCopy += MoveInventoryItemsLeaveCopy;
            client.OnMoveInventoryItem += MoveInventoryItem;
            client.OnRemoveInventoryItem += RemoveInventoryItem;
            client.OnRemoveInventoryFolder += RemoveInventoryFolder;
            client.OnRezScript += RezScript;
            client.OnRequestTaskInventory += RequestTaskInventory;
            client.OnRemoveTaskItem += RemoveTaskInventory;
            client.OnUpdateTaskInventory += UpdateTaskInventory;
            client.OnMoveTaskItem += ClientMoveTaskInventoryItem;
        }

        public virtual void SubscribeToClientTeleportEvents(IClientAPI client)
        {
            client.OnTeleportLocationRequest += RequestTeleportLocation;
        }

        public virtual void SubscribeToClientScriptEvents(IClientAPI client)
        {
            client.OnScriptReset += ProcessScriptReset;
            client.OnGetScriptRunning += GetScriptRunning;
            client.OnSetScriptRunning += SetScriptRunning;
        }

        public virtual void SubscribeToClientParcelEvents(IClientAPI client)
        {
            client.OnObjectGroupRequest += m_sceneGraph.HandleObjectGroupUpdate;
            client.OnParcelReturnObjectsRequest += LandChannel.ReturnObjectsInParcel;
            client.OnParcelSetOtherCleanTime += LandChannel.SetParcelOtherCleanTime;
            client.OnParcelBuy += ProcessParcelBuy;
        }

        public virtual void SubscribeToClientGridEvents(IClientAPI client)
        {
            //client.OnNameFromUUIDRequest += HandleUUIDNameRequest;
            client.OnMoneyTransferRequest += ProcessMoneyTransferRequest;
            client.OnAvatarPickerRequest += ProcessAvatarPickerRequest;
            client.OnSetStartLocationRequest += SetHomeRezPoint;
            client.OnRegionHandleRequest += RegionHandleRequest;
        }
        
        public virtual void SubscribeToClientNetworkEvents(IClientAPI client)
        {
            client.OnNetworkStatsUpdate += StatsReporter.AddPacketsStats;
            client.OnViewerEffect += ProcessViewerEffect;
        }

        /// <summary>
        /// Unsubscribe the client from events.
        /// </summary>
        /// FIXME: Not called anywhere!
        /// <param name="client">The IClientAPI of the client</param>
        public virtual void UnSubscribeToClientEvents(IClientAPI client)
        {
            UnSubscribeToClientTerrainEvents(client);
            UnSubscribeToClientPrimEvents(client);
            UnSubscribeToClientPrimRezEvents(client);
            UnSubscribeToClientInventoryEvents(client);
            UnSubscribeToClientTeleportEvents(client);
            UnSubscribeToClientScriptEvents(client);
            UnSubscribeToClientParcelEvents(client);
            UnSubscribeToClientGridEvents(client);
            UnSubscribeToClientNetworkEvents(client);
        }

        public virtual void UnSubscribeToClientTerrainEvents(IClientAPI client)
        {
            client.OnRegionHandShakeReply -= SendLayerData;
        }

        public virtual void UnSubscribeToClientPrimEvents(IClientAPI client)
        {
            client.OnUpdatePrimGroupPosition -= m_sceneGraph.UpdatePrimGroupPosition;
            client.OnUpdatePrimSinglePosition -= m_sceneGraph.UpdatePrimSinglePosition;

            client.OnUpdatePrimGroupRotation -= m_sceneGraph.UpdatePrimGroupRotation;
            client.OnUpdatePrimGroupMouseRotation -= m_sceneGraph.UpdatePrimGroupRotation;
            client.OnUpdatePrimSingleRotation -= m_sceneGraph.UpdatePrimSingleRotation;
            client.OnUpdatePrimSingleRotationPosition -= m_sceneGraph.UpdatePrimSingleRotationPosition;

            client.OnUpdatePrimScale -= m_sceneGraph.UpdatePrimScale;
            client.OnUpdatePrimGroupScale -= m_sceneGraph.UpdatePrimGroupScale;
            client.OnUpdateExtraParams -= m_sceneGraph.UpdateExtraParam;
            client.OnUpdatePrimShape -= m_sceneGraph.UpdatePrimShape;
            client.OnUpdatePrimTexture -= m_sceneGraph.UpdatePrimTexture;
            client.OnObjectRequest -= RequestPrim;
            client.OnObjectSelect -= SelectPrim;
            client.OnObjectDeselect -= DeselectPrim;
            client.OnGrabUpdate -= m_sceneGraph.MoveObject;
            client.OnSpinStart -= m_sceneGraph.SpinStart;
            client.OnSpinUpdate -= m_sceneGraph.SpinObject;
            client.OnDeRezObject -= DeRezObjects;
            client.OnObjectName -= m_sceneGraph.PrimName;
            client.OnObjectClickAction -= m_sceneGraph.PrimClickAction;
            client.OnObjectMaterial -= m_sceneGraph.PrimMaterial;
            client.OnLinkObjects -= LinkObjects;
            client.OnDelinkObjects -= DelinkObjects;
            client.OnObjectDuplicate -= m_sceneGraph.DuplicateObject;
            client.OnObjectDuplicateOnRay -= doObjectDuplicateOnRay;
            client.OnUpdatePrimFlags -= m_sceneGraph.UpdatePrimFlags;
            client.OnRequestObjectPropertiesFamily -= m_sceneGraph.RequestObjectPropertiesFamily;
            client.OnObjectPermissions -= HandleObjectPermissionsUpdate;
            client.OnGrabObject -= ProcessObjectGrab;
            client.OnDeGrabObject -= ProcessObjectDeGrab;
            client.OnUndo -= m_sceneGraph.HandleUndo;
            client.OnRedo -= m_sceneGraph.HandleRedo;
            client.OnObjectDescription -= m_sceneGraph.PrimDescription;
            client.OnObjectIncludeInSearch -= m_sceneGraph.MakeObjectSearchable;
            client.OnObjectOwner -= ObjectOwner;
        }

        public virtual void UnSubscribeToClientPrimRezEvents(IClientAPI client)
        {
            client.OnAddPrim -= AddNewPrim;
            client.OnRezObject -= RezObject;
        }

        public virtual void UnSubscribeToClientInventoryEvents(IClientAPI client)
        {
            client.OnCreateNewInventoryFolder -= HandleCreateInventoryFolder;
            client.OnUpdateInventoryFolder -= HandleUpdateInventoryFolder;
            client.OnMoveInventoryFolder -= HandleMoveInventoryFolder; // 2; //!!
            client.OnFetchInventoryDescendents -= HandleFetchInventoryDescendents;
            client.OnPurgeInventoryDescendents -= HandlePurgeInventoryDescendents; // 2; //!!
            client.OnFetchInventory -= m_asyncInventorySender.HandleFetchInventory;
            client.OnUpdateInventoryItem -= UpdateInventoryItemAsset;
            client.OnCopyInventoryItem -= CopyInventoryItem;
            client.OnMoveInventoryItem -= MoveInventoryItem;
            client.OnRemoveInventoryItem -= RemoveInventoryItem;
            client.OnRemoveInventoryFolder -= RemoveInventoryFolder;
            client.OnRezScript -= RezScript;
            client.OnRequestTaskInventory -= RequestTaskInventory;
            client.OnRemoveTaskItem -= RemoveTaskInventory;
            client.OnUpdateTaskInventory -= UpdateTaskInventory;
            client.OnMoveTaskItem -= ClientMoveTaskInventoryItem;
        }

        public virtual void UnSubscribeToClientTeleportEvents(IClientAPI client)
        {
            client.OnTeleportLocationRequest -= RequestTeleportLocation;
            //client.OnTeleportLandmarkRequest -= RequestTeleportLandmark;
            //client.OnTeleportHomeRequest -= TeleportClientHome;
        }

        public virtual void UnSubscribeToClientScriptEvents(IClientAPI client)
        {
            client.OnScriptReset -= ProcessScriptReset;
            client.OnGetScriptRunning -= GetScriptRunning;
            client.OnSetScriptRunning -= SetScriptRunning;
        }

        public virtual void UnSubscribeToClientParcelEvents(IClientAPI client)
        {
            client.OnObjectGroupRequest -= m_sceneGraph.HandleObjectGroupUpdate;
            client.OnParcelReturnObjectsRequest -= LandChannel.ReturnObjectsInParcel;
            client.OnParcelSetOtherCleanTime -= LandChannel.SetParcelOtherCleanTime;
            client.OnParcelBuy -= ProcessParcelBuy;
        }

        public virtual void UnSubscribeToClientGridEvents(IClientAPI client)
        {
            //client.OnNameFromUUIDRequest -= HandleUUIDNameRequest;
            client.OnMoneyTransferRequest -= ProcessMoneyTransferRequest;
            client.OnAvatarPickerRequest -= ProcessAvatarPickerRequest;
            client.OnSetStartLocationRequest -= SetHomeRezPoint;
            client.OnRegionHandleRequest -= RegionHandleRequest;
        }

        public virtual void UnSubscribeToClientNetworkEvents(IClientAPI client)
        {
            client.OnNetworkStatsUpdate -= StatsReporter.AddPacketsStats;
            client.OnViewerEffect -= ProcessViewerEffect;
        }

        /// <summary>
        /// Teleport an avatar to their home region
        /// </summary>
        /// <param name="agentId">The avatar's Unique ID</param>
        /// <param name="client">The IClientAPI for the client</param>
        public virtual bool TeleportClientHome(UUID agentId, IClientAPI client)
        {
            if (m_teleportModule != null)
                return m_teleportModule.TeleportHome(agentId, client);
            else
            {
                m_log.DebugFormat("[SCENE]: Unable to teleport user home: no AgentTransferModule is active");
                client.SendTeleportFailed("Unable to perform teleports on this simulator.");
            }
            return false;
        }

        /// <summary>
        /// Duplicates object specified by localID at position raycasted against RayTargetObject using 
        /// RayEnd and RayStart to determine what the angle of the ray is
        /// </summary>
        /// <param name="localID">ID of object to duplicate</param>
        /// <param name="dupeFlags"></param>
        /// <param name="AgentID">Agent doing the duplication</param>
        /// <param name="GroupID">Group of new object</param>
        /// <param name="RayTargetObj">The target of the Ray</param>
        /// <param name="RayEnd">The ending of the ray (farthest away point)</param>
        /// <param name="RayStart">The Beginning of the ray (closest point)</param>
        /// <param name="BypassRaycast">Bool to bypass raycasting</param>
        /// <param name="RayEndIsIntersection">The End specified is the place to add the object</param>
        /// <param name="CopyCenters">Position the object at the center of the face that it's colliding with</param>
        /// <param name="CopyRotates">Rotate the object the same as the localID object</param>
        public void doObjectDuplicateOnRay(uint localID, uint dupeFlags, UUID AgentID, UUID GroupID,
                                           UUID RayTargetObj, Vector3 RayEnd, Vector3 RayStart,
                                           bool BypassRaycast, bool RayEndIsIntersection, bool CopyCenters, bool CopyRotates)
        {
            Vector3 pos;
            const bool frontFacesOnly = true;
            //m_log.Info("HITTARGET: " + RayTargetObj.ToString() + ", COPYTARGET: " + localID.ToString());
            SceneObjectPart target = GetSceneObjectPart(localID);
            SceneObjectPart target2 = GetSceneObjectPart(RayTargetObj);

            if (target != null && target2 != null)
            {
                Vector3 direction = Vector3.Normalize(RayEnd - RayStart);
                Vector3 AXOrigin = new Vector3(RayStart.X, RayStart.Y, RayStart.Z);
                Vector3 AXdirection = new Vector3(direction.X, direction.Y, direction.Z);

                pos = target2.AbsolutePosition;
                //m_log.Info("[OBJECT_REZ]: TargetPos: " + pos.ToString() + ", RayStart: " + RayStart.ToString() + ", RayEnd: " + RayEnd.ToString() + ", Volume: " + Util.GetDistanceTo(RayStart,RayEnd).ToString() + ", mag1: " + Util.GetMagnitude(RayStart).ToString() + ", mag2: " + Util.GetMagnitude(RayEnd).ToString());

                // TODO: Raytrace better here

                //EntityIntersection ei = m_sceneGraph.GetClosestIntersectingPrim(new Ray(AXOrigin, AXdirection));
                Ray NewRay = new Ray(AXOrigin, AXdirection);

                // Ray Trace against target here
                EntityIntersection ei = target2.TestIntersectionOBB(NewRay, Quaternion.Identity, frontFacesOnly, CopyCenters);

                // Un-comment out the following line to Get Raytrace results printed to the console.
                //m_log.Info("[RAYTRACERESULTS]: Hit:" + ei.HitTF.ToString() + " Point: " + ei.ipoint.ToString() + " Normal: " + ei.normal.ToString());
                float ScaleOffset = 0.5f;

                // If we hit something
                if (ei.HitTF)
                {
                    Vector3 scale = target.Scale;
                    Vector3 scaleComponent = new Vector3(ei.AAfaceNormal.X, ei.AAfaceNormal.Y, ei.AAfaceNormal.Z);
                    if (scaleComponent.X != 0) ScaleOffset = scale.X;
                    if (scaleComponent.Y != 0) ScaleOffset = scale.Y;
                    if (scaleComponent.Z != 0) ScaleOffset = scale.Z;
                    ScaleOffset = Math.Abs(ScaleOffset);
                    Vector3 intersectionpoint = new Vector3(ei.ipoint.X, ei.ipoint.Y, ei.ipoint.Z);
                    Vector3 normal = new Vector3(ei.normal.X, ei.normal.Y, ei.normal.Z);
                    Vector3 offset = normal * (ScaleOffset / 2f);
                    pos = intersectionpoint + offset;

                    // stick in offset format from the original prim
                    pos = pos - target.ParentGroup.AbsolutePosition;
                    if (CopyRotates)
                    {
                        Quaternion worldRot = target2.GetWorldRotation();

                        // SceneObjectGroup obj = m_sceneGraph.DuplicateObject(localID, pos, target.GetEffectiveObjectFlags(), AgentID, GroupID, worldRot);
                        m_sceneGraph.DuplicateObject(localID, pos, target.GetEffectiveObjectFlags(), AgentID, GroupID, worldRot);
                        //obj.Rotation = worldRot;
                        //obj.UpdateGroupRotationR(worldRot);
                    }
                    else
                    {
                        m_sceneGraph.DuplicateObject(localID, pos, target.GetEffectiveObjectFlags(), AgentID, GroupID);
                    }
                }
            }
        }

        /// <summary>
        /// Sets the Home Point.   The LoginService uses this to know where to put a user when they log-in
        /// </summary>
        /// <param name="remoteClient"></param>
        /// <param name="regionHandle"></param>
        /// <param name="position"></param>
        /// <param name="lookAt"></param>
        /// <param name="flags"></param>
        public virtual void SetHomeRezPoint(IClientAPI remoteClient, ulong regionHandle, Vector3 position, Vector3 lookAt, uint flags)
        {
            //Add half the avatar's height so that the user doesn't fall through prims
            ScenePresence presence;
            if (TryGetScenePresence(remoteClient.AgentId, out presence))
            {
                if (presence.Appearance != null)
                {
                    position.Z = position.Z + (presence.Appearance.AvatarHeight / 2);
                }
            }

            if (GridUserService != null && GridUserService.SetHome(remoteClient.AgentId.ToString(), RegionInfo.RegionID, position, lookAt))
                // FUBAR ALERT: this needs to be "Home position set." so the viewer saves a home-screenshot.
                m_dialogModule.SendAlertToUser(remoteClient, "Home position set.");
            else
                m_dialogModule.SendAlertToUser(remoteClient, "Set Home request Failed.");
        }

        /// <summary>
        /// Get the avatar apperance for the given client.
        /// </summary>
        /// <param name="client"></param>
        /// <param name="appearance"></param>
        public void GetAvatarAppearance(IClientAPI client, out AvatarAppearance appearance)
        {
            AgentCircuitData aCircuit = m_authenticateHandler.GetAgentCircuitData(client.CircuitCode);

            if (aCircuit == null)
            {
                m_log.DebugFormat("[APPEARANCE] Client did not supply a circuit. Non-Linden? Creating default appearance.");
                appearance = new AvatarAppearance();
                return;
            }

            appearance = aCircuit.Appearance;
            if (appearance == null)
            {
                m_log.DebugFormat("[APPEARANCE]: Appearance not found in {0}, returning default", RegionInfo.RegionName);
                appearance = new AvatarAppearance();
            }
        }

        public override void RemoveClient(UUID agentID, bool closeChildAgents)
        {
            CheckHeartbeat();
            bool childagentYN = false;
            ScenePresence avatar = GetScenePresence(agentID);
            if (avatar != null)
            {
                childagentYN = avatar.IsChildAgent;

                if (avatar.ParentID != 0)
                {
                    avatar.StandUp();
                }

                try
                {
                    m_log.DebugFormat(
                        "[SCENE]: Removing {0} agent {1} from region {2}",
                        (childagentYN ? "child" : "root"), agentID, RegionInfo.RegionName);

                    m_sceneGraph.removeUserCount(!childagentYN);

                    // TODO: We shouldn't use closeChildAgents here - it's being used by the NPC module to stop
                    // unnecessary operations.  This should go away once NPCs have no accompanying IClientAPI
                    if (closeChildAgents && CapsModule != null)
                        CapsModule.RemoveCaps(agentID);

                    // REFACTORING PROBLEM -- well not really a problem, but just to point out that whatever
                    // this method is doing is HORRIBLE!!!
                    avatar.Scene.NeedSceneCacheClear(avatar.UUID);

                    if (closeChildAgents && !avatar.IsChildAgent)
                    {
                        //List<ulong> childknownRegions = new List<ulong>();
                        //List<ulong> ckn = avatar.KnownChildRegionHandles;
                        //for (int i = 0; i < ckn.Count; i++)
                        //{
                        //    childknownRegions.Add(ckn[i]);
                        //}
                        List<ulong> regions = new List<ulong>(avatar.KnownChildRegionHandles);
                        regions.Remove(RegionInfo.RegionHandle);
                        m_sceneGridService.SendCloseChildAgentConnections(agentID, regions);
                    }
<<<<<<< HEAD
                    m_log.Debug("[Scene] Beginning ClientClosed");
=======

>>>>>>> 9f75eaf5
                    m_eventManager.TriggerClientClosed(agentID, this);
                    m_log.Debug("[Scene] Finished ClientClosed");
                }
                catch (NullReferenceException)
                {
                    // We don't know which count to remove it from
                    // Avatar is already disposed :/
                }

                m_log.Debug("[Scene] Beginning OnRemovePresence");
                m_eventManager.TriggerOnRemovePresence(agentID);
                m_log.Debug("[Scene] Finished OnRemovePresence");

                if (avatar != null && (!avatar.IsChildAgent))
                    avatar.SaveChangedAttachments();

                if (AttachmentsModule != null && !avatar.IsChildAgent && avatar.PresenceType != PresenceType.Npc)
                    AttachmentsModule.SaveChangedAttachments(avatar);

                ForEachClient(
                    delegate(IClientAPI client)
                    {
                        //We can safely ignore null reference exceptions.  It means the avatar is dead and cleaned up anyway
                        try { client.SendKillObject(avatar.RegionHandle, new List<uint>() { avatar.LocalId}); }
                        catch (NullReferenceException) { }
                    });

                IAgentAssetTransactions agentTransactions = this.RequestModuleInterface<IAgentAssetTransactions>();
                if (agentTransactions != null)
                {
                    agentTransactions.RemoveAgentAssetTransactions(agentID);
                }

                // Remove the avatar from the scene
                m_log.Debug("[Scene] Begin RemoveScenePresence");
                m_sceneGraph.RemoveScenePresence(agentID);
                m_log.Debug("[Scene] Finished RemoveScenePresence. Removing the client manager");
                m_clientManager.Remove(agentID);
                m_log.Debug("[Scene] Removed the client manager. Firing avatar.close");

                try
                {
                    avatar.Close();
                }
                catch (NullReferenceException)
                {
                    //We can safely ignore null reference exceptions.  It means the avatar are dead and cleaned up anyway.
                }
                catch (Exception e)
                {
                    m_log.Error("[SCENE] Scene.cs:RemoveClient exception: " + e.ToString());
                }
                m_log.Debug("[Scene] Done. Firing RemoveCircuit");
                m_authenticateHandler.RemoveCircuit(avatar.ControllingClient.CircuitCode);
<<<<<<< HEAD
                CleanDroppedAttachments();
                m_log.Debug("[Scene] The avatar has left the building");
=======
//                CleanDroppedAttachments();
>>>>>>> 9f75eaf5
                //m_log.InfoFormat("[SCENE] Memory pre  GC {0}", System.GC.GetTotalMemory(false));
                //m_log.InfoFormat("[SCENE] Memory post GC {0}", System.GC.GetTotalMemory(true));
            }
        }

        /// <summary>
        /// Removes region from an avatar's known region list.  This coincides with child agents.  For each child agent, there will be a known region entry.
        /// 
        /// </summary>
        /// <param name="avatarID"></param>
        /// <param name="regionslst"></param>
        public void HandleRemoveKnownRegionsFromAvatar(UUID avatarID, List<ulong> regionslst)
        {
            ScenePresence av = GetScenePresence(avatarID);
            if (av != null)
            {
                lock (av)
                {
                    for (int i = 0; i < regionslst.Count; i++)
                    {
                        av.KnownChildRegionHandles.Remove(regionslst[i]);
                    }
                }
            }
        }

        #endregion

        #region Entities

        public void SendKillObject(List<uint> localIDs)
        {
            List<uint> deleteIDs = new List<uint>();

            foreach (uint localID in localIDs)
            {
<<<<<<< HEAD
                SceneObjectPart part = GetSceneObjectPart(localID);
                if (part != null) // It is a prim
=======
                if (!part.ParentGroup.IsDeleted) // Valid
>>>>>>> 9f75eaf5
                {
                    if (part.ParentGroup != null && !part.ParentGroup.IsDeleted) // Valid
                    {
                        if (part.ParentGroup.RootPart != part) // Child part
                            continue;
                    }
                }
                deleteIDs.Add(localID);
            }
<<<<<<< HEAD
            ForEachClient(delegate(IClientAPI client) { client.SendKillObject(m_regionHandle, deleteIDs); });
=======

            ForEachClient(delegate(IClientAPI client) { client.SendKillObject(m_regionHandle, localID); });
>>>>>>> 9f75eaf5
        }

        #endregion

        #region RegionComms

        /// <summary>
        /// Register the methods that should be invoked when this scene receives various incoming events
        /// </summary>
        public void RegisterCommsEvents()
        {
            m_sceneGridService.OnAvatarCrossingIntoRegion += AgentCrossing;
            m_sceneGridService.OnCloseAgentConnection += IncomingCloseAgent;
            //m_eventManager.OnRegionUp += OtherRegionUp;
            //m_sceneGridService.OnChildAgentUpdate += IncomingChildAgentDataUpdate;
            //m_sceneGridService.OnRemoveKnownRegionFromAvatar += HandleRemoveKnownRegionsFromAvatar;
            m_sceneGridService.OnLogOffUser += HandleLogOffUserFromGrid;
            m_sceneGridService.OnGetLandData += GetLandData;
        }

        /// <summary>
        /// Deregister this scene from receiving incoming region events
        /// </summary>
        public void UnRegisterRegionWithComms()
        {
            m_sceneGridService.OnLogOffUser -= HandleLogOffUserFromGrid;
            //m_sceneGridService.OnRemoveKnownRegionFromAvatar -= HandleRemoveKnownRegionsFromAvatar;
            //m_sceneGridService.OnChildAgentUpdate -= IncomingChildAgentDataUpdate;
            //m_eventManager.OnRegionUp -= OtherRegionUp;
            m_sceneGridService.OnAvatarCrossingIntoRegion -= AgentCrossing;
            m_sceneGridService.OnCloseAgentConnection -= IncomingCloseAgent;
            m_sceneGridService.OnGetLandData -= GetLandData;

            // this does nothing; should be removed
            m_sceneGridService.Close();

            if (!GridService.DeregisterRegion(m_regInfo.RegionID))
                m_log.WarnFormat("[SCENE]: Deregister from grid failed for region {0}", m_regInfo.RegionName);
        }

        /// <summary>
        /// Do the work necessary to initiate a new user connection for a particular scene.
        /// At the moment, this consists of setting up the caps infrastructure
        /// The return bool should allow for connections to be refused, but as not all calling paths
        /// take proper notice of it let, we allowed banned users in still.
        /// </summary>
        /// <param name="agent">CircuitData of the agent who is connecting</param>
        /// <param name="reason">Outputs the reason for the false response on this string</param>
        /// <returns>True if the region accepts this agent.  False if it does not.  False will 
        /// also return a reason.</returns>
        public bool NewUserConnection(AgentCircuitData agent, uint teleportFlags, out string reason)
        {
            return NewUserConnection(agent, teleportFlags, out reason, true);
        }

        /// <summary>
        /// Do the work necessary to initiate a new user connection for a particular scene.
        /// At the moment, this consists of setting up the caps infrastructure
        /// The return bool should allow for connections to be refused, but as not all calling paths
        /// take proper notice of it let, we allowed banned users in still.
        /// </summary>
        /// <param name="agent">CircuitData of the agent who is connecting</param>
        /// <param name="reason">Outputs the reason for the false response on this string</param>
        /// <param name="requirePresenceLookup">True for normal presence. False for NPC
        /// or other applications where a full grid/Hypergrid presence may not be required.</param>
        /// <returns>True if the region accepts this agent.  False if it does not.  False will 
        /// also return a reason.</returns>
        public bool NewUserConnection(AgentCircuitData agent, uint teleportFlags, out string reason, bool requirePresenceLookup)
        {
            bool vialogin = ((teleportFlags & (uint)Constants.TeleportFlags.ViaLogin) != 0 ||
                             (teleportFlags & (uint)Constants.TeleportFlags.ViaHGLogin) != 0);
            reason = String.Empty;

            //Teleport flags:
            //
            // TeleportFlags.ViaGodlikeLure - Border Crossing
            // TeleportFlags.ViaLogin - Login
            // TeleportFlags.TeleportFlags.ViaLure - Teleport request sent by another user
            // TeleportFlags.ViaLandmark | TeleportFlags.ViaLocation | TeleportFlags.ViaLandmark | TeleportFlags.Default - Regular Teleport

            // Don't disable this log message - it's too helpful
            m_log.DebugFormat(
                "[CONNECTION BEGIN]: Region {0} told of incoming {1} agent {2} {3} {4} (circuit code {5}, teleportflags {6})",
                RegionInfo.RegionName, (agent.child ? "child" : "root"), agent.firstname, agent.lastname,
                agent.AgentID, agent.circuitcode, teleportFlags);

            if (LoginsDisabled)
            {
                reason = "Logins Disabled";
                return false;
            }

            ScenePresence sp = GetScenePresence(agent.AgentID);

            if (sp != null && !sp.IsChildAgent)
            {
                // We have a zombie from a crashed session. 
                // Or the same user is trying to be root twice here, won't work.
                // Kill it.
                m_log.DebugFormat("[SCENE]: Zombie scene presence detected for {0} in {1}", agent.AgentID, RegionInfo.RegionName);
                sp.ControllingClient.Close();
                sp = null;
            }


            //On login test land permisions
            if (vialogin)
            {
                IUserAccountCacheModule cache = RequestModuleInterface<IUserAccountCacheModule>();
                if (cache != null)
                    cache.Remove(agent.firstname + " " + agent.lastname);
                if (!TestLandRestrictions(agent.AgentID, out reason, ref agent.startpos.X, ref agent.startpos.Y))
                {
                    m_log.DebugFormat("[CONNECTION BEGIN]: Denying access to {0} due to no land access", agent.AgentID.ToString());
                    return false;
                }
            }

            if (sp == null) // We don't have an [child] agent here already
            {
                if (requirePresenceLookup)
                {
                    try
                    {
                        if (!VerifyUserPresence(agent, out reason))
                            return false;
                    }
                    catch (Exception e)
                    {
                        m_log.ErrorFormat("[CONNECTION BEGIN]: Exception verifying presence " + e.ToString());
                        return false;
                    }
                }

                try
                {
                    // Always check estate if this is a login. Always
                    // check if banned regions are to be blacked out.
                    if (vialogin || (!m_seeIntoBannedRegion))
                    {
                        if (!AuthorizeUser(agent.AgentID, out reason))
                            return false;
                    }
                }
                catch (Exception e)
                {
                    m_log.ErrorFormat("[CONNECTION BEGIN]: Exception authorizing user " + e.ToString());
                    return false;
                }

                m_log.InfoFormat(
                    "[CONNECTION BEGIN]: Region {0} authenticated and authorized incoming {1} agent {2} {3} {4} (circuit code {5})",
                    RegionInfo.RegionName, (agent.child ? "child" : "root"), agent.firstname, agent.lastname,
                    agent.AgentID, agent.circuitcode);

                if (CapsModule != null)
                {
                    CapsModule.SetAgentCapsSeeds(agent);
                    CapsModule.CreateCaps(agent.AgentID);
                }
            }
            else
            {
                // Let the SP know how we got here. This has a lot of interesting
                // uses down the line.
                sp.TeleportFlags = (TeleportFlags)teleportFlags;

                if (sp.IsChildAgent)
                {
                    m_log.DebugFormat(
                        "[SCENE]: Adjusting known seeds for existing agent {0} in {1}",
                        agent.AgentID, RegionInfo.RegionName);

                    sp.AdjustKnownSeeds();
                    
                    if (CapsModule != null)
                        CapsModule.SetAgentCapsSeeds(agent);
                }
            }

            // In all cases, add or update the circuit data with the new agent circuit data and teleport flags
            agent.teleportFlags = teleportFlags;
            m_authenticateHandler.AddNewCircuit(agent.circuitcode, agent);

            if (vialogin) 
            {
//                CleanDroppedAttachments();

                if (TestBorderCross(agent.startpos, Cardinals.E))
                {
                    Border crossedBorder = GetCrossedBorder(agent.startpos, Cardinals.E);
                    agent.startpos.X = crossedBorder.BorderLine.Z - 1;
                }

                if (TestBorderCross(agent.startpos, Cardinals.N))
                {
                    Border crossedBorder = GetCrossedBorder(agent.startpos, Cardinals.N);
                    agent.startpos.Y = crossedBorder.BorderLine.Z - 1;
                }

                //Mitigate http://opensimulator.org/mantis/view.php?id=3522
                // Check if start position is outside of region
                // If it is, check the Z start position also..   if not, leave it alone.
                if (BordersLocked)
                {
                    lock (EastBorders)
                    {
                        if (agent.startpos.X > EastBorders[0].BorderLine.Z)
                        {
                            m_log.Warn("FIX AGENT POSITION");
                            agent.startpos.X = EastBorders[0].BorderLine.Z * 0.5f;
                            if (agent.startpos.Z > 720)
                                agent.startpos.Z = 720;
                        }
                    }
                    lock (NorthBorders)
                    {
                        if (agent.startpos.Y > NorthBorders[0].BorderLine.Z)
                        {
                            m_log.Warn("FIX Agent POSITION");
                            agent.startpos.Y = NorthBorders[0].BorderLine.Z * 0.5f;
                            if (agent.startpos.Z > 720)
                                agent.startpos.Z = 720;
                        }
                    }
                }
                else
                {
                    if (agent.startpos.X > EastBorders[0].BorderLine.Z)
                    {
                        m_log.Warn("FIX AGENT POSITION");
                        agent.startpos.X = EastBorders[0].BorderLine.Z * 0.5f;
                        if (agent.startpos.Z > 720)
                            agent.startpos.Z = 720;
                    }
                    if (agent.startpos.Y > NorthBorders[0].BorderLine.Z)
                    {
                        m_log.Warn("FIX Agent POSITION");
                        agent.startpos.Y = NorthBorders[0].BorderLine.Z * 0.5f;
                        if (agent.startpos.Z > 720)
                            agent.startpos.Z = 720;
                    }
                }
                // Honor parcel landing type and position.
                /*
                ILandObject land = LandChannel.GetLandObject(agent.startpos.X, agent.startpos.Y);
                if (land != null)
                {
                    if (land.LandData.LandingType == (byte)1 && land.LandData.UserLocation != Vector3.Zero)
                    {
                        agent.startpos = land.LandData.UserLocation;
                    }
                }
                */// This is now handled properly in ScenePresence.MakeRootAgent
            }

            return true;
        }

        private bool TestLandRestrictions(UUID agentID, out string reason, ref float posX, ref float posY)
        {
            reason = String.Empty;
            if (Permissions.IsGod(agentID))
                return true;

            ILandObject land = LandChannel.GetLandObject(posX, posY);
            if (land == null)
                return false;

            bool banned = land.IsBannedFromLand(agentID);
            bool restricted = land.IsRestrictedFromLand(agentID);

            if (banned || restricted)
            {
                ILandObject nearestParcel = GetNearestAllowedParcel(agentID, posX, posY);
                if (nearestParcel != null)
                {
                    //Move agent to nearest allowed
                    Vector3 newPosition = GetParcelCenterAtGround(nearestParcel);
                    posX = newPosition.X;
                    posY = newPosition.Y;
                }
                else
                {
                    if (banned)
                    {
                        reason = "Cannot regioncross into banned parcel.";
                    }
                    else
                    {
                        reason = String.Format("Denied access to private region {0}: You are not on the access list for that region.",
                                   RegionInfo.RegionName);
                    }
                    return false;
                }
            }
            reason = "";
            return true;
        }

        /// <summary>
        /// Verifies that the user has a presence on the Grid
        /// </summary>
        /// <param name="agent">Circuit Data of the Agent we're verifying</param>
        /// <param name="reason">Outputs the reason for the false response on this string</param>
        /// <returns>True if the user has a session on the grid.  False if it does not.  False will 
        /// also return a reason.</returns>
        public virtual bool VerifyUserPresence(AgentCircuitData agent, out string reason)
        {
            reason = String.Empty;

            IPresenceService presence = RequestModuleInterface<IPresenceService>();
            if (presence == null)
            {
                reason = String.Format("Failed to verify user presence in the grid for {0} {1} in region {2}. Presence service does not exist.", agent.firstname, agent.lastname, RegionInfo.RegionName);
                return false;
            }

            OpenSim.Services.Interfaces.PresenceInfo pinfo = presence.GetAgent(agent.SessionID);

            if (pinfo == null)
            {
                reason = String.Format("Failed to verify user presence in the grid for {0} {1}, access denied to region {2}.", agent.firstname, agent.lastname, RegionInfo.RegionName);
                return false;
            }

            return true;
        }

        /// <summary>
        /// Verify if the user can connect to this region.  Checks the banlist and ensures that the region is set for public access
        /// </summary>
        /// <param name="agent">The circuit data for the agent</param>
        /// <param name="reason">outputs the reason to this string</param>
        /// <returns>True if the region accepts this agent.  False if it does not.  False will 
        /// also return a reason.</returns>
        protected virtual bool AuthorizeUser(UUID agentID, out string reason)
        {
            reason = String.Empty;

            if (!m_strictAccessControl) return true;
            if (Permissions.IsGod(agentID)) return true;
                      
            if (AuthorizationService != null)
            {
<<<<<<< HEAD
                if (!AuthorizationService.IsAuthorizedForRegion(agentID.ToString(), RegionInfo.RegionID.ToString(),out reason))
                {
                    m_log.WarnFormat("[CONNECTION BEGIN]: Denied access to: {0} at {1} because the user does not have access to the region",
                                     agentID, RegionInfo.RegionName);
                    //reason = String.Format("You are not currently on the access list for {0}",RegionInfo.RegionName);
=======
                if (!AuthorizationService.IsAuthorizedForRegion(
                    agent.AgentID.ToString(), agent.firstname, agent.lastname, RegionInfo.RegionID.ToString(), out reason))
                {
                    m_log.WarnFormat("[CONNECTION BEGIN]: Denied access to: {0} ({1} {2}) at {3} because the user does not have access to the region",
                                     agent.AgentID, agent.firstname, agent.lastname, RegionInfo.RegionName);
                    
>>>>>>> 9f75eaf5
                    return false;
                }
            }

            if (m_regInfo.EstateSettings != null)
            {
                int flags = GetUserFlags(agentID);
                if (m_regInfo.EstateSettings.IsBanned(agentID, flags))
                {
                    //Add some more info to help users
                    if (!m_regInfo.EstateSettings.IsBanned(agentID, 32))
                    {
                        m_log.WarnFormat("[CONNECTION BEGIN]: Denied access to: {0} at {1} because the region requires age verification",
                                     agentID, RegionInfo.RegionName);
                        reason = String.Format("Denied access to region {0}: Region requires age verification", RegionInfo.RegionName);
                        return false;
                    }
                    if (!m_regInfo.EstateSettings.IsBanned(agentID, 4))
                    {
                        m_log.WarnFormat("[CONNECTION BEGIN]: Denied access to: {0} {1} because the region requires payment info on file",
                                     agentID, RegionInfo.RegionName);
                        reason = String.Format("Denied access to region {0}: Region requires payment info on file", RegionInfo.RegionName);
                        return false;
                    }
                    m_log.WarnFormat("[CONNECTION BEGIN]: Denied access to: {0} at {3} because the user is on the banlist",
                                     agentID, RegionInfo.RegionName);
                    reason = String.Format("Denied access to region {0}: You have been banned from that region.",
                                           RegionInfo.RegionName);
                    return false;
                }
            }
            else
                m_log.ErrorFormat("[CONNECTION BEGIN]: Estate Settings is null!");

            IGroupsModule groupsModule =
                    RequestModuleInterface<IGroupsModule>();

            List<UUID> agentGroups = new List<UUID>();

            if (groupsModule != null)
            {
                GroupMembershipData[] GroupMembership =
                        groupsModule.GetMembershipData(agentID);

                if (GroupMembership != null)
                {
                    for (int i = 0; i < GroupMembership.Length; i++)
                        agentGroups.Add(GroupMembership[i].GroupID);
                }
                else
                    m_log.ErrorFormat("[CONNECTION BEGIN]: GroupMembership is null!");
            }

            bool groupAccess = false;
            UUID[] estateGroups = m_regInfo.EstateSettings.EstateGroups;

            if (estateGroups != null)
            {
                foreach (UUID group in estateGroups)
                {
                    if (agentGroups.Contains(group))
                    {
                        groupAccess = true;
                        break;
                    }
                }
            }
            else
                m_log.ErrorFormat("[CONNECTION BEGIN]: EstateGroups is null!");

            if (!m_regInfo.EstateSettings.PublicAccess &&
                !m_regInfo.EstateSettings.HasAccess(agentID) &&
                !groupAccess)
            {
                m_log.WarnFormat("[CONNECTION BEGIN]: Denied access to: {0} at {1} because the user does not have access to the estate",
                                 agentID, RegionInfo.RegionName);
                reason = String.Format("Denied access to private region {0}: You are not on the access list for that region.",
                                       RegionInfo.RegionName);
                return false;
            }

            return true;
        }

        /// <summary>
        /// Update an AgentCircuitData object with new information
        /// </summary>
        /// <param name="data">Information to update the AgentCircuitData with</param>
        public void UpdateCircuitData(AgentCircuitData data)
        {
            m_authenticateHandler.UpdateAgentData(data);
        }

        /// <summary>
        /// Change the Circuit Code for the user's Circuit Data
        /// </summary>
        /// <param name="oldcc">The old Circuit Code.  Must match a previous circuit code</param>
        /// <param name="newcc">The new Circuit Code.  Must not be an already existing circuit code</param>
        /// <returns>True if we successfully changed it.  False if we did not</returns>
        public bool ChangeCircuitCode(uint oldcc, uint newcc)
        {
            return m_authenticateHandler.TryChangeCiruitCode(oldcc, newcc);
        }

        /// <summary>
        /// The Grid has requested that we log-off a user.  Log them off.
        /// </summary>
        /// <param name="AvatarID">Unique ID of the avatar to log-off</param>
        /// <param name="RegionSecret">SecureSessionID of the user, or the RegionSecret text when logging on to the grid</param>
        /// <param name="message">message to display to the user.  Reason for being logged off</param>
        public void HandleLogOffUserFromGrid(UUID AvatarID, UUID RegionSecret, string message)
        {
            ScenePresence loggingOffUser = GetScenePresence(AvatarID);
            if (loggingOffUser != null)
            {
                UUID localRegionSecret = UUID.Zero;
                bool parsedsecret = UUID.TryParse(m_regInfo.regionSecret, out localRegionSecret);

                // Region Secret is used here in case a new sessionid overwrites an old one on the user server.
                // Will update the user server in a few revisions to use it.

                if (RegionSecret == loggingOffUser.ControllingClient.SecureSessionId || (parsedsecret && RegionSecret == localRegionSecret))
                {
                    m_sceneGridService.SendCloseChildAgentConnections(loggingOffUser.UUID, new List<ulong>(loggingOffUser.KnownRegions.Keys));
                    loggingOffUser.ControllingClient.Kick(message);
                    // Give them a second to receive the message!
                    Thread.Sleep(1000);
                    loggingOffUser.ControllingClient.Close();
                }
                else
                {
                    m_log.Info("[USERLOGOFF]: System sending the LogOff user message failed to sucessfully authenticate");
                }
            }
            else
            {
                m_log.InfoFormat("[USERLOGOFF]: Got a logoff request for {0} but the user isn't here.  The user might already have been logged out", AvatarID.ToString());
            }
        }

        /// <summary>
        /// Triggered when an agent crosses into this sim.  Also happens on initial login.
        /// </summary>
        /// <param name="agentID"></param>
        /// <param name="position"></param>
        /// <param name="isFlying"></param>
        public virtual void AgentCrossing(UUID agentID, Vector3 position, bool isFlying)
        {
            ScenePresence presence = GetScenePresence(agentID);
            if (presence != null)
            {
                try
                {
                    presence.MakeRootAgent(position, isFlying);
                }
                catch (Exception e)
                {
                    m_log.ErrorFormat("[SCENE]: Unable to do agent crossing, exception {0}", e);
                }
            }
            else
            {
                m_log.ErrorFormat(
                    "[SCENE]: Could not find presence for agent {0} crossing into scene {1}",
                    agentID, RegionInfo.RegionName);
            }
        }

        /// <summary>
        /// We've got an update about an agent that sees into this region, 
        /// send it to ScenePresence for processing  It's the full data.
        /// </summary>
        /// <param name="cAgentData">Agent that contains all of the relevant things about an agent.
        /// Appearance, animations, position, etc.</param>
        /// <returns>true if we handled it.</returns>
        public virtual bool IncomingChildAgentDataUpdate(AgentData cAgentData)
        {
            m_log.DebugFormat(
                "[SCENE]: Incoming child agent update for {0} in {1}", cAgentData.AgentID, RegionInfo.RegionName);

            // XPTO: if this agent is not allowed here as root, always return false

            // We have to wait until the viewer contacts this region after receiving EAC.
            // That calls AddNewClient, which finally creates the ScenePresence
            int flags = GetUserFlags(cAgentData.AgentID);
            if (m_regInfo.EstateSettings.IsBanned(cAgentData.AgentID, flags))
            {
                m_log.DebugFormat("[SCENE]: Denying root agent entry to {0}: banned", cAgentData.AgentID);
                return false;
            }

            ILandObject nearestParcel = GetNearestAllowedParcel(cAgentData.AgentID, Constants.RegionSize / 2, Constants.RegionSize / 2);
            if (nearestParcel == null)
            {
                m_log.DebugFormat("[SCENE]: Denying root agent entry to {0}: no allowed parcel", cAgentData.AgentID);
                return false;
            }

            int num = m_sceneGraph.GetNumberOfScenePresences();

            if (num >= RegionInfo.RegionSettings.AgentLimit)
            {
                if (!Permissions.IsAdministrator(cAgentData.AgentID))
                    return false;
            }

            ScenePresence childAgentUpdate = WaitGetScenePresence(cAgentData.AgentID);

            if (childAgentUpdate != null)
            {
                childAgentUpdate.ChildAgentDataUpdate(cAgentData);
                return true;
            }

            return false;
        }

        /// <summary>
        /// We've got an update about an agent that sees into this region, 
        /// send it to ScenePresence for processing  It's only positional data
        /// </summary>
        /// <param name="cAgentData">AgentPosition that contains agent positional data so we can know what to send</param>
        /// <returns>true if we handled it.</returns>
        public virtual bool IncomingChildAgentDataUpdate(AgentPosition cAgentData)
        {
            //m_log.Debug(" XXX Scene IncomingChildAgentDataUpdate POSITION in " + RegionInfo.RegionName);
            ScenePresence childAgentUpdate = GetScenePresence(cAgentData.AgentID);
            if (childAgentUpdate != null)
            {
                // I can't imagine *yet* why we would get an update if the agent is a root agent..
                // however to avoid a race condition crossing borders..
                if (childAgentUpdate.IsChildAgent)
                {
                    uint rRegionX = (uint)(cAgentData.RegionHandle >> 40);
                    uint rRegionY = (((uint)(cAgentData.RegionHandle)) >> 8);
                    uint tRegionX = RegionInfo.RegionLocX;
                    uint tRegionY = RegionInfo.RegionLocY;
                    //Send Data to ScenePresence
                    childAgentUpdate.ChildAgentDataUpdate(cAgentData, tRegionX, tRegionY, rRegionX, rRegionY);
                    // Not Implemented:
                    //TODO: Do we need to pass the message on to one of our neighbors?
                }

                return true;
            }

            return false;
        }

        protected virtual ScenePresence WaitGetScenePresence(UUID agentID)
        {
            int ntimes = 10;
            ScenePresence childAgentUpdate = null;
            while ((childAgentUpdate = GetScenePresence(agentID)) == null && (ntimes-- > 0))
                Thread.Sleep(1000);
            return childAgentUpdate;

        }

        public virtual bool IncomingRetrieveRootAgent(UUID id, out IAgentData agent)
        {
            agent = null;
            ScenePresence sp = GetScenePresence(id);
            if ((sp != null) && (!sp.IsChildAgent))
            {
                sp.IsChildAgent = true;
                return sp.CopyAgent(out agent);
            }

            return false;
        }

        public bool IncomingCloseAgent(UUID agentID)
        {
            return IncomingCloseAgent(agentID, false);
        }

        public bool IncomingCloseChildAgent(UUID agentID)
        {
            return IncomingCloseAgent(agentID, true);
        }

        /// <summary>
        /// Tell a single agent to disconnect from the region.
        /// </summary>
        /// <param name="agentID"></param>
        /// <param name="childOnly"></param>
        public bool IncomingCloseAgent(UUID agentID, bool childOnly)
        {
            //m_log.DebugFormat("[SCENE]: Processing incoming close agent for {0}", agentID);

            ScenePresence presence = m_sceneGraph.GetScenePresence(agentID);
            if (presence != null)
            {
                // Nothing is removed here, so down count it as such
                if (presence.IsChildAgent)
                {
                   m_sceneGraph.removeUserCount(false);
                }
                else if (!childOnly)
                {
                   m_sceneGraph.removeUserCount(true);
                }

                // Don't do this to root agents on logout, it's not nice for the viewer
                if (presence.IsChildAgent)
                {
                    // Tell a single agent to disconnect from the region.
                    IEventQueue eq = RequestModuleInterface<IEventQueue>();
                    if (eq != null)
                    {
                        eq.DisableSimulator(RegionInfo.RegionHandle, agentID);
                    }
                    else
                        presence.ControllingClient.SendShutdownConnectionNotice();
                    presence.ControllingClient.Close(false);
                }
                else if (!childOnly)
                {
                    presence.ControllingClient.Close(true);
                }
                return true;
            }

            // Agent not here
            return false;
        }

        /// <summary>
        /// Tries to teleport agent to another region.
        /// </summary>
        /// <remarks>
        /// The region name must exactly match that given.
        /// </remarks>
        /// <param name="remoteClient"></param>
        /// <param name="regionName"></param>
        /// <param name="position"></param>
        /// <param name="lookAt"></param>
        /// <param name="teleportFlags"></param>
        public void RequestTeleportLocation(IClientAPI remoteClient, string regionName, Vector3 position,
                                            Vector3 lookat, uint teleportFlags)
        {
            GridRegion region = GridService.GetRegionByName(RegionInfo.ScopeID, regionName);

            if (region == null)
            {
                // can't find the region: Tell viewer and abort
                remoteClient.SendTeleportFailed("The region '" + regionName + "' could not be found.");
                return;
            }

            RequestTeleportLocation(remoteClient, region.RegionHandle, position, lookat, teleportFlags);
        }

        /// <summary>
        /// Tries to teleport agent to other region.
        /// </summary>
        /// <param name="remoteClient"></param>
        /// <param name="regionHandle"></param>
        /// <param name="position"></param>
        /// <param name="lookAt"></param>
        /// <param name="teleportFlags"></param>
        public void RequestTeleportLocation(IClientAPI remoteClient, ulong regionHandle, Vector3 position,
                                            Vector3 lookAt, uint teleportFlags)
        {
            ScenePresence sp = GetScenePresence(remoteClient.AgentId);
            if (sp != null)
            {
                uint regionX = m_regInfo.RegionLocX;
                uint regionY = m_regInfo.RegionLocY;

                Utils.LongToUInts(regionHandle, out regionX, out regionY);

                int shiftx = (int) regionX - (int) m_regInfo.RegionLocX * (int)Constants.RegionSize;
                int shifty = (int) regionY - (int) m_regInfo.RegionLocY * (int)Constants.RegionSize;

                position.X += shiftx;
                position.Y += shifty;

                bool result = false;

                if (TestBorderCross(position,Cardinals.N))
                    result = true;

                if (TestBorderCross(position, Cardinals.S))
                    result = true;

                if (TestBorderCross(position, Cardinals.E))
                    result = true;

                if (TestBorderCross(position, Cardinals.W))
                    result = true;

                // bordercross if position is outside of region

                if (!result)
                {
                    regionHandle = m_regInfo.RegionHandle;
                }
                else
                {
                    // not in this region, undo the shift!
                    position.X -= shiftx;
                    position.Y -= shifty;
                }

                if (m_teleportModule != null)
                    m_teleportModule.Teleport(sp, regionHandle, position, lookAt, teleportFlags);
                else
                {
                    m_log.DebugFormat("[SCENE]: Unable to perform teleports: no AgentTransferModule is active");
                    sp.ControllingClient.SendTeleportFailed("Unable to perform teleports on this simulator.");
                }
            }
        }

        public bool CrossAgentToNewRegion(ScenePresence agent, bool isFlying)
        {
            if (m_teleportModule != null)
                return m_teleportModule.Cross(agent, isFlying);
            else
            {
                m_log.DebugFormat("[SCENE]: Unable to cross agent to neighbouring region, because there is no AgentTransferModule");
            }

            return false;
        }

        public void SendOutChildAgentUpdates(AgentPosition cadu, ScenePresence presence)
        {
            m_sceneGridService.SendChildAgentDataUpdate(cadu, presence);
        }

        #endregion

        #region Other Methods

        protected override IConfigSource GetConfig()
        {
            return m_config;
        }

        #endregion

        public void HandleObjectPermissionsUpdate(IClientAPI controller, UUID agentID, UUID sessionID, byte field, uint localId, uint mask, byte set)
        {
            // Check for spoofing..  since this is permissions we're talking about here!
            if ((controller.SessionId == sessionID) && (controller.AgentId == agentID))
            {
                // Tell the object to do permission update
                if (localId != 0)
                {
                    SceneObjectGroup chObjectGroup = GetGroupByPrim(localId);
                    if (chObjectGroup != null)
                    {
                        chObjectGroup.UpdatePermissions(agentID, field, localId, mask, set);
                    }
                }
            }
        }

        /// <summary>
        /// Causes all clients to get a full object update on all of the objects in the scene.
        /// </summary>
        public void ForceClientUpdate()
        {
            EntityBase[] entityList = GetEntities();
            foreach (EntityBase ent in entityList)
            {
                if (ent is SceneObjectGroup)
                {
                    ((SceneObjectGroup)ent).ScheduleGroupForFullUpdate();
                }
            }
        }

        /// <summary>
        /// This is currently only used for scale (to scale to MegaPrim size)
        /// There is a console command that calls this in OpenSimMain
        /// </summary>
        /// <param name="cmdparams"></param>
        public void HandleEditCommand(string[] cmdparams)
        {
            m_log.Debug("Searching for Primitive: '" + cmdparams[2] + "'");

            EntityBase[] entityList = GetEntities();
            foreach (EntityBase ent in entityList)
            {
                if (ent is SceneObjectGroup)
                {
                    SceneObjectPart part = ((SceneObjectGroup)ent).GetChildPart(((SceneObjectGroup)ent).UUID);
                    if (part != null)
                    {
                        if (part.Name == cmdparams[2])
                        {
                            part.Resize(
                                new Vector3(Convert.ToSingle(cmdparams[3]), Convert.ToSingle(cmdparams[4]),
                                              Convert.ToSingle(cmdparams[5])));

                            m_log.Debug("Edited scale of Primitive: " + part.Name);
                        }
                    }
                }
            }
        }

        public override void Show(string[] showParams)
        {
            base.Show(showParams);

            switch (showParams[0])
            {
                case "users":
                    m_log.Error("Current Region: " + RegionInfo.RegionName);
                    m_log.ErrorFormat("{0,-16}{1,-16}{2,-25}{3,-25}{4,-16}{5,-16}{6,-16}", "Firstname", "Lastname",
                                      "Agent ID", "Session ID", "Circuit", "IP", "World");

                    ForEachScenePresence(delegate(ScenePresence sp)
                    {
                        m_log.ErrorFormat("{0,-16}{1,-16}{2,-25}{3,-25}{4,-16},{5,-16}{6,-16}",
                                          sp.Firstname,
                                          sp.Lastname,
                                          sp.UUID,
                                          sp.ControllingClient.AgentId,
                                          "Unknown",
                                          "Unknown",
                                          RegionInfo.RegionName);
                    });

                    break;
            }
        }

        #region Script Handling Methods

        /// <summary>
        /// Console command handler to send script command to script engine.
        /// </summary>
        /// <param name="args"></param>
        public void SendCommandToPlugins(string[] args)
        {
            m_eventManager.TriggerOnPluginConsole(args);
        }

        public LandData GetLandData(float x, float y)
        {
            return LandChannel.GetLandObject(x, y).LandData;
        }

        public LandData GetLandData(uint x, uint y)
        {
            m_log.DebugFormat("[SCENE]: returning land for {0},{1}", x, y);
            return LandChannel.GetLandObject((int)x, (int)y).LandData;
        }


        #endregion

        #region Script Engine

        private List<ScriptEngineInterface> ScriptEngines = new List<ScriptEngineInterface>();
        public bool DumpAssetsToFile;

        /// <summary>
        ///
        /// </summary>
        /// <param name="scriptEngine"></param>
        public void AddScriptEngine(ScriptEngineInterface scriptEngine)
        {
            ScriptEngines.Add(scriptEngine);
            scriptEngine.InitializeEngine(this);
        }

        private bool ScriptDanger(SceneObjectPart part,Vector3 pos)
        {
            ILandObject parcel = LandChannel.GetLandObject(pos.X, pos.Y);
            if (part != null)
            {
                if (parcel != null)
                {
                    if ((parcel.LandData.Flags & (uint)ParcelFlags.AllowOtherScripts) != 0)
                    {
                        return true;
                    }
                    else if ((parcel.LandData.Flags & (uint)ParcelFlags.AllowGroupScripts) != 0)
                    {
                        if (part.OwnerID == parcel.LandData.OwnerID
                            || (parcel.LandData.IsGroupOwned && part.GroupID == parcel.LandData.GroupID)
                            || Permissions.IsGod(part.OwnerID))
                        {
                            return true;
                        }
                        else
                        {
                            return false;
                        }
                    }
                    else
                    {
                        if (part.OwnerID == parcel.LandData.OwnerID)
                        {
                            return true;
                        }
                        else
                        {
                            return false;
                        }
                    }
                }
                else
                {

                    if (pos.X > 0f && pos.X < Constants.RegionSize && pos.Y > 0f && pos.Y < Constants.RegionSize)
                    {
                        // The only time parcel != null when an object is inside a region is when
                        // there is nothing behind the landchannel.  IE, no land plugin loaded.
                        return true;
                    }
                    else
                    {
                        // The object is outside of this region.  Stop piping events to it.
                        return false;
                    }
                }
            }
            else
            {
                return false;
            }
        }

        public bool ScriptDanger(uint localID, Vector3 pos)
        {
            SceneObjectPart part = GetSceneObjectPart(localID);
            if (part != null)
            {
                return ScriptDanger(part, pos);
            }
            else
            {
                return false;
            }
        }

        public bool PipeEventsForScript(uint localID)
        {
            SceneObjectPart part = GetSceneObjectPart(localID);
            if (part != null)
            {
                // Changed so that child prims of attachments return ScriptDanger for their parent, so that
                //  their scripts will actually run.
                //      -- Leaf, Tue Aug 12 14:17:05 EDT 2008
                SceneObjectPart parent = part.ParentGroup.RootPart;
                if (part.ParentGroup.IsAttachment)
                    return ScriptDanger(parent, parent.GetWorldPosition());
                else
                    return ScriptDanger(part, part.GetWorldPosition());
            }
            else
            {
                return false;
            }
        }

        #endregion

        #region SceneGraph wrapper methods

        /// <summary>
        ///
        /// </summary>
        /// <param name="localID"></param>
        /// <returns></returns>
        public UUID ConvertLocalIDToFullID(uint localID)
        {
            return m_sceneGraph.ConvertLocalIDToFullID(localID);
        }

        public void SwapRootAgentCount(bool rootChildChildRootTF)
        {
            m_sceneGraph.SwapRootChildAgent(rootChildChildRootTF);
        }

        public void AddPhysicalPrim(int num)
        {
            m_sceneGraph.AddPhysicalPrim(num);
        }

        public void RemovePhysicalPrim(int num)
        {
            m_sceneGraph.RemovePhysicalPrim(num);
        }

        public int GetRootAgentCount()
        {
            return m_sceneGraph.GetRootAgentCount();
        }

        public int GetChildAgentCount()
        {
            return m_sceneGraph.GetChildAgentCount();
        }

        /// <summary>
        /// Request a scene presence by UUID. Fast, indexed lookup.
        /// </summary>
        /// <param name="agentID"></param>
        /// <returns>null if the presence was not found</returns>
        public ScenePresence GetScenePresence(UUID agentID)
        {
            return m_sceneGraph.GetScenePresence(agentID);
        }

        /// <summary>
        /// Request the scene presence by name.
        /// </summary>
        /// <param name="firstName"></param>
        /// <param name="lastName"></param>
        /// <returns>null if the presence was not found</returns>
        public ScenePresence GetScenePresence(string firstName, string lastName)
        {
            return m_sceneGraph.GetScenePresence(firstName, lastName);
        }

        /// <summary>
        /// Request the scene presence by localID.
        /// </summary>
        /// <param name="localID"></param>
        /// <returns>null if the presence was not found</returns>
        public ScenePresence GetScenePresence(uint localID)
        {
            return m_sceneGraph.GetScenePresence(localID);
        }

        public override bool PresenceChildStatus(UUID avatarID)
        {
            ScenePresence cp = GetScenePresence(avatarID);

            // FIXME: This is really crap - some logout code is relying on a NullReferenceException to halt its processing
            // This needs to be fixed properly by cleaning up the logout code.
            //if (cp != null)
            //    return cp.IsChildAgent;

            //return false;

            return cp.IsChildAgent;
        }

        /// <summary>
        /// Performs action on all scene presences.
        /// </summary>
        /// <param name="action"></param>
        public void ForEachScenePresence(Action<ScenePresence> action)
        {
            if (m_sceneGraph != null)
            {
                m_sceneGraph.ForEachScenePresence(action);
            }
        }

        /// <summary>
        /// Perform the given action for each object
        /// </summary>
        /// <param name="action"></param>
        //        public void ForEachObject(Action<SceneObjectGroup> action)
        //        {
        //            List<SceneObjectGroup> presenceList;
        //
        //            lock (m_sceneObjects)
        //            {
        //                presenceList = new List<SceneObjectGroup>(m_sceneObjects.Values);
        //            }
        //
        //            foreach (SceneObjectGroup presence in presenceList)
        //            {
        //                action(presence);
        //            }
        //        }

        /// <summary>
        /// Get a group via its UUID
        /// </summary>
        /// <param name="fullID"></param>
        /// <returns>null if no group with that name exists</returns>
        public SceneObjectGroup GetSceneObjectGroup(UUID fullID)
        {
            return m_sceneGraph.GetSceneObjectGroup(fullID);
        }

        /// <summary>
        /// Get a group by name from the scene (will return the first
        /// found, if there are more than one prim with the same name)
        /// </summary>
        /// <param name="name"></param>
        /// <returns>null if no group with that name exists</returns>
        public SceneObjectGroup GetSceneObjectGroup(string name)
        {
            return m_sceneGraph.GetSceneObjectGroup(name);
        }

        /// <summary>
        /// Get a prim by name from the scene (will return the first
        /// found, if there are more than one prim with the same name)
        /// </summary>
        /// <param name="name"></param>
        /// <returns></returns>
        public SceneObjectPart GetSceneObjectPart(string name)
        {
            return m_sceneGraph.GetSceneObjectPart(name);
        }

        /// <summary>
        /// Get a prim via its local id
        /// </summary>
        /// <param name="localID"></param>
        /// <returns></returns>
        public SceneObjectPart GetSceneObjectPart(uint localID)
        {
            return m_sceneGraph.GetSceneObjectPart(localID);
        }

        /// <summary>
        /// Get a prim via its UUID
        /// </summary>
        /// <param name="fullID"></param>
        /// <returns></returns>
        public SceneObjectPart GetSceneObjectPart(UUID fullID)
        {
            return m_sceneGraph.GetSceneObjectPart(fullID);
        }

        /// <summary>
        /// Get a scene object group that contains the prim with the given local id
        /// </summary>
        /// <param name="localID"></param>
        /// <returns>null if no scene object group containing that prim is found</returns>
        public SceneObjectGroup GetGroupByPrim(uint localID)
        {
            return m_sceneGraph.GetGroupByPrim(localID);
        }

        public override bool TryGetScenePresence(UUID avatarId, out ScenePresence avatar)
        {
            return m_sceneGraph.TryGetScenePresence(avatarId, out avatar);
        }

        public bool TryGetAvatarByName(string avatarName, out ScenePresence avatar)
        {
            return m_sceneGraph.TryGetAvatarByName(avatarName, out avatar);
        }

        public void ForEachClient(Action<IClientAPI> action)
        {
            m_clientManager.ForEachSync(action);
        }

        public bool TryGetClient(UUID avatarID, out IClientAPI client)
        {
            return m_clientManager.TryGetValue(avatarID, out client);
        }

        public bool TryGetClient(System.Net.IPEndPoint remoteEndPoint, out IClientAPI client)
        {
            return m_clientManager.TryGetValue(remoteEndPoint, out client);
        }

        public void ForEachSOG(Action<SceneObjectGroup> action)
        {
            m_sceneGraph.ForEachSOG(action);
        }

        /// <summary>
        /// Returns a list of the entities in the scene.  This is a new list so operations perform on the list itself
        /// will not affect the original list of objects in the scene.
        /// </summary>
        /// <returns></returns>
        public EntityBase[] GetEntities()
        {
            return m_sceneGraph.GetEntities();
        }

        #endregion

        public void RegionHandleRequest(IClientAPI client, UUID regionID)
        {
            ulong handle = 0;
            if (regionID == RegionInfo.RegionID)
                handle = RegionInfo.RegionHandle;
            else
            {
                GridRegion r = GridService.GetRegionByUUID(UUID.Zero, regionID);
                if (r != null)
                    handle = r.RegionHandle;
            }

            if (handle != 0)
                client.SendRegionHandle(regionID, handle);
        }

        public bool NeedSceneCacheClear(UUID agentID)
        {
            IInventoryTransferModule inv = RequestModuleInterface<IInventoryTransferModule>();
            if (inv == null)
                return true;

            return inv.NeedSceneCacheClear(agentID, this);
        }

        public void CleanTempObjects()
        {
            EntityBase[] entities = GetEntities();
            foreach (EntityBase obj in entities)
            {
                if (obj is SceneObjectGroup)
                {
                    SceneObjectGroup grp = (SceneObjectGroup)obj;

                    if (!grp.IsDeleted)
                    {
                        if ((grp.RootPart.Flags & PrimFlags.TemporaryOnRez) != 0)
                        {
                            if (grp.RootPart.Expires <= DateTime.Now)
                                DeleteSceneObject(grp, false);
                        }
                    }
                }
            }

        }

        public void DeleteFromStorage(UUID uuid)
        {
            SimulationDataService.RemoveObject(uuid, m_regInfo.RegionID);
        }

        public int GetHealth(out int flags, out string message)
        {
            // Returns:
            // 1 = sim is up and accepting http requests. The heartbeat has
            // stopped and the sim is probably locked up, but a remote
            // admin restart may succeed
            // 
            // 2 = Sim is up and the heartbeat is running. The sim is likely
            // usable for people within
            //
            // 3 = Sim is up and one packet thread is running. Sim is
            // unstable and will not accept new logins
            //
            // 4 = Sim is up and both packet threads are running. Sim is
            // likely usable
            //
            // 5 = We have seen a new user enter within the past 4 minutes
            // which can be seen as positive confirmation of sim health
            //

            flags = 0;
            message = String.Empty;

            CheckHeartbeat();

            if (m_firstHeartbeat || (m_lastIncoming == 0 && m_lastOutgoing == 0))
            {
                // We're still starting
                // 0 means "in startup", it can't happen another way, since
                // to get here, we must be able to accept http connections
                return 0;
            }

            int health=1; // Start at 1, means we're up

            if (Util.EnvironmentTickCountSubtract(m_lastUpdate) < 1000)
            {
                health+=1;
                flags |= 1;
            }

            if (Util.EnvironmentTickCountSubtract(m_lastIncoming) < 1000)
            {
                health+=1;
                flags |= 2;
            }

            if (Util.EnvironmentTickCountSubtract(m_lastOutgoing) < 1000)
            {
                health+=1;
                flags |= 4;
            }

            if (flags != 7)
                return health;

            // A login in the last 4 mins? We can't be doing too badly
            //
            if (Util.EnvironmentTickCountSubtract(m_LastLogin) < 240000)
                health++;

            return health;
        }

        // This callback allows the PhysicsScene to call back to its caller (the SceneGraph) and
        // update non-physical objects like the joint proxy objects that represent the position
        // of the joints in the scene.

        // This routine is normally called from within a lock (OdeLock) from within the OdePhysicsScene
        // WARNING: be careful of deadlocks here if you manipulate the scene. Remember you are being called
        // from within the OdePhysicsScene.

        protected internal void jointMoved(PhysicsJoint joint)
        {
            // m_parentScene.PhysicsScene.DumpJointInfo(); // non-thread-locked version; we should already be in a lock (OdeLock) when this callback is invoked
            SceneObjectPart jointProxyObject = GetSceneObjectPart(joint.ObjectNameInScene);
            if (jointProxyObject == null)
            {
                jointErrorMessage(joint, "WARNING, joint proxy not found, name " + joint.ObjectNameInScene);
                return;
            }

            // now update the joint proxy object in the scene to have the position of the joint as returned by the physics engine
            SceneObjectPart trackedBody = GetSceneObjectPart(joint.TrackedBodyName); // FIXME: causes a sequential lookup
            if (trackedBody == null) return; // the actor may have been deleted but the joint still lingers around a few frames waiting for deletion. during this time, trackedBody is NULL to prevent further motion of the joint proxy.
            jointProxyObject.Velocity = trackedBody.Velocity;
            jointProxyObject.AngularVelocity = trackedBody.AngularVelocity;
            switch (joint.Type)
            {
                case PhysicsJointType.Ball:
                    {
                        Vector3 jointAnchor = PhysicsScene.GetJointAnchor(joint);
                        Vector3 proxyPos = new Vector3(jointAnchor.X, jointAnchor.Y, jointAnchor.Z);
                        jointProxyObject.ParentGroup.UpdateGroupPosition(proxyPos); // schedules the entire group for a terse update
                    }
                    break;

                case PhysicsJointType.Hinge:
                    {
                        Vector3 jointAnchor = PhysicsScene.GetJointAnchor(joint);

                        // Normally, we would just ask the physics scene to return the axis for the joint.
                        // Unfortunately, ODE sometimes returns <0,0,0> for the joint axis, which should
                        // never occur. Therefore we cannot rely on ODE to always return a correct joint axis.
                        // Therefore the following call does not always work:
                        //PhysicsVector phyJointAxis = _PhyScene.GetJointAxis(joint);

                        // instead we compute the joint orientation by saving the original joint orientation
                        // relative to one of the jointed bodies, and applying this transformation
                        // to the current position of the jointed bodies (the tracked body) to compute the
                        // current joint orientation.

                        if (joint.TrackedBodyName == null)
                        {
                            jointErrorMessage(joint, "joint.TrackedBodyName is null, joint " + joint.ObjectNameInScene);
                        }

                        Vector3 proxyPos = new Vector3(jointAnchor.X, jointAnchor.Y, jointAnchor.Z);
                        Quaternion q = trackedBody.RotationOffset * joint.LocalRotation;

                        jointProxyObject.ParentGroup.UpdateGroupPosition(proxyPos); // schedules the entire group for a terse update
                        jointProxyObject.ParentGroup.UpdateGroupRotationR(q); // schedules the entire group for a terse update
                    }
                    break;
            }
        }

        // This callback allows the PhysicsScene to call back to its caller (the SceneGraph) and
        // update non-physical objects like the joint proxy objects that represent the position
        // of the joints in the scene.

        // This routine is normally called from within a lock (OdeLock) from within the OdePhysicsScene
        // WARNING: be careful of deadlocks here if you manipulate the scene. Remember you are being called
        // from within the OdePhysicsScene.
        protected internal void jointDeactivated(PhysicsJoint joint)
        {
            //m_log.Debug("[NINJA] SceneGraph.jointDeactivated, joint:" + joint.ObjectNameInScene);
            SceneObjectPart jointProxyObject = GetSceneObjectPart(joint.ObjectNameInScene);
            if (jointProxyObject == null)
            {
                jointErrorMessage(joint, "WARNING, trying to deactivate (stop interpolation of) joint proxy, but not found, name " + joint.ObjectNameInScene);
                return;
            }

            // turn the proxy non-physical, which also stops its client-side interpolation
            bool wasUsingPhysics = ((jointProxyObject.Flags & PrimFlags.Physics) != 0);
            if (wasUsingPhysics)
            {
                jointProxyObject.UpdatePrimFlags(false, false, true, false); // FIXME: possible deadlock here; check to make sure all the scene alterations set into motion here won't deadlock
            }
        }

        // This callback allows the PhysicsScene to call back to its caller (the SceneGraph) and
        // alert the user of errors by using the debug channel in the same way that scripts alert
        // the user of compile errors.

        // This routine is normally called from within a lock (OdeLock) from within the OdePhysicsScene
        // WARNING: be careful of deadlocks here if you manipulate the scene. Remember you are being called
        // from within the OdePhysicsScene.
        public void jointErrorMessage(PhysicsJoint joint, string message)
        {
            if (joint != null)
            {
                if (joint.ErrorMessageCount > PhysicsJoint.maxErrorMessages)
                    return;

                SceneObjectPart jointProxyObject = GetSceneObjectPart(joint.ObjectNameInScene);
                if (jointProxyObject != null)
                {
                    SimChat(Utils.StringToBytes("[NINJA]: " + message),
                        ChatTypeEnum.DebugChannel,
                        2147483647,
                        jointProxyObject.AbsolutePosition,
                        jointProxyObject.Name,
                        jointProxyObject.UUID,
                        false);

                    joint.ErrorMessageCount++;

                    if (joint.ErrorMessageCount > PhysicsJoint.maxErrorMessages)
                    {
                        SimChat(Utils.StringToBytes("[NINJA]: Too many messages for this joint, suppressing further messages."),
                            ChatTypeEnum.DebugChannel,
                            2147483647,
                            jointProxyObject.AbsolutePosition,
                            jointProxyObject.Name,
                            jointProxyObject.UUID,
                            false);
                    }
                }
                else
                {
                    // couldn't find the joint proxy object; the error message is silently suppressed
                }
            }
        }

        public Scene ConsoleScene()
        {
            if (MainConsole.Instance == null)
                return null;
            if (MainConsole.Instance.ConsoleScene is Scene)
                return (Scene)MainConsole.Instance.ConsoleScene;
            return null;
        }

        public float GetGroundHeight(float x, float y)
        {
            if (x < 0)
                x = 0;
            if (x >= Heightmap.Width)
                x = Heightmap.Width - 1;
            if (y < 0)
                y = 0;
            if (y >= Heightmap.Height)
                y = Heightmap.Height - 1;

            Vector3 p0 = new Vector3(x, y, (float)Heightmap[(int)x, (int)y]);
            Vector3 p1 = new Vector3(p0);
            Vector3 p2 = new Vector3(p0);

            p1.X += 1.0f;
            if (p1.X < Heightmap.Width)
                p1.Z = (float)Heightmap[(int)p1.X, (int)p1.Y];

            p2.Y += 1.0f;
            if (p2.Y < Heightmap.Height)
                p2.Z = (float)Heightmap[(int)p2.X, (int)p2.Y];

            Vector3 v0 = new Vector3(p1.X - p0.X, p1.Y - p0.Y, p1.Z - p0.Z);
            Vector3 v1 = new Vector3(p2.X - p0.X, p2.Y - p0.Y, p2.Z - p0.Z);

            v0.Normalize();
            v1.Normalize();

            Vector3 vsn = new Vector3();
            vsn.X = (v0.Y * v1.Z) - (v0.Z * v1.Y);
            vsn.Y = (v0.Z * v1.X) - (v0.X * v1.Z);
            vsn.Z = (v0.X * v1.Y) - (v0.Y * v1.X);
            vsn.Normalize();

            float xdiff = x - (float)((int)x);
            float ydiff = y - (float)((int)y);

            return (((vsn.X * xdiff) + (vsn.Y * ydiff)) / (-1 * vsn.Z)) + p0.Z;
        }

        private void CheckHeartbeat()
        {
            if (m_firstHeartbeat)
                return;

            if (Util.EnvironmentTickCountSubtract(m_lastUpdate) > 5000)
                StartTimer();
        }

        public override ISceneObject DeserializeObject(string representation)
        {
            return SceneObjectSerializer.FromXml2Format(representation);
        }

        public override bool AllowScriptCrossings
        {
            get { return m_allowScriptCrossings; }
        }

        public Vector3? GetNearestAllowedPosition(ScenePresence avatar)
        {
            //simulate to make sure we have pretty up to date positions
            PhysicsScene.Simulate(0);

            ILandObject nearestParcel = GetNearestAllowedParcel(avatar.UUID, avatar.AbsolutePosition.X, avatar.AbsolutePosition.Y);

            if (nearestParcel != null)
            {
                Vector3 dir = Vector3.Normalize(Vector3.Multiply(avatar.Velocity, -1));
                //Try to get a location that feels like where they came from
                Vector3? nearestPoint = GetNearestPointInParcelAlongDirectionFromPoint(avatar.AbsolutePosition, dir, nearestParcel);
                if (nearestPoint != null)
                {
                    Debug.WriteLine("Found a sane previous position based on velocity, sending them to: " + nearestPoint.ToString());
                    return nearestPoint.Value;
                }

                //Sometimes velocity might be zero (local teleport), so try finding point along path from avatar to center of nearest parcel
                Vector3 directionToParcelCenter = Vector3.Subtract(GetParcelCenterAtGround(nearestParcel), avatar.AbsolutePosition);
                dir = Vector3.Normalize(directionToParcelCenter);
                nearestPoint = GetNearestPointInParcelAlongDirectionFromPoint(avatar.AbsolutePosition, dir, nearestParcel);
                if (nearestPoint != null)
                {
                    Debug.WriteLine("They had a zero velocity, sending them to: " + nearestPoint.ToString());
                    return nearestPoint.Value;
                }

                //Ultimate backup if we have no idea where they are 
                Debug.WriteLine("Have no idea where they are, sending them to: " + avatar.lastKnownAllowedPosition.ToString());
                return avatar.lastKnownAllowedPosition;

            }

            //Go to the edge, this happens in teleporting to a region with no available parcels
            Vector3 nearestRegionEdgePoint = GetNearestRegionEdgePosition(avatar);
            //Debug.WriteLine("They are really in a place they don't belong, sending them to: " + nearestRegionEdgePoint.ToString());
            return nearestRegionEdgePoint;
        }

        private Vector3 GetParcelCenterAtGround(ILandObject parcel)
        {
            Vector2 center = GetParcelCenter(parcel);
            return GetPositionAtGround(center.X, center.Y);
        }

        private Vector3? GetNearestPointInParcelAlongDirectionFromPoint(Vector3 pos, Vector3 direction, ILandObject parcel)
        {
            Vector3 unitDirection = Vector3.Normalize(direction);
            //Making distance to search go through some sane limit of distance
            for (float distance = 0; distance < Constants.RegionSize * 2; distance += .5f)
            {
                Vector3 testPos = Vector3.Add(pos, Vector3.Multiply(unitDirection, distance));
                if (parcel.ContainsPoint((int)testPos.X, (int)testPos.Y))
                {
                    return testPos;
                }
            }
            return null;
        }

        public ILandObject GetNearestAllowedParcel(UUID avatarId, float x, float y)
        {
            List<ILandObject> all = AllParcels();
            float minParcelDistance = float.MaxValue;
            ILandObject nearestParcel = null;

            foreach (var parcel in all)
            {
                if (!parcel.IsEitherBannedOrRestricted(avatarId))
                {
                    float parcelDistance = GetParcelDistancefromPoint(parcel, x, y);
                    if (parcelDistance < minParcelDistance)
                    {
                        minParcelDistance = parcelDistance;
                        nearestParcel = parcel;
                    }
                }
            }

            return nearestParcel;
        }

        private List<ILandObject> AllParcels()
        {
            return LandChannel.AllParcels();
        }

        private float GetParcelDistancefromPoint(ILandObject parcel, float x, float y)
        {
            return Vector2.Distance(new Vector2(x, y), GetParcelCenter(parcel));
        }

        //calculate the average center point of a parcel
        private Vector2 GetParcelCenter(ILandObject parcel)
        {
            int count = 0;
            int avgx = 0;
            int avgy = 0;
            for (int x = 0; x < Constants.RegionSize; x++)
            {
                for (int y = 0; y < Constants.RegionSize; y++)
                {
                    //Just keep a running average as we check if all the points are inside or not
                    if (parcel.ContainsPoint(x, y))
                    {
                        if (count == 0)
                        {
                            avgx = x;
                            avgy = y;
                        }
                        else
                        {
                            avgx = (avgx * count + x) / (count + 1);
                            avgy = (avgy * count + y) / (count + 1);
                        }
                        count += 1;
                    }
                }
            }
            return new Vector2(avgx, avgy);
        }

        private Vector3 GetNearestRegionEdgePosition(ScenePresence avatar)
        {
            float xdistance = avatar.AbsolutePosition.X < Constants.RegionSize / 2 ? avatar.AbsolutePosition.X : Constants.RegionSize - avatar.AbsolutePosition.X;
            float ydistance = avatar.AbsolutePosition.Y < Constants.RegionSize / 2 ? avatar.AbsolutePosition.Y : Constants.RegionSize - avatar.AbsolutePosition.Y;

            //find out what vertical edge to go to
            if (xdistance < ydistance)
            {
                if (avatar.AbsolutePosition.X < Constants.RegionSize / 2)
                {
                    return GetPositionAtAvatarHeightOrGroundHeight(avatar, 0.0f, avatar.AbsolutePosition.Y);
                }
                else
                {
                    return GetPositionAtAvatarHeightOrGroundHeight(avatar, Constants.RegionSize, avatar.AbsolutePosition.Y);
                }
            }
            //find out what horizontal edge to go to
            else
            {
                if (avatar.AbsolutePosition.Y < Constants.RegionSize / 2)
                {
                    return GetPositionAtAvatarHeightOrGroundHeight(avatar, avatar.AbsolutePosition.X, 0.0f);
                }
                else
                {
                    return GetPositionAtAvatarHeightOrGroundHeight(avatar, avatar.AbsolutePosition.X, Constants.RegionSize);
                }
            }
        }

        private Vector3 GetPositionAtAvatarHeightOrGroundHeight(ScenePresence avatar, float x, float y)
        {
            Vector3 ground = GetPositionAtGround(x, y);
            if (avatar.AbsolutePosition.Z > ground.Z)
            {
                ground.Z = avatar.AbsolutePosition.Z;
            }
            return ground;
        }

        private Vector3 GetPositionAtGround(float x, float y)
        {
            return new Vector3(x, y, GetGroundHeight(x, y));
        }

        public List<UUID> GetEstateRegions(int estateID)
        {
            IEstateDataService estateDataService = EstateDataService;
            if (estateDataService == null)
                return new List<UUID>(0);

            return estateDataService.GetRegions(estateID);
        }

        public void ReloadEstateData()
        {
            IEstateDataService estateDataService = EstateDataService;
            if (estateDataService != null)
            {
                m_regInfo.EstateSettings = estateDataService.LoadEstateSettings(m_regInfo.RegionID, false);
                TriggerEstateSunUpdate();
            }
        }

        public void TriggerEstateSunUpdate()
        {
            float sun;
            if (RegionInfo.RegionSettings.UseEstateSun)
            {
                sun = (float)RegionInfo.EstateSettings.SunPosition;
                if (RegionInfo.EstateSettings.UseGlobalTime)
                {
                    sun = EventManager.GetCurrentTimeAsSunLindenHour() - 6.0f;
                }

                // 
                EventManager.TriggerEstateToolsSunUpdate(
                        RegionInfo.RegionHandle,
                        RegionInfo.EstateSettings.FixedSun,
                        RegionInfo.RegionSettings.UseEstateSun,
                        sun);
            }
            else
            {
                // Use the Sun Position from the Region Settings
                sun = (float)RegionInfo.RegionSettings.SunPosition - 6.0f;

                EventManager.TriggerEstateToolsSunUpdate(
                        RegionInfo.RegionHandle,
                        RegionInfo.RegionSettings.FixedSun,
                        RegionInfo.RegionSettings.UseEstateSun,
                        sun);
            }
        }

        private void HandleDeleteObject(string module, string[] cmd)
        {
            if (cmd.Length < 3)
                return;

            string mode = cmd[2];
            string o = "";

            if (mode != "outside")
            {
                if (cmd.Length < 4)
                    return;

                o = cmd[3];
            }

            List<SceneObjectGroup> deletes = new List<SceneObjectGroup>();

            UUID match;

            switch (mode)
            {
            case "owner":
                if (!UUID.TryParse(o, out match))
                    return;
                ForEachSOG(delegate (SceneObjectGroup g)
                        {
                            if (g.OwnerID == match && !g.IsAttachment)
                                deletes.Add(g);
                        });
                break;
            case "creator":
                if (!UUID.TryParse(o, out match))
                    return;
                ForEachSOG(delegate (SceneObjectGroup g)
                        {
                            if (g.RootPart.CreatorID == match && !g.IsAttachment)
                                deletes.Add(g);
                        });
                break;
            case "uuid":
                if (!UUID.TryParse(o, out match))
                    return;
                ForEachSOG(delegate (SceneObjectGroup g)
                        {
                            if (g.UUID == match && !g.IsAttachment)
                                deletes.Add(g);
                        });
                break;
            case "name":
                ForEachSOG(delegate (SceneObjectGroup g)
                        {
                            if (g.RootPart.Name == o && !g.IsAttachment)
                                deletes.Add(g);
                        });
                break;
            case "outside":
                ForEachSOG(delegate (SceneObjectGroup g)
                        {
                            SceneObjectPart rootPart = g.RootPart;
                            bool delete = false;

                            if (rootPart.GroupPosition.Z < 0.0 || rootPart.GroupPosition.Z > 10000.0)
                            {
                                delete = true;
                            }
                            else
                            {
                                ILandObject parcel = LandChannel.GetLandObject(rootPart.GroupPosition.X, rootPart.GroupPosition.Y);

                                if (parcel == null || parcel.LandData.Name == "NO LAND")
                                    delete = true;
                            }

                            if (delete && !g.IsAttachment && !deletes.Contains(g))
                                deletes.Add(g);
                        });
                break;
            }

            foreach (SceneObjectGroup g in deletes)
            {
                m_log.InfoFormat("[SCENE]: Deleting object {0}", g.UUID);
                DeleteSceneObject(g, false);
            }
        }

        private void HandleReloadEstate(string module, string[] cmd)
        {
            if (MainConsole.Instance.ConsoleScene == null ||
                (MainConsole.Instance.ConsoleScene is Scene &&
                (Scene)MainConsole.Instance.ConsoleScene == this))
            {
                ReloadEstateData();
            }
        }

        /// <summary>
        /// Get the volume of space that will encompass all the given objects.
        /// </summary>
        /// <param name="objects"></param>
        /// <param name="minX"></param>
        /// <param name="maxX"></param>
        /// <param name="minY"></param>
        /// <param name="maxY"></param>
        /// <param name="minZ"></param>
        /// <param name="maxZ"></param>
        /// <returns></returns>
        public static Vector3[] GetCombinedBoundingBox(
           List<SceneObjectGroup> objects, 
           out float minX, out float maxX, out float minY, out float maxY, out float minZ, out float maxZ)
        {
            minX = 256;
            maxX = -256;
            minY = 256;
            maxY = -256;
            minZ = 8192;
            maxZ = -256;

            List<Vector3> offsets = new List<Vector3>();

            foreach (SceneObjectGroup g in objects)
            {
                float ominX, ominY, ominZ, omaxX, omaxY, omaxZ;

                Vector3 vec = g.AbsolutePosition;

                g.GetAxisAlignedBoundingBoxRaw(out ominX, out omaxX, out ominY, out omaxY, out ominZ, out omaxZ);
               
//                m_log.DebugFormat(
//                    "[SCENE]: For {0} found AxisAlignedBoundingBoxRaw {1}, {2}", 
//                    g.Name, new Vector3(ominX, ominY, ominZ), new Vector3(omaxX, omaxY, omaxZ));

                ominX += vec.X;
                omaxX += vec.X;
                ominY += vec.Y;
                omaxY += vec.Y;
                ominZ += vec.Z;
                omaxZ += vec.Z;

                if (minX > ominX)
                    minX = ominX;
                if (minY > ominY)
                    minY = ominY;
                if (minZ > ominZ)
                    minZ = ominZ;
                if (maxX < omaxX)
                    maxX = omaxX;
                if (maxY < omaxY)
                    maxY = omaxY;
                if (maxZ < omaxZ)
                    maxZ = omaxZ;
            }

            foreach (SceneObjectGroup g in objects)
            {
                Vector3 vec = g.AbsolutePosition;
                vec.X -= minX;
                vec.Y -= minY;
                vec.Z -= minZ;

                offsets.Add(vec);
            }

            return offsets.ToArray();
        }

        public void RegenerateMaptile(object sender, ElapsedEventArgs e)
        {
            IWorldMapModule mapModule = RequestModuleInterface<IWorldMapModule>();
            if (mapModule != null)
            {
                mapModule.GenerateMaptile();

                string error = GridService.RegisterRegion(RegionInfo.ScopeID, new GridRegion(RegionInfo));

                if (error != String.Empty)
                    throw new Exception(error);
            }
        }

<<<<<<< HEAD
        public void CleanDroppedAttachments()
        {
            List<SceneObjectGroup> objectsToDelete =
                    new List<SceneObjectGroup>();

            lock (m_cleaningAttachments)
            {
                ForEachSOG(delegate (SceneObjectGroup grp)
                        {
                            if (grp.RootPart.Shape.PCode == 0 && grp.RootPart.Shape.State != 0 && (!objectsToDelete.Contains(grp)))
                            {
                                UUID agentID = grp.OwnerID;
                                if (agentID == UUID.Zero)
                                {
                                    objectsToDelete.Add(grp);
                                    return;
                                }

                                ScenePresence sp = GetScenePresence(agentID);
                                if (sp == null)
                                {
                                    objectsToDelete.Add(grp);
                                    return;
                                }
                            }
                        });
            }

            if (objectsToDelete.Count > 0)
            {
                m_log.DebugFormat("[SCENE]: Starting delete of {0} dropped attachments", objectsToDelete.Count);
                foreach (SceneObjectGroup grp in objectsToDelete)
                {
                    m_log.InfoFormat("[SCENE]: Deleting dropped attachment {0} of user {1}", grp.UUID, grp.OwnerID);
                    DeleteSceneObject(grp, true);
                }
                m_log.Debug("[SCENE]: Finished dropped attachment deletion");
            }
        }

        public void ThreadAlive(int threadCode)
        {
            switch(threadCode)
            {
                case 1: // Incoming
                    m_lastIncoming = Util.EnvironmentTickCount();
                    break;
                case 2: // Incoming
                    m_lastOutgoing = Util.EnvironmentTickCount();
                    break;
            }
        }
=======
//        public void CleanDroppedAttachments()
//        {
//            List<SceneObjectGroup> objectsToDelete =
//                    new List<SceneObjectGroup>();
//
//            lock (m_cleaningAttachments)
//            {
//                ForEachSOG(delegate (SceneObjectGroup grp)
//                        {
//                            if (grp.RootPart.Shape.PCode == 0 && grp.RootPart.Shape.State != 0 && (!objectsToDelete.Contains(grp)))
//                            {
//                                UUID agentID = grp.OwnerID;
//                                if (agentID == UUID.Zero)
//                                {
//                                    objectsToDelete.Add(grp);
//                                    return;
//                                }
//
//                                ScenePresence sp = GetScenePresence(agentID);
//                                if (sp == null)
//                                {
//                                    objectsToDelete.Add(grp);
//                                    return;
//                                }
//                            }
//                        });
//            }
//
//            foreach (SceneObjectGroup grp in objectsToDelete)
//            {
//                m_log.InfoFormat("[SCENE]: Deleting dropped attachment {0} of user {1}", grp.UUID, grp.OwnerID);
//                DeleteSceneObject(grp, true);
//            }
//        }
>>>>>>> 9f75eaf5

        // This method is called across the simulation connector to
        // determine if a given agent is allowed in this region
        // AS A ROOT AGENT. Returning false here will prevent them
        // from logging into the region, teleporting into the region
        // or corssing the broder walking, but will NOT prevent
        // child agent creation, thereby emulating the SL behavior.
        public bool QueryAccess(UUID agentID, Vector3 position, out string reason)
        {
            reason = "You are banned from the region";

            if (Permissions.IsGod(agentID))
            {
                reason = String.Empty;
                return true;
            }

            int num = m_sceneGraph.GetNumberOfScenePresences();

            if (num >= RegionInfo.RegionSettings.AgentLimit)
            {
                if (!Permissions.IsAdministrator(agentID))
                {
                    reason = "The region is full";
                    return false;
                }
            }

            if (!AuthorizeUser(agentID, out reason))
            {
                // m_log.DebugFormat("[SCENE]: Denying access for {0}", agentID);
                return false;
            }

            if (position == Vector3.Zero) // Teleport
            {
                float posX = 128.0f;
                float posY = 128.0f;

                if (!TestLandRestrictions(agentID, out reason, ref posX, ref posY))
                {
                    // m_log.DebugFormat("[SCENE]: Denying {0} because they are banned on all parcels", agentID);
                    return false;
                }
            }
            else // Walking
            {
                ILandObject land = LandChannel.GetLandObject(position.X, position.Y);
                if (land == null)
                    return false;

                bool banned = land.IsBannedFromLand(agentID);
                bool restricted = land.IsRestrictedFromLand(agentID);

                if (banned || restricted)
                    return false;
            }

            reason = String.Empty;
            return true;
        }

        public void StartTimerWatchdog()
        {
            m_timerWatchdog.Interval = 1000;
            m_timerWatchdog.Elapsed += TimerWatchdog;
            m_timerWatchdog.AutoReset = true;
            m_timerWatchdog.Start();
        }

        public void TimerWatchdog(object sender, ElapsedEventArgs e)
        {
            CheckHeartbeat();
        }
    }
}<|MERGE_RESOLUTION|>--- conflicted
+++ resolved
@@ -2681,12 +2681,8 @@
                 }
             }
 
-<<<<<<< HEAD
-            if (TryGetScenePresence(client.AgentId, out presence))
-=======
             ScenePresence createdSp = GetScenePresence(client.AgentId);
             if (createdSp != null)
->>>>>>> 9f75eaf5
             {
                 m_LastLogin = Util.EnvironmentTickCount();
 
@@ -3259,11 +3255,7 @@
                         regions.Remove(RegionInfo.RegionHandle);
                         m_sceneGridService.SendCloseChildAgentConnections(agentID, regions);
                     }
-<<<<<<< HEAD
                     m_log.Debug("[Scene] Beginning ClientClosed");
-=======
-
->>>>>>> 9f75eaf5
                     m_eventManager.TriggerClientClosed(agentID, this);
                     m_log.Debug("[Scene] Finished ClientClosed");
                 }
@@ -3277,11 +3269,11 @@
                 m_eventManager.TriggerOnRemovePresence(agentID);
                 m_log.Debug("[Scene] Finished OnRemovePresence");
 
+                if (AttachmentsModule != null && !avatar.IsChildAgent && avatar.PresenceType != PresenceType.Npc)
+                    AttachmentsModule.SaveChangedAttachments(avatar);
+
                 if (avatar != null && (!avatar.IsChildAgent))
                     avatar.SaveChangedAttachments();
-
-                if (AttachmentsModule != null && !avatar.IsChildAgent && avatar.PresenceType != PresenceType.Npc)
-                    AttachmentsModule.SaveChangedAttachments(avatar);
 
                 ForEachClient(
                     delegate(IClientAPI client)
@@ -3318,12 +3310,8 @@
                 }
                 m_log.Debug("[Scene] Done. Firing RemoveCircuit");
                 m_authenticateHandler.RemoveCircuit(avatar.ControllingClient.CircuitCode);
-<<<<<<< HEAD
-                CleanDroppedAttachments();
+//                CleanDroppedAttachments();
                 m_log.Debug("[Scene] The avatar has left the building");
-=======
-//                CleanDroppedAttachments();
->>>>>>> 9f75eaf5
                 //m_log.InfoFormat("[SCENE] Memory pre  GC {0}", System.GC.GetTotalMemory(false));
                 //m_log.InfoFormat("[SCENE] Memory post GC {0}", System.GC.GetTotalMemory(true));
             }
@@ -3360,12 +3348,8 @@
 
             foreach (uint localID in localIDs)
             {
-<<<<<<< HEAD
                 SceneObjectPart part = GetSceneObjectPart(localID);
                 if (part != null) // It is a prim
-=======
-                if (!part.ParentGroup.IsDeleted) // Valid
->>>>>>> 9f75eaf5
                 {
                     if (part.ParentGroup != null && !part.ParentGroup.IsDeleted) // Valid
                     {
@@ -3375,12 +3359,7 @@
                 }
                 deleteIDs.Add(localID);
             }
-<<<<<<< HEAD
             ForEachClient(delegate(IClientAPI client) { client.SendKillObject(m_regionHandle, deleteIDs); });
-=======
-
-            ForEachClient(delegate(IClientAPI client) { client.SendKillObject(m_regionHandle, localID); });
->>>>>>> 9f75eaf5
         }
 
         #endregion
@@ -3726,20 +3705,12 @@
                       
             if (AuthorizationService != null)
             {
-<<<<<<< HEAD
-                if (!AuthorizationService.IsAuthorizedForRegion(agentID.ToString(), RegionInfo.RegionID.ToString(),out reason))
+                if (!AuthorizationService.IsAuthorizedForRegion(
+                    agent.AgentID.ToString(), agent.firstname, agent.lastname, RegionInfo.RegionID.ToString(), out reason))
                 {
                     m_log.WarnFormat("[CONNECTION BEGIN]: Denied access to: {0} at {1} because the user does not have access to the region",
                                      agentID, RegionInfo.RegionName);
-                    //reason = String.Format("You are not currently on the access list for {0}",RegionInfo.RegionName);
-=======
-                if (!AuthorizationService.IsAuthorizedForRegion(
-                    agent.AgentID.ToString(), agent.firstname, agent.lastname, RegionInfo.RegionID.ToString(), out reason))
-                {
-                    m_log.WarnFormat("[CONNECTION BEGIN]: Denied access to: {0} ({1} {2}) at {3} because the user does not have access to the region",
-                                     agent.AgentID, agent.firstname, agent.lastname, RegionInfo.RegionName);
                     
->>>>>>> 9f75eaf5
                     return false;
                 }
             }
@@ -5341,60 +5312,6 @@
             }
         }
 
-<<<<<<< HEAD
-        public void CleanDroppedAttachments()
-        {
-            List<SceneObjectGroup> objectsToDelete =
-                    new List<SceneObjectGroup>();
-
-            lock (m_cleaningAttachments)
-            {
-                ForEachSOG(delegate (SceneObjectGroup grp)
-                        {
-                            if (grp.RootPart.Shape.PCode == 0 && grp.RootPart.Shape.State != 0 && (!objectsToDelete.Contains(grp)))
-                            {
-                                UUID agentID = grp.OwnerID;
-                                if (agentID == UUID.Zero)
-                                {
-                                    objectsToDelete.Add(grp);
-                                    return;
-                                }
-
-                                ScenePresence sp = GetScenePresence(agentID);
-                                if (sp == null)
-                                {
-                                    objectsToDelete.Add(grp);
-                                    return;
-                                }
-                            }
-                        });
-            }
-
-            if (objectsToDelete.Count > 0)
-            {
-                m_log.DebugFormat("[SCENE]: Starting delete of {0} dropped attachments", objectsToDelete.Count);
-                foreach (SceneObjectGroup grp in objectsToDelete)
-                {
-                    m_log.InfoFormat("[SCENE]: Deleting dropped attachment {0} of user {1}", grp.UUID, grp.OwnerID);
-                    DeleteSceneObject(grp, true);
-                }
-                m_log.Debug("[SCENE]: Finished dropped attachment deletion");
-            }
-        }
-
-        public void ThreadAlive(int threadCode)
-        {
-            switch(threadCode)
-            {
-                case 1: // Incoming
-                    m_lastIncoming = Util.EnvironmentTickCount();
-                    break;
-                case 2: // Incoming
-                    m_lastOutgoing = Util.EnvironmentTickCount();
-                    break;
-            }
-        }
-=======
 //        public void CleanDroppedAttachments()
 //        {
 //            List<SceneObjectGroup> objectsToDelete =
@@ -5429,7 +5346,54 @@
 //                DeleteSceneObject(grp, true);
 //            }
 //        }
->>>>>>> 9f75eaf5
+
+            lock (m_cleaningAttachments)
+            {
+                ForEachSOG(delegate (SceneObjectGroup grp)
+                        {
+                            if (grp.RootPart.Shape.PCode == 0 && grp.RootPart.Shape.State != 0 && (!objectsToDelete.Contains(grp)))
+                            {
+                                UUID agentID = grp.OwnerID;
+                                if (agentID == UUID.Zero)
+                                {
+                                    objectsToDelete.Add(grp);
+                                    return;
+                                }
+
+                                ScenePresence sp = GetScenePresence(agentID);
+                                if (sp == null)
+                                {
+                                    objectsToDelete.Add(grp);
+                                    return;
+                                }
+                            }
+                        });
+            }
+
+            if (objectsToDelete.Count > 0)
+            {
+                m_log.DebugFormat("[SCENE]: Starting delete of {0} dropped attachments", objectsToDelete.Count);
+                foreach (SceneObjectGroup grp in objectsToDelete)
+                {
+                    m_log.InfoFormat("[SCENE]: Deleting dropped attachment {0} of user {1}", grp.UUID, grp.OwnerID);
+                    DeleteSceneObject(grp, true);
+                }
+                m_log.Debug("[SCENE]: Finished dropped attachment deletion");
+            }
+        }
+
+        public void ThreadAlive(int threadCode)
+        {
+            switch(threadCode)
+            {
+                case 1: // Incoming
+                    m_lastIncoming = Util.EnvironmentTickCount();
+                    break;
+                case 2: // Incoming
+                    m_lastOutgoing = Util.EnvironmentTickCount();
+                    break;
+            }
+        }
 
         // This method is called across the simulation connector to
         // determine if a given agent is allowed in this region
