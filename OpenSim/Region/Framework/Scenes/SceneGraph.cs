/*
 * Copyright (c) Contributors, http://opensimulator.org/
 * See CONTRIBUTORS.TXT for a full list of copyright holders.
 *
 * Redistribution and use in source and binary forms, with or without
 * modification, are permitted provided that the following conditions are met:
 *     * Redistributions of source code must retain the above copyright
 *       notice, this list of conditions and the following disclaimer.
 *     * Redistributions in binary form must reproduce the above copyright
 *       notice, this list of conditions and the following disclaimer in the
 *       documentation and/or other materials provided with the distribution.
 *     * Neither the name of the OpenSimulator Project nor the
 *       names of its contributors may be used to endorse or promote products
 *       derived from this software without specific prior written permission.
 *
 * THIS SOFTWARE IS PROVIDED BY THE DEVELOPERS ``AS IS'' AND ANY
 * EXPRESS OR IMPLIED WARRANTIES, INCLUDING, BUT NOT LIMITED TO, THE IMPLIED
 * WARRANTIES OF MERCHANTABILITY AND FITNESS FOR A PARTICULAR PURPOSE ARE
 * DISCLAIMED. IN NO EVENT SHALL THE CONTRIBUTORS BE LIABLE FOR ANY
 * DIRECT, INDIRECT, INCIDENTAL, SPECIAL, EXEMPLARY, OR CONSEQUENTIAL DAMAGES
 * (INCLUDING, BUT NOT LIMITED TO, PROCUREMENT OF SUBSTITUTE GOODS OR SERVICES;
 * LOSS OF USE, DATA, OR PROFITS; OR BUSINESS INTERRUPTION) HOWEVER CAUSED AND
 * ON ANY THEORY OF LIABILITY, WHETHER IN CONTRACT, STRICT LIABILITY, OR TORT
 * (INCLUDING NEGLIGENCE OR OTHERWISE) ARISING IN ANY WAY OUT OF THE USE OF THIS
 * SOFTWARE, EVEN IF ADVISED OF THE POSSIBILITY OF SUCH DAMAGE.
 */

using System;
using System.Threading;
using System.Collections.Generic;
using System.Reflection;
using OpenMetaverse;
using OpenMetaverse.Packets;
using log4net;
using OpenSim.Framework;
using OpenSim.Region.Framework.Scenes.Types;
using OpenSim.Region.Physics.Manager;
using OpenSim.Region.Framework.Interfaces;

namespace OpenSim.Region.Framework.Scenes
{
    public delegate void PhysicsCrash();

    public delegate void ObjectDuplicateDelegate(EntityBase original, EntityBase clone);

    public delegate void AttachToBackupDelegate(SceneObjectGroup sog);

    public delegate void DetachFromBackupDelegate(SceneObjectGroup sog);

    public delegate void ChangedBackupDelegate(SceneObjectGroup sog);

    public delegate void ObjectCreateDelegate(EntityBase obj);

    public delegate void ObjectDeleteDelegate(EntityBase obj);

    /// <summary>
    /// This class used to be called InnerScene and may not yet truly be a SceneGraph.  The non scene graph components
    /// should be migrated out over time.
    /// </summary>
    public class SceneGraph
    {
        private static readonly ILog m_log = LogManager.GetLogger(MethodBase.GetCurrentMethod().DeclaringType);

        #region Events

        protected internal event PhysicsCrash UnRecoverableError;
        private PhysicsCrash handlerPhysicsCrash = null;

        public event ObjectDuplicateDelegate OnObjectDuplicate;
        public event AttachToBackupDelegate OnAttachToBackup;
        public event DetachFromBackupDelegate OnDetachFromBackup;
        public event ChangedBackupDelegate OnChangeBackup;
        public event ObjectCreateDelegate OnObjectCreate;
        public event ObjectDeleteDelegate OnObjectRemove;

        #endregion

        #region Fields

        protected OpenMetaverse.ReaderWriterLockSlim m_scenePresencesLock = new OpenMetaverse.ReaderWriterLockSlim();
        protected Dictionary<UUID, ScenePresence> m_scenePresenceMap = new Dictionary<UUID, ScenePresence>();
        protected List<ScenePresence> m_scenePresenceArray = new List<ScenePresence>();

        protected internal EntityManager Entities = new EntityManager();

        protected RegionInfo m_regInfo;
        protected Scene m_parentScene;
        protected Dictionary<UUID, SceneObjectGroup> m_updateList = new Dictionary<UUID, SceneObjectGroup>();
        protected int m_numRootAgents = 0;
        protected int m_numPrim = 0;
        protected int m_numChildAgents = 0;
        protected int m_physicalPrim = 0;

        protected int m_activeScripts = 0;
        protected int m_scriptLPS = 0;

        protected internal object m_syncRoot = new object();

        protected internal PhysicsScene _PhyScene;
        
        /// <summary>
        /// Index the SceneObjectGroup for each part by the root part's UUID.
        /// </summary>
        protected internal Dictionary<UUID, SceneObjectGroup> SceneObjectGroupsByFullID = new Dictionary<UUID, SceneObjectGroup>();
        
        /// <summary>
        /// Index the SceneObjectGroup for each part by that part's UUID.
        /// </summary>
        protected internal Dictionary<UUID, SceneObjectGroup> SceneObjectGroupsByFullPartID = new Dictionary<UUID, SceneObjectGroup>();
        
        /// <summary>
        /// Index the SceneObjectGroup for each part by that part's local ID.
        /// </summary>
        protected internal Dictionary<uint, SceneObjectGroup> SceneObjectGroupsByLocalPartID = new Dictionary<uint, SceneObjectGroup>();        

        private Object m_updateLock = new Object();

        #endregion

        protected internal SceneGraph(Scene parent, RegionInfo regInfo)
        {
            m_parentScene = parent;
            m_regInfo = regInfo;
        }

        public PhysicsScene PhysicsScene
        {
            get { return _PhyScene; }
            set
            {
                // If we're not doing the initial set
                // Then we've got to remove the previous
                // event handler

                if (_PhyScene != null)
                    _PhyScene.OnPhysicsCrash -= physicsBasedCrash;

                _PhyScene = value;

                if (_PhyScene != null)
                    _PhyScene.OnPhysicsCrash += physicsBasedCrash;
            }
        }

        protected internal void Close()
        {
            m_scenePresencesLock.EnterWriteLock();
            try
            {
                Dictionary<UUID, ScenePresence> newmap = new Dictionary<UUID, ScenePresence>();
                List<ScenePresence> newlist = new List<ScenePresence>();
                m_scenePresenceMap = newmap;
                m_scenePresenceArray = newlist;
            }
            finally
            {
                m_scenePresencesLock.ExitWriteLock();
            }

            lock (SceneObjectGroupsByFullID)
                SceneObjectGroupsByFullID.Clear();
            lock (SceneObjectGroupsByFullPartID)
                SceneObjectGroupsByFullPartID.Clear();
            lock (SceneObjectGroupsByLocalPartID)
                SceneObjectGroupsByLocalPartID.Clear();

            Entities.Clear();
        }

        #region Update Methods

        protected internal void UpdatePreparePhysics()
        {
            // If we are using a threaded physics engine
            // grab the latest scene from the engine before
            // trying to process it.

            // PhysX does this (runs in the background).

            if (_PhyScene.IsThreaded)
            {
                _PhyScene.GetResults();
            }
        }

        protected internal void UpdatePresences()
        {
            ForEachScenePresence(delegate(ScenePresence presence)
            {
                presence.Update();
            });
        }

        protected internal float UpdatePhysics(double elapsed)
        {
            lock (m_syncRoot)
            {
                // Here is where the Scene calls the PhysicsScene. This is a one-way
                // interaction; the PhysicsScene cannot access the calling Scene directly.
                // But with joints, we want a PhysicsActor to be able to influence a
                // non-physics SceneObjectPart. In particular, a PhysicsActor that is connected
                // with a joint should be able to move the SceneObjectPart which is the visual
                // representation of that joint (for editing and serialization purposes).
                // However the PhysicsActor normally cannot directly influence anything outside
                // of the PhysicsScene, and the non-physical SceneObjectPart which represents
                // the joint in the Scene does not exist in the PhysicsScene.
                //
                // To solve this, we have an event in the PhysicsScene that is fired when a joint
                // has changed position (because one of its associated PhysicsActors has changed 
                // position).
                //
                // Therefore, JointMoved and JointDeactivated events will be fired as a result of the following Simulate().

                return _PhyScene.Simulate((float)elapsed);
            }
        }

        protected internal void UpdateScenePresenceMovement()
        {
            ForEachScenePresence(delegate(ScenePresence presence)
            {
                presence.UpdateMovement();
            });
        }

        public void GetCoarseLocations(out List<Vector3> coarseLocations, out List<UUID> avatarUUIDs, uint maxLocations)
        {
            coarseLocations = new List<Vector3>();
            avatarUUIDs = new List<UUID>();

            List<ScenePresence> presences = GetScenePresences();
            for (int i = 0; i < Math.Min(presences.Count, maxLocations); ++i)
            {
                ScenePresence sp = presences[i];
                
                // If this presence is a child agent, we don't want its coarse locations
                if (sp.IsChildAgent)
                    continue;

                if (sp.ParentID != 0)
                {
                    // sitting avatar
                    SceneObjectPart sop = m_parentScene.GetSceneObjectPart(sp.ParentID);
                    if (sop != null)
                    {
                        coarseLocations.Add(sop.AbsolutePosition + sp.OffsetPosition);
                        avatarUUIDs.Add(sp.UUID);
                    }
                    else
                    {
                        // we can't find the parent..  ! arg!
                        coarseLocations.Add(sp.AbsolutePosition);
                        avatarUUIDs.Add(sp.UUID);
                    }
                }
                else
                {
                    coarseLocations.Add(sp.AbsolutePosition);
                    avatarUUIDs.Add(sp.UUID);
                }
            }
        }

        #endregion

        #region Entity Methods

        /// <summary>
        /// Add an object into the scene that has come from storage
        /// </summary>
        /// <param name="sceneObject"></param>
        /// <param name="attachToBackup">
        /// If true, changes to the object will be reflected in its persisted data
        /// If false, the persisted data will not be changed even if the object in the scene is changed
        /// </param>
        /// <param name="alreadyPersisted">
        /// If true, we won't persist this object until it changes
        /// If false, we'll persist this object immediately
        /// </param>
        /// <param name="sendClientUpdates">
        /// If true, we send updates to the client to tell it about this object
        /// If false, we leave it up to the caller to do this
        /// </param>
        /// <returns>
        /// true if the object was added, false if an object with the same uuid was already in the scene
        /// </returns>
        protected internal bool AddRestoredSceneObject(
            SceneObjectGroup sceneObject, bool attachToBackup, bool alreadyPersisted, bool sendClientUpdates)
        {
            if (!m_parentScene.CombineRegions)
            {
                // KF: Check for out-of-region, move inside and make static.
                Vector3 npos = new Vector3(sceneObject.RootPart.GroupPosition.X,
                                           sceneObject.RootPart.GroupPosition.Y,
                                           sceneObject.RootPart.GroupPosition.Z);
                if (!(((sceneObject.RootPart.Shape.PCode == (byte)PCode.Prim) && (sceneObject.RootPart.Shape.State != 0))) && (npos.X < 0.0 || npos.Y < 0.0 || npos.Z < 0.0 ||
                    npos.X > Constants.RegionSize ||
                    npos.Y > Constants.RegionSize))
                {
                    if (npos.X < 0.0) npos.X = 1.0f;
                    if (npos.Y < 0.0) npos.Y = 1.0f;
                    if (npos.Z < 0.0) npos.Z = 0.0f;
                    if (npos.X > Constants.RegionSize) npos.X = Constants.RegionSize - 1.0f;
                    if (npos.Y > Constants.RegionSize) npos.Y = Constants.RegionSize - 1.0f;
     
                    foreach (SceneObjectPart part in sceneObject.Parts)
                    {
                        part.GroupPosition = npos;
                    }
                    sceneObject.RootPart.Velocity = Vector3.Zero;
                    sceneObject.RootPart.AngularVelocity = Vector3.Zero;
                    sceneObject.RootPart.Acceleration = Vector3.Zero;
                    sceneObject.RootPart.Velocity = Vector3.Zero;
                }
            }

            if (attachToBackup && (!alreadyPersisted))
            {
                sceneObject.ForceInventoryPersistence();
                sceneObject.HasGroupChanged = true;
            }

            return AddSceneObject(sceneObject, attachToBackup, sendClientUpdates);
        }
                
        /// <summary>
        /// Add a newly created object to the scene.  This will both update the scene, and send information about the
        /// new object to all clients interested in the scene.
        /// </summary>
        /// <param name="sceneObject"></param>
        /// <param name="attachToBackup">
        /// If true, the object is made persistent into the scene.
        /// If false, the object will not persist over server restarts
        /// </param>
        /// <returns>
        /// true if the object was added, false if an object with the same uuid was already in the scene
        /// </returns>
        protected internal bool AddNewSceneObject(SceneObjectGroup sceneObject, bool attachToBackup, bool sendClientUpdates)
        {
            // Ensure that we persist this new scene object if it's not an
            // attachment
            if (attachToBackup)
                sceneObject.HasGroupChanged = true;

            return AddSceneObject(sceneObject, attachToBackup, sendClientUpdates);
        }
        
        /// <summary>
        /// Add a newly created object to the scene.
        /// </summary>
        /// 
        /// This method does not send updates to the client - callers need to handle this themselves.
        /// <param name="sceneObject"></param>
        /// <param name="attachToBackup"></param>
        /// <param name="pos">Position of the object.  If null then the position stored in the object is used.</param>
        /// <param name="rot">Rotation of the object.  If null then the rotation stored in the object is used.</param>
        /// <param name="vel">Velocity of the object.  This parameter only has an effect if the object is physical</param>
        /// <returns></returns>
        public bool AddNewSceneObject(
            SceneObjectGroup sceneObject, bool attachToBackup, Vector3? pos, Quaternion? rot, Vector3 vel)
        {
            AddNewSceneObject(sceneObject, true, false);

            if (pos != null)
                sceneObject.AbsolutePosition = (Vector3)pos;

            if (sceneObject.RootPart.Shape.PCode == (byte)PCode.Prim)
            {
                sceneObject.ClearPartAttachmentData();
            }

            if (rot != null)
                sceneObject.UpdateGroupRotationR((Quaternion)rot);

            //group.ApplyPhysics(m_physicalPrim);
            if (sceneObject.RootPart.PhysActor != null && sceneObject.RootPart.PhysActor.IsPhysical && vel != Vector3.Zero)
            {
                sceneObject.RootPart.ApplyImpulse((vel * sceneObject.GetMass()), false);
                sceneObject.Velocity = vel;
            }
        
            return true;
        }

        /// <summary>
        /// Add an object to the scene.  This will both update the scene, and send information about the
        /// new object to all clients interested in the scene.
        /// </summary>
        /// <remarks>
        /// The object's stored position, rotation and velocity are used.
        /// </remarks>
        /// <param name="sceneObject"></param>
        /// <param name="attachToBackup">
        /// If true, the object is made persistent into the scene.
        /// If false, the object will not persist over server restarts
        /// </param>
        /// <param name="sendClientUpdates">
        /// If true, updates for the new scene object are sent to all viewers in range.
        /// If false, it is left to the caller to schedule the update
        /// </param>
        /// <returns>
        /// true if the object was added, false if an object with the same uuid was already in the scene
        /// </returns>
        protected bool AddSceneObject(SceneObjectGroup sceneObject, bool attachToBackup, bool sendClientUpdates)
        {
            if (sceneObject == null || sceneObject.RootPart.UUID == UUID.Zero)
                return false;

            if (Entities.ContainsKey(sceneObject.UUID))
                return false;
            
//            m_log.DebugFormat(
//                "[SCENEGRAPH]: Adding scene object {0} {1}, with {2} parts on {3}", 
//                sceneObject.Name, sceneObject.UUID, sceneObject.Parts.Length, m_parentScene.RegionInfo.RegionName);

            SceneObjectPart[] children = sceneObject.Parts;

            // Clamp child prim sizes and add child prims to the m_numPrim count
            if (m_parentScene.m_clampPrimSize)
            {
                foreach (SceneObjectPart part in children)
                {
                    Vector3 scale = part.Shape.Scale;

                    if (scale.X > m_parentScene.m_maxNonphys)
                        scale.X = m_parentScene.m_maxNonphys;
                    if (scale.Y > m_parentScene.m_maxNonphys)
                        scale.Y = m_parentScene.m_maxNonphys;
                    if (scale.Z > m_parentScene.m_maxNonphys)
                        scale.Z = m_parentScene.m_maxNonphys;

                    part.Shape.Scale = scale;
                }
            }
            m_numPrim += children.Length;

            sceneObject.AttachToScene(m_parentScene);

            if (sendClientUpdates)
                sceneObject.ScheduleGroupForFullUpdate();

            Entities.Add(sceneObject);

            if (attachToBackup)
                sceneObject.AttachToBackup();

            if (OnObjectCreate != null)
                OnObjectCreate(sceneObject);

            lock (SceneObjectGroupsByFullID)
                SceneObjectGroupsByFullID[sceneObject.UUID] = sceneObject;
            
            lock (SceneObjectGroupsByFullPartID)
            {
                SceneObjectGroupsByFullPartID[sceneObject.UUID] = sceneObject;
                foreach (SceneObjectPart part in children)
                    SceneObjectGroupsByFullPartID[part.UUID] = sceneObject;
            }

            lock (SceneObjectGroupsByLocalPartID)
            {
                SceneObjectGroupsByLocalPartID[sceneObject.LocalId] = sceneObject;
                foreach (SceneObjectPart part in children)
                    SceneObjectGroupsByLocalPartID[part.LocalId] = sceneObject;
            }

            return true;
        }

        /// <summary>
        /// Delete an object from the scene
        /// </summary>
        /// <returns>true if the object was deleted, false if there was no object to delete</returns>
        public bool DeleteSceneObject(UUID uuid, bool resultOfObjectLinked)
        {
            EntityBase entity;
            if (!Entities.TryGetValue(uuid, out entity) || (!(entity is SceneObjectGroup)))
                return false;

            SceneObjectGroup grp = (SceneObjectGroup)entity;

            if (entity == null)
                return false;

            if (!resultOfObjectLinked)
            {
                m_numPrim -= grp.PrimCount;

                if ((grp.RootPart.Flags & PrimFlags.Physics) == PrimFlags.Physics)
                    RemovePhysicalPrim(grp.PrimCount);
            }

            if (OnObjectRemove != null)
                OnObjectRemove(Entities[uuid]);
            
            lock (SceneObjectGroupsByFullID)
                SceneObjectGroupsByFullID.Remove(grp.UUID);

            lock (SceneObjectGroupsByFullPartID)
            {
                SceneObjectPart[] parts = grp.Parts;
                for (int i = 0; i < parts.Length; i++)
                    SceneObjectGroupsByFullPartID.Remove(parts[i].UUID);
                SceneObjectGroupsByFullPartID.Remove(grp.RootPart.UUID);
            }

            lock (SceneObjectGroupsByLocalPartID)
            {
                SceneObjectPart[] parts = grp.Parts;
                for (int i = 0; i < parts.Length; i++)
                    SceneObjectGroupsByLocalPartID.Remove(parts[i].LocalId);
                SceneObjectGroupsByLocalPartID.Remove(grp.RootPart.LocalId);
            }

            return Entities.Remove(uuid);
        }

        /// <summary>
        /// Add an object to the list of prims to process on the next update
        /// </summary>
        /// <param name="obj">
        /// A <see cref="SceneObjectGroup"/>
        /// </param>
        protected internal void AddToUpdateList(SceneObjectGroup obj)
        {
            lock (m_updateList)
                m_updateList[obj.UUID] = obj;
        }

        public void FireAttachToBackup(SceneObjectGroup obj)
        {
            if (OnAttachToBackup != null)
            {
                OnAttachToBackup(obj);
            }
        }

        public void FireDetachFromBackup(SceneObjectGroup obj)
        {
            if (OnDetachFromBackup != null)
            {
                OnDetachFromBackup(obj);
            }
        }

        public void FireChangeBackup(SceneObjectGroup obj)
        {
            if (OnChangeBackup != null)
            {
                OnChangeBackup(obj);
            }
        }

        /// <summary>
        /// Process all pending updates
        /// </summary>
        protected internal void UpdateObjectGroups()
        {
            if (!Monitor.TryEnter(m_updateLock))
                return;
            try
            {
                List<SceneObjectGroup> updates;

                // Some updates add more updates to the updateList. 
                // Get the current list of updates and clear the list before iterating
                lock (m_updateList)
                {
                    updates = new List<SceneObjectGroup>(m_updateList.Values);
                    m_updateList.Clear();
                }

                // Go through all updates
                for (int i = 0; i < updates.Count; i++)
                {
                    SceneObjectGroup sog = updates[i];

                    // Don't abort the whole update if one entity happens to give us an exception.
                    try
                    {
                        sog.Update();
                    }
                    catch (Exception e)
                    {
                        m_log.ErrorFormat(
                            "[INNER SCENE]: Failed to update {0}, {1} - {2}", sog.Name, sog.UUID, e);
                    }
                }
            }
            finally
            {
                Monitor.Exit(m_updateLock);
            }
        }

        protected internal void AddPhysicalPrim(int number)
        {
            m_physicalPrim++;
        }

        protected internal void RemovePhysicalPrim(int number)
        {
            m_physicalPrim--;
        }

        protected internal void AddToScriptLPS(int number)
        {
            m_scriptLPS += number;
        }

        protected internal void AddActiveScripts(int number)
        {
            m_activeScripts += number;
        }

        protected internal void HandleUndo(IClientAPI remoteClient, UUID primId)
        {
            if (primId != UUID.Zero)
            {
                SceneObjectPart part =  m_parentScene.GetSceneObjectPart(primId);
                if (part != null)
                    part.Undo();
            }
        }

        protected internal void HandleRedo(IClientAPI remoteClient, UUID primId)
        {
            if (primId != UUID.Zero)
            {
                SceneObjectPart part = m_parentScene.GetSceneObjectPart(primId);

                if (part != null)
                    part.Redo();
            }
        }

        protected internal void HandleObjectGroupUpdate(
            IClientAPI remoteClient, UUID GroupID, uint objectLocalID, UUID Garbage)
        {
            if (!remoteClient.IsGroupMember(GroupID))
                return;

            SceneObjectGroup group = GetGroupByPrim(objectLocalID);
            if (group != null)
            {
                if (group.OwnerID == remoteClient.AgentId)
                    group.SetGroup(GroupID, remoteClient);
            }
        }

        protected internal ScenePresence CreateAndAddChildScenePresence(
            IClientAPI client, AvatarAppearance appearance, PresenceType type)
        {
            ScenePresence newAvatar = null;

            // ScenePresence always defaults to child agent
            newAvatar = new ScenePresence(client, m_parentScene, m_regInfo, appearance, type);

            AddScenePresence(newAvatar);

            return newAvatar;
        }

        /// <summary>
        /// Add a presence to the scene
        /// </summary>
        /// <param name="presence"></param>
        protected internal void AddScenePresence(ScenePresence presence)
        {
            // Always a child when added to the scene
            bool child = presence.IsChildAgent;

            if (child)
            {
                m_numChildAgents++;
            }
            else
            {
                m_numRootAgents++;
                presence.AddToPhysicalScene(false);
            }

            Entities[presence.UUID] = presence;

            m_scenePresencesLock.EnterWriteLock();
            try
            {
                Dictionary<UUID, ScenePresence> newmap = new Dictionary<UUID, ScenePresence>(m_scenePresenceMap);
                List<ScenePresence> newlist = new List<ScenePresence>(m_scenePresenceArray);

                if (!newmap.ContainsKey(presence.UUID))
                {
                    newmap.Add(presence.UUID, presence);
                    newlist.Add(presence);
                }
                else
                {
                    // Remember the old presene reference from the dictionary
                    ScenePresence oldref = newmap[presence.UUID];
                    // Replace the presence reference in the dictionary with the new value
                    newmap[presence.UUID] = presence;
                    // Find the index in the list where the old ref was stored and update the reference
                    newlist[newlist.IndexOf(oldref)] = presence;
                }

                // Swap out the dictionary and list with new references
                m_scenePresenceMap = newmap;
                m_scenePresenceArray = newlist;
            }
            finally
            {
                m_scenePresencesLock.ExitWriteLock();
            }
        }

        /// <summary>
        /// Remove a presence from the scene
        /// </summary>
        protected internal void RemoveScenePresence(UUID agentID)
        {
            if (!Entities.Remove(agentID))
            {
                m_log.WarnFormat(
                    "[SCENEGRAPH]: Tried to remove non-existent scene presence with agent ID {0} from scene Entities list",
                    agentID);
            }

            m_scenePresencesLock.EnterWriteLock();
            try
            {
                Dictionary<UUID, ScenePresence> newmap = new Dictionary<UUID, ScenePresence>(m_scenePresenceMap);
                List<ScenePresence> newlist = new List<ScenePresence>(m_scenePresenceArray);
                
                // Remove the presence reference from the dictionary
                if (newmap.ContainsKey(agentID))
                {
                    ScenePresence oldref = newmap[agentID];
                    newmap.Remove(agentID);

                    // Find the index in the list where the old ref was stored and remove the reference
                    newlist.RemoveAt(newlist.IndexOf(oldref));
                    // Swap out the dictionary and list with new references
                    m_scenePresenceMap = newmap;
                    m_scenePresenceArray = newlist;
                }
                else
                {
                    m_log.WarnFormat("[SCENEGRAPH]: Tried to remove non-existent scene presence with agent ID {0} from scene ScenePresences list", agentID);
                }
            }
            finally
            {
                m_scenePresencesLock.ExitWriteLock();
            }
        }

        protected internal void SwapRootChildAgent(bool direction_RC_CR_T_F)
        {
            if (direction_RC_CR_T_F)
            {
                m_numRootAgents--;
                m_numChildAgents++;
            }
            else
            {
                m_numChildAgents--;
                m_numRootAgents++;
            }
        }

        public void removeUserCount(bool TypeRCTF)
        {
            if (TypeRCTF)
            {
                m_numRootAgents--;
            }
            else
            {
                m_numChildAgents--;
            }
        }

        public void RecalculateStats()
        {
            int rootcount = 0;
            int childcount = 0;

            ForEachScenePresence(delegate(ScenePresence presence)
            {
                if (presence.IsChildAgent)
                    ++childcount;
                else
                    ++rootcount;
            });

            m_numRootAgents = rootcount;
            m_numChildAgents = childcount;
        }

        public int GetChildAgentCount()
        {
            // some network situations come in where child agents get closed twice.
            if (m_numChildAgents < 0)
            {
                m_numChildAgents = 0;
            }

            return m_numChildAgents;
        }

        public int GetRootAgentCount()
        {
            return m_numRootAgents;
        }

        public int GetTotalObjectsCount()
        {
            return m_numPrim;
        }

        public int GetActiveObjectsCount()
        {
            return m_physicalPrim;
        }

        public int GetActiveScriptsCount()
        {
            return m_activeScripts;
        }

        public int GetScriptLPS()
        {
            int returnval = m_scriptLPS;
            m_scriptLPS = 0;
            return returnval;
        }

        #endregion

        #region Get Methods
        /// <summary>
        /// Get the controlling client for the given avatar, if there is one.
        ///
        /// FIXME: The only user of the method right now is Caps.cs, in order to resolve a client API since it can't
        /// use the ScenePresence.  This could be better solved in a number of ways - we could establish an
        /// OpenSim.Framework.IScenePresence, or move the caps code into a region package (which might be the more
        /// suitable solution).
        /// </summary>
        /// <param name="agentId"></param>
        /// <returns>null if either the avatar wasn't in the scene, or
        /// they do not have a controlling client</returns>
        /// <remarks>this used to be protected internal, but that
        /// prevents CapabilitiesModule from accessing it</remarks>
        public IClientAPI GetControllingClient(UUID agentId)
        {
            ScenePresence presence = GetScenePresence(agentId);

            if (presence != null)
            {
                return presence.ControllingClient;
            }

            return null;
        }

        /// <summary>
        /// Get a reference to the scene presence list. Changes to the list will be done in a copy
        /// There is no guarantee that presences will remain in the scene after the list is returned.
        /// This list should remain private to SceneGraph. Callers wishing to iterate should instead
        /// pass a delegate to ForEachScenePresence.
        /// </summary>
        /// <returns></returns>
        private List<ScenePresence> GetScenePresences()
        {
            return m_scenePresenceArray;
        }

        public int GetNumberOfScenePresences()
        {
            return m_scenePresenceArray.Count;
        }

        /// <summary>
        /// Request a scene presence by UUID. Fast, indexed lookup.
        /// </summary>
        /// <param name="agentID"></param>
        /// <returns>null if the presence was not found</returns>
        protected internal ScenePresence GetScenePresence(UUID agentID)
        {
            Dictionary<UUID, ScenePresence> presences = m_scenePresenceMap;
            ScenePresence presence;
            presences.TryGetValue(agentID, out presence);
            return presence;
        }

        /// <summary>
        /// Request the scene presence by name.
        /// </summary>
        /// <param name="firstName"></param>
        /// <param name="lastName"></param>
        /// <returns>null if the presence was not found</returns>
        protected internal ScenePresence GetScenePresence(string firstName, string lastName)
        {
            List<ScenePresence> presences = GetScenePresences();
            foreach (ScenePresence presence in presences)
            {
                if (presence.Firstname == firstName && presence.Lastname == lastName)
                    return presence;
            }
            return null;
        }

        /// <summary>
        /// Request the scene presence by localID.
        /// </summary>
        /// <param name="localID"></param>
        /// <returns>null if the presence was not found</returns>
        protected internal ScenePresence GetScenePresence(uint localID)
        {
            List<ScenePresence> presences = GetScenePresences();
            foreach (ScenePresence presence in presences)
                if (presence.LocalId == localID)
                    return presence;
            return null;
        }

        protected internal bool TryGetScenePresence(UUID agentID, out ScenePresence avatar)
        {
            Dictionary<UUID, ScenePresence> presences = m_scenePresenceMap;
            presences.TryGetValue(agentID, out avatar);
            return (avatar != null);
        }

        protected internal bool TryGetAvatarByName(string name, out ScenePresence avatar)
        {
            avatar = null;
            foreach (ScenePresence presence in GetScenePresences())
            {
                if (String.Compare(name, presence.ControllingClient.Name, true) == 0)
                {
                    avatar = presence;
                    break;
                }
            }
            return (avatar != null);
        }

        /// <summary>
        /// Get a scene object group that contains the prim with the given local id
        /// </summary>
        /// <param name="localID"></param>
        /// <returns>null if no scene object group containing that prim is found</returns>
        public SceneObjectGroup GetGroupByPrim(uint localID)
        {
            EntityBase entity;
            if (Entities.TryGetValue(localID, out entity))
                return entity as SceneObjectGroup;

            //m_log.DebugFormat("Entered GetGroupByPrim with localID {0}", localID);
            SceneObjectGroup sog;
            lock (SceneObjectGroupsByLocalPartID)
                SceneObjectGroupsByLocalPartID.TryGetValue(localID, out sog);

            if (sog != null)
            {
                if (sog.HasChildPrim(localID))
                    return sog;
                SceneObjectGroupsByLocalPartID.Remove(localID);
            }

            EntityBase[] entityList = GetEntities();
            foreach (EntityBase ent in entityList)
            {
                //m_log.DebugFormat("Looking at entity {0}", ent.UUID);
                if (ent is SceneObjectGroup)
                {
                    sog = (SceneObjectGroup)ent;
                    if (sog.HasChildPrim(localID))
                    {
                        lock (SceneObjectGroupsByLocalPartID)
                            SceneObjectGroupsByLocalPartID[localID] = sog;
                        return sog;
                    }
                }
            }

            return null;
        }

        /// <summary>
        /// Get a scene object group that contains the prim with the given uuid
        /// </summary>
        /// <param name="fullID"></param>
        /// <returns>null if no scene object group containing that prim is found</returns>
        private SceneObjectGroup GetGroupByPrim(UUID fullID)
        {
            SceneObjectGroup sog;
            lock (SceneObjectGroupsByFullPartID)
                SceneObjectGroupsByFullPartID.TryGetValue(fullID, out sog);

            if (sog != null)
            {
                if (sog.ContainsPart(fullID))
                    return sog;

                lock (SceneObjectGroupsByFullPartID)
                    SceneObjectGroupsByFullPartID.Remove(fullID);
            }

            EntityBase[] entityList = GetEntities();
            foreach (EntityBase ent in entityList)
            {
                if (ent is SceneObjectGroup)
                {
                    sog = (SceneObjectGroup)ent;
                    if (sog.HasChildPrim(fullID))
                    {
                        lock (SceneObjectGroupsByFullPartID)
                            SceneObjectGroupsByFullPartID[fullID] = sog;
                        return sog;
                    }
                }
            }

            return null;
        }

        protected internal EntityIntersection GetClosestIntersectingPrim(Ray hray, bool frontFacesOnly, bool faceCenters)
        {
            // Primitive Ray Tracing
            float closestDistance = 280f;
            EntityIntersection result = new EntityIntersection();
            EntityBase[] EntityList = GetEntities();
            foreach (EntityBase ent in EntityList)
            {
                if (ent is SceneObjectGroup)
                {
                    SceneObjectGroup reportingG = (SceneObjectGroup)ent;
                    EntityIntersection inter = reportingG.TestIntersection(hray, frontFacesOnly, faceCenters);
                    if (inter.HitTF && inter.distance < closestDistance)
                    {
                        closestDistance = inter.distance;
                        result = inter;
                    }
                }
            }
            return result;
        }

        /// <summary>
        /// Get a group in the scene
        /// </summary>
        /// <param name="fullID">UUID of the group</param>
        /// <returns>null if no such group was found</returns>
        protected internal SceneObjectGroup GetSceneObjectGroup(UUID fullID)
        {
            lock (SceneObjectGroupsByFullID)
            {
                if (SceneObjectGroupsByFullID.ContainsKey(fullID))
                    return SceneObjectGroupsByFullID[fullID];
            }

            return null;
        }

        /// <summary>
        /// Get a group by name from the scene (will return the first
        /// found, if there are more than one prim with the same name)
        /// </summary>
        /// <param name="name"></param>
        /// <returns>null if the part was not found</returns>
        protected internal SceneObjectGroup GetSceneObjectGroup(string name)
        {
            SceneObjectGroup so = null;

            Entities.Find(
                delegate(EntityBase entity)
                {
                    if (entity is SceneObjectGroup)
                    {
                        if (entity.Name == name)
                        {
                            so = (SceneObjectGroup)entity;
                            return true;
                        }
                    }

                    return false;
                }
            );

            return so;
        }

        /// <summary>
        /// Get a part contained in this scene.
        /// </summary>
        /// <param name="localID"></param>
        /// <returns>null if the part was not found</returns>
        protected internal SceneObjectPart GetSceneObjectPart(uint localID)
        {
            SceneObjectGroup group = GetGroupByPrim(localID);
            if (group == null)
                return null;
            return group.GetChildPart(localID);
        }
        
        /// <summary>
        /// Get a prim by name from the scene (will return the first
        /// found, if there are more than one prim with the same name)
        /// </summary>
        /// <param name="name"></param>
        /// <returns>null if the part was not found</returns>
        protected internal SceneObjectPart GetSceneObjectPart(string name)
        {
            SceneObjectPart sop = null;

            Entities.Find(
                delegate(EntityBase entity)
                {
                    if (entity is SceneObjectGroup)
                    {
                        foreach (SceneObjectPart p in ((SceneObjectGroup)entity).Parts)
                        {
//                            m_log.DebugFormat("[SCENE GRAPH]: Part {0} has name {1}", p.UUID, p.Name);
                        
                            if (p.Name == name)
                            {
                                sop = p;
                                return true;
                            }
                        }
                    }

                    return false;
                }
            );

            return sop;
        }

        /// <summary>
        /// Get a part contained in this scene.
        /// </summary>
        /// <param name="fullID"></param>
        /// <returns>null if the part was not found</returns>
        protected internal SceneObjectPart GetSceneObjectPart(UUID fullID)
        {
            SceneObjectGroup group = GetGroupByPrim(fullID);
            if (group == null)
                return null;
            return group.GetChildPart(fullID);
        }

        /// <summary>
        /// Returns a list of the entities in the scene.  This is a new list so no locking is required to iterate over
        /// it
        /// </summary>
        /// <returns></returns>
        protected internal EntityBase[] GetEntities()
        {
            return Entities.GetEntities();
        }

        public Dictionary<uint, float> GetTopScripts()
        {
            Dictionary<uint, float> topScripts = new Dictionary<uint, float>();

            EntityBase[] EntityList = GetEntities();
            int limit = 0;
            foreach (EntityBase ent in EntityList)
            {
                if (ent is SceneObjectGroup)
                {
                    SceneObjectGroup grp = (SceneObjectGroup)ent;
                    if ((grp.RootPart.GetEffectiveObjectFlags() & (uint)PrimFlags.Scripted) != 0)
                    {
                        if (grp.scriptScore >= 0.01)
                        {
                            topScripts.Add(grp.LocalId, grp.scriptScore);
                            limit++;
                            if (limit >= 100)
                            {
                                break;
                            }
                        }
                        grp.scriptScore = 0;
                    }
                }
            }

            return topScripts;
        }

        #endregion

        #region Other Methods

        protected internal void physicsBasedCrash()
        {
            handlerPhysicsCrash = UnRecoverableError;
            if (handlerPhysicsCrash != null)
            {
                handlerPhysicsCrash();
            }
        }

        protected internal UUID ConvertLocalIDToFullID(uint localID)
        {
            SceneObjectGroup group = GetGroupByPrim(localID);
            if (group != null)
                return group.GetPartsFullID(localID);
            else
                return UUID.Zero;
        }

        /// <summary>
        /// Performs action once on all scene object groups.
        /// </summary>
        /// <param name="action"></param>
        protected internal void ForEachSOG(Action<SceneObjectGroup> action)
        {
            // FIXME: Need to lock here, really.
            List<SceneObjectGroup> objlist = new List<SceneObjectGroup>(SceneObjectGroupsByFullID.Values);
            foreach (SceneObjectGroup obj in objlist)
            {
                try
                {
                    action(obj);
                }
                catch (Exception e)
                {
                    // Catch it and move on. This includes situations where splist has inconsistent info
                    m_log.WarnFormat(
                        "[SCENEGRAPH]: Problem processing action in ForEachSOG: {0} {1}", e.Message, e.StackTrace);
                }
            }
        }
        
        /// <summary>
        /// Performs action on all scene presences. This can ultimately run the actions in parallel but
        /// any delegates passed in will need to implement their own locking on data they reference and
        /// modify outside of the scope of the delegate. 
        /// </summary>
        /// <param name="action"></param>
        public void ForEachScenePresence(Action<ScenePresence> action)
        {
            // Once all callers have their delegates configured for parallelism, we can unleash this
            /*
            Action<ScenePresence> protectedAction = new Action<ScenePresence>(delegate(ScenePresence sp)
                {
                    try
                    {
                        action(sp);
                    }
                    catch (Exception e)
                    {
                        m_log.Info("[SCENEGRAPH]: Error in " + m_parentScene.RegionInfo.RegionName + ": " + e.ToString());
                        m_log.Info("[SCENEGRAPH]: Stack Trace: " + e.StackTrace);
                    }
                });
            Parallel.ForEach<ScenePresence>(GetScenePresences(), protectedAction);
            */
            // For now, perform actions serially
            List<ScenePresence> presences = GetScenePresences();
            foreach (ScenePresence sp in presences)
            {
                try
                {
                    action(sp);
                }
                catch (Exception e)
                {
                    m_log.Error("[SCENEGRAPH]: Error in " + m_parentScene.RegionInfo.RegionName + ": " + e.ToString());
                }
            }
        }
        
        #endregion

        #region Client Event handlers

        /// <summary>
        /// Update the scale of an individual prim.
        /// </summary>
        /// <param name="localID"></param>
        /// <param name="scale"></param>
        /// <param name="remoteClient"></param>
        protected internal void UpdatePrimScale(uint localID, Vector3 scale, IClientAPI remoteClient)
        {
            SceneObjectPart part = GetSceneObjectPart(localID);

            if (part != null)
            {
                if (m_parentScene.Permissions.CanEditObject(part.ParentGroup.UUID, remoteClient.AgentId))
                {
                    part.Resize(scale);
                }
            }
        }

        protected internal void UpdatePrimGroupScale(uint localID, Vector3 scale, IClientAPI remoteClient)
        {
            SceneObjectGroup group = GetGroupByPrim(localID);
            if (group != null)
            {
                if (m_parentScene.Permissions.CanEditObject(group.UUID, remoteClient.AgentId))
                {
                    group.GroupResize(scale);
                }
            }
        }

        /// <summary>
        /// This handles the nifty little tool tip that you get when you drag your mouse over an object
        /// Send to the Object Group to process.  We don't know enough to service the request
        /// </summary>
        /// <param name="remoteClient"></param>
        /// <param name="AgentID"></param>
        /// <param name="RequestFlags"></param>
        /// <param name="ObjectID"></param>
        protected internal void RequestObjectPropertiesFamily(
             IClientAPI remoteClient, UUID AgentID, uint RequestFlags, UUID ObjectID)
        {
            SceneObjectGroup group = GetGroupByPrim(ObjectID);
            if (group != null)
            {
                group.ServiceObjectPropertiesFamilyRequest(remoteClient, AgentID, RequestFlags);
            }
        }

        /// <summary>
        ///
        /// </summary>
        /// <param name="localID"></param>
        /// <param name="rot"></param>
        /// <param name="remoteClient"></param>
        protected internal void UpdatePrimSingleRotation(uint localID, Quaternion rot, IClientAPI remoteClient)
        {
            SceneObjectGroup group = GetGroupByPrim(localID);
            if (group != null)
            {
                if (m_parentScene.Permissions.CanMoveObject(group.UUID, remoteClient.AgentId))
                {
                    group.UpdateSingleRotation(rot, localID);
                }
            }
        }

        /// <summary>
        ///
        /// </summary>
        /// <param name="localID"></param>
        /// <param name="rot"></param>
        /// <param name="remoteClient"></param>
        protected internal void UpdatePrimSingleRotationPosition(uint localID, Quaternion rot, Vector3 pos, IClientAPI remoteClient)
        {
            SceneObjectGroup group = GetGroupByPrim(localID);
            if (group != null)
            {
                if (m_parentScene.Permissions.CanMoveObject(group.UUID, remoteClient.AgentId))
                {
                    group.UpdateSingleRotation(rot, pos, localID);
                }
            }
        }

        /// <summary>
        /// Update the rotation of a whole group.
        /// </summary>
        /// <param name="localID"></param>
        /// <param name="rot"></param>
        /// <param name="remoteClient"></param>
        protected internal void UpdatePrimGroupRotation(uint localID, Quaternion rot, IClientAPI remoteClient)
        {
            SceneObjectGroup group = GetGroupByPrim(localID);
            if (group != null)
            {
                if (m_parentScene.Permissions.CanMoveObject(group.UUID, remoteClient.AgentId))
                {
                    group.UpdateGroupRotationR(rot);
                }
            }
        }

        /// <summary>
        ///
        /// </summary>
        /// <param name="localID"></param>
        /// <param name="pos"></param>
        /// <param name="rot"></param>
        /// <param name="remoteClient"></param>
        protected internal void UpdatePrimGroupRotation(uint localID, Vector3 pos, Quaternion rot, IClientAPI remoteClient)
        {
            SceneObjectGroup group = GetGroupByPrim(localID);
            if (group != null)
            {
                if (m_parentScene.Permissions.CanMoveObject(group.UUID, remoteClient.AgentId))
                {
                    group.UpdateGroupRotationPR(pos, rot);
                }
            }
        }

        /// <summary>
        /// Update the position of the given part
        /// </summary>
        /// <param name="localID"></param>
        /// <param name="pos"></param>
        /// <param name="remoteClient"></param>
        protected internal void UpdatePrimSinglePosition(uint localID, Vector3 pos, IClientAPI remoteClient)
        {
            SceneObjectGroup group = GetGroupByPrim(localID);
            if (group != null)
            {
                if (m_parentScene.Permissions.CanMoveObject(group.UUID, remoteClient.AgentId) || group.IsAttachment)
                {
                    group.UpdateSinglePosition(pos, localID);
                }
            }
        }

        /// <summary>
        /// Update the position of the given group.
        /// </summary>
        /// <param name="localID"></param>
        /// <param name="pos"></param>
        /// <param name="remoteClient"></param>
        public void UpdatePrimGroupPosition(uint localID, Vector3 pos, IClientAPI remoteClient)
        {
            SceneObjectGroup group = GetGroupByPrim(localID);
            
            if (group != null)
            {
                if (group.IsAttachment || (group.RootPart.Shape.PCode == 9 && group.RootPart.Shape.State != 0))
                {
                    // Set the new attachment point data in the object
                    byte attachmentPoint = group.GetAttachmentPoint();
                    group.UpdateGroupPosition(pos);
                    group.RootPart.IsAttachment = false;
                    group.AbsolutePosition = group.RootPart.AttachedPos;
                    group.SetAttachmentPoint(attachmentPoint);
                    group.HasGroupChanged = true;
                }
                else
                {
                    if (m_parentScene.Permissions.CanMoveObject(group.UUID, remoteClient.AgentId) 
                        && m_parentScene.Permissions.CanObjectEntry(group.UUID, false, pos))
                    {
                        group.UpdateGroupPosition(pos);
                    }
                }
            }
        }

        /// <summary>
        /// Update the texture entry of the given prim.
        /// </summary>
        /// 
        /// A texture entry is an object that contains details of all the textures of the prim's face.  In this case,
        /// the texture is given in its byte serialized form.
        /// 
        /// <param name="localID"></param>
        /// <param name="texture"></param>
        /// <param name="remoteClient"></param>
        protected internal void UpdatePrimTexture(uint localID, byte[] texture, IClientAPI remoteClient)
        {
            SceneObjectGroup group = GetGroupByPrim(localID);
            
            if (group != null)
            {
                if (m_parentScene.Permissions.CanEditObject(group.UUID,remoteClient.AgentId))
                {
                    group.UpdateTextureEntry(localID, texture);
                }
            }
        }

        /// <summary>
        /// Update the flags on a scene object.  This covers properties such as phantom, physics and temporary.
        /// </summary>
        /// <remarks>
        /// This is currently handling the incoming call from the client stack (e.g. LLClientView).
        /// </remarks>
        /// <param name="localID"></param>
        /// <param name="UsePhysics"></param>
        /// <param name="SetTemporary"></param>
        /// <param name="SetPhantom"></param>
        /// <param name="remoteClient"></param>
        protected internal void UpdatePrimFlags(
            uint localID, bool UsePhysics, bool SetTemporary, bool SetPhantom, IClientAPI remoteClient)
        {
            SceneObjectGroup group = GetGroupByPrim(localID);
            if (group != null)
            {
                if (m_parentScene.Permissions.CanEditObject(group.UUID, remoteClient.AgentId))
                {
                    // VolumeDetect can't be set via UI and will always be off when a change is made there
                    group.UpdatePrimFlags(localID, UsePhysics, SetTemporary, SetPhantom, false);
                }
            }
        }

        /// <summary>
        /// Move the given object
        /// </summary>
        /// <param name="objectID"></param>
        /// <param name="offset"></param>
        /// <param name="pos"></param>
        /// <param name="remoteClient"></param>
        protected internal void MoveObject(UUID objectID, Vector3 offset, Vector3 pos, IClientAPI remoteClient, List<SurfaceTouchEventArgs> surfaceArgs)
        {
            SceneObjectGroup group = GetGroupByPrim(objectID);
            if (group != null)
            {
                if (m_parentScene.Permissions.CanMoveObject(group.UUID, remoteClient.AgentId))// && PermissionsMngr.)
                {
                    group.GrabMovement(offset, pos, remoteClient);
                }
                // This is outside the above permissions condition
                // so that if the object is locked the client moving the object
                // get's it's position on the simulator even if it was the same as before
                // This keeps the moving user's client in sync with the rest of the world.
                group.SendGroupTerseUpdate();
            }
        }

        /// <summary>
        /// Start spinning the given object
        /// </summary>
        /// <param name="objectID"></param>
        /// <param name="rotation"></param>
        /// <param name="remoteClient"></param>
        protected internal void SpinStart(UUID objectID, IClientAPI remoteClient)
        {
            SceneObjectGroup group = GetGroupByPrim(objectID);
            if (group != null)
            {
                if (m_parentScene.Permissions.CanMoveObject(group.UUID, remoteClient.AgentId))// && PermissionsMngr.)
                {
                    group.SpinStart(remoteClient);
                }
            }
        }

        /// <summary>
        /// Spin the given object
        /// </summary>
        /// <param name="objectID"></param>
        /// <param name="rotation"></param>
        /// <param name="remoteClient"></param>
        protected internal void SpinObject(UUID objectID, Quaternion rotation, IClientAPI remoteClient)
        {
            SceneObjectGroup group = GetGroupByPrim(objectID);
            if (group != null)
            {
                if (m_parentScene.Permissions.CanMoveObject(group.UUID, remoteClient.AgentId))// && PermissionsMngr.)
                {
                    group.SpinMovement(rotation, remoteClient);
                }
                // This is outside the above permissions condition
                // so that if the object is locked the client moving the object
                // get's it's position on the simulator even if it was the same as before
                // This keeps the moving user's client in sync with the rest of the world.
                group.SendGroupTerseUpdate();
            }
        }

        /// <summary>
        ///
        /// </summary>
        /// <param name="primLocalID"></param>
        /// <param name="description"></param>
        protected internal void PrimName(IClientAPI remoteClient, uint primLocalID, string name)
        {
            SceneObjectGroup group = GetGroupByPrim(primLocalID);
            if (group != null)
            {
                if (m_parentScene.Permissions.CanEditObject(group.UUID, remoteClient.AgentId))
                {
                    group.SetPartName(Util.CleanString(name), primLocalID);
                    group.HasGroupChanged = true;
                }
            }
        }

        /// <summary>
        /// Handle a prim description set request from a viewer.
        /// </summary>
        /// <param name="primLocalID"></param>
        /// <param name="description"></param>
        protected internal void PrimDescription(IClientAPI remoteClient, uint primLocalID, string description)
        {
            SceneObjectGroup group = GetGroupByPrim(primLocalID);
            if (group != null)
            {
                if (m_parentScene.Permissions.CanEditObject(group.UUID, remoteClient.AgentId))
                {
                    group.SetPartDescription(Util.CleanString(description), primLocalID);
                    group.HasGroupChanged = true;
                }
            }
        }

        /// <summary>
        /// Set a click action for the prim.
        /// </summary>
        /// <param name="remoteClient"></param>
        /// <param name="primLocalID"></param>
        /// <param name="clickAction"></param>
        protected internal void PrimClickAction(IClientAPI remoteClient, uint primLocalID, string clickAction)
        {
//            m_log.DebugFormat(
//                "[SCENEGRAPH]: User {0} set click action for {1} to {2}", remoteClient.Name, primLocalID, clickAction);

            SceneObjectGroup group = GetGroupByPrim(primLocalID);
            if (group != null)
            {
                if (m_parentScene.Permissions.CanEditObject(group.UUID, remoteClient.AgentId))
                {
                    SceneObjectPart part = m_parentScene.GetSceneObjectPart(primLocalID);
                    if (part != null)
                    {
	                    part.ClickAction = Convert.ToByte(clickAction);
	                    group.HasGroupChanged = true;
                    }
                }
            }
        }

        protected internal void PrimMaterial(IClientAPI remoteClient, uint primLocalID, string material)
        {
            SceneObjectGroup group = GetGroupByPrim(primLocalID);
            if (group != null)
            {
                if (m_parentScene.Permissions.CanEditObject(group.UUID, remoteClient.AgentId))
                {
                    SceneObjectPart part = m_parentScene.GetSceneObjectPart(primLocalID);
                    if (part != null)
                    {
                        part.Material = Convert.ToByte(material);
                        group.HasGroupChanged = true;
                    }
                }
            }
        }

        protected internal void UpdateExtraParam(UUID agentID, uint primLocalID, ushort type, bool inUse, byte[] data)
        {
            SceneObjectGroup group = GetGroupByPrim(primLocalID);

            if (group != null)
            {
                if (m_parentScene.Permissions.CanEditObject(group.UUID,agentID))
                {
                    group.UpdateExtraParam(primLocalID, type, inUse, data);
                }
            }
        }

        /// <summary>
        ///
        /// </summary>
        /// <param name="primLocalID"></param>
        /// <param name="shapeBlock"></param>
        protected internal void UpdatePrimShape(UUID agentID, uint primLocalID, UpdateShapeArgs shapeBlock)
        {
            SceneObjectGroup group = GetGroupByPrim(primLocalID);
            if (group != null)
            {
                if (m_parentScene.Permissions.CanEditObject(group.GetPartsFullID(primLocalID), agentID))
                {
                    ObjectShapePacket.ObjectDataBlock shapeData = new ObjectShapePacket.ObjectDataBlock();
                    shapeData.ObjectLocalID = shapeBlock.ObjectLocalID;
                    shapeData.PathBegin = shapeBlock.PathBegin;
                    shapeData.PathCurve = shapeBlock.PathCurve;
                    shapeData.PathEnd = shapeBlock.PathEnd;
                    shapeData.PathRadiusOffset = shapeBlock.PathRadiusOffset;
                    shapeData.PathRevolutions = shapeBlock.PathRevolutions;
                    shapeData.PathScaleX = shapeBlock.PathScaleX;
                    shapeData.PathScaleY = shapeBlock.PathScaleY;
                    shapeData.PathShearX = shapeBlock.PathShearX;
                    shapeData.PathShearY = shapeBlock.PathShearY;
                    shapeData.PathSkew = shapeBlock.PathSkew;
                    shapeData.PathTaperX = shapeBlock.PathTaperX;
                    shapeData.PathTaperY = shapeBlock.PathTaperY;
                    shapeData.PathTwist = shapeBlock.PathTwist;
                    shapeData.PathTwistBegin = shapeBlock.PathTwistBegin;
                    shapeData.ProfileBegin = shapeBlock.ProfileBegin;
                    shapeData.ProfileCurve = shapeBlock.ProfileCurve;
                    shapeData.ProfileEnd = shapeBlock.ProfileEnd;
                    shapeData.ProfileHollow = shapeBlock.ProfileHollow;

                    group.UpdateShape(shapeData, primLocalID);
                }
            }
        }

        /// <summary>
        /// Initial method invoked when we receive a link objects request from the client.
        /// </summary>
        /// <param name="client"></param>
        /// <param name="parentPrim"></param>
        /// <param name="childPrims"></param>
        protected internal void LinkObjects(SceneObjectPart root, List<SceneObjectPart> children)
        {
            SceneObjectGroup parentGroup = root.ParentGroup;
            if (parentGroup == null) return;
            Monitor.Enter(m_updateLock);

            try
            {
                parentGroup.areUpdatesSuspended = true;

                List<SceneObjectGroup> childGroups = new List<SceneObjectGroup>();

<<<<<<< HEAD
                        if (child != null)
                        {
                            childGroups.Add(child);
                        }
                    }
                }
                else
=======
                // We do this in reverse to get the link order of the prims correct
                for (int i = children.Count - 1; i >= 0; i--)
>>>>>>> 9f75eaf5
                {
                    SceneObjectGroup child = children[i].ParentGroup;

                    // Make sure no child prim is set for sale
                    // So that, on delink, no prims are unwittingly
                    // left for sale and sold off
                    child.RootPart.ObjectSaleType = 0;
                    child.RootPart.SalePrice = 10;
                    childGroups.Add(child);
                }

                foreach (SceneObjectGroup child in childGroups)
                {
                    parentGroup.LinkToGroup(child);

                    // this is here so physics gets updated!
                    // Don't remove!  Bad juju!  Stay away! or fix physics!
                    child.AbsolutePosition = child.AbsolutePosition;
                }

                // We need to explicitly resend the newly link prim's object properties since no other actions
                // occur on link to invoke this elsewhere (such as object selection)
                parentGroup.RootPart.CreateSelected = true;
                parentGroup.TriggerScriptChangedEvent(Changed.LINK);
            }
            finally
            {
                parentGroup.areUpdatesSuspended = false;
                parentGroup.HasGroupChanged = true;
                parentGroup.ProcessBackup(m_parentScene.SimulationDataService, true);
                parentGroup.ScheduleGroupForFullUpdate();
                Monitor.Exit(m_updateLock);
            }
        }

        /// <summary>
        /// Delink a linkset
        /// </summary>
        /// <param name="prims"></param>
        protected internal void DelinkObjects(List<SceneObjectPart> prims)
        {
            Monitor.Enter(m_updateLock);
            try
            {
                List<SceneObjectPart> childParts = new List<SceneObjectPart>();
                List<SceneObjectPart> rootParts = new List<SceneObjectPart>();
                List<SceneObjectGroup> affectedGroups = new List<SceneObjectGroup>();
                // Look them all up in one go, since that is comparatively expensive
                //
                foreach (SceneObjectPart part in prims)
                {
                    if (part != null)
                    {
                        if (part.ParentGroup.PrimCount != 1) // Skip single
                        {
                            if (part.LinkNum < 2) // Root
                                rootParts.Add(part);
                            else
                                childParts.Add(part);

                            SceneObjectGroup group = part.ParentGroup;
                            if (!affectedGroups.Contains(group))
                            {
                                group.areUpdatesSuspended = true;
                                affectedGroups.Add(group);
                            }
                        }
                    }
                }

                if (childParts.Count > 0)
                {
                    foreach (SceneObjectPart child in childParts)
                    {
                        // Unlink all child parts from their groups
                        //
                        child.ParentGroup.DelinkFromGroup(child, true);
                        child.ParentGroup.HasGroupChanged = true;
                        child.ParentGroup.ScheduleGroupForFullUpdate();
                    }
                }

                foreach (SceneObjectPart root in rootParts)
                {
                    // In most cases, this will run only one time, and the prim
                    // will be a solo prim
                    // However, editing linked parts and unlinking may be different
                    //
                    SceneObjectGroup group = root.ParentGroup;
                    group.areUpdatesSuspended = true;
                    
                    List<SceneObjectPart> newSet = new List<SceneObjectPart>(group.Parts);
                    int numChildren = newSet.Count;

                    if (numChildren == 1)
                        break;

                    // If there are prims left in a link set, but the root is
                    // slated for unlink, we need to do this
                    // Unlink the remaining set
                    //
                    bool sendEventsToRemainder = true;
                    if (numChildren > 1)
                        sendEventsToRemainder = false;

                    foreach (SceneObjectPart p in newSet)
                    {
                        if (p != group.RootPart)
                        {
                            group.DelinkFromGroup(p, sendEventsToRemainder);
                            if (numChildren > 2)
                            {
                                p.ParentGroup.areUpdatesSuspended = true;
                            }
                            else
                            {
                                p.ParentGroup.HasGroupChanged = true;
                                p.ParentGroup.ScheduleGroupForFullUpdate();
                            }
                        }
                    }

                    // If there is more than one prim remaining, we
                    // need to re-link
                    //
                    if (numChildren > 2)
                    {
                        // Remove old root
                        //
                        if (newSet.Contains(root))
                            newSet.Remove(root);

                        // Preserve link ordering
                        //
                        newSet.Sort(delegate (SceneObjectPart a, SceneObjectPart b)
                        {
                            return a.LinkNum.CompareTo(b.LinkNum);
                        });

                        // Determine new root
                        //
                        SceneObjectPart newRoot = newSet[0];
                        newSet.RemoveAt(0);

                        foreach (SceneObjectPart newChild in newSet)
                            newChild.UpdateFlag = 0;

                        newRoot.ParentGroup.areUpdatesSuspended = true;
                        LinkObjects(newRoot, newSet);
                        if (!affectedGroups.Contains(newRoot.ParentGroup))
                            affectedGroups.Add(newRoot.ParentGroup);
                    }
                }

                // Finally, trigger events in the roots
                //
                foreach (SceneObjectGroup g in affectedGroups)
                {
                    // Child prims that have been unlinked and deleted will
                    // return unless the root is deleted. This will remove them
                    // from the database. They will be rewritten immediately,
                    // minus the rows for the unlinked child prims.
                    m_parentScene.SimulationDataService.RemoveObject(g.UUID, m_parentScene.RegionInfo.RegionID);
                    g.TriggerScriptChangedEvent(Changed.LINK);
                    g.HasGroupChanged = true; // Persist
                    g.areUpdatesSuspended = false;
                    g.ScheduleGroupForFullUpdate();
                }
            }
            finally
            {
                Monitor.Exit(m_updateLock);
            }
        }

        protected internal void MakeObjectSearchable(IClientAPI remoteClient, bool IncludeInSearch, uint localID)
        {
            UUID user = remoteClient.AgentId;
            UUID objid = UUID.Zero;
            SceneObjectPart obj = null;

            EntityBase[] entityList = GetEntities();
            foreach (EntityBase ent in entityList)
            {
                if (ent is SceneObjectGroup)
                {
                    SceneObjectGroup sog = ent as SceneObjectGroup;

                    foreach (SceneObjectPart part in sog.Parts)
                    {
                        if (part.LocalId == localID)
                        {
                            objid = part.UUID;
                            obj = part;
                        }
                    }
                }
            }

            //Protip: In my day, we didn't call them searchable objects, we called them limited point-to-point joints
            //aka ObjectFlags.JointWheel = IncludeInSearch

            //Permissions model: Object can be REMOVED from search IFF:
            // * User owns object
            //use CanEditObject

            //Object can be ADDED to search IFF:
            // * User owns object
            // * Asset/DRM permission bit "modify" is enabled
            //use CanEditObjectPosition

            // libomv will complain about PrimFlags.JointWheel being
            // deprecated, so we
            #pragma warning disable 0612
            if (IncludeInSearch && m_parentScene.Permissions.CanEditObject(objid, user))
            {
                obj.ParentGroup.RootPart.AddFlag(PrimFlags.JointWheel);
                obj.ParentGroup.HasGroupChanged = true;
            }
            else if (!IncludeInSearch && m_parentScene.Permissions.CanMoveObject(objid,user))
            {
                obj.ParentGroup.RootPart.RemFlag(PrimFlags.JointWheel);
                obj.ParentGroup.HasGroupChanged = true;
            }
            #pragma warning restore 0612
        }

        /// <summary>
        /// Duplicate the given object, Fire and Forget, No rotation, no return wrapper
        /// </summary>
        /// <param name="originalPrim"></param>
        /// <param name="offset"></param>
        /// <param name="flags"></param>
        /// <param name="AgentID"></param>
        /// <param name="GroupID"></param>
        protected internal void DuplicateObject(uint originalPrim, Vector3 offset, uint flags, UUID AgentID, UUID GroupID)
        {
            //m_log.DebugFormat("[SCENE]: Duplication of object {0} at offset {1} requested by agent {2}", originalPrim, offset, AgentID);

            // SceneObjectGroup dupe = DuplicateObject(originalPrim, offset, flags, AgentID, GroupID, Quaternion.Zero);
            DuplicateObject(originalPrim, offset, flags, AgentID, GroupID, Quaternion.Identity);
        }
        
        /// <summary>
        /// Duplicate the given object.
        /// </summary>
        /// <param name="originalPrim"></param>
        /// <param name="offset"></param>
        /// <param name="flags"></param>
        /// <param name="AgentID"></param>
        /// <param name="GroupID"></param>
        /// <param name="rot"></param>
        public SceneObjectGroup DuplicateObject(uint originalPrimID, Vector3 offset, uint flags, UUID AgentID, UUID GroupID, Quaternion rot)
        {
//            m_log.DebugFormat(
//                "[SCENE]: Duplication of object {0} at offset {1} requested by agent {2}", 
//                originalPrimID, offset, AgentID);
            
            SceneObjectGroup original = GetGroupByPrim(originalPrimID);
            if (original != null)
            {
                if (m_parentScene.Permissions.CanDuplicateObject(
                    original.PrimCount, original.UUID, AgentID, original.AbsolutePosition))
                {
                    SceneObjectGroup copy = original.Copy(true);
                    copy.AbsolutePosition = copy.AbsolutePosition + offset;

                    if (original.OwnerID != AgentID)
                    {
                        copy.SetOwnerId(AgentID);
                        copy.SetRootPartOwner(copy.RootPart, AgentID, GroupID);

                        SceneObjectPart[] partList = copy.Parts;

                        if (m_parentScene.Permissions.PropagatePermissions())
                        {
                            foreach (SceneObjectPart child in partList)
                            {
                                child.Inventory.ChangeInventoryOwner(AgentID);
                                child.TriggerScriptChangedEvent(Changed.OWNER);
                                child.ApplyNextOwnerPermissions();
                            }
                        }
                    }

                    // FIXME: This section needs to be refactored so that it just calls AddSceneObject()
                    Entities.Add(copy);
                    
                    lock (SceneObjectGroupsByFullID)
                        SceneObjectGroupsByFullID[copy.UUID] = copy;
                    
                    SceneObjectPart[] children = copy.Parts;
                    
                    lock (SceneObjectGroupsByFullPartID)
                    {
                        SceneObjectGroupsByFullPartID[copy.UUID] = copy;
                        foreach (SceneObjectPart part in children)
                            SceneObjectGroupsByFullPartID[part.UUID] = copy;
                    }
        
                    lock (SceneObjectGroupsByLocalPartID)
                    {
                        SceneObjectGroupsByLocalPartID[copy.LocalId] = copy;
                        foreach (SceneObjectPart part in children)
                            SceneObjectGroupsByLocalPartID[part.LocalId] = copy;
                    }   
                    // PROBABLE END OF FIXME

                    // Since we copy from a source group that is in selected
                    // state, but the copy is shown deselected in the viewer,
                    // We need to clear the selection flag here, else that
                    // prim never gets persisted at all. The client doesn't
                    // think it's selected, so it will never send a deselect...
                    copy.IsSelected = false;

                    m_numPrim += copy.Parts.Length;

                    if (rot != Quaternion.Identity)
                    {
                        copy.UpdateGroupRotationR(rot);
                    }

                    copy.CreateScriptInstances(0, false, m_parentScene.DefaultScriptEngine, 1);
                    copy.HasGroupChanged = true;
                    copy.ScheduleGroupForFullUpdate();
                    copy.ResumeScripts();

                    // required for physics to update it's position
                    copy.AbsolutePosition = copy.AbsolutePosition;

                    if (OnObjectDuplicate != null)
                        OnObjectDuplicate(original, copy);

                    return copy;
                }
            }
            else
            {
                m_log.WarnFormat("[SCENE]: Attempted to duplicate nonexistant prim id {0}", GroupID);
            }
            
            return null;
        }
        
        /// <summary>
        /// Calculates the distance between two Vector3s
        /// </summary>
        /// <param name="v1"></param>
        /// <param name="v2"></param>
        /// <returns></returns>
        protected internal float Vector3Distance(Vector3 v1, Vector3 v2)
        {
            // We don't really need the double floating point precision...
            // so casting it to a single

            return
                (float)
                Math.Sqrt((v1.X - v2.X) * (v1.X - v2.X) + (v1.Y - v2.Y) * (v1.Y - v2.Y) + (v1.Z - v2.Z) * (v1.Z - v2.Z));
        }

        #endregion

       
    }
}<|MERGE_RESOLUTION|>--- conflicted
+++ resolved
@@ -1714,27 +1714,22 @@
 
                 List<SceneObjectGroup> childGroups = new List<SceneObjectGroup>();
 
-<<<<<<< HEAD
-                        if (child != null)
-                        {
-                            childGroups.Add(child);
-                        }
-                    }
-                }
-                else
-=======
                 // We do this in reverse to get the link order of the prims correct
                 for (int i = children.Count - 1; i >= 0; i--)
->>>>>>> 9f75eaf5
                 {
                     SceneObjectGroup child = children[i].ParentGroup;
 
                     // Make sure no child prim is set for sale
                     // So that, on delink, no prims are unwittingly
                     // left for sale and sold off
-                    child.RootPart.ObjectSaleType = 0;
-                    child.RootPart.SalePrice = 10;
-                    childGroups.Add(child);
+                   
+                        if (child != null)
+                        {
+                            child.RootPart.ObjectSaleType = 0;
+                            child.RootPart.SalePrice = 10;
+                            childGroups.Add(child);
+                        }
+                    }
                 }
 
                 foreach (SceneObjectGroup child in childGroups)
