--- conflicted
+++ resolved
@@ -450,8 +450,12 @@
                     }
                 });
         }
-<<<<<<< HEAD
         
+        private bool ShouldSendDiscardableEffect(IClientAPI thisClient, ScenePresence other)
+        {
+            return Vector3.Distance(other.CameraPosition, thisClient.SceneAgent.AbsolutePosition) < 10;
+        }
+
         private class DescendentsRequestData
         {
             public IClientAPI RemoteClient;
@@ -466,14 +470,6 @@
         private Object m_descendentsRequestLock = new Object();
         private bool m_descendentsRequestProcessing = false;
 
-=======
-
-        private bool ShouldSendDiscardableEffect(IClientAPI thisClient, ScenePresence other)
-        {
-            return Vector3.Distance(other.CameraPosition, thisClient.SceneAgent.AbsolutePosition) < 10;
-        }
-
->>>>>>> feef9d64
         /// <summary>
         /// Tell the client about the various child items and folders contained in the requested folder.
         /// </summary>
