--- conflicted
+++ resolved
@@ -412,14 +412,6 @@
             return JsonSerializer.Deserialize<LinksetDataEntry>(
                 JsonSerializer.Serialize<LinksetDataEntry>(this));
         }
-<<<<<<< HEAD
-=======
-
-        public static LinksetData FromBin(byte[] data)
-        {
-            if (data.Length < 8)
-                return null;
->>>>>>> ad7cc123
 
         public string Password { get; set; } 
 
