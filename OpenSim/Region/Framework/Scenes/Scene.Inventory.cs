--- conflicted
+++ resolved
@@ -2606,7 +2606,6 @@
             if (root == null)
             {
                 m_log.DebugFormat("[LINK]: Can't find linkset root prim {0{", parentPrimId);
-<<<<<<< HEAD
                 return;
             }
 
@@ -2615,16 +2614,6 @@
                 m_log.DebugFormat("[LINK]: Refusing link. No permissions on root prim");
                 return;
             }
-=======
-                return;
-            }
-
-            if (!Permissions.CanLinkObject(client.AgentId, root.ParentGroup.RootPart.UUID))
-            {
-                m_log.DebugFormat("[LINK]: Refusing link. No permissions on root prim");
-                return;
-            }
->>>>>>> e79eac23
 
             foreach (uint localID in childPrimIds)
             {
@@ -2645,7 +2634,6 @@
             if (owners.Count > 1)
             {
                 m_log.DebugFormat("[LINK]: Refusing link. Too many owners");
-<<<<<<< HEAD
                 return;
             }
 
@@ -2654,16 +2642,6 @@
                 m_log.DebugFormat("[LINK]: Refusing link. No permissions to link any of the children");
                 return;
             }
-=======
-                return;
-            }
-
-            if (children.Count == 0)
-            {
-                m_log.DebugFormat("[LINK]: Refusing link. No permissions to link any of the children");
-                return;
-            }
->>>>>>> e79eac23
 
             m_sceneGraph.LinkObjects(root, children);
         }
