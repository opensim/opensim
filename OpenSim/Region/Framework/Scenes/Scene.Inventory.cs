--- conflicted
+++ resolved
@@ -1491,14 +1491,6 @@
 //                    m_log.DebugFormat(
 //                        "[PRIM INVENTORY]: Updating item {0} in {1} for UpdateTaskInventory()", 
 //                        currentItem.Name, part.Name);
-<<<<<<< HEAD
-                    IAgentAssetTransactions agentTransactions = this.RequestModuleInterface<IAgentAssetTransactions>();
-                    if (agentTransactions != null)
-                    {
-                        agentTransactions.HandleTaskItemUpdateFromTransaction(
-                            remoteClient, part, transactionID, currentItem);
-                    }
-=======
 
                     // Only look for an uploaded updated asset if we are passed a transaction ID.  This is only the
                     // case for updates uploded through UDP.  Updates uploaded via a capability (e.g. a script update)
@@ -1511,16 +1503,15 @@
                             agentTransactions.HandleTaskItemUpdateFromTransaction(
                                 remoteClient, part, transactionID, currentItem);
     
-                            if ((InventoryType)itemInfo.InvType == InventoryType.Notecard)
-                                remoteClient.SendAgentAlertMessage("Notecard saved", false);
-                            else if ((InventoryType)itemInfo.InvType == InventoryType.LSL)
-                                remoteClient.SendAgentAlertMessage("Script saved", false);
-                            else
-                                remoteClient.SendAgentAlertMessage("Item saved", false);
+//                            if ((InventoryType)itemInfo.InvType == InventoryType.Notecard)
+//                                remoteClient.SendAgentAlertMessage("Notecard saved", false);
+//                            else if ((InventoryType)itemInfo.InvType == InventoryType.LSL)
+//                                remoteClient.SendAgentAlertMessage("Script saved", false);
+//                            else
+//                                remoteClient.SendAgentAlertMessage("Item saved", false);
                         }
                     }
 
->>>>>>> 6034e5d1
                     // Base ALWAYS has move
                     currentItem.BasePermissions |= (uint)PermissionMask.Move;
 
