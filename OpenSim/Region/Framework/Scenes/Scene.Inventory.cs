/*
 * Copyright (c) Contributors, http://opensimulator.org/
 * See CONTRIBUTORS.TXT for a full list of copyright holders.
 *
 * Redistribution and use in source and binary forms, with or without
 * modification, are permitted provided that the following conditions are met:
 *     * Redistributions of source code must retain the above copyright
 *       notice, this list of conditions and the following disclaimer.
 *     * Redistributions in binary form must reproduce the above copyright
 *       notice, this list of conditions and the following disclaimer in the
 *       documentation and/or other materials provided with the distribution.
 *     * Neither the name of the OpenSimulator Project nor the
 *       names of its contributors may be used to endorse or promote products
 *       derived from this software without specific prior written permission.
 *
 * THIS SOFTWARE IS PROVIDED BY THE DEVELOPERS ``AS IS'' AND ANY
 * EXPRESS OR IMPLIED WARRANTIES, INCLUDING, BUT NOT LIMITED TO, THE IMPLIED
 * WARRANTIES OF MERCHANTABILITY AND FITNESS FOR A PARTICULAR PURPOSE ARE
 * DISCLAIMED. IN NO EVENT SHALL THE CONTRIBUTORS BE LIABLE FOR ANY
 * DIRECT, INDIRECT, INCIDENTAL, SPECIAL, EXEMPLARY, OR CONSEQUENTIAL DAMAGES
 * (INCLUDING, BUT NOT LIMITED TO, PROCUREMENT OF SUBSTITUTE GOODS OR SERVICES;
 * LOSS OF USE, DATA, OR PROFITS; OR BUSINESS INTERRUPTION) HOWEVER CAUSED AND
 * ON ANY THEORY OF LIABILITY, WHETHER IN CONTRACT, STRICT LIABILITY, OR TORT
 * (INCLUDING NEGLIGENCE OR OTHERWISE) ARISING IN ANY WAY OUT OF THE USE OF THIS
 * SOFTWARE, EVEN IF ADVISED OF THE POSSIBILITY OF SUCH DAMAGE.
 */

using System;
using System.Collections.Generic;
using System.Collections;
using System.Reflection;
using System.Text;
using System.Timers;
using OpenMetaverse;
using OpenMetaverse.Packets;
using log4net;
using OpenSim.Framework;
using OpenSim.Region.Framework;
using OpenSim.Region.Framework.Interfaces;
using OpenSim.Region.Framework.Scenes.Serialization;

namespace OpenSim.Region.Framework.Scenes
{
    public partial class Scene
    {
        private static readonly ILog m_log
            = LogManager.GetLogger(MethodBase.GetCurrentMethod().DeclaringType);

        /// <summary>
        /// Allows asynchronous derezzing of objects from the scene into a client's inventory.
        /// </summary>
        protected AsyncSceneObjectGroupDeleter m_asyncSceneObjectDeleter;

        /// <summary>
        /// Start all the scripts in the scene which should be started.
        /// </summary>
        public void CreateScriptInstances()
        {
            m_log.Info("[PRIM INVENTORY]: Starting scripts in scene");

            EntityBase[] entities = Entities.GetEntities();
            foreach (EntityBase group in entities)
            {
                if (group is SceneObjectGroup)
                {
                    ((SceneObjectGroup) group).CreateScriptInstances(0, false, DefaultScriptEngine, 0);
                    ((SceneObjectGroup) group).ResumeScripts();
                }
            }
        }

        public void AddUploadedInventoryItem(UUID agentID, InventoryItemBase item)
        {
            IMoneyModule money = RequestModuleInterface<IMoneyModule>();
            if (money != null)
            {
                money.ApplyUploadCharge(agentID, money.UploadCharge, "Asset upload");
            }

            AddInventoryItem(item);
        }

        public bool AddInventoryItemReturned(UUID AgentId, InventoryItemBase item)
        {
            if (AddInventoryItem(item))
                return true;
            else
            {
                m_log.WarnFormat(
                    "[AGENT INVENTORY]: Unable to add item {1} to agent {2} inventory", item.Name, AgentId);

                return false;
            }
        }

        /// <summary>
        /// Add the given inventory item to a user's inventory.
        /// </summary>
        /// <param name="item"></param>
        public bool AddInventoryItem(InventoryItemBase item)
        {
            InventoryFolderBase folder;

            if (item.Folder == UUID.Zero)
            {
                folder = InventoryService.GetFolderForType(item.Owner, (AssetType)item.AssetType);
                if (folder == null)
                {
                    folder = InventoryService.GetRootFolder(item.Owner);

                    if (folder == null)
                        return false;
                }

                item.Folder = folder.ID;
            }

            if (InventoryService.AddItem(item))
            {
                int userlevel = 0;
                if (Permissions.IsGod(item.Owner))
                {
                    userlevel = 1;
                }
                EventManager.TriggerOnNewInventoryItemUploadComplete(item.Owner, item.AssetID, item.Name, userlevel);
                
                return true;
            }
            else
            {
                m_log.WarnFormat(
                    "[AGENT INVENTORY]: Agent {0} could not add item {1} {2}",
                    item.Owner, item.Name, item.ID);

                return false;
            }
        }
        
        /// <summary>
        /// Add the given inventory item to a user's inventory.
        /// </summary>
        /// <param name="AgentID">
        /// A <see cref="UUID"/>
        /// </param>
        /// <param name="item">
        /// A <see cref="InventoryItemBase"/>
        /// </param>
        [Obsolete("Use AddInventoryItem(InventoryItemBase item) instead.  This was deprecated in OpenSim 0.7.1")]
        public void AddInventoryItem(UUID AgentID, InventoryItemBase item)
        {
            AddInventoryItem(item);
        }

        /// <summary>
        /// Add an inventory item to an avatar's inventory.
        /// </summary>
        /// <param name="remoteClient">The remote client controlling the avatar</param>
        /// <param name="item">The item.  This structure contains all the item metadata, including the folder
        /// in which the item is to be placed.</param>
        public void AddInventoryItem(IClientAPI remoteClient, InventoryItemBase item)
        {
            AddInventoryItem(item);
            remoteClient.SendInventoryItemCreateUpdate(item, 0);
        }

        /// <summary>
        /// <see>CapsUpdatedInventoryItemAsset(IClientAPI, UUID, byte[])</see>
        /// </summary>
        public UUID CapsUpdateInventoryItemAsset(UUID avatarId, UUID itemID, byte[] data)
        {
            ScenePresence avatar;

            if (TryGetScenePresence(avatarId, out avatar))
            {
                IInventoryAccessModule invAccess = RequestModuleInterface<IInventoryAccessModule>();
                if (invAccess != null)
                    return invAccess.CapsUpdateInventoryItemAsset(avatar.ControllingClient, itemID, data);
            }
            else
            {
                m_log.ErrorFormat(
                    "[AGENT INVENTORY]: " +
                    "Avatar {0} cannot be found to update its inventory item asset",
                    avatarId);
            }

            return UUID.Zero;
        }

        /// <summary>
        /// Capability originating call to update the asset of a script in a prim's (task's) inventory
        /// </summary>
        /// <param name="remoteClient"></param>
        /// <param name="itemID"></param>
        /// <param name="primID">The prim which contains the item to update</param>
        /// <param name="isScriptRunning">Indicates whether the script to update is currently running</param>
        /// <param name="data"></param>
        public ArrayList CapsUpdateTaskInventoryScriptAsset(IClientAPI remoteClient, UUID itemId,
                                                       UUID primId, bool isScriptRunning, byte[] data)
        {
            if (!Permissions.CanEditScript(itemId, primId, remoteClient.AgentId))
            {
                remoteClient.SendAgentAlertMessage("Insufficient permissions to edit script", false);
                return new ArrayList();
            }

            // Retrieve group
            SceneObjectPart part = GetSceneObjectPart(primId);
            SceneObjectGroup group = part.ParentGroup;
            if (null == group)
            {
                m_log.ErrorFormat(
                    "[PRIM INVENTORY]: " +
                    "Prim inventory update requested for item ID {0} in prim ID {1} but this prim does not exist",
                    itemId, primId);

                return new ArrayList();
            }

            // Retrieve item
            TaskInventoryItem item = group.GetInventoryItem(part.LocalId, itemId);

            if (null == item)
            {
                m_log.ErrorFormat(
                    "[PRIM INVENTORY]: Tried to retrieve item ID {0} from prim {1}, {2} for caps script update "
                        + " but the item does not exist in this inventory",
                    itemId, part.Name, part.UUID);

                return new ArrayList();
            }

            AssetBase asset = CreateAsset(item.Name, item.Description, (sbyte)AssetType.LSLText, data, remoteClient.AgentId);
            AssetService.Store(asset);

            if (isScriptRunning)
            {
                part.Inventory.RemoveScriptInstance(item.ItemID, false);
            }

            // Update item with new asset
            item.AssetID = asset.FullID;
            group.UpdateInventoryItem(item);
            
            part.GetProperties(remoteClient);

            // Trigger rerunning of script (use TriggerRezScript event, see RezScript)
            ArrayList errors = new ArrayList();

            if (isScriptRunning)
            {
                // Needs to determine which engine was running it and use that
                //
                errors = part.Inventory.CreateScriptInstanceEr(item.ItemID, 0, false, DefaultScriptEngine, 0);
            }
            part.ParentGroup.ResumeScripts();
            return errors;
        }

        /// <summary>
        /// <see>CapsUpdateTaskInventoryScriptAsset(IClientAPI, UUID, UUID, bool, byte[])</see>
        /// </summary>
        public ArrayList CapsUpdateTaskInventoryScriptAsset(UUID avatarId, UUID itemId,
                                                        UUID primId, bool isScriptRunning, byte[] data)
        {
            ScenePresence avatar;

            if (TryGetScenePresence(avatarId, out avatar))
            {
                return CapsUpdateTaskInventoryScriptAsset(
                    avatar.ControllingClient, itemId, primId, isScriptRunning, data);
            }
            else
            {
                m_log.ErrorFormat(
                    "[PRIM INVENTORY]: " +
                    "Avatar {0} cannot be found to update its prim item asset",
                    avatarId);
                return new ArrayList();
            }
        }

        /// <summary>
        /// Update an item which is either already in the client's inventory or is within
        /// a transaction
        /// </summary>
        /// <param name="remoteClient"></param>
        /// <param name="transactionID">The transaction ID.  If this is UUID.Zero we will
        /// assume that we are not in a transaction</param>
        /// <param name="itemID">The ID of the updated item</param>
        /// <param name="name">The name of the updated item</param>
        /// <param name="description">The description of the updated item</param>
        /// <param name="nextOwnerMask">The permissions of the updated item</param>
/*        public void UpdateInventoryItemAsset(IClientAPI remoteClient, UUID transactionID,
                                             UUID itemID, string name, string description,
                                             uint nextOwnerMask)*/
        public void UpdateInventoryItemAsset(IClientAPI remoteClient, UUID transactionID,
                                             UUID itemID, InventoryItemBase itemUpd)
        {
            // This one will let people set next perms on items in agent
            // inventory. Rut-Roh. Whatever. Make this secure. Yeah.
            //
            // Passing something to another avatar or a an object will already
            InventoryItemBase item = new InventoryItemBase(itemID, remoteClient.AgentId);
            item = InventoryService.GetItem(item);

            if (item != null)
            {
                if (UUID.Zero == transactionID)
                {
                    item.Name = itemUpd.Name;
                    item.Description = itemUpd.Description;
                    item.NextPermissions = itemUpd.NextPermissions & item.BasePermissions;
                    item.EveryOnePermissions = itemUpd.EveryOnePermissions & item.BasePermissions;
                    item.GroupPermissions = itemUpd.GroupPermissions & item.BasePermissions;
                    item.GroupID = itemUpd.GroupID;
                    item.GroupOwned = itemUpd.GroupOwned;
                    item.CreationDate = itemUpd.CreationDate;
                    // The client sends zero if its newly created?

                    if (itemUpd.CreationDate == 0)
                        item.CreationDate = Util.UnixTimeSinceEpoch();
                    else
                        item.CreationDate = itemUpd.CreationDate;

                    // TODO: Check if folder changed and move item
                    //item.NextPermissions = itemUpd.Folder;
                    item.InvType = itemUpd.InvType;
                    item.SalePrice = itemUpd.SalePrice;
                    item.SaleType = itemUpd.SaleType;
                    item.Flags = itemUpd.Flags;

                    InventoryService.UpdateItem(item);
                }
                else
                {
                    IAgentAssetTransactions agentTransactions = this.RequestModuleInterface<IAgentAssetTransactions>();
                    if (agentTransactions != null)
                    {
                        agentTransactions.HandleItemUpdateFromTransaction(
                                     remoteClient, transactionID, item);
                    }
                }
            }
            else
            {
                m_log.Error(
                    "[AGENTINVENTORY]: Item ID " + itemID + " not found for an inventory item update.");
            }
        }

        /// <summary>
        /// Give an inventory item from one user to another
        /// </summary>
        /// <param name="recipientClient"></param>
        /// <param name="senderId">ID of the sender of the item</param>
        /// <param name="itemId"></param>
        public virtual void GiveInventoryItem(IClientAPI recipientClient, UUID senderId, UUID itemId)
        {
            InventoryItemBase itemCopy = GiveInventoryItem(recipientClient.AgentId, senderId, itemId);

            if (itemCopy != null)
                recipientClient.SendBulkUpdateInventory(itemCopy);
        }

        /// <summary>
        /// Give an inventory item from one user to another
        /// </summary>
        /// <param name="recipient"></param>
        /// <param name="senderId">ID of the sender of the item</param>
        /// <param name="itemId"></param>
        /// <returns>The inventory item copy given, null if the give was unsuccessful</returns>
        public virtual InventoryItemBase GiveInventoryItem(UUID recipient, UUID senderId, UUID itemId)
        {
            return GiveInventoryItem(recipient, senderId, itemId, UUID.Zero);
        }

        /// <summary>
        /// Give an inventory item from one user to another
        /// </summary>
        /// <param name="recipient"></param>
        /// <param name="senderId">ID of the sender of the item</param>
        /// <param name="itemId"></param>
        /// <param name="recipientFolderId">
        /// The id of the folder in which the copy item should go.  If UUID.Zero then the item is placed in the most
        /// appropriate default folder.
        /// </param>
        /// <returns>
        /// The inventory item copy given, null if the give was unsuccessful
        /// </returns>
        public virtual InventoryItemBase GiveInventoryItem(
            UUID recipient, UUID senderId, UUID itemId, UUID recipientFolderId)
        {
            //Console.WriteLine("Scene.Inventory.cs: GiveInventoryItem");

            InventoryItemBase item = new InventoryItemBase(itemId, senderId);
            item = InventoryService.GetItem(item);

            if ((item != null) && (item.Owner == senderId))
            {
                if (!Permissions.BypassPermissions())
                {
                    if ((item.CurrentPermissions & (uint)PermissionMask.Transfer) == 0)
                        return null;
                }

                // Insert a copy of the item into the recipient
                InventoryItemBase itemCopy = new InventoryItemBase();
                itemCopy.Owner = recipient;
                itemCopy.CreatorId = item.CreatorId;
                itemCopy.CreatorData = item.CreatorData;
                itemCopy.ID = UUID.Random();
                itemCopy.AssetID = item.AssetID;
                itemCopy.Description = item.Description;
                itemCopy.Name = item.Name;
                itemCopy.AssetType = item.AssetType;
                itemCopy.InvType = item.InvType;
                itemCopy.Folder = recipientFolderId;

                if (Permissions.PropagatePermissions() && recipient != senderId)
                {
                    // Trying to do this right this time. This is evil. If
                    // you believe in Good, go elsewhere. Vampires and other
                    // evil creatores only beyond this point. You have been
                    // warned.

                    // We're going to mask a lot of things by the next perms
                    // Tweak the next perms to be nicer to our data
                    //
                    // In this mask, all the bits we do NOT want to mess
                    // with are set. These are:
                    //
                    // Transfer
                    // Copy
                    // Modufy
                    uint permsMask = ~ ((uint)PermissionMask.Copy |
                                        (uint)PermissionMask.Transfer |
                                        (uint)PermissionMask.Modify);

                    // Now, reduce the next perms to the mask bits
                    // relevant to the operation
                    uint nextPerms = permsMask | (item.NextPermissions &
                                      ((uint)PermissionMask.Copy |
                                       (uint)PermissionMask.Transfer |
                                       (uint)PermissionMask.Modify));

                    // nextPerms now has all bits set, except for the actual
                    // next permission bits.

                    // This checks for no mod, no copy, no trans.
                    // This indicates an error or messed up item. Do it like
                    // SL and assume trans
                    if (nextPerms == permsMask)
                        nextPerms |= (uint)PermissionMask.Transfer;

                    // Inventory owner perms are the logical AND of the
                    // folded perms and the root prim perms, however, if
                    // the root prim is mod, the inventory perms will be
                    // mod. This happens on "take" and is of little concern
                    // here, save for preventing escalation

                    // This hack ensures that items previously permalocked
                    // get unlocked when they're passed or rezzed
                    uint basePerms = item.BasePermissions |
                                    (uint)PermissionMask.Move;
                    uint ownerPerms = item.CurrentPermissions;

                    // If this is an object, root prim perms may be more
                    // permissive than folded perms. Use folded perms as
                    // a mask
                    if (item.InvType == (int)InventoryType.Object)
                    {
                        // Create a safe mask for the current perms
                        uint foldedPerms = (item.CurrentPermissions & 7) << 13;
                        foldedPerms |= permsMask;

                        bool isRootMod = (item.CurrentPermissions &
                                          (uint)PermissionMask.Modify) != 0 ?
                                          true : false;

                        // Mask the owner perms to the folded perms
                        ownerPerms &= foldedPerms;
                        basePerms &= foldedPerms;

                        // If the root was mod, let the mask reflect that
                        // We also need to adjust the base here, because
                        // we should be able to edit in-inventory perms
                        // for the root prim, if it's mod.
                        if (isRootMod)
                        {
                            ownerPerms |= (uint)PermissionMask.Modify;
                            basePerms |= (uint)PermissionMask.Modify;
                        }
                    }

                    // These will be applied to the root prim at next rez.
                    // The slam bit (bit 3) and folded permission (bits 0-2)
                    // are preserved due to the above mangling
                    ownerPerms &= nextPerms;

                    // Mask the base permissions. This is a conservative
                    // approach altering only the three main perms
                    basePerms &= nextPerms;

                    // Assign to the actual item. Make sure the slam bit is
                    // set, if it wasn't set before.
                    itemCopy.BasePermissions = basePerms;
                    itemCopy.CurrentPermissions = ownerPerms | 16; // Slam

                    itemCopy.NextPermissions = item.NextPermissions;

                    // This preserves "everyone can move"
                    itemCopy.EveryOnePermissions = item.EveryOnePermissions &
                                                   nextPerms;

                    // Intentionally killing "share with group" here, as
                    // the recipient will not have the group this is
                    // set to
                    itemCopy.GroupPermissions = 0;
                }
                else
                {
                    itemCopy.CurrentPermissions = item.CurrentPermissions;
                    itemCopy.NextPermissions = item.NextPermissions;
                    itemCopy.EveryOnePermissions = item.EveryOnePermissions & item.NextPermissions;
                    itemCopy.GroupPermissions = item.GroupPermissions & item.NextPermissions;
                    itemCopy.BasePermissions = item.BasePermissions;
                }
                
                if (itemCopy.Folder == UUID.Zero)
                {
                    InventoryFolderBase folder = InventoryService.GetFolderForType(recipient, (AssetType)itemCopy.AssetType);

                    if (folder != null)
                    {
                        itemCopy.Folder = folder.ID;
                    }
                    else
                    {
                        InventoryFolderBase root = InventoryService.GetRootFolder(recipient);

                        if (root != null)
                            itemCopy.Folder = root.ID;
                        else
                            return null; // No destination
                    }
                }

                itemCopy.GroupID = UUID.Zero;
                itemCopy.GroupOwned = false;
                itemCopy.Flags = item.Flags;
                itemCopy.SalePrice = item.SalePrice;
                itemCopy.SaleType = item.SaleType;

                if (AddInventoryItem(itemCopy))
                {
                    IInventoryAccessModule invAccess = RequestModuleInterface<IInventoryAccessModule>();
                    if (invAccess != null)
                        invAccess.TransferInventoryAssets(itemCopy, senderId, recipient);
                }

                if (!Permissions.BypassPermissions())
                {
                    if ((item.CurrentPermissions & (uint)PermissionMask.Copy) == 0)
                    {
                        List<UUID> items = new List<UUID>();
                        items.Add(itemId);
                        InventoryService.DeleteItems(senderId, items);
                    }
                }

                return itemCopy;
            }
            else
            {
                m_log.WarnFormat("[AGENT INVENTORY]: Failed to find item {0} or item does not belong to giver ", itemId);
                return null;
            }

        }

        /// <summary>
        /// Give an entire inventory folder from one user to another.  The entire contents (including all descendent
        /// folders) is given.
        /// </summary>
        /// <param name="recipientId"></param>
        /// <param name="senderId">ID of the sender of the item</param>
        /// <param name="folderId"></param>
        /// <param name="recipientParentFolderId">
        /// The id of the receipient folder in which the send folder should be placed.  If UUID.Zero then the
        /// recipient folder is the root folder
        /// </param>
        /// <returns>
        /// The inventory folder copy given, null if the copy was unsuccessful
        /// </returns>
        public virtual InventoryFolderBase GiveInventoryFolder(
            UUID recipientId, UUID senderId, UUID folderId, UUID recipientParentFolderId)
        {
            //// Retrieve the folder from the sender
            InventoryFolderBase folder = InventoryService.GetFolder(new InventoryFolderBase(folderId));
            if (null == folder)
            {
                m_log.ErrorFormat(
                     "[AGENT INVENTORY]: Could not find inventory folder {0} to give", folderId);

                return null;
            }

            if (recipientParentFolderId == UUID.Zero)
            {
                InventoryFolderBase recipientRootFolder = InventoryService.GetRootFolder(recipientId);
                if (recipientRootFolder != null)
                    recipientParentFolderId = recipientRootFolder.ID;
                else
                {
                    m_log.WarnFormat("[AGENT INVENTORY]: Unable to find root folder for receiving agent");
                    return null;
                }
            }

            UUID newFolderId = UUID.Random();
            InventoryFolderBase newFolder 
                = new InventoryFolderBase(
                    newFolderId, folder.Name, recipientId, folder.Type, recipientParentFolderId, folder.Version);
            InventoryService.AddFolder(newFolder);

            // Give all the subfolders
            InventoryCollection contents = InventoryService.GetFolderContent(senderId, folderId);
            foreach (InventoryFolderBase childFolder in contents.Folders)
            {
                GiveInventoryFolder(recipientId, senderId, childFolder.ID, newFolder.ID);
            }

            // Give all the items
            foreach (InventoryItemBase item in contents.Items)
            {
                GiveInventoryItem(recipientId, senderId, item.ID, newFolder.ID);
            }

            return newFolder;
        }

        public void CopyInventoryItem(IClientAPI remoteClient, uint callbackID, UUID oldAgentID, UUID oldItemID,
                                      UUID newFolderID, string newName)
        {
            m_log.DebugFormat(
                "[AGENT INVENTORY]: CopyInventoryItem received by {0} with oldAgentID {1}, oldItemID {2}, new FolderID {3}, newName {4}",
                remoteClient.AgentId, oldAgentID, oldItemID, newFolderID, newName);

            InventoryItemBase item = null;
            if (LibraryService != null && LibraryService.LibraryRootFolder != null)
                item = LibraryService.LibraryRootFolder.FindItem(oldItemID);

            if (item == null)
            {
                item = new InventoryItemBase(oldItemID, remoteClient.AgentId);
                item = InventoryService.GetItem(item);

                if (item == null)
                {
                    m_log.Error("[AGENT INVENTORY]: Failed to find item " + oldItemID.ToString());
                    return;
                }

                if ((item.CurrentPermissions & (uint)PermissionMask.Copy) == 0)
                    return;
            }

            if (newName == null) newName = item.Name;

            AssetBase asset = AssetService.Get(item.AssetID.ToString());

            if (asset != null)
            {
                if (newName != String.Empty)
                {
                    asset.Name = newName;
                }
                else
                {
                    newName = item.Name;
                }

                if (remoteClient.AgentId == oldAgentID)
                {
                    CreateNewInventoryItem(
                        remoteClient, item.CreatorId, item.CreatorData, newFolderID, newName, item.Flags, callbackID, asset, (sbyte)item.InvType,
                        item.BasePermissions, item.CurrentPermissions, item.EveryOnePermissions, item.NextPermissions, item.GroupPermissions, Util.UnixTimeSinceEpoch());
                }
                else
                {
                    CreateNewInventoryItem(
                        remoteClient, item.CreatorId, item.CreatorData, newFolderID, newName, item.Flags, callbackID, asset, (sbyte)item.InvType,
                        item.NextPermissions, item.NextPermissions, item.EveryOnePermissions & item.NextPermissions, item.NextPermissions, item.GroupPermissions, Util.UnixTimeSinceEpoch());
                }
            }
            else
            {
                m_log.ErrorFormat(
                    "[AGENT INVENTORY]: Could not copy item {0} since asset {1} could not be found",
                    item.Name, item.AssetID);
            }
        }

        /// <summary>
        /// Create a new asset data structure.
        /// </summary>
        public AssetBase CreateAsset(string name, string description, sbyte assetType, byte[] data, UUID creatorID)
        {
            AssetBase asset = new AssetBase(UUID.Random(), name, assetType, creatorID.ToString());
            asset.Description = description;
            asset.Data = (data == null) ? new byte[1] : data;

            return asset;
        }

        /// <summary>
        /// Move an item within the agent's inventory, and leave a copy (used in making a new outfit)
        /// </summary>
        public void MoveInventoryItemsLeaveCopy(IClientAPI remoteClient, List<InventoryItemBase> items, UUID destfolder)
        {
            List<InventoryItemBase> moveitems = new List<InventoryItemBase>();
            foreach (InventoryItemBase b in items)
            {
                CopyInventoryItem(remoteClient, 0, remoteClient.AgentId, b.ID, b.Folder, null);
                InventoryItemBase n = InventoryService.GetItem(b);
                n.Folder = destfolder;
                moveitems.Add(n);
                remoteClient.SendInventoryItemCreateUpdate(n, 0);
            }
            
            MoveInventoryItem(remoteClient, moveitems);
        }

        /// <summary>
        /// Move an item within the agent's inventory.
        /// </summary>
        /// <param name="remoteClient"></param>
        /// <param name="folderID"></param>
        /// <param name="itemID"></param>
        /// <param name="length"></param>
        /// <param name="newName"></param>
        public void MoveInventoryItem(IClientAPI remoteClient, List<InventoryItemBase> items)
        {
            m_log.DebugFormat(
                "[AGENT INVENTORY]: Moving {0} items for user {1}", items.Count, remoteClient.AgentId);

            if (!InventoryService.MoveItems(remoteClient.AgentId, items))
                m_log.Warn("[AGENT INVENTORY]: Failed to move items for user " + remoteClient.AgentId);
        }

        /// <summary>
        /// Create a new inventory item.
        /// </summary>
        /// <param name="remoteClient"></param>
        /// <param name="folderID"></param>
        /// <param name="callbackID"></param>
        /// <param name="asset"></param>
        /// <param name="invType"></param>
        /// <param name="nextOwnerMask"></param>
        private void CreateNewInventoryItem(IClientAPI remoteClient, string creatorID, string creatorData, UUID folderID, string name, uint flags, uint callbackID,
                                            AssetBase asset, sbyte invType, uint nextOwnerMask, int creationDate)
        {
            CreateNewInventoryItem(
                remoteClient, creatorID, creatorData, folderID, name, flags, callbackID, asset, invType,
                (uint)PermissionMask.All, (uint)PermissionMask.All, 0, nextOwnerMask, 0, creationDate);
        }

        /// <summary>
        /// Create a new Inventory Item
        /// </summary>
        /// <param name="remoteClient"></param>
        /// <param name="folderID"></param>
        /// <param name="callbackID"></param>
        /// <param name="asset"></param>
        /// <param name="invType"></param>
        /// <param name="nextOwnerMask"></param>
        /// <param name="creationDate"></param>
        private void CreateNewInventoryItem(
            IClientAPI remoteClient, string creatorID, string creatorData, UUID folderID, string name, uint flags, uint callbackID, AssetBase asset, sbyte invType,
            uint baseMask, uint currentMask, uint everyoneMask, uint nextOwnerMask, uint groupMask, int creationDate)
        {
            InventoryItemBase item = new InventoryItemBase();
            item.Owner = remoteClient.AgentId;
            item.CreatorId = creatorID;
            item.CreatorData = creatorData;
            item.ID = UUID.Random();
            item.AssetID = asset.FullID;
            item.Description = asset.Description;
            item.Name = name;
            item.Flags = flags;
            item.AssetType = asset.Type;
            item.InvType = invType;
            item.Folder = folderID;
            item.CurrentPermissions = currentMask;
            item.NextPermissions = nextOwnerMask;
            item.EveryOnePermissions = everyoneMask;
            item.GroupPermissions = groupMask;
            item.BasePermissions = baseMask;
            item.CreationDate = creationDate;

            if (AddInventoryItem(item))
            {
                remoteClient.SendInventoryItemCreateUpdate(item, callbackID);
            }
            else
            {
                m_dialogModule.SendAlertToUser(remoteClient, "Failed to create item");
                m_log.WarnFormat(
                    "Failed to add item for {0} in CreateNewInventoryItem!",
                     remoteClient.Name);
            }
        }

        /// <summary>
        /// Create a new inventory item.  Called when the client creates a new item directly within their
        /// inventory (e.g. by selecting a context inventory menu option).
        /// </summary>
        /// <param name="remoteClient"></param>
        /// <param name="transactionID"></param>
        /// <param name="folderID"></param>
        /// <param name="callbackID"></param>
        /// <param name="description"></param>
        /// <param name="name"></param>
        /// <param name="invType"></param>
        /// <param name="type"></param>
        /// <param name="wearableType"></param>
        /// <param name="nextOwnerMask"></param>
        public void CreateNewInventoryItem(IClientAPI remoteClient, UUID transactionID, UUID folderID,
                                           uint callbackID, string description, string name, sbyte invType,
                                           sbyte assetType,
                                           byte wearableType, uint nextOwnerMask, int creationDate)
        {
            m_log.DebugFormat("[AGENT INVENTORY]: Received request to create inventory item {0} in folder {1}", name, folderID);

            if (!Permissions.CanCreateUserInventory(invType, remoteClient.AgentId))
                return;

            InventoryFolderBase f = new InventoryFolderBase(folderID, remoteClient.AgentId);
            InventoryFolderBase folder = InventoryService.GetFolder(f);

            if (folder == null || folder.Owner != remoteClient.AgentId)
                return;

            if (transactionID == UUID.Zero)
            {
                ScenePresence presence;
                if (TryGetScenePresence(remoteClient.AgentId, out presence))
                {
                    byte[] data = null;

                    if (invType == (sbyte)InventoryType.Landmark && presence != null)
                    {
                        Vector3 pos = presence.AbsolutePosition;
                        string strdata = String.Format(
                            "Landmark version 2\nregion_id {0}\nlocal_pos {1} {2} {3}\nregion_handle {4}\n",
                            presence.Scene.RegionInfo.RegionID,
                            pos.X, pos.Y, pos.Z,
                            presence.RegionHandle);
                        data = Encoding.ASCII.GetBytes(strdata);
                    }

                    AssetBase asset = CreateAsset(name, description, assetType, data, remoteClient.AgentId);
                    AssetService.Store(asset);

                    CreateNewInventoryItem(remoteClient, remoteClient.AgentId.ToString(), string.Empty, folderID, asset.Name, 0, callbackID, asset, invType, nextOwnerMask, creationDate);
                }
                else
                {
                    m_log.ErrorFormat(
                        "ScenePresence for agent uuid {0} unexpectedly not found in CreateNewInventoryItem",
                        remoteClient.AgentId);
                }
            }
            else
            {
                IAgentAssetTransactions agentTransactions = this.RequestModuleInterface<IAgentAssetTransactions>();
                if (agentTransactions != null)
                {
                    agentTransactions.HandleItemCreationFromTransaction(
                        remoteClient, transactionID, folderID, callbackID, description,
                        name, invType, assetType, wearableType, nextOwnerMask);
                }
            }
        }

        private void HandleLinkInventoryItem(IClientAPI remoteClient, UUID transActionID, UUID folderID,
                                             uint callbackID, string description, string name,
                                             sbyte invType, sbyte type, UUID olditemID)
        {
            m_log.DebugFormat("[AGENT INVENTORY]: Received request to create inventory item link {0} in folder {1} pointing to {2}", name, folderID, olditemID);

            if (!Permissions.CanCreateUserInventory(invType, remoteClient.AgentId))
                return;

            ScenePresence presence;
            if (TryGetScenePresence(remoteClient.AgentId, out presence))
            {
//                byte[] data = null;

                AssetBase asset = new AssetBase();
                asset.FullID = olditemID;
                asset.Type = type;
                asset.Name = name;
                asset.Description = description;
                
                CreateNewInventoryItem(
                    remoteClient, remoteClient.AgentId.ToString(), string.Empty, folderID, name, 0, callbackID, asset, invType, 
                    (uint)PermissionMask.All, (uint)PermissionMask.All, (uint)PermissionMask.All, 
                    (uint)PermissionMask.All, (uint)PermissionMask.All, Util.UnixTimeSinceEpoch());
            }
            else
            {
                m_log.ErrorFormat(
                    "ScenePresence for agent uuid {0} unexpectedly not found in HandleLinkInventoryItem",
                    remoteClient.AgentId);
            }
        }

        /// <summary>
        /// Remove an inventory item for the client's inventory
        /// </summary>
        /// <param name="remoteClient"></param>
        /// <param name="itemID"></param>
        private void RemoveInventoryItem(IClientAPI remoteClient, List<UUID> itemIDs)
        {
            //m_log.Debug("[SCENE INVENTORY]: user " + remoteClient.AgentId);
            InventoryService.DeleteItems(remoteClient.AgentId, itemIDs);
        }

        /// <summary>
        /// Removes an inventory folder.  This packet is sent when the user
        /// right-clicks a folder that's already in trash and chooses "purge"
        /// </summary>
        /// <param name="remoteClient"></param>
        /// <param name="folderID"></param>
        private void RemoveInventoryFolder(IClientAPI remoteClient, List<UUID> folderIDs)
        {
            m_log.DebugFormat("[SCENE INVENTORY]: RemoveInventoryFolders count {0}", folderIDs.Count);
            InventoryService.DeleteFolders(remoteClient.AgentId, folderIDs);
        }

        /// <summary>
        /// Send the details of a prim's inventory to the client.
        /// </summary>
        /// <param name="remoteClient"></param>
        /// <param name="primLocalID"></param>
        public void RequestTaskInventory(IClientAPI remoteClient, uint primLocalID)
        {
            SceneObjectGroup group = GetGroupByPrim(primLocalID);
            if (group != null)
            {
                bool fileChange = group.GetPartInventoryFileName(remoteClient, primLocalID);
                if (fileChange)
                {
                    if (XferManager != null)
                    {
                        group.RequestInventoryFile(remoteClient, primLocalID, XferManager);
                    }
                }
            }
            else
            {
                m_log.ErrorFormat(
                    "[PRIM INVENTORY]: Inventory requested of prim {0} which doesn't exist", primLocalID);
            }
        }

        /// <summary>
        /// Remove an item from a prim (task) inventory
        /// </summary>
        /// <param name="remoteClient">Unused at the moment but retained since the avatar ID might
        /// be necessary for a permissions check at some stage.</param>
        /// <param name="itemID"></param>
        /// <param name="localID"></param>
        public void RemoveTaskInventory(IClientAPI remoteClient, UUID itemID, uint localID)
        {
            SceneObjectPart part = GetSceneObjectPart(localID);
            SceneObjectGroup group = null;
            if (part != null)
            {
                group = part.ParentGroup;
            }            
            if (part != null && group != null)
            {
                if (!Permissions.CanEditObjectInventory(part.UUID, remoteClient.AgentId))
                    return;
                
                TaskInventoryItem item = group.GetInventoryItem(localID, itemID);
                if (item == null)
                    return;

                if (item.Type == 10)
                {
                    part.RemoveScriptEvents(itemID);
                    EventManager.TriggerRemoveScript(localID, itemID);
                }
                
                group.RemoveInventoryItem(localID, itemID);
                part.GetProperties(remoteClient);
            }
            else
            {
                m_log.ErrorFormat(
                    "[PRIM INVENTORY]: " +
                    "Removal of item {0} requested of prim {1} but this prim does not exist",
                    itemID,
                    localID);
            }
        }

        private InventoryItemBase CreateAgentInventoryItemFromTask(UUID destAgent, SceneObjectPart part, UUID itemId)
        {
            TaskInventoryItem taskItem = part.Inventory.GetInventoryItem(itemId);

            if (null == taskItem)
            {
                m_log.ErrorFormat(
                    "[PRIM INVENTORY]: Tried to retrieve item ID {0} from prim {1}, {2} for creating an avatar"
                        + " inventory item from a prim's inventory item "
                        + " but the required item does not exist in the prim's inventory",
                    itemId, part.Name, part.UUID);

                return null;
            }

            if ((destAgent != taskItem.OwnerID) && ((taskItem.CurrentPermissions & (uint)PermissionMask.Transfer) == 0))
            {
                return null;
            }

            InventoryItemBase agentItem = new InventoryItemBase();

            agentItem.ID = UUID.Random();
            agentItem.CreatorId = taskItem.CreatorID.ToString();
            agentItem.CreatorData = taskItem.CreatorData;
            agentItem.Owner = destAgent;
            agentItem.AssetID = taskItem.AssetID;
            agentItem.Description = taskItem.Description;
            agentItem.Name = taskItem.Name;
            agentItem.AssetType = taskItem.Type;
            agentItem.InvType = taskItem.InvType;
            agentItem.Flags = taskItem.Flags;

            if ((part.OwnerID != destAgent) && Permissions.PropagatePermissions())
            {
                agentItem.BasePermissions = taskItem.BasePermissions & (taskItem.NextPermissions | (uint)PermissionMask.Move);
                if (taskItem.InvType == (int)InventoryType.Object)
                    agentItem.CurrentPermissions = agentItem.BasePermissions & (((taskItem.CurrentPermissions & 7) << 13) | (taskItem.CurrentPermissions & (uint)PermissionMask.Move));
                else
                    agentItem.CurrentPermissions = agentItem.BasePermissions & taskItem.CurrentPermissions;

                agentItem.CurrentPermissions |= 16; // Slam
                agentItem.NextPermissions = taskItem.NextPermissions;
                agentItem.EveryOnePermissions = taskItem.EveryonePermissions & (taskItem.NextPermissions | (uint)PermissionMask.Move);
                agentItem.GroupPermissions = taskItem.GroupPermissions & taskItem.NextPermissions;
            }
            else
            {
                agentItem.BasePermissions = taskItem.BasePermissions;
                agentItem.CurrentPermissions = taskItem.CurrentPermissions;
                agentItem.NextPermissions = taskItem.NextPermissions;
                agentItem.EveryOnePermissions = taskItem.EveryonePermissions;
                agentItem.GroupPermissions = taskItem.GroupPermissions;
            }

            if (!Permissions.BypassPermissions())
            {
                if ((taskItem.CurrentPermissions & (uint)PermissionMask.Copy) == 0)
                    part.Inventory.RemoveInventoryItem(itemId);
            }

            return agentItem;
        }

        /// <summary>
        /// Move the given item in the given prim to a folder in the client's inventory
        /// </summary>
        /// <param name="remoteClient"></param>
        /// <param name="folderID"></param>
        /// <param name="part"></param>
        /// <param name="itemID"></param>
        public InventoryItemBase MoveTaskInventoryItem(IClientAPI remoteClient, UUID folderId, SceneObjectPart part, UUID itemId)
        {
            m_log.DebugFormat(
                "[PRIM INVENTORY]: Adding item {0} from {1} to folder {2} for {3}", 
                itemId, part.Name, folderId, remoteClient.Name);
            
            InventoryItemBase agentItem = CreateAgentInventoryItemFromTask(remoteClient.AgentId, part, itemId);

            if (agentItem == null)
                return null;

            agentItem.Folder = folderId;
            AddInventoryItem(remoteClient, agentItem);
            return agentItem;
        }

        /// <summary>
        /// <see>ClientMoveTaskInventoryItem</see>
        /// </summary>
        /// <param name="remoteClient"></param>
        /// <param name="folderID"></param>
        /// <param name="primLocalID"></param>
        /// <param name="itemID"></param>
        public void ClientMoveTaskInventoryItem(IClientAPI remoteClient, UUID folderId, uint primLocalId, UUID itemId)
        {
            SceneObjectPart part = GetSceneObjectPart(primLocalId);

            if (null == part)
            {
                m_log.WarnFormat(
                    "[PRIM INVENTORY]: " +
                    "Move of inventory item {0} from prim with local id {1} failed because the prim could not be found",
                    itemId, primLocalId);

                return;
            }

            TaskInventoryItem taskItem = part.Inventory.GetInventoryItem(itemId);

            if (null == taskItem)
            {
                m_log.WarnFormat("[PRIM INVENTORY]: Move of inventory item {0} from prim with local id {1} failed"
                    + " because the inventory item could not be found",
                    itemId, primLocalId);

                return;
            }

            TaskInventoryItem item = part.Inventory.GetInventoryItem(itemId);
            if ((item.CurrentPermissions & (uint)PermissionMask.Copy) == 0)
            {
                // If the item to be moved is no copy, we need to be able to
                // edit the prim.
                if (!Permissions.CanEditObjectInventory(part.UUID, remoteClient.AgentId))
                    return;
            }
            else
            {
                // If the item is copiable, then we just need to have perms
                // on it. The delete check is a pure rights check
                if (!Permissions.CanDeleteObject(part.UUID, remoteClient.AgentId))
                    return;
            }

            MoveTaskInventoryItem(remoteClient, folderId, part, itemId);
        }

        /// <summary>
        /// <see>MoveTaskInventoryItem</see>
        /// </summary>
        /// <param name="remoteClient"></param>
        /// <param name="folderID">
        /// The user inventory folder to move (or copy) the item to.  If null, then the most
        /// suitable system folder is used (e.g. the Objects folder for objects).  If there is no suitable folder, then
        /// the item is placed in the user's root inventory folder
        /// </param>
        /// <param name="part"></param>
        /// <param name="itemID"></param>
        public InventoryItemBase MoveTaskInventoryItem(UUID avatarId, UUID folderId, SceneObjectPart part, UUID itemId)
        {
            ScenePresence avatar;

            if (TryGetScenePresence(avatarId, out avatar))
            {
                return MoveTaskInventoryItem(avatar.ControllingClient, folderId, part, itemId);
            }
            else
            {
                InventoryItemBase agentItem = CreateAgentInventoryItemFromTask(avatarId, part, itemId);

                if (agentItem == null)
                    return null;

                agentItem.Folder = folderId;

                AddInventoryItem(agentItem);

                return agentItem;
            }
        }

        /// <summary>
        /// Copy a task (prim) inventory item to another task (prim)
        /// </summary>
        /// <param name="destId"></param>
        /// <param name="part"></param>
        /// <param name="itemId"></param>
        public void MoveTaskInventoryItem(UUID destId, SceneObjectPart part, UUID itemId)
        {
            TaskInventoryItem srcTaskItem = part.Inventory.GetInventoryItem(itemId);

            if (srcTaskItem == null)
            {
                m_log.ErrorFormat(
                    "[PRIM INVENTORY]: Tried to retrieve item ID {0} from prim {1}, {2} for moving"
                        + " but the item does not exist in this inventory",
                    itemId, part.Name, part.UUID);

                return;
            }

            SceneObjectPart destPart = GetSceneObjectPart(destId);

            if (destPart == null)
            {
                m_log.ErrorFormat(
                        "[PRIM INVENTORY]: " +
                        "Could not find prim for ID {0}",
                        destId);
                return;
            }

            // Can't transfer this
            //
            if ((part.OwnerID != destPart.OwnerID) && ((srcTaskItem.CurrentPermissions & (uint)PermissionMask.Transfer) == 0))
                return;

            if (part.OwnerID != destPart.OwnerID && (part.GetEffectiveObjectFlags() & (uint)PrimFlags.AllowInventoryDrop) == 0)
            {
                // object cannot copy items to an object owned by a different owner
                // unless llAllowInventoryDrop has been called

                return;
            }

            // must have both move and modify permission to put an item in an object
            if ((part.OwnerMask & ((uint)PermissionMask.Move | (uint)PermissionMask.Modify)) == 0)
            {
                return;
            }

            TaskInventoryItem destTaskItem = new TaskInventoryItem();

            destTaskItem.ItemID = UUID.Random();
            destTaskItem.CreatorID = srcTaskItem.CreatorID;
            destTaskItem.CreatorData = srcTaskItem.CreatorData;
            destTaskItem.AssetID = srcTaskItem.AssetID;
            destTaskItem.GroupID = destPart.GroupID;
            destTaskItem.OwnerID = destPart.OwnerID;
            destTaskItem.ParentID = destPart.UUID;
            destTaskItem.ParentPartID = destPart.UUID;

            destTaskItem.BasePermissions = srcTaskItem.BasePermissions;
            destTaskItem.EveryonePermissions = srcTaskItem.EveryonePermissions;
            destTaskItem.GroupPermissions = srcTaskItem.GroupPermissions;
            destTaskItem.CurrentPermissions = srcTaskItem.CurrentPermissions;
            destTaskItem.NextPermissions = srcTaskItem.NextPermissions;
            destTaskItem.Flags = srcTaskItem.Flags;

            if (destPart.OwnerID != part.OwnerID)
            {
                if (Permissions.PropagatePermissions())
                {
                    destTaskItem.CurrentPermissions = srcTaskItem.CurrentPermissions &
                            (srcTaskItem.NextPermissions | (uint)PermissionMask.Move);
                    destTaskItem.GroupPermissions = srcTaskItem.GroupPermissions &
                            (srcTaskItem.NextPermissions | (uint)PermissionMask.Move);
                    destTaskItem.EveryonePermissions = srcTaskItem.EveryonePermissions &
                            (srcTaskItem.NextPermissions | (uint)PermissionMask.Move);
                    destTaskItem.BasePermissions = srcTaskItem.BasePermissions &
                            (srcTaskItem.NextPermissions | (uint)PermissionMask.Move);
                    destTaskItem.CurrentPermissions |= 16; // Slam!
                }
            }

            destTaskItem.Description = srcTaskItem.Description;
            destTaskItem.Name = srcTaskItem.Name;
            destTaskItem.InvType = srcTaskItem.InvType;
            destTaskItem.Type = srcTaskItem.Type;

            destPart.Inventory.AddInventoryItem(destTaskItem, part.OwnerID != destPart.OwnerID);

            if ((srcTaskItem.CurrentPermissions & (uint)PermissionMask.Copy) == 0)
                part.Inventory.RemoveInventoryItem(itemId);

            ScenePresence avatar;

            if (TryGetScenePresence(srcTaskItem.OwnerID, out avatar))
            {
                destPart.GetProperties(avatar.ControllingClient);
            }
        }

        public UUID MoveTaskInventoryItems(UUID destID, string category, SceneObjectPart host, List<UUID> items)
        {
            InventoryFolderBase rootFolder = InventoryService.GetRootFolder(destID);

            UUID newFolderID = UUID.Random();

            InventoryFolderBase newFolder = new InventoryFolderBase(newFolderID, category, destID, -1, rootFolder.ID, rootFolder.Version);
            InventoryService.AddFolder(newFolder);

            foreach (UUID itemID in items)
            {
                InventoryItemBase agentItem = CreateAgentInventoryItemFromTask(destID, host, itemID);

                if (agentItem != null)
                {
                    agentItem.Folder = newFolderID;

                    AddInventoryItem(agentItem);
                }
            }

            ScenePresence avatar = null;
            if (TryGetScenePresence(destID, out avatar))
            {
                //profile.SendInventoryDecendents(avatar.ControllingClient,
                //        profile.RootFolder.ID, true, false);
                //profile.SendInventoryDecendents(avatar.ControllingClient,
                //        newFolderID, false, true);

                SendInventoryUpdate(avatar.ControllingClient, rootFolder, true, false);
                SendInventoryUpdate(avatar.ControllingClient, newFolder, false, true);
            }

            return newFolderID;
        }

        private void SendInventoryUpdate(IClientAPI client, InventoryFolderBase folder, bool fetchFolders, bool fetchItems)
        {
            if (folder == null)
                return;

            // TODO: This code for looking in the folder for the library should be folded somewhere else
            // so that this class doesn't have to know the details (and so that multiple libraries, etc.
            // can be handled transparently).
            InventoryFolderImpl fold = null;
            if (LibraryService != null && LibraryService.LibraryRootFolder != null)
            {
                if ((fold = LibraryService.LibraryRootFolder.FindFolder(folder.ID)) != null)
                {
                    client.SendInventoryFolderDetails(
                        fold.Owner, folder.ID, fold.RequestListOfItems(),
                        fold.RequestListOfFolders(), fold.Version, fetchFolders, fetchItems);
                    return;
                }
            }

            // Fetch the folder contents
            InventoryCollection contents = InventoryService.GetFolderContent(client.AgentId, folder.ID);

            // Fetch the folder itself to get its current version
            InventoryFolderBase containingFolder = new InventoryFolderBase(folder.ID, client.AgentId);
            containingFolder = InventoryService.GetFolder(containingFolder);

            //m_log.DebugFormat("[AGENT INVENTORY]: Sending inventory folder contents ({0} nodes) for \"{1}\" to {2} {3}",
            //    contents.Folders.Count + contents.Items.Count, containingFolder.Name, client.FirstName, client.LastName);

            if (containingFolder != null && containingFolder != null)
                client.SendInventoryFolderDetails(client.AgentId, folder.ID, contents.Items, contents.Folders, containingFolder.Version, fetchFolders, fetchItems);
        }

        /// <summary>
        /// Update an item in a prim (task) inventory.
        /// This method does not handle scripts, <see>RezScript(IClientAPI, UUID, unit)</see>
        /// </summary>
        /// <param name="remoteClient"></param>
        /// <param name="transactionID"></param>
        /// <param name="itemInfo"></param>
        /// <param name="primLocalID"></param>
        public void UpdateTaskInventory(IClientAPI remoteClient, UUID transactionID, TaskInventoryItem itemInfo,
                                        uint primLocalID)
        {
            UUID itemID = itemInfo.ItemID;

            // Find the prim we're dealing with
            SceneObjectPart part = GetSceneObjectPart(primLocalID);

            if (part != null)
            {
                TaskInventoryItem currentItem = part.Inventory.GetInventoryItem(itemID);
                bool allowInventoryDrop = (part.GetEffectiveObjectFlags()
                                           & (uint)PrimFlags.AllowInventoryDrop) != 0;

                // Explicity allow anyone to add to the inventory if the
                // AllowInventoryDrop flag has been set. Don't however let
                // them update an item unless they pass the external checks
                //
                if (!Permissions.CanEditObjectInventory(part.UUID, remoteClient.AgentId)
                    && (currentItem != null || !allowInventoryDrop))
                    return;

                if (currentItem == null)
                {
                    UUID copyID = UUID.Random();
                    if (itemID != UUID.Zero)
                    {
                        InventoryItemBase item = new InventoryItemBase(itemID, remoteClient.AgentId);
                        item = InventoryService.GetItem(item);

                        // Try library
                        if (null == item && LibraryService != null && LibraryService.LibraryRootFolder != null)
                        {
                            item = LibraryService.LibraryRootFolder.FindItem(itemID);
                        }

                        // If we've found the item in the user's inventory or in the library
                        if (item != null)
                        {
                            part.ParentGroup.AddInventoryItem(remoteClient, primLocalID, item, copyID);
                            m_log.InfoFormat(
                                "[PRIM INVENTORY]: Update with item {0} requested of prim {1} for {2}",
                                item.Name, primLocalID, remoteClient.Name);
                            part.GetProperties(remoteClient);
                            if (!Permissions.BypassPermissions())
                            {
                                if ((item.CurrentPermissions & (uint)PermissionMask.Copy) == 0)
                                {
                                    List<UUID> uuids = new List<UUID>();
                                    uuids.Add(itemID);
                                    RemoveInventoryItem(remoteClient, uuids);
                                }
                            }
                        }
                        else
                        {
                            m_log.ErrorFormat(
                                "[PRIM INVENTORY]: Could not find inventory item {0} to update for {1}!",
                                itemID, remoteClient.Name);
                        }
                    }
                }
                else // Updating existing item with new perms etc
                {
                    IAgentAssetTransactions agentTransactions = this.RequestModuleInterface<IAgentAssetTransactions>();
                    if (agentTransactions != null)
                    {
                        agentTransactions.HandleTaskItemUpdateFromTransaction(
                            remoteClient, part, transactionID, currentItem);
                    }

                    // Base ALWAYS has move
                    currentItem.BasePermissions |= (uint)PermissionMask.Move;

                    // Check if we're allowed to mess with permissions
                    if (!Permissions.IsGod(remoteClient.AgentId)) // Not a god
                    {
                        if (remoteClient.AgentId != part.OwnerID) // Not owner
                        {
                            // Friends and group members can't change any perms
                            itemInfo.BasePermissions = currentItem.BasePermissions;
                            itemInfo.EveryonePermissions = currentItem.EveryonePermissions;
                            itemInfo.GroupPermissions = currentItem.GroupPermissions;
                            itemInfo.NextPermissions = currentItem.NextPermissions;
                            itemInfo.CurrentPermissions = currentItem.CurrentPermissions;
                        }
                        else
                        {
                            // Owner can't change base, and can change other
                            // only up to base
                            itemInfo.BasePermissions = currentItem.BasePermissions;
                            itemInfo.EveryonePermissions &= currentItem.BasePermissions;
                            itemInfo.GroupPermissions &= currentItem.BasePermissions;
                            itemInfo.CurrentPermissions &= currentItem.BasePermissions;
                            itemInfo.NextPermissions &= currentItem.BasePermissions;
                        }

                    }

                    // Next ALWAYS has move
                    itemInfo.NextPermissions |= (uint)PermissionMask.Move;

                    if (part.Inventory.UpdateInventoryItem(itemInfo))
                    {
                        part.GetProperties(remoteClient);
                    }
                }
            }
            else
            {
                m_log.WarnFormat(
                    "[PRIM INVENTORY]: " +
                    "Update with item {0} requested of prim {1} for {2} but this prim does not exist",
                    itemID, primLocalID, remoteClient.Name);
            }
        }

        /// <summary>
        /// Rez a script into a prim's inventory, either ex nihilo or from an existing avatar inventory
        /// </summary>
        /// <param name="remoteClient"></param>
        /// <param name="itemID"> </param>
        /// <param name="localID"></param>
        public void RezScript(IClientAPI remoteClient, InventoryItemBase itemBase, UUID transactionID, uint localID)
        {
            UUID itemID = itemBase.ID;
            UUID copyID = UUID.Random();

            if (itemID != UUID.Zero)  // transferred from an avatar inventory to the prim's inventory
            {
                InventoryItemBase item = new InventoryItemBase(itemID, remoteClient.AgentId);
                item = InventoryService.GetItem(item);

                // Try library
                // XXX clumsy, possibly should be one call
                if (null == item && LibraryService != null && LibraryService.LibraryRootFolder != null)
                {
                    item = LibraryService.LibraryRootFolder.FindItem(itemID);
                }

                if (item != null)
                {
                    SceneObjectPart part = GetSceneObjectPart(localID);
                    if (part != null)
                    {
                        if (!Permissions.CanEditObjectInventory(part.UUID, remoteClient.AgentId))
                            return;

                        part.ParentGroup.AddInventoryItem(remoteClient, localID, item, copyID);
                        // TODO: switch to posting on_rez here when scripts
                        // have state in inventory
                        part.Inventory.CreateScriptInstance(copyID, 0, false, DefaultScriptEngine, 0);

                        //                        m_log.InfoFormat("[PRIMINVENTORY]: " +
                        //                                         "Rezzed script {0} into prim local ID {1} for user {2}",
                        //                                         item.inventoryName, localID, remoteClient.Name);
                        part.GetProperties(remoteClient);
                        part.ParentGroup.ResumeScripts();
                    }
                    else
                    {
                        m_log.ErrorFormat(
                            "[PRIM INVENTORY]: " +
                            "Could not rez script {0} into prim local ID {1} for user {2}"
                            + " because the prim could not be found in the region!",
                            item.Name, localID, remoteClient.Name);
                    }
                }
                else
                {
                    m_log.ErrorFormat(
                        "[PRIM INVENTORY]: Could not find script inventory item {0} to rez for {1}!",
                        itemID, remoteClient.Name);
                }
            }
            else  // script has been rezzed directly into a prim's inventory
            {
                SceneObjectPart part = GetSceneObjectPart(itemBase.Folder);
                if (part == null)
                    return;

                if (!Permissions.CanCreateObjectInventory(
                    itemBase.InvType, part.UUID, remoteClient.AgentId))
                    return;

                AssetBase asset = CreateAsset(itemBase.Name, itemBase.Description, (sbyte)itemBase.AssetType,
                    Encoding.ASCII.GetBytes("default\n{\n    state_entry()\n    {\n        llSay(0, \"Script running\");\n    }\n\n    touch_start(integer num)\n    {\n    }\n}"),
                    remoteClient.AgentId);
                AssetService.Store(asset);

                TaskInventoryItem taskItem = new TaskInventoryItem();

                taskItem.ResetIDs(itemBase.Folder);
                taskItem.ParentID = itemBase.Folder;
                taskItem.CreationDate = (uint)itemBase.CreationDate;
                taskItem.Name = itemBase.Name;
                taskItem.Description = itemBase.Description;
                taskItem.Type = itemBase.AssetType;
                taskItem.InvType = itemBase.InvType;
                taskItem.OwnerID = itemBase.Owner;
                taskItem.CreatorID = itemBase.CreatorIdAsUuid;
                taskItem.BasePermissions = itemBase.BasePermissions;
                taskItem.CurrentPermissions = itemBase.CurrentPermissions;
                taskItem.EveryonePermissions = itemBase.EveryOnePermissions;
                taskItem.GroupPermissions = itemBase.GroupPermissions;
                taskItem.NextPermissions = itemBase.NextPermissions;
                taskItem.GroupID = itemBase.GroupID;
                taskItem.GroupPermissions = 0;
                taskItem.Flags = itemBase.Flags;
                taskItem.PermsGranter = UUID.Zero;
                taskItem.PermsMask = 0;
                taskItem.AssetID = asset.FullID;

                part.Inventory.AddInventoryItem(taskItem, false);
                part.GetProperties(remoteClient);

                part.Inventory.CreateScriptInstance(taskItem, 0, false, DefaultScriptEngine, 0);
                part.ParentGroup.ResumeScripts();
            }
        }

        /// <summary>
        /// Rez a script into a prim's inventory from another prim
        /// </summary>
        /// <param name="remoteClient"></param>
        /// <param name="itemID"> </param>
        /// <param name="localID"></param>
        public void RezScript(UUID srcId, SceneObjectPart srcPart, UUID destId, int pin, int running, int start_param)
        {
            TaskInventoryItem srcTaskItem = srcPart.Inventory.GetInventoryItem(srcId);

            if (srcTaskItem == null)
            {
                m_log.ErrorFormat(
                    "[PRIM INVENTORY]: Tried to retrieve item ID {0} from prim {1}, {2} for rezzing a script but the "
                        + " item does not exist in this inventory",
                    srcId, srcPart.Name, srcPart.UUID);

                return;
            }

            SceneObjectPart destPart = GetSceneObjectPart(destId);

            if (destPart == null)
            {
                m_log.ErrorFormat(
                        "[PRIM INVENTORY]: " +
                        "Could not find script for ID {0}",
                        destId);
                return;
            }
        
            // Must own the object, and have modify rights
            if (srcPart.OwnerID != destPart.OwnerID)
            {
                // Group permissions
                if ((destPart.GroupID == UUID.Zero) || (destPart.GroupID != srcPart.GroupID) ||
                    ((destPart.GroupMask & (uint)PermissionMask.Modify) == 0))
                    return;
            } else {
                if ((destPart.OwnerMask & (uint)PermissionMask.Modify) == 0)
                    return;
            }

            if (destPart.ScriptAccessPin != pin)
            {
                m_log.WarnFormat(
                        "[PRIM INVENTORY]: " +
                        "Script in object {0} : {1}, attempted to load script {2} : {3} into object {4} : {5} with invalid pin {6}",
                        srcPart.Name, srcId, srcTaskItem.Name, srcTaskItem.ItemID, destPart.Name, destId, pin);
                // the LSL Wiki says we are supposed to shout on the DEBUG_CHANNEL -
                //   "Object: Task Object trying to illegally load script onto task Other_Object!"
                // How do we shout from in here?
                return;
            }

            TaskInventoryItem destTaskItem = new TaskInventoryItem();

            destTaskItem.ItemID = UUID.Random();
            destTaskItem.CreatorID = srcTaskItem.CreatorID;
            destTaskItem.CreatorData = srcTaskItem.CreatorData;
            destTaskItem.AssetID = srcTaskItem.AssetID;
            destTaskItem.GroupID = destPart.GroupID;
            destTaskItem.OwnerID = destPart.OwnerID;
            destTaskItem.ParentID = destPart.UUID;
            destTaskItem.ParentPartID = destPart.UUID;

            destTaskItem.BasePermissions = srcTaskItem.BasePermissions;
            destTaskItem.EveryonePermissions = srcTaskItem.EveryonePermissions;
            destTaskItem.GroupPermissions = srcTaskItem.GroupPermissions;
            destTaskItem.CurrentPermissions = srcTaskItem.CurrentPermissions;
            destTaskItem.NextPermissions = srcTaskItem.NextPermissions;
            destTaskItem.Flags = srcTaskItem.Flags;

            if (destPart.OwnerID != srcPart.OwnerID)
            {
                if (Permissions.PropagatePermissions())
                {
                    destTaskItem.CurrentPermissions = srcTaskItem.CurrentPermissions &
                            srcTaskItem.NextPermissions;
                    destTaskItem.GroupPermissions = srcTaskItem.GroupPermissions &
                            srcTaskItem.NextPermissions;
                    destTaskItem.EveryonePermissions = srcTaskItem.EveryonePermissions &
                            srcTaskItem.NextPermissions;
                    destTaskItem.BasePermissions = srcTaskItem.BasePermissions &
                            srcTaskItem.NextPermissions;
                    destTaskItem.CurrentPermissions |= 16; // Slam!
                }
            }

            destTaskItem.Description = srcTaskItem.Description;
            destTaskItem.Name = srcTaskItem.Name;
            destTaskItem.InvType = srcTaskItem.InvType;
            destTaskItem.Type = srcTaskItem.Type;

            destPart.Inventory.AddInventoryItemExclusive(destTaskItem, false);

            if (running > 0)
            {
                destPart.Inventory.CreateScriptInstance(destTaskItem, start_param, false, DefaultScriptEngine, 0);
            }

            destPart.ParentGroup.ResumeScripts();

            ScenePresence avatar;

            if (TryGetScenePresence(srcTaskItem.OwnerID, out avatar))
            {
                destPart.GetProperties(avatar.ControllingClient);
            }
        }

        public virtual void DeRezObjects(IClientAPI remoteClient, List<uint> localIDs,
                UUID groupID, DeRezAction action, UUID destinationID)
        {
            // First, see of we can perform the requested action and
            // build a list of eligible objects
            List<uint> deleteIDs = new List<uint>();
            List<SceneObjectGroup> deleteGroups = new List<SceneObjectGroup>();
            List<SceneObjectGroup> takeGroups = new List<SceneObjectGroup>();

            foreach (uint localID in localIDs)
            {
                // Start with true for both, then remove the flags if objects
                // that we can't derez are part of the selection
                bool permissionToTake = true;
                bool permissionToTakeCopy = true;
                bool permissionToDelete = true;

                // Invalid id
                SceneObjectPart part = GetSceneObjectPart(localID);
                if (part == null)
                {
                    //Client still thinks the object exists, kill it
                    deleteIDs.Add(localID);
                    continue;
                }

                // Already deleted by someone else
                if (part.ParentGroup == null || part.ParentGroup.IsDeleted)
                {
                    //Client still thinks the object exists, kill it
                    deleteIDs.Add(localID);
                    continue;
                }

                // Can't delete child prims
                if (part != part.ParentGroup.RootPart)
                    continue;

                SceneObjectGroup grp = part.ParentGroup;

                if (remoteClient == null)
                {
                    // Autoreturn has a null client. Nothing else does. So
                    // allow only returns
                    if (action != DeRezAction.Return)
                    {
                        m_log.WarnFormat(
                            "[AGENT INVENTORY]: Ignoring attempt to {0} {1} {2} without a client", 
                            action, grp.Name, grp.UUID);
                        return;
                    }

                    permissionToTakeCopy = false;
                }
                else
                {
                    if (action == DeRezAction.TakeCopy)
                    {
                        if (!Permissions.CanTakeCopyObject(grp.UUID, remoteClient.AgentId))
                            permissionToTakeCopy = false;
                    }
                    else
                    {
                        permissionToTakeCopy = false;
<<<<<<< HEAD
                    }
=======
                    
>>>>>>> 2527aeb4
                    if (!Permissions.CanTakeObject(grp.UUID, remoteClient.AgentId))
                        permissionToTake = false;
                    
                    if (!Permissions.CanDeleteObject(grp.UUID, remoteClient.AgentId))
                        permissionToDelete = false;
                }
<<<<<<< HEAD

                // Handle god perms
                if ((remoteClient != null) && Permissions.IsGod(remoteClient.AgentId))
                {
                    permissionToTake = true;
                    permissionToTakeCopy = true;
                    permissionToDelete = true;
                }
=======
            }

            // Handle god perms
            if ((remoteClient != null) && Permissions.IsGod(remoteClient.AgentId))
            {
                permissionToTake = true;
                permissionToTakeCopy = true;
                permissionToDelete = true;
            }
>>>>>>> 2527aeb4

                // If we're re-saving, we don't even want to delete
                if (action == DeRezAction.SaveToExistingUserInventoryItem)
                    permissionToDelete = false;

                // if we want to take a copy, we also don't want to delete
                // Note: after this point, the permissionToTakeCopy flag
                // becomes irrelevant. It already includes the permissionToTake
                // permission and after excluding no copy items here, we can
                // just use that.
                if (action == DeRezAction.TakeCopy)
                {
                    // If we don't have permission, stop right here
                    if (!permissionToTakeCopy)
                        return;

                    permissionToTake = true;
                    // Don't delete
                    permissionToDelete = false;
                }

                if (action == DeRezAction.Return)
                {
                    if (remoteClient != null)
                    {
                        if (Permissions.CanReturnObjects(
                                        null,
                                        remoteClient.AgentId,
                                        deleteGroups))
                        {
                            permissionToTake = true;
                            permissionToDelete = true;

                            AddReturn(grp.OwnerID, grp.Name, grp.AbsolutePosition, "parcel owner return");
                        }
                    }
                    else // Auto return passes through here with null agent
                    {
                        permissionToTake = true;
                        permissionToDelete = true;
                    }
                }

                if (permissionToTake && (!permissionToDelete))
                    takeGroups.Add(grp);

                if (permissionToDelete)
                {
                    if (permissionToTake)
                        deleteGroups.Add(grp);
                    deleteIDs.Add(grp.LocalId);
                }
            }

            SendKillObject(deleteIDs);

            if (deleteGroups.Count > 0)
            {
                foreach (SceneObjectGroup g in deleteGroups)
                    deleteIDs.Remove(g.LocalId);

                m_asyncSceneObjectDeleter.DeleteToInventory(
                        action, destinationID, deleteGroups, remoteClient,
                        true);
            }
            if (takeGroups.Count > 0)
            {
                m_asyncSceneObjectDeleter.DeleteToInventory(
                        action, destinationID, takeGroups, remoteClient,
                        false);
            }
            if (deleteIDs.Count > 0)
            {
                foreach (SceneObjectGroup g in deleteGroups)
                    DeleteSceneObject(g, true);
            }
        }

        public UUID attachObjectAssetStore(IClientAPI remoteClient, SceneObjectGroup grp, UUID AgentId, out UUID itemID)
        {
            itemID = UUID.Zero;
            if (grp != null)
            {
                Vector3 inventoryStoredPosition = new Vector3
                       (((grp.AbsolutePosition.X > (int)Constants.RegionSize)
                             ? 250
                             : grp.AbsolutePosition.X)
                        ,
                        (grp.AbsolutePosition.X > (int)Constants.RegionSize)
                            ? 250
                            : grp.AbsolutePosition.X,
                        grp.AbsolutePosition.Z);

                Vector3 originalPosition = grp.AbsolutePosition;

                grp.AbsolutePosition = inventoryStoredPosition;

                string sceneObjectXml = SceneObjectSerializer.ToOriginalXmlFormat(grp);

                grp.AbsolutePosition = originalPosition;

                AssetBase asset = CreateAsset(
                    grp.GetPartName(grp.LocalId),
                    grp.GetPartDescription(grp.LocalId),
                    (sbyte)AssetType.Object,
                    Utils.StringToBytes(sceneObjectXml),
                    remoteClient.AgentId);
                AssetService.Store(asset);

                InventoryItemBase item = new InventoryItemBase();
                item.CreatorId = grp.RootPart.CreatorID.ToString();
                item.CreatorData = grp.RootPart.CreatorData;
                item.Owner = remoteClient.AgentId;
                item.ID = UUID.Random();
                item.AssetID = asset.FullID;
                item.Description = asset.Description;
                item.Name = asset.Name;
                item.AssetType = asset.Type;
                item.InvType = (int)InventoryType.Object;

                InventoryFolderBase folder = InventoryService.GetFolderForType(remoteClient.AgentId, AssetType.Object);
                if (folder != null)
                    item.Folder = folder.ID;
                else // oopsies
                    item.Folder = UUID.Zero;

                if ((remoteClient.AgentId != grp.RootPart.OwnerID) && Permissions.PropagatePermissions())
                {
                    item.BasePermissions = grp.RootPart.NextOwnerMask;
                    item.CurrentPermissions = grp.RootPart.NextOwnerMask;
                    item.NextPermissions = grp.RootPart.NextOwnerMask;
                    item.EveryOnePermissions = grp.RootPart.EveryoneMask & grp.RootPart.NextOwnerMask;
                    item.GroupPermissions = grp.RootPart.GroupMask & grp.RootPart.NextOwnerMask;
                }
                else
                {
                    item.BasePermissions = grp.RootPart.BaseMask;
                    item.CurrentPermissions = grp.RootPart.OwnerMask;
                    item.NextPermissions = grp.RootPart.NextOwnerMask;
                    item.EveryOnePermissions = grp.RootPart.EveryoneMask;
                    item.GroupPermissions = grp.RootPart.GroupMask;
                }
                item.CreationDate = Util.UnixTimeSinceEpoch();

                // sets itemID so client can show item as 'attached' in inventory
                grp.SetFromItemID(item.ID);

                if (AddInventoryItem(item))
                    remoteClient.SendInventoryItemCreateUpdate(item, 0);
                else
                    m_dialogModule.SendAlertToUser(remoteClient, "Operation failed");

                itemID = item.ID;
                return item.AssetID;
            }
            return UUID.Zero;
        }

        /// <summary>
        /// Event Handler Rez an object into a scene
        /// Calls the non-void event handler
        /// </summary>
        /// <param name="remoteClient"></param>
        /// <param name="itemID"></param>
        /// <param name="RayEnd"></param>
        /// <param name="RayStart"></param>
        /// <param name="RayTargetID"></param>
        /// <param name="BypassRayCast"></param>
        /// <param name="RayEndIsIntersection"></param>
        /// <param name="EveryoneMask"></param>
        /// <param name="GroupMask"></param>
        /// <param name="RezSelected"></param>
        /// <param name="RemoveItem"></param>
        /// <param name="fromTaskID"></param>
        public virtual void RezObject(IClientAPI remoteClient, UUID itemID, Vector3 RayEnd, Vector3 RayStart,
                                    UUID RayTargetID, byte BypassRayCast, bool RayEndIsIntersection,
                                    bool RezSelected, bool RemoveItem, UUID fromTaskID)
        {
            IInventoryAccessModule invAccess = RequestModuleInterface<IInventoryAccessModule>();
            if (invAccess != null)
                invAccess.RezObject(
                    remoteClient, itemID, RayEnd, RayStart, RayTargetID, BypassRayCast, RayEndIsIntersection,
                    RezSelected, RemoveItem, fromTaskID, false);
        }
        
        /// <summary>
        /// Rez an object into the scene from a prim's inventory.
        /// </summary>
        /// <param name="sourcePart"></param>
        /// <param name="item"></param>
        /// <param name="pos"></param>
        /// <param name="rot"></param>
        /// <param name="vel"></param>
        /// <param name="param"></param>
        /// <returns>The SceneObjectGroup rezzed or null if rez was unsuccessful</returns>
        public virtual SceneObjectGroup RezObject(
            SceneObjectPart sourcePart, TaskInventoryItem item,
            Vector3 pos, Quaternion rot, Vector3 vel, int param)
        {
            if (null == item)
                return null;
            
            SceneObjectGroup group = sourcePart.Inventory.GetRezReadySceneObject(item);
            
            if (null == group)
                return null;
            
            if (!Permissions.CanRezObject(group.PrimCount, item.OwnerID, pos))
                return null;

            if (!Permissions.BypassPermissions())
            {
                if ((item.CurrentPermissions & (uint)PermissionMask.Copy) == 0)
                    sourcePart.Inventory.RemoveInventoryItem(item.ItemID);
            }
                        
            AddNewSceneObject(group, true, pos, rot, vel);
            
            // We can only call this after adding the scene object, since the scene object references the scene
            // to find out if scripts should be activated at all.
            group.CreateScriptInstances(param, true, DefaultScriptEngine, 3);
            
            group.ScheduleGroupForFullUpdate();
        
            return group;
        }

        public virtual bool returnObjects(SceneObjectGroup[] returnobjects,
                UUID AgentId)
        {
            List<uint> localIDs = new List<uint>();

            foreach (SceneObjectGroup grp in returnobjects)
            {
                AddReturn(grp.OwnerID, grp.Name, grp.AbsolutePosition,
                        "parcel owner return");
                localIDs.Add(grp.RootPart.LocalId);
            }
            DeRezObjects(null, localIDs, UUID.Zero, DeRezAction.Return,
                    UUID.Zero);

            return true;
        }

        public void SetScriptRunning(IClientAPI controllingClient, UUID objectID, UUID itemID, bool running)
        {
            SceneObjectPart part = GetSceneObjectPart(objectID);
            if (part == null)
                return;

            if (running)
                EventManager.TriggerStartScript(part.LocalId, itemID);
            else
                EventManager.TriggerStopScript(part.LocalId, itemID);
        }

        public void GetScriptRunning(IClientAPI controllingClient, UUID objectID, UUID itemID)
        {
            EventManager.TriggerGetScriptRunning(controllingClient, objectID, itemID);
        }

        void ObjectOwner(IClientAPI remoteClient, UUID ownerID, UUID groupID, List<uint> localIDs)
        {
            if (!Permissions.IsGod(remoteClient.AgentId))
            {
                if (ownerID != UUID.Zero)
                    return;
                
                if (!Permissions.CanDeedObject(remoteClient.AgentId, groupID))
                    return;
            }

            List<SceneObjectGroup> groups = new List<SceneObjectGroup>();

            foreach (uint localID in localIDs)
            {
                SceneObjectPart part = GetSceneObjectPart(localID);
                if (!groups.Contains(part.ParentGroup))
                    groups.Add(part.ParentGroup);
            }

            foreach (SceneObjectGroup sog in groups)
            {
                if (ownerID != UUID.Zero)
                {
                    sog.SetOwnerId(ownerID);
                    sog.SetGroup(groupID, remoteClient);
                    sog.ScheduleGroupForFullUpdate();

                    SceneObjectPart[] partList = sog.Parts;
                    
                    foreach (SceneObjectPart child in partList)
                        child.Inventory.ChangeInventoryOwner(ownerID);
                }
                else
                {
                    if (!Permissions.CanEditObject(sog.UUID, remoteClient.AgentId))
                        continue;

                    if (sog.GroupID != groupID)
                        continue;
                    
                    SceneObjectPart[] partList = sog.Parts;

                    foreach (SceneObjectPart child in partList)
                    {
                        child.LastOwnerID = child.OwnerID;
                        child.Inventory.ChangeInventoryOwner(groupID);
                    }

                    sog.SetOwnerId(groupID);
                    sog.ApplyNextOwnerPermissions();
                }
            }

            foreach (uint localID in localIDs)
            {
                SceneObjectPart part = GetSceneObjectPart(localID);
                part.GetProperties(remoteClient);
            }
        }

        public void DelinkObjects(List<uint> primIds, IClientAPI client)
        {
            List<SceneObjectPart> parts = new List<SceneObjectPart>();

            foreach (uint localID in primIds)
            {
                SceneObjectPart part = GetSceneObjectPart(localID);

                if (part == null)
                    continue;

                if (Permissions.CanDelinkObject(client.AgentId, part.ParentGroup.RootPart.UUID))
                    parts.Add(part);
            }

            m_sceneGraph.DelinkObjects(parts);
        }

        public void LinkObjects(IClientAPI client, uint parentPrimId, List<uint> childPrimIds)
        {
            List<UUID> owners = new List<UUID>();

            List<SceneObjectPart> children = new List<SceneObjectPart>();
            SceneObjectPart root = GetSceneObjectPart(parentPrimId);

            if (root == null)
            {
                m_log.DebugFormat("[LINK]: Can't find linkset root prim {0}", parentPrimId);
                return;
            }

            if (!Permissions.CanLinkObject(client.AgentId, root.ParentGroup.RootPart.UUID))
            {
                m_log.DebugFormat("[LINK]: Refusing link. No permissions on root prim");
                return;
            }

            foreach (uint localID in childPrimIds)
            {
                SceneObjectPart part = GetSceneObjectPart(localID);

                if (part == null)
                    continue;

                if (!owners.Contains(part.OwnerID))
                    owners.Add(part.OwnerID);

                if (Permissions.CanLinkObject(client.AgentId, part.ParentGroup.RootPart.UUID))
                    children.Add(part);
            }

            // Must be all one owner
            //
            if (owners.Count > 1)
            {
                m_log.DebugFormat("[LINK]: Refusing link. Too many owners");
                return;
            }

            if (children.Count == 0)
            {
                m_log.DebugFormat("[LINK]: Refusing link. No permissions to link any of the children");
                return;
            }

            m_sceneGraph.LinkObjects(root, children);
        }
    }
}<|MERGE_RESOLUTION|>--- conflicted
+++ resolved
@@ -1757,18 +1757,13 @@
                     else
                     {
                         permissionToTakeCopy = false;
-<<<<<<< HEAD
                     }
-=======
-                    
->>>>>>> 2527aeb4
                     if (!Permissions.CanTakeObject(grp.UUID, remoteClient.AgentId))
                         permissionToTake = false;
                     
                     if (!Permissions.CanDeleteObject(grp.UUID, remoteClient.AgentId))
                         permissionToDelete = false;
                 }
-<<<<<<< HEAD
 
                 // Handle god perms
                 if ((remoteClient != null) && Permissions.IsGod(remoteClient.AgentId))
@@ -1777,17 +1772,6 @@
                     permissionToTakeCopy = true;
                     permissionToDelete = true;
                 }
-=======
-            }
-
-            // Handle god perms
-            if ((remoteClient != null) && Permissions.IsGod(remoteClient.AgentId))
-            {
-                permissionToTake = true;
-                permissionToTakeCopy = true;
-                permissionToDelete = true;
-            }
->>>>>>> 2527aeb4
 
                 // If we're re-saving, we don't even want to delete
                 if (action == DeRezAction.SaveToExistingUserInventoryItem)
