/*
 * Copyright (c) Contributors, http://opensimulator.org/
 * See CONTRIBUTORS.TXT for a full list of copyright holders.
 *
 * Redistribution and use in source and binary forms, with or without
 * modification, are permitted provided that the following conditions are met:
 *     * Redistributions of source code must retain the above copyright
 *       notice, this list of conditions and the following disclaimer.
 *     * Redistributions in binary form must reproduce the above copyright
 *       notice, this list of conditions and the following disclaimer in the
 *       documentation and/or other materials provided with the distribution.
 *     * Neither the name of the OpenSimulator Project nor the
 *       names of its contributors may be used to endorse or promote products
 *       derived from this software without specific prior written permission.
 *
 * THIS SOFTWARE IS PROVIDED BY THE DEVELOPERS ``AS IS'' AND ANY
 * EXPRESS OR IMPLIED WARRANTIES, INCLUDING, BUT NOT LIMITED TO, THE IMPLIED
 * WARRANTIES OF MERCHANTABILITY AND FITNESS FOR A PARTICULAR PURPOSE ARE
 * DISCLAIMED. IN NO EVENT SHALL THE CONTRIBUTORS BE LIABLE FOR ANY
 * DIRECT, INDIRECT, INCIDENTAL, SPECIAL, EXEMPLARY, OR CONSEQUENTIAL DAMAGES
 * (INCLUDING, BUT NOT LIMITED TO, PROCUREMENT OF SUBSTITUTE GOODS OR SERVICES;
 * LOSS OF USE, DATA, OR PROFITS; OR BUSINESS INTERRUPTION) HOWEVER CAUSED AND
 * ON ANY THEORY OF LIABILITY, WHETHER IN CONTRACT, STRICT LIABILITY, OR TORT
 * (INCLUDING NEGLIGENCE OR OTHERWISE) ARISING IN ANY WAY OUT OF THE USE OF THIS
 * SOFTWARE, EVEN IF ADVISED OF THE POSSIBILITY OF SUCH DAMAGE.
 */

using System;
using System.Xml;
using System.Collections.Generic;
using System.Reflection;
using System.Threading;
using System.Timers;
using Timer = System.Timers.Timer;
using OpenMetaverse;
using log4net;
using Nini.Config;
using OpenSim.Framework;
using OpenSim.Framework.Client;
using OpenSim.Region.Framework.Interfaces;
using OpenSim.Region.Framework.Scenes.Animation;
using OpenSim.Region.Framework.Scenes.Types;
using OpenSim.Region.Physics.Manager;
using GridRegion = OpenSim.Services.Interfaces.GridRegion;
using OpenSim.Services.Interfaces;
using TeleportFlags = OpenSim.Framework.Constants.TeleportFlags;

namespace OpenSim.Region.Framework.Scenes
{
    [Flags]
    enum ScriptControlled : uint
    {
        CONTROL_ZERO = 0,
        CONTROL_FWD = 1,
        CONTROL_BACK = 2,
        CONTROL_LEFT = 4,
        CONTROL_RIGHT = 8,
        CONTROL_UP = 16,
        CONTROL_DOWN = 32,
        CONTROL_ROT_LEFT = 256,
        CONTROL_ROT_RIGHT = 512,
        CONTROL_LBUTTON = 268435456,
        CONTROL_ML_LBUTTON = 1073741824
    }

    struct ScriptControllers
    {
        public UUID objectID;
        public UUID itemID;
        public ScriptControlled ignoreControls;
        public ScriptControlled eventControls;
    }

    public delegate void SendCoarseLocationsMethod(UUID scene, ScenePresence presence, List<Vector3> coarseLocations, List<UUID> avatarUUIDs);

    public class ScenePresence : EntityBase, IScenePresence
    {
//        ~ScenePresence()
//        {
//            m_log.DebugFormat("[SCENE PRESENCE]: Destructor called on {0}", Name);
//        }

        public void TriggerScenePresenceUpdated()
        {
            if (m_scene != null)
                m_scene.EventManager.TriggerScenePresenceUpdated(this);
        }

        private static readonly ILog m_log = LogManager.GetLogger(MethodBase.GetCurrentMethod().DeclaringType);

        public PresenceType PresenceType { get; private set; }

//        private static readonly byte[] DEFAULT_TEXTURE = AvatarAppearance.GetDefaultTexture().GetBytes();
        private static readonly Array DIR_CONTROL_FLAGS = Enum.GetValues(typeof(Dir_ControlFlags));
        private static readonly Vector3 HEAD_ADJUSTMENT = new Vector3(0f, 0f, 0.3f);
        
        /// <summary>
        /// Experimentally determined "fudge factor" to make sit-target positions
        /// the same as in SecondLife. Fudge factor was tested for 36 different
        /// test cases including prims of type box, sphere, cylinder, and torus,
        /// with varying parameters for sit target location, prim size, prim
        /// rotation, prim cut, prim twist, prim taper, and prim shear. See mantis
        /// issue #1716
        /// </summary>
        public static readonly Vector3 SIT_TARGET_ADJUSTMENT = new Vector3(0.0f, 0.0f, 0.4f);

        /// <summary>
        /// Movement updates for agents in neighboring regions are sent directly to clients.
        /// This value only affects how often agent positions are sent to neighbor regions
        /// for things such as distance-based update prioritization
        /// </summary>
        public static readonly float SIGNIFICANT_MOVEMENT = 2.0f;

        public UUID currentParcelUUID = UUID.Zero;

        /// <value>
        /// The animator for this avatar
        /// </value>
        public ScenePresenceAnimator Animator { get; private set; }

        /// <summary>
        /// Attachments recorded on this avatar.
        /// </summary>
        /// <remarks>
        /// TODO: For some reason, we effectively have a list both here and in Appearance.  Need to work out if this is
        /// necessary.
        /// </remarks>
        private List<SceneObjectGroup> m_attachments = new List<SceneObjectGroup>();

        public Object AttachmentsSyncLock { get; private set; }

        private Dictionary<UUID, ScriptControllers> scriptedcontrols = new Dictionary<UUID, ScriptControllers>();
        private ScriptControlled IgnoredControls = ScriptControlled.CONTROL_ZERO;
        private ScriptControlled LastCommands = ScriptControlled.CONTROL_ZERO;
        private bool MouseDown = false;
//        private SceneObjectGroup proxyObjectGroup;
        //private SceneObjectPart proxyObjectPart = null;
        public Vector3 lastKnownAllowedPosition;
        public bool sentMessageAboutRestrictedParcelFlyingDown;
        public Vector4 CollisionPlane = Vector4.UnitW;

        private Vector3 m_lastPosition;
        private Quaternion m_lastRotation;
        private Vector3 m_lastVelocity;
        private Vector3 m_lastSize = new Vector3(0.45f,0.6f,1.9f);

        private bool m_followCamAuto = false;


        private Vector3? m_forceToApply;
        private int m_userFlags;
        public int UserFlags
        {
            get { return m_userFlags; }
        }

        // Flying
        public bool Flying
        {
            get { return PhysicsActor != null && PhysicsActor.Flying; }
            set { PhysicsActor.Flying = value; }
        }

        // add for fly velocity control
        private bool FlyingOld {get; set;}
        public bool WasFlying
        {
            get; private set;
        }

        public bool IsColliding
        {
            get { return PhysicsActor != null && PhysicsActor.IsColliding; }
            // We would expect setting IsColliding to be private but it's used by a hack in Scene
            set { PhysicsActor.IsColliding = value; }
        }

//        private int m_lastColCount = -1;		//KF: Look for Collision chnages
//        private int m_updateCount = 0;			//KF: Update Anims for a while
//        private static readonly int UPDATE_COUNT = 10;		// how many frames to update for
        private List<uint> m_lastColliders = new List<uint>();

        private TeleportFlags m_teleportFlags;
        public TeleportFlags TeleportFlags
        {
            get { return m_teleportFlags; }
            set { m_teleportFlags = value; }
        }

        private uint m_requestedSitTargetID;
        private UUID m_requestedSitTargetUUID;

        /// <summary>
        /// Are we sitting on the ground?
        /// </summary>
        public bool SitGround { get; private set; }

        private SendCoarseLocationsMethod m_sendCoarseLocationsMethod;

        //private Vector3 m_requestedSitOffset = new Vector3();

        private Vector3 m_LastFinitePos;

        private float m_sitAvatarHeight = 2.0f;

        private Vector3 m_lastChildAgentUpdatePosition;
        private Vector3 m_lastChildAgentUpdateCamPosition;

        private const int LAND_VELOCITYMAG_MAX = 12;

        private const float FLY_ROLL_MAX_RADIANS = 1.1f;

        private const float FLY_ROLL_RADIANS_PER_UPDATE = 0.06f;
        private const float FLY_ROLL_RESET_RADIANS_PER_UPDATE = 0.02f;

        private float m_health = 100f;

        protected ulong crossingFromRegion;

        private readonly Vector3[] Dir_Vectors = new Vector3[11];

        protected Timer m_reprioritization_timer;
        protected bool m_reprioritizing;
        protected bool m_reprioritization_called;

        private Quaternion m_headrotation = Quaternion.Identity;

        //PauPaw:Proper PID Controler for autopilot************
        public bool MovingToTarget { get; private set; }
        public Vector3 MoveToPositionTarget { get; private set; }

        /// <summary>
        /// Controls whether an avatar automatically moving to a target will land when it gets there (if flying).
        /// </summary>
        public bool LandAtTarget { get; private set; }

        private int m_movementUpdateCount;
        private const int NumMovementsBetweenRayCast = 5;

        private bool CameraConstraintActive;
        //private int m_moveToPositionStateStatus;
        //*****************************************************

        private bool m_collisionEventFlag = false;
        private object m_collisionEventLock = new Object();

        private int m_movementAnimationUpdateCounter = 0;

        private Vector3 m_prevSitOffset;

        protected AvatarAppearance m_appearance;

        public AvatarAppearance Appearance
        {
            get { return m_appearance; }
            set
            {
                m_appearance = value;
//                m_log.DebugFormat("[SCENE PRESENCE]: Set appearance for {0} to {1}", Name, value);
            }
        }

        /// <summary>
        /// Copy of the script states while the agent is in transit. This state may
        /// need to be placed back in case of transfer fail.
        /// </summary>
        public List<string> InTransitScriptStates
        {
            get { return m_InTransitScriptStates; }
            private set { m_InTransitScriptStates = value; }
        }
        private List<string> m_InTransitScriptStates = new List<string>();

        /// <summary>
        /// Implemented Control Flags
        /// </summary>
        private enum Dir_ControlFlags
        {
            DIR_CONTROL_FLAG_FORWARD = AgentManager.ControlFlags.AGENT_CONTROL_AT_POS,
            DIR_CONTROL_FLAG_BACK = AgentManager.ControlFlags.AGENT_CONTROL_AT_NEG,
            DIR_CONTROL_FLAG_LEFT = AgentManager.ControlFlags.AGENT_CONTROL_LEFT_POS,
            DIR_CONTROL_FLAG_RIGHT = AgentManager.ControlFlags.AGENT_CONTROL_LEFT_NEG,
            DIR_CONTROL_FLAG_UP = AgentManager.ControlFlags.AGENT_CONTROL_UP_POS,
            DIR_CONTROL_FLAG_DOWN = AgentManager.ControlFlags.AGENT_CONTROL_UP_NEG,
            DIR_CONTROL_FLAG_FORWARD_NUDGE = AgentManager.ControlFlags.AGENT_CONTROL_NUDGE_AT_POS,
            DIR_CONTROL_FLAG_BACKWARD_NUDGE = AgentManager.ControlFlags.AGENT_CONTROL_NUDGE_AT_NEG,
            DIR_CONTROL_FLAG_LEFT_NUDGE = AgentManager.ControlFlags.AGENT_CONTROL_NUDGE_LEFT_POS,
            DIR_CONTROL_FLAG_RIGHT_NUDGE = AgentManager.ControlFlags.AGENT_CONTROL_NUDGE_LEFT_NEG,
            DIR_CONTROL_FLAG_DOWN_NUDGE = AgentManager.ControlFlags.AGENT_CONTROL_NUDGE_UP_NEG
        }
        
        /// <summary>
        /// Position at which a significant movement was made
        /// </summary>
        private Vector3 posLastSignificantMove;

        // For teleports and crossings callbacks
        string m_callbackURI;
        UUID m_originRegionID;

        /// <value>
        /// Script engines present in the scene
        /// </value>
        private IScriptModule[] m_scriptEngines;

        #region Properties

        /// <summary>
        /// Physical scene representation of this Avatar.
        /// </summary>
        public PhysicsActor PhysicsActor { get; private set; }

        /// <summary>
        /// Record user movement inputs.
        /// </summary>
        public byte MovementFlag { get; private set; }

        private bool m_updateflag;

        public bool Updated
        {
            set { m_updateflag = value; }
            get { return m_updateflag; }
        }

        private bool m_invulnerable = true;

        public bool Invulnerable
        {
            set { m_invulnerable = value; }
            get { return m_invulnerable; }
        }

        private int m_userLevel;

        public int UserLevel
        {
            get { return m_userLevel; }
            private set { m_userLevel = value; }
        }

        private int m_godLevel;

        public int GodLevel
        {
            get { return m_godLevel; }
            private set { m_godLevel = value; }
        }

        private ulong m_rootRegionHandle;

        public ulong RegionHandle
        {
            get { return m_rootRegionHandle; }
            private set { m_rootRegionHandle = value; }
        }

        #region Client Camera

        /// <summary>
        /// Position of agent's camera in world (region cordinates)
        /// </summary>
        protected Vector3 m_lastCameraPosition;

        private Vector4 m_lastCameraCollisionPlane = new Vector4(0f, 0f, 0f, 1);
        private bool m_doingCamRayCast = false;

        public Vector3 CameraPosition { get; set; }

        public Quaternion CameraRotation
        {
            get { return Util.Axes2Rot(CameraAtAxis, CameraLeftAxis, CameraUpAxis); }
        }

        // Use these three vectors to figure out what the agent is looking at
        // Convert it to a Matrix and/or Quaternion
        //
        public Vector3 CameraAtAxis { get; set; }
        public Vector3 CameraLeftAxis { get; set; }
        public Vector3 CameraUpAxis { get; set; }

        public Vector3 Lookat
        {
            get
            {
                Vector3 a = new Vector3(CameraAtAxis.X, CameraAtAxis.Y, 0);

                if (a == Vector3.Zero)
                    return a;

                return Util.GetNormalizedVector(a);
            }
        }
        #endregion        

        public string Firstname { get; private set; }
        public string Lastname { get; private set; }

        public string Grouptitle { get; set; }

        // Agent's Draw distance.
        public float DrawDistance { get; set; }

        public bool AllowMovement { get; set; }

        private bool m_setAlwaysRun;
        
        public bool SetAlwaysRun
        {
            get
            {
                if (PhysicsActor != null)
                {
                    return PhysicsActor.SetAlwaysRun;
                }
                else
                {
                    return m_setAlwaysRun;
                }
            }
            set
            {
                m_setAlwaysRun = value;
                if (PhysicsActor != null)
                {
                    PhysicsActor.SetAlwaysRun = value;
                }
            }
        }

        public byte State { get; set; }

        private AgentManager.ControlFlags m_AgentControlFlags;

        public uint AgentControlFlags
        {
            get { return (uint)m_AgentControlFlags; }
            set { m_AgentControlFlags = (AgentManager.ControlFlags)value; }
        }

        public IClientAPI ControllingClient { get; set; }

        public IClientCore ClientView
        {
            get { return (IClientCore)ControllingClient; }
        }

        public UUID COF { get; set; }

//        public Vector3 ParentPosition { get; set; }

        /// <summary>
        /// Position of this avatar relative to the region the avatar is in
        /// </summary>
        public override Vector3 AbsolutePosition
        {
            get
            {
                if (PhysicsActor != null)
                {
                    m_pos = PhysicsActor.Position;

//                    m_log.DebugFormat(
//                        "[SCENE PRESENCE]: Set position of {0} in {1} to {2} via getting AbsolutePosition!",
//                        Name, Scene.Name, m_pos);
                }
                else
                {
                    // Obtain the correct position of a seated avatar.
                    // In addition to providing the correct position while
                    // the avatar is seated, this value will also
                    // be used as the location to unsit to.
                    //
                    // If ParentID is not 0, assume we are a seated avatar
                    // and we should return the position based on the sittarget
                    // offset and rotation of the prim we are seated on.
                    //
                    // Generally, m_pos will contain the position of the avatar
                    // in the sim unless the avatar is on a sit target. While
                    // on a sit target, m_pos will contain the desired offset
                    // without the parent rotation applied.
                    SceneObjectPart sitPart = ParentPart;

                    if (sitPart != null)
                        return sitPart.AbsolutePosition + (m_pos * sitPart.GetWorldRotation());
                }
                
                return m_pos;
            }
            set
            {
//                m_log.DebugFormat("[SCENE PRESENCE]: Setting position of {0} in {1} to {2}", Name, Scene.Name, value);
//                Util.PrintCallStack();

                if (PhysicsActor != null)
                {
                    try
                    {
                        PhysicsActor.Position = value;
                    }
                    catch (Exception e)
                    {
                        m_log.Error("[SCENE PRESENCE]: ABSOLUTE POSITION " + e.Message);
                    }
                }

                // Don't update while sitting.  The PhysicsActor above is null whilst sitting.
                if (ParentID == 0)
                {
                    m_pos = value;
//                    ParentPosition = Vector3.Zero;
                }

                //m_log.DebugFormat(
                //    "[ENTITY BASE]: In {0} set AbsolutePosition of {1} to {2}",
                //    Scene.RegionInfo.RegionName, Name, m_pos);
                TriggerScenePresenceUpdated();
            }
        }

        /// <summary>
        /// If sitting, returns the offset position from the prim the avatar is sitting on.
        /// Otherwise, returns absolute position in the scene.
        /// </summary>
        public Vector3 OffsetPosition
        {
            get { return m_pos; }
            // Don't remove setter. It's not currently used in core but
            // upcoming Avination code needs it.
            set
            {
                // There is no offset position when not seated
                if (ParentID == 0)
                    return;

                m_pos = value;
                TriggerScenePresenceUpdated();
            }
        }

        /// <summary>
        /// Current velocity of the avatar.
        /// </summary>
        public override Vector3 Velocity
        {
            get
            {
                if (PhysicsActor != null)
                {
                    m_velocity = PhysicsActor.Velocity;

//                    m_log.DebugFormat(
//                        "[SCENE PRESENCE]: Set velocity {0} for {1} in {2} via getting Velocity!",
//                        m_velocity, Name, Scene.RegionInfo.RegionName);
                }

                return m_velocity;
            }
            set
            {
                if (PhysicsActor != null)
                {
                    try
                    {
                        PhysicsActor.TargetVelocity = value;
                    }
                    catch (Exception e)
                    {
                        m_log.Error("[SCENE PRESENCE]: VELOCITY " + e.Message);
                    }
                }

                m_velocity = value;

//                m_log.DebugFormat(
//                    "[SCENE PRESENCE]: In {0} set velocity of {1} to {2}",
//                    Scene.RegionInfo.RegionName, Name, m_velocity);
            }
        }
/*
        public override Vector3 AngularVelocity
        {
            get
            {
                if (PhysicsActor != null)
                {
                    m_rotationalvelocity = PhysicsActor.RotationalVelocity;

                    //                    m_log.DebugFormat(
                    //                        "[SCENE PRESENCE]: Set velocity {0} for {1} in {2} via getting Velocity!",
                    //                        m_velocity, Name, Scene.RegionInfo.RegionName);
                }

                return m_rotationalvelocity;
            }
        }
*/
        private Quaternion m_bodyRot = Quaternion.Identity;

        /// <summary>
        /// The rotation of the avatar.
        /// </summary>
        /// <remarks>
        /// If the avatar is not sitting, this is with respect to the world
        /// If the avatar is sitting, this is a with respect to the part that it's sitting upon (a local rotation).
        /// If you always want the world rotation, use GetWorldRotation()
        /// </remarks>
        public Quaternion Rotation
        {
            get 
            { 
                return m_bodyRot; 
            }

            set
            {
                m_bodyRot = value;

                if (PhysicsActor != null)
                {
                    try
                    {
                        PhysicsActor.Orientation = m_bodyRot;
                    }
                    catch (Exception e)
                    {
                        m_log.Error("[SCENE PRESENCE]: Orientation " + e.Message);
                    }
                }
//                m_log.DebugFormat("[SCENE PRESENCE]: Body rot for {0} set to {1}", Name, m_bodyRot);
            }
        }

        // Used for limited viewer 'fake' user rotations.
        private Vector3 m_AngularVelocity = Vector3.Zero;

        public Vector3 AngularVelocity
        {
            get { return m_AngularVelocity; }
        }

        public bool IsChildAgent { get; set; }
        public bool IsLoggingIn { get; set; }

        /// <summary>
        /// If the avatar is sitting, the local ID of the prim that it's sitting on.  If not sitting then zero.
        /// </summary>
        public uint ParentID { get; set; }

        public UUID ParentUUID
        {
            get { return m_parentUUID; }
            set { m_parentUUID = value; }
        }
        private UUID m_parentUUID = UUID.Zero;

        /// <summary>
        /// Are we sitting on an object?
        /// </summary>
        /// <remarks>A more readable way of testing presence sit status than ParentID == 0</remarks>
        public bool IsSatOnObject { get { return ParentID != 0; } }

        /// <summary>
        /// If the avatar is sitting, the prim that it's sitting on.  If not sitting then null.
        /// </summary>
        /// <remarks>
        /// If you use this property then you must take a reference since another thread could set it to null.
        /// </remarks>
        public SceneObjectPart ParentPart { get; set; }

        public float Health
        {
            get { return m_health; }
            set { m_health = value; }
        }

        /// <summary>
        /// Gets the world rotation of this presence.
        /// </summary>
        /// <remarks>
        /// Unlike Rotation, this returns the world rotation no matter whether the avatar is sitting on a prim or not.
        /// </remarks>
        /// <returns></returns>
        public Quaternion GetWorldRotation()
        {
            if (IsSatOnObject)
            {
                SceneObjectPart sitPart = ParentPart;

                if (sitPart != null)
                    return sitPart.GetWorldRotation() * Rotation;
            }

            return Rotation;
        }

        public void AdjustKnownSeeds()
        {
            Dictionary<ulong, string> seeds;

            if (Scene.CapsModule != null)
                seeds = Scene.CapsModule.GetChildrenSeeds(UUID);
            else
                seeds = new Dictionary<ulong, string>();

            List<ulong> old = new List<ulong>();
            foreach (ulong handle in seeds.Keys)
            {
                uint x, y;
                Utils.LongToUInts(handle, out x, out y);
                x = x / Constants.RegionSize;
                y = y / Constants.RegionSize;
                if (Util.IsOutsideView(DrawDistance, x, Scene.RegionInfo.RegionLocX, y, Scene.RegionInfo.RegionLocY))
                {
                    old.Add(handle);
                }
            }
            DropOldNeighbours(old);
            
            if (Scene.CapsModule != null)
                Scene.CapsModule.SetChildrenSeed(UUID, seeds);
            
            KnownRegions = seeds;
            //m_log.Debug(" ++++++++++AFTER+++++++++++++ ");
            //DumpKnownRegions();
        }

        public void DumpKnownRegions()
        {
            m_log.Info("================ KnownRegions "+Scene.RegionInfo.RegionName+" ================");
            foreach (KeyValuePair<ulong, string> kvp in KnownRegions)
            {
                uint x, y;
                Utils.LongToUInts(kvp.Key, out x, out y);
                x = x / Constants.RegionSize;
                y = y / Constants.RegionSize;
                m_log.Info(" >> "+x+", "+y+": "+kvp.Value);
            }
        }

        private bool m_mouseLook;
        private bool m_leftButtonDown;

        private bool m_inTransit;

        /// <summary>
        /// This signals whether the presence is in transit between neighbouring regions.
        /// </summary>
        /// <remarks> 
        /// It is not set when the presence is teleporting or logging in/out directly to a region.
        /// </remarks>
        public bool IsInTransit
        {
            get { return m_inTransit; }
            set { 
                if(value)
                {
                    if (Flying)
                        m_AgentControlFlags |= AgentManager.ControlFlags.AGENT_CONTROL_FLY;
                    else
                        m_AgentControlFlags &= ~AgentManager.ControlFlags.AGENT_CONTROL_FLY;
                }
                m_inTransit = value;
            }
        }

        private float m_speedModifier = 1.0f;

        public float SpeedModifier
        {
            get { return m_speedModifier; }
            set { m_speedModifier = value; }
        }

        private bool m_forceFly;

        public bool ForceFly
        {
            get { return m_forceFly; }
            set { m_forceFly = value; }
        }

        private bool m_flyDisabled;

        public bool FlyDisabled
        {
            get { return m_flyDisabled; }
            set { m_flyDisabled = value; }
        }

        public string Viewer
        {
            get { return m_scene.AuthenticateHandler.GetAgentCircuitData(ControllingClient.CircuitCode).Viewer; }
        }

        #endregion

        #region Constructor(s)

        public ScenePresence(
            IClientAPI client, Scene world, AvatarAppearance appearance, PresenceType type)
        {
            AttachmentsSyncLock = new Object();
            AllowMovement = true;
            IsChildAgent = true;
            IsLoggingIn = false;
            m_sendCoarseLocationsMethod = SendCoarseLocationsDefault;
            Animator = new ScenePresenceAnimator(this);
            PresenceType = type;
            DrawDistance = world.DefaultDrawDistance;
            RegionHandle = world.RegionInfo.RegionHandle;
            ControllingClient = client;
            Firstname = ControllingClient.FirstName;
            Lastname = ControllingClient.LastName;
            m_name = String.Format("{0} {1}", Firstname, Lastname);
            m_scene = world;
            m_uuid = client.AgentId;
            LocalId = m_scene.AllocateLocalId();

            UserAccount account = m_scene.UserAccountService.GetUserAccount(m_scene.RegionInfo.ScopeID, m_uuid);
            if (account != null)
                m_userFlags = account.UserFlags;
            else
                m_userFlags = 0;

            if (account != null)
                UserLevel = account.UserLevel;

            IGroupsModule gm = m_scene.RequestModuleInterface<IGroupsModule>();
            if (gm != null)
                Grouptitle = gm.GetGroupTitle(m_uuid);

            m_scriptEngines = m_scene.RequestModuleInterfaces<IScriptModule>();
            
            AbsolutePosition = posLastSignificantMove = CameraPosition =
                m_lastCameraPosition = ControllingClient.StartPos;

            m_reprioritization_timer = new Timer(world.ReprioritizationInterval);
            m_reprioritization_timer.Elapsed += new ElapsedEventHandler(Reprioritize);
            m_reprioritization_timer.AutoReset = false;

            AdjustKnownSeeds();

            RegisterToEvents();
            SetDirectionVectors();

            Appearance = appearance;
        }

        private void RegionHeartbeatEnd(Scene scene)
        {
            if (IsChildAgent)
                return;

            m_movementAnimationUpdateCounter ++;
            if (m_movementAnimationUpdateCounter >= 2)
            {
                m_movementAnimationUpdateCounter = 0;
                if (Animator != null)
                {
                    // If the parentID == 0 we are not sitting
                    // if !SitGournd then we are not sitting on the ground
                    // Fairly straightforward, now here comes the twist
                    // if ParentUUID is NOT UUID.Zero, we are looking to
                    // be sat on an object that isn't there yet. Should
                    // be treated as if sat.
                    if(ParentID == 0 && !SitGround && ParentUUID == UUID.Zero) // skip it if sitting
                        Animator.UpdateMovementAnimations();
                }
                else
                {
                    m_scene.EventManager.OnRegionHeartbeatEnd -= RegionHeartbeatEnd;
                }
            }
        }

        public void RegisterToEvents()
        {
            ControllingClient.OnCompleteMovementToRegion += CompleteMovement;
            ControllingClient.OnAgentUpdate += HandleAgentUpdate;
            ControllingClient.OnAgentCameraUpdate += HandleAgentCamerasUpdate;
            ControllingClient.OnAgentRequestSit += HandleAgentRequestSit;
            ControllingClient.OnAgentSit += HandleAgentSit;
            ControllingClient.OnSetAlwaysRun += HandleSetAlwaysRun;
            ControllingClient.OnStartAnim += HandleStartAnim;
            ControllingClient.OnStopAnim += HandleStopAnim;
            ControllingClient.OnChangeAnim += avnHandleChangeAnim;
            ControllingClient.OnForceReleaseControls += HandleForceReleaseControls;
            ControllingClient.OnAutoPilotGo += MoveToTarget;
            ControllingClient.OnUpdateThrottles += RaiseUpdateThrottles;

            // ControllingClient.OnChildAgentStatus += new StatusChange(this.ChildStatusChange);
            // ControllingClient.OnStopMovement += new GenericCall2(this.StopMovement);
        }

        private void SetDirectionVectors()
        {
            Dir_Vectors[0] = Vector3.UnitX; //FORWARD
            Dir_Vectors[1] = -Vector3.UnitX; //BACK
            Dir_Vectors[2] = Vector3.UnitY; //LEFT
            Dir_Vectors[3] = -Vector3.UnitY; //RIGHT
            Dir_Vectors[4] = Vector3.UnitZ; //UP
            Dir_Vectors[5] = -Vector3.UnitZ; //DOWN
            Dir_Vectors[6] = new Vector3(0.5f, 0f, 0f); //FORWARD_NUDGE
            Dir_Vectors[7] = new Vector3(-0.5f, 0f, 0f);  //BACK_NUDGE
            Dir_Vectors[8] = new Vector3(0f, 0.5f, 0f);  //LEFT_NUDGE
            Dir_Vectors[9] = new Vector3(0f, -0.5f, 0f);  //RIGHT_NUDGE
            Dir_Vectors[10] = new Vector3(0f, 0f, -0.5f); //DOWN_Nudge
        }

        private Vector3[] GetWalkDirectionVectors()
        {
            Vector3[] vector = new Vector3[11];
            vector[0] = new Vector3(CameraUpAxis.Z, 0f, -CameraAtAxis.Z); //FORWARD
            vector[1] = new Vector3(-CameraUpAxis.Z, 0f, CameraAtAxis.Z); //BACK
            vector[2] = Vector3.UnitY; //LEFT
            vector[3] = -Vector3.UnitY; //RIGHT
            vector[4] = new Vector3(CameraAtAxis.Z, 0f, CameraUpAxis.Z); //UP
            vector[5] = new Vector3(-CameraAtAxis.Z, 0f, -CameraUpAxis.Z); //DOWN
            vector[6] = new Vector3(CameraUpAxis.Z, 0f, -CameraAtAxis.Z); //FORWARD_NUDGE
            vector[7] = new Vector3(-CameraUpAxis.Z, 0f, CameraAtAxis.Z); //BACK_NUDGE
            vector[8] = Vector3.UnitY; //LEFT_NUDGE
            vector[9] = -Vector3.UnitY; //RIGHT_NUDGE
            vector[10] = new Vector3(-CameraAtAxis.Z, 0f, -CameraUpAxis.Z); //DOWN_NUDGE
            return vector;
        }

        #endregion

        #region Status Methods

        /// <summary>
        /// Turns a child agent into a root agent.
        /// </summary>
        /// Child agents are logged into neighbouring sims largely to observe changes.  Root agents exist when the
        /// avatar is actual in the sim.  They can perform all actions.
        /// This change is made whenever an avatar enters a region, whether by crossing over from a neighbouring sim,
        /// teleporting in or on initial login.
        ///
        /// This method is on the critical path for transferring an avatar from one region to another.  Delay here
        /// delays that crossing.
        /// </summary>
        public void MakeRootAgent(Vector3 pos, bool isFlying)
        {
            m_log.DebugFormat(
                "[SCENE]: Upgrading child to root agent for {0} in {1}",
                Name, m_scene.RegionInfo.RegionName);

            if (ParentUUID != UUID.Zero)
            {
                m_log.DebugFormat("[SCENE PRESENCE]: Sitting avatar back on prim {0}", ParentUUID);
                SceneObjectPart part = m_scene.GetSceneObjectPart(ParentUUID);
                if (part == null)
                {
                    m_log.ErrorFormat("[SCENE PRESENCE]: Can't find prim {0} to sit on", ParentUUID);
                }
                else
                {
                    part.ParentGroup.AddAvatar(UUID);
                    if (part.SitTargetPosition != Vector3.Zero)
                        part.SitTargetAvatar = UUID;
//                    ParentPosition = part.GetWorldPosition();
                    ParentID = part.LocalId;
                    ParentPart = part;
                    m_pos = m_prevSitOffset;
//                    pos = ParentPosition;
                    pos = part.GetWorldPosition();
                }
                ParentUUID = UUID.Zero;

                IsChildAgent = false;

//                Animator.TrySetMovementAnimation("SIT");
            }
            else
            {
                IsChildAgent = false;
                IsLoggingIn = false;
            }

            //m_log.DebugFormat("[SCENE]: known regions in {0}: {1}", Scene.RegionInfo.RegionName, KnownChildRegionHandles.Count);

            IsChildAgent = false;

            IGroupsModule gm = m_scene.RequestModuleInterface<IGroupsModule>();
            if (gm != null)
                Grouptitle = gm.GetGroupTitle(m_uuid);

            RegionHandle = m_scene.RegionInfo.RegionHandle;

            m_scene.EventManager.TriggerSetRootAgentScene(m_uuid, m_scene);

            UUID groupUUID = UUID.Zero;
            string GroupName = string.Empty;
            ulong groupPowers = 0;

            // ----------------------------------
            // Previous Agent Difference - AGNI sends an unsolicited AgentDataUpdate upon root agent status
            try
            {
                if (gm != null)
                {
                    groupUUID = ControllingClient.ActiveGroupId;
                    GroupRecord record = gm.GetGroupRecord(groupUUID);
                    if (record != null)
                        GroupName = record.GroupName;
                    GroupMembershipData groupMembershipData = gm.GetMembershipData(groupUUID, m_uuid);
                    if (groupMembershipData != null)
                        groupPowers = groupMembershipData.GroupPowers;
                }
                ControllingClient.SendAgentDataUpdate(m_uuid, groupUUID, Firstname, Lastname, groupPowers, GroupName,
                                                      Grouptitle);
            }
            catch (Exception e)
            {
                m_log.Debug("[AGENTUPDATE]: " + e.ToString());
            }
            // ------------------------------------

            if (ParentID == 0)
            {
                // Moved this from SendInitialData to ensure that Appearance is initialized
                // before the inventory is processed in MakeRootAgent. This fixes a race condition
                // related to the handling of attachments
                //m_scene.GetAvatarAppearance(ControllingClient, out Appearance);
                if (m_scene.TestBorderCross(pos, Cardinals.E))
                {
                    Border crossedBorder = m_scene.GetCrossedBorder(pos, Cardinals.E);
                    pos.X = crossedBorder.BorderLine.Z - 1;
                }

                if (m_scene.TestBorderCross(pos, Cardinals.N))
                {
                    Border crossedBorder = m_scene.GetCrossedBorder(pos, Cardinals.N);
                    pos.Y = crossedBorder.BorderLine.Z - 1;
                }

                CheckAndAdjustLandingPoint(ref pos);

                if (pos.X < 0f || pos.Y < 0f || pos.Z < 0f)
                {
                    m_log.WarnFormat(
                        "[SCENE PRESENCE]: MakeRootAgent() was given an illegal position of {0} for avatar {1}, {2}. Clamping",
                        pos, Name, UUID);

                    if (pos.X < 0f) pos.X = 0f;
                    if (pos.Y < 0f) pos.Y = 0f;
                    if (pos.Z < 0f) pos.Z = 0f;
                }

                float localAVHeight = 1.56f;
                if (Appearance.AvatarHeight > 0)
                    localAVHeight = Appearance.AvatarHeight;

                float posZLimit = 0;

                if (pos.X < Constants.RegionSize && pos.Y < Constants.RegionSize)
                    posZLimit = (float)m_scene.Heightmap[(int)pos.X, (int)pos.Y];
                
                float newPosZ = posZLimit + localAVHeight / 2;
                if (posZLimit >= (pos.Z - (localAVHeight / 2)) && !(Single.IsInfinity(newPosZ) || Single.IsNaN(newPosZ)))
                {
                    pos.Z = newPosZ;
                }
                AbsolutePosition = pos;

                if (m_teleportFlags == TeleportFlags.Default)
                {
                    Vector3 vel = Velocity;
                    AddToPhysicalScene(isFlying);
                    if (PhysicsActor != null)
                        PhysicsActor.SetMomentum(vel);
                }
                else
                    AddToPhysicalScene(isFlying);

                // XXX: This is to trigger any secondary teleport needed for a megaregion when the user has teleported to a 
                // location outside the 'root region' (the south-west 256x256 corner).  This is the earlist we can do it
                // since it requires a physics actor to be present.  If it is left any later, then physics appears to reset
                // the value to a negative position which does not trigger the border cross.
                // This may not be the best location for this.
                CheckForBorderCrossing();

                if (ForceFly)
                {
                    Flying = true;
                }
                else if (FlyDisabled)
                {
                    Flying = false;
                }
            }
            // Don't send an animation pack here, since on a region crossing this will sometimes cause a flying 
            // avatar to return to the standing position in mid-air.  On login it looks like this is being sent
            // elsewhere anyway
            // Animator.SendAnimPack();

            m_scene.SwapRootAgentCount(false);

            // The initial login scene presence is already root when it gets here
            // and it has already rezzed the attachments and started their scripts.
            // We do the following only for non-login agents, because their scripts
            // haven't started yet.
            if (PresenceType == PresenceType.Npc || (TeleportFlags & TeleportFlags.ViaLogin) != 0)
            {
                // Viewers which have a current outfit folder will actually rez their own attachments.  However,
                // viewers without (e.g. v1 viewers) will not, so we still need to make this call.
                if (Scene.AttachmentsModule != null)
                    Util.FireAndForget(
                        o => 
                        { 
//                            if (PresenceType != PresenceType.Npc && Util.FireAndForgetMethod != FireAndForgetMethod.None) 
//                                System.Threading.Thread.Sleep(7000); 

                            Scene.AttachmentsModule.RezAttachments(this); 
                        });
            }
            else
            {
                // We need to restart scripts here so that they receive the correct changed events (CHANGED_TELEPORT
                // and CHANGED_REGION) when the attachments have been rezzed in the new region.  This cannot currently
                // be done in AttachmentsModule.CopyAttachments(AgentData ad, IScenePresence sp) itself since we are
                // not transporting the required data.
                lock (m_attachments)
                {
                    if (HasAttachments())
                    {
                        m_log.DebugFormat(
                            "[SCENE PRESENCE]: Restarting scripts in attachments for {0} in {1}", Name, Scene.Name);

                        // Resume scripts
                        Util.FireAndForget(delegate(object x) {
                            foreach (SceneObjectGroup sog in m_attachments)
                            {
                                sog.ScheduleGroupForFullUpdate();
                                sog.RootPart.ParentGroup.CreateScriptInstances(0, false, m_scene.DefaultScriptEngine, GetStateSource());
                                sog.ResumeScripts();
                            }
                        });
                    }
                }
            }

            SendAvatarDataToAllAgents();

            // send the animations of the other presences to me
            m_scene.ForEachRootScenePresence(delegate(ScenePresence presence)
            {
                if (presence != this)
                    presence.Animator.SendAnimPackToClient(ControllingClient);
            });

            // If we don't reset the movement flag here, an avatar that crosses to a neighbouring sim and returns will
            // stall on the border crossing since the existing child agent will still have the last movement
            // recorded, which stops the input from being processed.

            MovementFlag = 0;

            m_scene.EventManager.TriggerOnMakeRootAgent(this);

        }

        public int GetStateSource()
        {
            AgentCircuitData aCircuit = m_scene.AuthenticateHandler.GetAgentCircuitData(UUID);

            if (aCircuit != null && (aCircuit.teleportFlags != (uint)TeleportFlags.Default))
            {
                // This will get your attention
                //m_log.Error("[XXX] Triggering CHANGED_TELEPORT");

                return 5; // StateSource.Teleporting
            }
            return 2; // StateSource.PrimCrossing
        }

        /// <summary>
        /// This turns a root agent into a child agent
        /// </summary>
        /// <remarks>
        /// when an agent departs this region for a neighbor, this gets called.
        ///
        /// It doesn't get called for a teleport.  Reason being, an agent that
        /// teleports out may not end up anywhere near this region
        /// </remarks>
        public void MakeChildAgent()
        {
            m_scene.EventManager.OnRegionHeartbeatEnd -= RegionHeartbeatEnd;

            m_log.DebugFormat("[SCENE PRESENCE]: Making {0} a child agent in {1}", Name, Scene.RegionInfo.RegionName);

            // Reset these so that teleporting in and walking out isn't seen
            // as teleporting back
            TeleportFlags = TeleportFlags.Default;

            MovementFlag = 0;

            // It looks like Animator is set to null somewhere, and MakeChild
            // is called after that. Probably in aborted teleports.
            if (Animator == null)
                Animator = new ScenePresenceAnimator(this);
            else
                Animator.ResetAnimations();

            
//            m_log.DebugFormat(
//                 "[SCENE PRESENCE]: Downgrading root agent {0}, {1} to a child agent in {2}",
//                 Name, UUID, m_scene.RegionInfo.RegionName);

            // Don't zero out the velocity since this can cause problems when an avatar is making a region crossing,
            // depending on the exact timing.  This shouldn't matter anyway since child agent positions are not updated.
            //Velocity = new Vector3(0, 0, 0);
            
            IsChildAgent = true;
            m_scene.SwapRootAgentCount(true);
            RemoveFromPhysicalScene();
            ParentID = 0; // Child agents can't be sitting

            // FIXME: Set RegionHandle to the region handle of the scene this agent is moving into
            
            m_scene.EventManager.TriggerOnMakeChildAgent(this);
        }

        /// <summary>
        /// Removes physics plugin scene representation of this agent if it exists.
        /// </summary>
        public void RemoveFromPhysicalScene()
        {
            if (PhysicsActor != null)
            {
//                PhysicsActor.OnRequestTerseUpdate -= SendTerseUpdateToAllClients;
                PhysicsActor.OnOutOfBounds -= OutOfBoundsCall;
                PhysicsActor.OnCollisionUpdate -= PhysicsCollisionUpdate;
                PhysicsActor.UnSubscribeEvents();
                m_scene.PhysicsScene.RemoveAvatar(PhysicsActor);
                PhysicsActor = null;
            }
//            else
//            {
//                m_log.ErrorFormat(
//                    "[SCENE PRESENCE]: Attempt to remove physics actor for {0} on {1} but this scene presence has no physics actor",
//                    Name, Scene.RegionInfo.RegionName);
//            }
        }

        /// <summary>
        /// Do not call this directly.  Call Scene.RequestTeleportLocation() instead.
        /// </summary>
        /// <param name="pos"></param>
        public void Teleport(Vector3 pos)
        {
            TeleportWithMomentum(pos, Vector3.Zero);
        }

        public void TeleportWithMomentum(Vector3 pos, Vector3? v)
        {
            if (ParentID != (uint)0)
                StandUp();
            bool isFlying = Flying;
            Vector3 vel = Velocity;
            RemoveFromPhysicalScene();
            CheckLandingPoint(ref pos);
            AbsolutePosition = pos;
            AddToPhysicalScene(isFlying);
            if (PhysicsActor != null)
            {
                if (v.HasValue)
                    PhysicsActor.SetMomentum((Vector3)v);
                else
                    PhysicsActor.SetMomentum(vel);
            }

            SendTerseUpdateToAllClients();
        }

        public void avnLocalTeleport(Vector3 newpos, Vector3? newvel, bool rotateToVelXY)
        {
            CheckLandingPoint(ref newpos);
            AbsolutePosition = newpos;

            if (newvel.HasValue)
            {
                if ((Vector3)newvel == Vector3.Zero)
                {
                    if (PhysicsActor != null)
                        PhysicsActor.SetMomentum(Vector3.Zero);
                    m_velocity = Vector3.Zero;
                }
                else
                {
                    if (PhysicsActor != null)
                        PhysicsActor.SetMomentum((Vector3)newvel);
                    m_velocity = (Vector3)newvel;

                    if (rotateToVelXY)
                    {
                        Vector3 lookAt = (Vector3)newvel;
                        lookAt.Z = 0;
                        lookAt.Normalize();
                        ControllingClient.SendLocalTeleport(newpos, lookAt, (uint)TeleportFlags.ViaLocation);
                        return;
                    }
                }
            }

            SendTerseUpdateToAllClients();
        }



        public void StopFlying()
        {
            Vector3 pos = AbsolutePosition; 
            if (Appearance.AvatarHeight != 127.0f)
                pos += new Vector3(0f, 0f, (Appearance.AvatarHeight / 6f));
            else
                pos += new Vector3(0f, 0f, (1.56f / 6f));

            AbsolutePosition = pos;

            // attach a suitable collision plane regardless of the actual situation to force the LLClient to land.
            // Collision plane below the avatar's position a 6th of the avatar's height is suitable.
            // Mind you, that this method doesn't get called if the avatar's velocity magnitude is greater then a
            // certain amount..   because the LLClient wouldn't land in that situation anyway.

            // why are we still testing for this really old height value default???
            if (Appearance.AvatarHeight != 127.0f)
                CollisionPlane = new Vector4(0, 0, 0, pos.Z - Appearance.AvatarHeight / 6f);
            else
                CollisionPlane = new Vector4(0, 0, 0, pos.Z - (1.56f / 6f));

            ControllingClient.SendAgentTerseUpdate(this);
        }

        /// <summary>
        /// Applies a roll accumulator to the avatar's angular velocity for the avatar fly roll effect.
        /// </summary>
        /// <param name="amount">Postive or negative roll amount in radians</param>
        private void ApplyFlyingRoll(float amount, bool PressingUp, bool PressingDown)
        {
            
            float rollAmount = Util.Clamp(m_AngularVelocity.Z + amount, -FLY_ROLL_MAX_RADIANS, FLY_ROLL_MAX_RADIANS);
            m_AngularVelocity.Z = rollAmount;

            // APPLY EXTRA consideration for flying up and flying down during this time.
            // if we're turning left
            if (amount > 0)
            {

                // If we're at the max roll and pressing up, we want to swing BACK a bit
                // Automatically adds noise
                if (PressingUp)
                {
                    if (m_AngularVelocity.Z >= FLY_ROLL_MAX_RADIANS - 0.04f)
                        m_AngularVelocity.Z -= 0.9f;
                }
                // If we're at the max roll and pressing down, we want to swing MORE a bit
                if (PressingDown)
                {
                    if (m_AngularVelocity.Z >= FLY_ROLL_MAX_RADIANS && m_AngularVelocity.Z < FLY_ROLL_MAX_RADIANS + 0.6f)
                        m_AngularVelocity.Z += 0.6f;
                }
            }
            else  // we're turning right.
            {
                // If we're at the max roll and pressing up, we want to swing BACK a bit
                // Automatically adds noise
                if (PressingUp)
                {
                    if (m_AngularVelocity.Z <= (-FLY_ROLL_MAX_RADIANS))
                        m_AngularVelocity.Z += 0.6f;
                }
                // If we're at the max roll and pressing down, we want to swing MORE a bit
                if (PressingDown)
                {
                    if (m_AngularVelocity.Z >= -FLY_ROLL_MAX_RADIANS - 0.6f)
                        m_AngularVelocity.Z -= 0.6f;
                }
            }
        }

        /// <summary>
        /// incrementally sets roll amount to zero
        /// </summary>
        /// <param name="amount">Positive roll amount in radians</param>
        /// <returns></returns>
        private float CalculateFlyingRollResetToZero(float amount)
        {
            const float rollMinRadians = 0f;

            if (m_AngularVelocity.Z > 0)
            {
                
                float leftOverToMin = m_AngularVelocity.Z - rollMinRadians;
                if (amount > leftOverToMin)
                    return -leftOverToMin;
                else
                    return -amount;

            }
            else
            {
                
                float leftOverToMin = -m_AngularVelocity.Z - rollMinRadians;
                if (amount > leftOverToMin)
                    return leftOverToMin;
                else
                    return amount;
            }
        }
        


        // neighbouring regions we have enabled a child agent in
        // holds the seed cap for the child agent in that region
        private Dictionary<ulong, string> m_knownChildRegions = new Dictionary<ulong, string>();

        public void AddNeighbourRegion(ulong regionHandle, string cap)
        {
            lock (m_knownChildRegions)
            {
                if (!m_knownChildRegions.ContainsKey(regionHandle))
                {
                    uint x, y;
                    Utils.LongToUInts(regionHandle, out x, out y);
                    m_knownChildRegions.Add(regionHandle, cap);
                }
            }
        }

        public void RemoveNeighbourRegion(ulong regionHandle)
        {
            lock (m_knownChildRegions)
            {
                // Checking ContainsKey is redundant as Remove works either way and returns a bool
                // This is here to allow the Debug output to be conditional on removal
                //if (m_knownChildRegions.ContainsKey(regionHandle))
                //    m_log.DebugFormat(" !!! removing known region {0} in {1}. Count = {2}", regionHandle, Scene.RegionInfo.RegionName, m_knownChildRegions.Count);
                m_knownChildRegions.Remove(regionHandle);
            }
        }

        public void DropOldNeighbours(List<ulong> oldRegions)
        {
            foreach (ulong handle in oldRegions)
            {
                RemoveNeighbourRegion(handle);
                Scene.CapsModule.DropChildSeed(UUID, handle);
            }
        }

        public Dictionary<ulong, string> KnownRegions
        {
            get
            {
                lock (m_knownChildRegions)
                    return new Dictionary<ulong, string>(m_knownChildRegions);
            }
            set
            {
                // Replacing the reference is atomic but we still need to lock on
                // the original dictionary object which may be in use elsewhere
                lock (m_knownChildRegions)
                    m_knownChildRegions = value;
            }
        }

        public List<ulong> KnownRegionHandles
        {
            get
            {
                return new List<ulong>(KnownRegions.Keys);
            }
        }

        public int KnownRegionCount
        {
            get
            {
                lock (m_knownChildRegions)
                    return m_knownChildRegions.Count;
            }
        }

        #endregion

        #region Event Handlers

        /// <summary>
        /// Sets avatar height in the physics plugin
        /// </summary>
        /// <param name="height">New height of avatar</param>
        public void SetHeight(float height)
        {
            if (PhysicsActor != null && !IsChildAgent)
                PhysicsActor.Size = new Vector3(0.45f, 0.6f, height);
        }

<<<<<<< HEAD
        public void SetSize(Vector3 size, float feetoffset)
        {
            if (PhysicsActor != null && !IsChildAgent)
                PhysicsActor.setAvatarSize(size, feetoffset);
            
=======
        private bool WaitForUpdateAgent(IClientAPI client)
        {
            // Before UpdateAgent, m_originRegionID is UUID.Zero; after, it's non-Zero
            int count = 20;
            while (m_originRegionID.Equals(UUID.Zero) && count-- > 0)
            {
                m_log.DebugFormat("[SCENE PRESENCE]: Agent {0} waiting for update in {1}", client.Name, Scene.RegionInfo.RegionName);
                Thread.Sleep(200);
            }

            if (m_originRegionID.Equals(UUID.Zero))
            {
                // Movement into region will fail
                m_log.WarnFormat("[SCENE PRESENCE]: Update agent {0} never arrived", client.Name);
                return false;
            }

            return true;
>>>>>>> cac37e29
        }

        /// <summary>
        /// Complete Avatar's movement into the region.
        /// </summary>
        /// <param name="client"></param>
        /// <param name="openChildAgents">
        /// If true, send notification to neighbour regions to expect
        /// a child agent from the client.  These neighbours can be some distance away, depending right now on the
        /// configuration of DefaultDrawDistance in the [Startup] section of config
        /// </param>
        public void CompleteMovement(IClientAPI client, bool openChildAgents)
        {
//            DateTime startTime = DateTime.Now;

            m_log.DebugFormat(
                "[SCENE PRESENCE]: Completing movement of {0} into region {1} in position {2}",
                client.Name, Scene.RegionInfo.RegionName, AbsolutePosition);

            // Make sure it's not a login agent. We don't want to wait for updates during login
            if ((m_teleportFlags & TeleportFlags.ViaLogin) == 0)
                // Let's wait until UpdateAgent (called by departing region) is done
                if (!WaitForUpdateAgent(client))
                    // The sending region never sent the UpdateAgent data, we have to refuse
                    return;

            Vector3 look = Velocity;

            //            if ((look.X == 0) && (look.Y == 0) && (look.Z == 0))
            if ((Math.Abs(look.X) < 0.1) && (Math.Abs(look.Y) < 0.1) && (Math.Abs(look.Z) < 0.1))
            {
                look = new Vector3(0.99f, 0.042f, 0);
            }

            // Prevent teleporting to an underground location
            // (may crash client otherwise)
            //
            Vector3 pos = AbsolutePosition;
            float ground = m_scene.GetGroundHeight(pos.X, pos.Y);
            if (pos.Z < ground + 1.5f)
            {
                pos.Z = ground + 1.5f;
                AbsolutePosition = pos;
            }

            bool flying = ((m_AgentControlFlags & AgentManager.ControlFlags.AGENT_CONTROL_FLY) != 0);
            MakeRootAgent(AbsolutePosition, flying);

            // Tell the client that we're totally ready
            ControllingClient.MoveAgentIntoRegion(m_scene.RegionInfo, AbsolutePosition, look);

            // Remember in HandleUseCircuitCode, we delayed this to here
            if (m_teleportFlags > 0)
                SendInitialDataToMe();

//            m_log.DebugFormat("[SCENE PRESENCE] Completed movement");

            if (!string.IsNullOrEmpty(m_callbackURI))
            {
                // We cannot sleep here since this would hold up the inbound packet processing thread, as
                // CompleteMovement() is executed synchronously.  However, it might be better to delay the release
                // here until we know for sure that the agent is active in this region.  Sending AgentMovementComplete
                // is not enough for Imprudence clients - there appears to be a small delay (<200ms, <500ms) until they regard this
                // region as the current region, meaning that a close sent before then will fail the teleport.
//                System.Threading.Thread.Sleep(2000);

                m_log.DebugFormat(
                    "[SCENE PRESENCE]: Releasing {0} {1} with callback to {2}",
                    client.Name, client.AgentId, m_callbackURI);

                Scene.SimulationService.ReleaseAgent(m_originRegionID, UUID, m_callbackURI);
                m_callbackURI = null;
            }
//            else
//            {
//                m_log.DebugFormat(
//                    "[SCENE PRESENCE]: No callback provided on CompleteMovement of {0} {1} to {2}",
//                    client.Name, client.AgentId, m_scene.RegionInfo.RegionName);
//            }

            ValidateAndSendAppearanceAndAgentData();

            // Create child agents in neighbouring regions
            if (openChildAgents && !IsChildAgent)
            {
                IEntityTransferModule m_agentTransfer = m_scene.RequestModuleInterface<IEntityTransferModule>();
                if (m_agentTransfer != null)
                    m_agentTransfer.EnableChildAgents(this);

                IFriendsModule friendsModule = m_scene.RequestModuleInterface<IFriendsModule>();
                if (friendsModule != null)
                    friendsModule.SendFriendsOnlineIfNeeded(ControllingClient);

            }

            // XXX: If we force an update here, then multiple attachments do appear correctly on a destination region
            // If we do it a little bit earlier (e.g. when converting the child to a root agent) then this does not work.
            // This may be due to viewer code or it may be something we're not doing properly simulator side.
            lock (m_attachments)
            {
                foreach (SceneObjectGroup sog in m_attachments)
                    sog.ScheduleGroupForFullUpdate();
            }

//            m_log.DebugFormat(
//                "[SCENE PRESENCE]: Completing movement of {0} into region {1} took {2}ms", 
//                client.Name, Scene.RegionInfo.RegionName, (DateTime.Now - startTime).Milliseconds);

        }

        /// <summary>
        /// Callback for the Camera view block check.  Gets called with the results of the camera view block test
        /// hitYN is true when there's something in the way.
        /// </summary>
        /// <param name="hitYN"></param>
        /// <param name="collisionPoint"></param>
        /// <param name="localid"></param>
        /// <param name="distance"></param>
        /// 

        private void UpdateCameraCollisionPlane(Vector4 plane)
        {
            if (m_lastCameraCollisionPlane != plane)
            {
                m_lastCameraCollisionPlane = plane;
                ControllingClient.SendCameraConstraint(plane);
            }
        }

        public void RayCastCameraCallback(bool hitYN, Vector3 collisionPoint, uint localid, float distance, Vector3 pNormal)
        {
            const float POSITION_TOLERANCE = 0.02f;
            const float ROTATION_TOLERANCE = 0.02f;

            m_doingCamRayCast = false;
            if (hitYN && localid != LocalId)
            {
                SceneObjectGroup group = m_scene.GetGroupByPrim(localid);
                bool IsPrim = group != null;
                if (IsPrim)
                {
                    SceneObjectPart part = group.GetPart(localid);
                    if (part != null && !part.VolumeDetectActive)
                    {
                        CameraConstraintActive = true;
                        pNormal.X = (float) Math.Round(pNormal.X, 2);
                        pNormal.Y = (float) Math.Round(pNormal.Y, 2);
                        pNormal.Z = (float) Math.Round(pNormal.Z, 2);
                        pNormal.Normalize();
                        collisionPoint.X = (float) Math.Round(collisionPoint.X, 1);
                        collisionPoint.Y = (float) Math.Round(collisionPoint.Y, 1);
                        collisionPoint.Z = (float) Math.Round(collisionPoint.Z, 1);

                        Vector4 plane = new Vector4(pNormal.X, pNormal.Y, pNormal.Z,
                                                    Vector3.Dot(collisionPoint, pNormal));
                        UpdateCameraCollisionPlane(plane);
                    }
                }
                else
                {
                    CameraConstraintActive = true;
                    pNormal.X = (float) Math.Round(pNormal.X, 2);
                    pNormal.Y = (float) Math.Round(pNormal.Y, 2);
                    pNormal.Z = (float) Math.Round(pNormal.Z, 2);
                    pNormal.Normalize();
                    collisionPoint.X = (float) Math.Round(collisionPoint.X, 1);
                    collisionPoint.Y = (float) Math.Round(collisionPoint.Y, 1);
                    collisionPoint.Z = (float) Math.Round(collisionPoint.Z, 1);

                    Vector4 plane = new Vector4(pNormal.X, pNormal.Y, pNormal.Z,
                                                Vector3.Dot(collisionPoint, pNormal));
                    UpdateCameraCollisionPlane(plane);
                }
            }
            else if (!m_pos.ApproxEquals(m_lastPosition, POSITION_TOLERANCE) ||
                     !Rotation.ApproxEquals(m_lastRotation, ROTATION_TOLERANCE))
            {
                Vector4 plane = new Vector4(0.9f, 0.0f, 0.361f, -9000f); // not right...
                UpdateCameraCollisionPlane(plane);
                CameraConstraintActive = false;
            }
        }

        /// <summary>
        /// This is the event handler for client movement. If a client is moving, this event is triggering.
        /// </summary>
        public void HandleAgentUpdate(IClientAPI remoteClient, AgentUpdateArgs agentData)
        {
            //m_log.DebugFormat(
            //    "[SCENE PRESENCE]: In {0} received agent update from {1}, flags {2}",
            //    Scene.RegionInfo.RegionName, remoteClient.Name, (AgentManager.ControlFlags)agentData.ControlFlags);

            if (IsChildAgent)
            {
            //    // m_log.Debug("DEBUG: HandleAgentUpdate: child agent");
                return;
            }

            #region Sanity Checking

            // This is irritating.  Really.
            if (!AbsolutePosition.IsFinite())
            {
                RemoveFromPhysicalScene();
                m_log.Error("[AVATAR]: NonFinite Avatar position detected... Reset Position. Mantis this please. Error #9999902");

                m_pos = m_LastFinitePos;
                if (!m_pos.IsFinite())
                {
                    m_pos.X = 127f;
                    m_pos.Y = 127f;
                    m_pos.Z = 127f;
                    m_log.Error("[AVATAR]: NonFinite Avatar position detected... Reset Position. Mantis this please. Error #9999903");
                }

                AddToPhysicalScene(false);
            }
            else
            {
                m_LastFinitePos = m_pos;
            }

            #endregion Sanity Checking

            #region Inputs

            AgentManager.ControlFlags flags = (AgentManager.ControlFlags)agentData.ControlFlags;

            // The Agent's Draw distance setting
            // When we get to the point of re-computing neighbors everytime this
            // changes, then start using the agent's drawdistance rather than the 
            // region's draw distance.
            // DrawDistance = agentData.Far;
            DrawDistance = Scene.DefaultDrawDistance;

            m_mouseLook = (flags & AgentManager.ControlFlags.AGENT_CONTROL_MOUSELOOK) != 0;
            m_leftButtonDown = (flags & AgentManager.ControlFlags.AGENT_CONTROL_LBUTTON_DOWN) != 0;

            #endregion Inputs

//            // Make anims work for client side autopilot
//            if ((flags & AgentManager.ControlFlags.AGENT_CONTROL_AT_POS) != 0)
//                m_updateCount = UPDATE_COUNT;
//
//            // Make turning in place work
//            if ((flags & AgentManager.ControlFlags.AGENT_CONTROL_YAW_POS) != 0 ||
//                (flags & AgentManager.ControlFlags.AGENT_CONTROL_YAW_NEG) != 0)
//                m_updateCount = UPDATE_COUNT;

            if ((flags & AgentManager.ControlFlags.AGENT_CONTROL_STAND_UP) != 0)
            {
                StandUp();
            }

            // Raycast from the avatar's head to the camera to see if there's anything blocking the view
            // this exclude checks may not be complete

            if (m_movementUpdateCount % NumMovementsBetweenRayCast == 0 && m_scene.PhysicsScene.SupportsRayCast())
            {
                if (!m_doingCamRayCast && !m_mouseLook && ParentID == 0)
                {
                    Vector3 posAdjusted = AbsolutePosition;
//                    posAdjusted.Z += 0.5f * Appearance.AvatarSize.Z - 0.5f;
                    posAdjusted.Z += 1.0f; // viewer current camera focus point
                    Vector3 tocam = CameraPosition - posAdjusted;
                    tocam.X = (float)Math.Round(tocam.X, 1);
                    tocam.Y = (float)Math.Round(tocam.Y, 1);
                    tocam.Z = (float)Math.Round(tocam.Z, 1);

                    float distTocamlen = tocam.Length();
                    if (distTocamlen > 0.3f)
                    {
                        tocam *= (1.0f / distTocamlen);
                        posAdjusted.X = (float)Math.Round(posAdjusted.X, 1);
                        posAdjusted.Y = (float)Math.Round(posAdjusted.Y, 1);
                        posAdjusted.Z = (float)Math.Round(posAdjusted.Z, 1);

                        m_doingCamRayCast = true;
                        m_scene.PhysicsScene.RaycastWorld(posAdjusted, tocam, distTocamlen + 1.0f, RayCastCameraCallback);
                    }
                }
                else if (CameraConstraintActive && (m_mouseLook || ParentID != 0))
                {
                    Vector4 plane = new Vector4(0.9f, 0.0f, 0.361f, -10000f); // not right...
                    UpdateCameraCollisionPlane(plane);
                    CameraConstraintActive = false;
                }
            }

            uint flagsForScripts = (uint)flags;
            flags = RemoveIgnoredControls(flags, IgnoredControls);

            if ((flags & AgentManager.ControlFlags.AGENT_CONTROL_SIT_ON_GROUND) != 0)
                HandleAgentSitOnGround();

            // In the future, these values might need to go global.
            // Here's where you get them.
            m_AgentControlFlags = flags;
            m_headrotation = agentData.HeadRotation;
            State = agentData.State;

            PhysicsActor actor = PhysicsActor;
            if (actor == null)
            {
                SendControlsToScripts(flagsForScripts);
                return;
            }

            if (AllowMovement && !SitGround)
            {
                Quaternion bodyRotation = agentData.BodyRotation;
                bool update_rotation = false;

                if (bodyRotation != Rotation)
                {
                    Rotation = bodyRotation;
                    update_rotation = true;
                }

                bool update_movementflag = false;

                if (agentData.UseClientAgentPosition)
                {
                    MovingToTarget = (agentData.ClientAgentPosition - AbsolutePosition).Length() > 0.2f;
                    MoveToPositionTarget = agentData.ClientAgentPosition;
                }

                int i = 0;
                bool DCFlagKeyPressed = false;
                Vector3 agent_control_v3 = Vector3.Zero;

                bool newFlying = actor.Flying;

                if (ForceFly)
                    newFlying = true;
                else if (FlyDisabled)
                    newFlying = false;
                else
                    newFlying = ((flags & AgentManager.ControlFlags.AGENT_CONTROL_FLY) != 0);

                if (actor.Flying != newFlying)
                {
                    // Note: ScenePresence.Flying is actually fetched from the physical actor
                    //     so setting PhysActor.Flying here also sets the ScenePresence's value.
                    actor.Flying = newFlying;
                    update_movementflag = true;
                }

                if (ParentID == 0)
                {
                    bool bAllowUpdateMoveToPosition = false;

                    Vector3[] dirVectors;

                    // use camera up angle when in mouselook and not flying or when holding the left mouse button down and not flying
                    // this prevents 'jumping' in inappropriate situations.
                    if (!Flying && (m_mouseLook || m_leftButtonDown))
                        dirVectors = GetWalkDirectionVectors();
                    else
                        dirVectors = Dir_Vectors;

                    // The fact that MovementFlag is a byte needs to be fixed
                    // it really should be a uint
                    // A DIR_CONTROL_FLAG occurs when the user is trying to move in a particular direction.
                    uint nudgehack = 250;
                    foreach (Dir_ControlFlags DCF in DIR_CONTROL_FLAGS)
                    {
                        if (((uint)flags & (uint)DCF) != 0)
                        {
                            DCFlagKeyPressed = true;

                            try
                            {
                                agent_control_v3 += dirVectors[i];
                                //m_log.DebugFormat("[Motion]: {0}, {1}",i, dirVectors[i]);
                            }
                            catch (IndexOutOfRangeException)
                            {
                                // Why did I get this?
                            }

                            if ((MovementFlag & (byte)(uint)DCF) == 0)
                            {
                                if (DCF == Dir_ControlFlags.DIR_CONTROL_FLAG_FORWARD_NUDGE || DCF == Dir_ControlFlags.DIR_CONTROL_FLAG_BACKWARD_NUDGE ||
                                    DCF == Dir_ControlFlags.DIR_CONTROL_FLAG_LEFT_NUDGE || DCF == Dir_ControlFlags.DIR_CONTROL_FLAG_RIGHT_NUDGE)
                                {
                                    MovementFlag |= (byte)nudgehack;
                                }

                                //m_log.DebugFormat("[SCENE PRESENCE]: Updating MovementFlag for {0} with {1}", Name, DCF);
                                MovementFlag += (byte)(uint)DCF;
                                update_movementflag = true;
                            }
                        }
                        else
                        {
                            if ((MovementFlag & (byte)(uint)DCF) != 0 ||
                                ((DCF == Dir_ControlFlags.DIR_CONTROL_FLAG_FORWARD_NUDGE || DCF == Dir_ControlFlags.DIR_CONTROL_FLAG_BACKWARD_NUDGE ||
                                DCF == Dir_ControlFlags.DIR_CONTROL_FLAG_LEFT_NUDGE || DCF == Dir_ControlFlags.DIR_CONTROL_FLAG_RIGHT_NUDGE)
                                && ((MovementFlag & (byte)nudgehack) == nudgehack))
                                ) // This or is for Nudge forward
                            {
                                //m_log.DebugFormat("[SCENE PRESENCE]: Updating MovementFlag for {0} with lack of {1}", Name, DCF);
                                MovementFlag -= ((byte)(uint)DCF);
                                update_movementflag = true;

                                /*
                                    if ((DCF == Dir_ControlFlags.DIR_CONTROL_FLAG_FORWARD_NUDGE || DCF == Dir_ControlFlags.DIR_CONTROL_FLAG_BACKWARD_NUDGE)
                                    && ((MovementFlag & (byte)nudgehack) == nudgehack))
                                    {
                                        m_log.Debug("Removed Hack flag");
                                    }
                                */
                            }
                            else
                            {
                                bAllowUpdateMoveToPosition = true;
                            }
                        }

                        i++;
                    }

                    if (MovingToTarget)
                    {
                        // If the user has pressed a key then we want to cancel any move to target.
                        if (DCFlagKeyPressed)
                        {
                            ResetMoveToTarget();
                            update_movementflag = true;
                        }
                        else if (bAllowUpdateMoveToPosition)
                        {
                            // The UseClientAgentPosition is set if parcel ban is forcing the avatar to move to a
                            // certain position.  It's only check for tolerance on returning to that position is 0.2
                            // rather than 1, at which point it removes its force target.
                            if (HandleMoveToTargetUpdate(agentData.UseClientAgentPosition ? 0.2 : 1, ref agent_control_v3))
                                update_movementflag = true;
                        }
                    }
                }

                // Cause the avatar to stop flying if it's colliding
                // with something with the down arrow pressed.

                // Only do this if we're flying
                if (Flying && !ForceFly)
                {
                    // Landing detection code

                    // Are the landing controls requirements filled?
                    bool controlland = (((flags & AgentManager.ControlFlags.AGENT_CONTROL_UP_NEG) != 0) ||
                                        ((flags & AgentManager.ControlFlags.AGENT_CONTROL_NUDGE_UP_NEG) != 0));

                   //m_log.Debug("[CONTROL]: " +flags);
                    // Applies a satisfying roll effect to the avatar when flying.
                    if ((flags & AgentManager.ControlFlags.AGENT_CONTROL_TURN_LEFT) != 0 && (flags & AgentManager.ControlFlags.AGENT_CONTROL_YAW_POS) != 0)
                    {
                        ApplyFlyingRoll(
                            FLY_ROLL_RADIANS_PER_UPDATE, 
                            (flags & AgentManager.ControlFlags.AGENT_CONTROL_UP_POS) != 0, 
                            (flags & AgentManager.ControlFlags.AGENT_CONTROL_UP_NEG) != 0);
                    } 
                    else if ((flags & AgentManager.ControlFlags.AGENT_CONTROL_TURN_RIGHT) != 0 &&
                             (flags & AgentManager.ControlFlags.AGENT_CONTROL_YAW_NEG) != 0)
                    {
                        ApplyFlyingRoll(
                            -FLY_ROLL_RADIANS_PER_UPDATE, 
                            (flags & AgentManager.ControlFlags.AGENT_CONTROL_UP_POS) != 0, 
                            (flags & AgentManager.ControlFlags.AGENT_CONTROL_UP_NEG) != 0);                      
                    }
                    else
                    {
                        if (m_AngularVelocity.Z != 0)
                            m_AngularVelocity.Z += CalculateFlyingRollResetToZero(FLY_ROLL_RESET_RADIANS_PER_UPDATE);                        
                    }                  

                    if (Flying && IsColliding && controlland)
                    {
                        // nesting this check because LengthSquared() is expensive and we don't 
                        // want to do it every step when flying.
                        if ((Velocity.LengthSquared() <= LAND_VELOCITYMAG_MAX))
                            StopFlying();
                    }
                }

                // If the agent update does move the avatar, then calculate the force ready for the velocity update,
                // which occurs later in the main scene loop
                if (update_movementflag || (update_rotation && DCFlagKeyPressed))
                {
//                    m_log.DebugFormat(
//                        "[SCENE PRESENCE]: In {0} adding velocity of {1} to {2}, umf = {3}, ur = {4}",
//                        m_scene.RegionInfo.RegionName, agent_control_v3, Name, update_movementflag, update_rotation);

                    AddNewMovement(agent_control_v3);
                }
//                else
//                {
//                    if (!update_movementflag)
//                    {
//                        m_log.DebugFormat(
//                            "[SCENE PRESENCE]: In {0} ignoring requested update of {1} for {2} as update_movementflag = false",
//                            m_scene.RegionInfo.RegionName, agent_control_v3, Name);
//                    }
//                }

                if (update_movementflag && ParentID == 0)
                    Animator.UpdateMovementAnimations();

                SendControlsToScripts(flagsForScripts);
            }

            // We need to send this back to the client in order to see the edit beams
            if ((State & (uint)AgentState.Editing) != 0)
                ControllingClient.SendAgentTerseUpdate(this);

            m_scene.EventManager.TriggerOnClientMovement(this);
        }


        /// <summary>
        /// This is the event handler for client cameras. If a client is moving, or moving the camera, this event is triggering.
        /// </summary>
        private void HandleAgentCamerasUpdate(IClientAPI remoteClient, AgentUpdateArgs agentData)
        {
            //m_log.DebugFormat(
            //    "[SCENE PRESENCE]: In {0} received agent camera update from {1}, flags {2}",
            //    Scene.RegionInfo.RegionName, remoteClient.Name, (AgentManager.ControlFlags)agentData.ControlFlags);

            if (IsChildAgent)
            {
                //    // m_log.Debug("DEBUG: HandleAgentUpdate: child agent");
                return;
            }

            ++m_movementUpdateCount;
            if (m_movementUpdateCount < 1)
                m_movementUpdateCount = 1;


            AgentManager.ControlFlags flags = (AgentManager.ControlFlags)agentData.ControlFlags;

            // Camera location in world.  We'll need to raytrace
            // from this location from time to time.
            CameraPosition = agentData.CameraCenter;
            if (Vector3.Distance(m_lastCameraPosition, CameraPosition) >= Scene.RootReprioritizationDistance)
            {
                ReprioritizeUpdates();
                m_lastCameraPosition = CameraPosition;
            }

            // Use these three vectors to figure out what the agent is looking at
            // Convert it to a Matrix and/or Quaternion
            CameraAtAxis = agentData.CameraAtAxis;
            CameraLeftAxis = agentData.CameraLeftAxis;
            CameraUpAxis = agentData.CameraUpAxis;

            // The Agent's Draw distance setting
            // When we get to the point of re-computing neighbors everytime this
            // changes, then start using the agent's drawdistance rather than the 
            // region's draw distance.
            // DrawDistance = agentData.Far;
            DrawDistance = Scene.DefaultDrawDistance;

            // Check if Client has camera in 'follow cam' or 'build' mode.
            Vector3 camdif = (Vector3.One * Rotation - Vector3.One * CameraRotation);

            m_followCamAuto = ((CameraUpAxis.Z > 0.959f && CameraUpAxis.Z < 0.98f)
               && (Math.Abs(camdif.X) < 0.4f && Math.Abs(camdif.Y) < 0.4f)) ? true : false;


            //m_log.DebugFormat("[FollowCam]: {0}", m_followCamAuto);
            // Raycast from the avatar's head to the camera to see if there's anything blocking the view
            if ((m_movementUpdateCount % NumMovementsBetweenRayCast) == 0 && m_scene.PhysicsScene.SupportsRayCast())
            {
                if (m_followCamAuto)
                {
                    Vector3 posAdjusted = m_pos + HEAD_ADJUSTMENT;
                    m_scene.PhysicsScene.RaycastWorld(m_pos, Vector3.Normalize(CameraPosition - posAdjusted), Vector3.Distance(CameraPosition, posAdjusted) + 0.3f, RayCastCameraCallback);
                }
            }

            TriggerScenePresenceUpdated();
        }
        
        /// <summary>
        /// Calculate an update to move the presence to the set target.
        /// </summary>
        /// <remarks>
        /// This doesn't actually perform the movement.  Instead, it adds its vector to agent_control_v3.
        /// </remarks>
        /// <param value="agent_control_v3">Cumulative agent movement that this method will update.</param>
        /// <returns>True if movement has been updated in some way.  False otherwise.</returns>
        public bool HandleMoveToTargetUpdate(double tolerance, ref Vector3 agent_control_v3)
        {
//            m_log.DebugFormat("[SCENE PRESENCE]: Called HandleMoveToTargetUpdate() for {0}", Name);

            bool updated = false;

//            m_log.DebugFormat(
//                "[SCENE PRESENCE]: bAllowUpdateMoveToPosition {0}, m_moveToPositionInProgress {1}, m_autopilotMoving {2}",
//                allowUpdate, m_moveToPositionInProgress, m_autopilotMoving);

            double distanceToTarget = Util.GetDistanceTo(AbsolutePosition, MoveToPositionTarget);

//                        m_log.DebugFormat(
//                            "[SCENE PRESENCE]: Abs pos of {0} is {1}, target {2}, distance {3}",
//                            Name, AbsolutePosition, MoveToPositionTarget, distanceToTarget);

            // Check the error term of the current position in relation to the target position
            if (distanceToTarget <= tolerance)
            {
                // We are close enough to the target
                AbsolutePosition = MoveToPositionTarget;
                ResetMoveToTarget();
                updated = true;
            }
            else
            {
                try
                {
                    // move avatar in 3D at one meter/second towards target, in avatar coordinate frame.
                    // This movement vector gets added to the velocity through AddNewMovement().
                    // Theoretically we might need a more complex PID approach here if other
                    // unknown forces are acting on the avatar and we need to adaptively respond
                    // to such forces, but the following simple approach seems to works fine.
                    Vector3 LocalVectorToTarget3D =
                        (MoveToPositionTarget - AbsolutePosition) // vector from cur. pos to target in global coords
                        * Matrix4.CreateFromQuaternion(Quaternion.Inverse(Rotation)); // change to avatar coords
                    // Ignore z component of vector
//                        Vector3 LocalVectorToTarget2D = new Vector3((float)(LocalVectorToTarget3D.X), (float)(LocalVectorToTarget3D.Y), 0f);
                    LocalVectorToTarget3D.Normalize();

                    // update avatar movement flags. the avatar coordinate system is as follows:
                    //
                    //                        +X (forward)
                    //
                    //                        ^
                    //                        |
                    //                        |
                    //                        |
                    //                        |
                    //     (left) +Y <--------o--------> -Y
                    //                       avatar
                    //                        |
                    //                        |
                    //                        |
                    //                        |
                    //                        v
                    //                        -X
                    //

                    // based on the above avatar coordinate system, classify the movement into
                    // one of left/right/back/forward.
                    if (LocalVectorToTarget3D.X < 0) //MoveBack
                    {
                        MovementFlag += (byte)(uint)Dir_ControlFlags.DIR_CONTROL_FLAG_BACK;
                        AgentControlFlags |= (uint)Dir_ControlFlags.DIR_CONTROL_FLAG_BACK;
                        updated = true;
                    }
                    else if (LocalVectorToTarget3D.X > 0) //Move Forward
                    {
                        MovementFlag += (byte)(uint)Dir_ControlFlags.DIR_CONTROL_FLAG_FORWARD;
                        AgentControlFlags |= (uint)Dir_ControlFlags.DIR_CONTROL_FLAG_FORWARD;
                        updated = true;
                    }

                    if (LocalVectorToTarget3D.Y > 0) //MoveLeft
                    {
                        MovementFlag += (byte)(uint)Dir_ControlFlags.DIR_CONTROL_FLAG_LEFT;
                        AgentControlFlags |= (uint)Dir_ControlFlags.DIR_CONTROL_FLAG_LEFT;
                        updated = true;
                    }
                    else if (LocalVectorToTarget3D.Y < 0) //MoveRight
                    {
                        MovementFlag += (byte)(uint)Dir_ControlFlags.DIR_CONTROL_FLAG_RIGHT;
                        AgentControlFlags |= (uint)Dir_ControlFlags.DIR_CONTROL_FLAG_RIGHT;
                        updated = true;
                    }

                    if (LocalVectorToTarget3D.Z > 0) //Up
                    {
                        // Don't set these flags for up or down - doing so will make the avatar crouch or
                        // keep trying to jump even if walking along level ground
                        //MovementFlag += (byte)(uint)Dir_ControlFlags.DIR_CONTROL_FLAG_UP;
                        //AgentControlFlags
                        //AgentControlFlags |= (uint)Dir_ControlFlags.DIR_CONTROL_FLAG_UP;
                        updated = true;
                    }
                    else if (LocalVectorToTarget3D.Z < 0) //Down
                    {
                        //MovementFlag += (byte)(uint)Dir_ControlFlags.DIR_CONTROL_FLAG_DOWN;
                        //AgentControlFlags |= (uint)Dir_ControlFlags.DIR_CONTROL_FLAG_DOWN;
                        updated = true;
                    }

//                        m_log.DebugFormat(
//                            "[SCENE PRESENCE]: HandleMoveToTargetUpdate adding {0} to move vector {1} for {2}",
//                            LocalVectorToTarget3D, agent_control_v3, Name);

                    agent_control_v3 += LocalVectorToTarget3D;
                }
                catch (Exception e)
                {
                    //Avoid system crash, can be slower but...
                    m_log.DebugFormat("Crash! {0}", e.ToString());
                }
            }

            return updated;
        }

        /// <summary>
        /// Move to the given target over time.
        /// </summary>
        /// <param name="pos"></param>
        /// <param name="noFly">
        /// If true, then don't allow the avatar to fly to the target, even if it's up in the air.
        /// This is to allow movement to targets that are known to be on an elevated platform with a continuous path
        /// from start to finish.
        /// </param>
        /// <param name="landAtTarget">
        /// If true and the avatar starts flying during the move then land at the target.
        /// </param>
        public void MoveToTarget(Vector3 pos, bool noFly, bool landAtTarget)
        {
            if (SitGround)
                StandUp();

//            m_log.DebugFormat(
//                "[SCENE PRESENCE]: Avatar {0} received request to move to position {1} in {2}",
//                Name, pos, m_scene.RegionInfo.RegionName);

            // Allow move to another sub-region within a megaregion
            Vector2 regionSize;
            IRegionCombinerModule regionCombinerModule = m_scene.RequestModuleInterface<IRegionCombinerModule>();
            if (regionCombinerModule != null)
                regionSize = regionCombinerModule.GetSizeOfMegaregion(m_scene.RegionInfo.RegionID);
            else
                regionSize = new Vector2(Constants.RegionSize);

            if (pos.X < 0 || pos.X >= regionSize.X
                || pos.Y < 0 || pos.Y >= regionSize.Y
                || pos.Z < 0)
                return;

//            Vector3 heightAdjust = new Vector3(0, 0, Appearance.AvatarHeight / 2);
//            pos += heightAdjust;
//
//            // Anti duck-walking measure
//            if (Math.Abs(pos.Z - AbsolutePosition.Z) < 0.2f)
//            {
////                m_log.DebugFormat("[SCENE PRESENCE]: Adjusting MoveToPosition from {0} to {1}", pos, AbsolutePosition);
//                pos.Z = AbsolutePosition.Z;
//            }

            // Get terrain height for sub-region in a megaregion if necessary
            int X = (int)((m_scene.RegionInfo.RegionLocX * Constants.RegionSize) + pos.X);
            int Y = (int)((m_scene.RegionInfo.RegionLocY * Constants.RegionSize) + pos.Y);
            GridRegion target_region = m_scene.GridService.GetRegionByPosition(m_scene.RegionInfo.ScopeID, X, Y);
            // If X and Y is NaN, target_region will be null
            if (target_region == null)
                return;
            UUID target_regionID = target_region.RegionID;
            Scene targetScene = m_scene;

            if (!SceneManager.Instance.TryGetScene(target_regionID, out targetScene))
                targetScene = m_scene;

            float terrainHeight = (float)targetScene.Heightmap[(int)(pos.X % Constants.RegionSize), (int)(pos.Y % Constants.RegionSize)];
            pos.Z = Math.Max(terrainHeight, pos.Z);

            // Fudge factor.  It appears that if one clicks "go here" on a piece of ground, the go here request is
            // always slightly higher than the actual terrain height.
            // FIXME: This constrains NPC movements as well, so should be somewhere else.
            if (pos.Z - terrainHeight < 0.2)
                pos.Z = terrainHeight;

//            m_log.DebugFormat(
//                "[SCENE PRESENCE]: Avatar {0} set move to target {1} (terrain height {2}) in {3}",
//                Name, pos, terrainHeight, m_scene.RegionInfo.RegionName);

            if (noFly)
                Flying = false;
            else if (pos.Z > terrainHeight)
                Flying = true;

            LandAtTarget = landAtTarget;
            MovingToTarget = true;
            MoveToPositionTarget = pos;

            // Rotate presence around the z-axis to point in same direction as movement.
            // Ignore z component of vector
            Vector3 localVectorToTarget3D = pos - AbsolutePosition;
            Vector3 localVectorToTarget2D = new Vector3((float)(localVectorToTarget3D.X), (float)(localVectorToTarget3D.Y), 0f);

//            m_log.DebugFormat("[SCENE PRESENCE]: Local vector to target is {0}", localVectorToTarget2D);

            // Calculate the yaw.
            Vector3 angle = new Vector3(0, 0, (float)(Math.Atan2(localVectorToTarget2D.Y, localVectorToTarget2D.X)));

//            m_log.DebugFormat("[SCENE PRESENCE]: Angle is {0}", angle);

            Rotation = Quaternion.CreateFromEulers(angle);
//            m_log.DebugFormat("[SCENE PRESENCE]: Body rot for {0} set to {1}", Name, Rotation);
            
            Vector3 agent_control_v3 = new Vector3();
            HandleMoveToTargetUpdate(1, ref agent_control_v3);
            AddNewMovement(agent_control_v3);
        }

        /// <summary>
        /// Reset the move to target.
        /// </summary>
        public void ResetMoveToTarget()
        {
//            m_log.DebugFormat("[SCENE PRESENCE]: Resetting move to target for {0}", Name);

            MovingToTarget = false;
//            MoveToPositionTarget = Vector3.Zero;
            m_forceToApply = null; // cancel possible last action

            // We need to reset the control flag as the ScenePresenceAnimator uses this to determine the correct
            // resting animation (e.g. hover or stand).  NPCs don't have a client that will quickly reset this flag.
            // However, the line is here rather than in the NPC module since it also appears necessary to stop a
            // viewer that uses "go here" from juddering on all subsequent avatar movements.
            AgentControlFlags = (uint)AgentManager.ControlFlags.NONE;
        }

        /// <summary>
        /// Perform the logic necessary to stand the avatar up.  This method also executes
        /// the stand animation.
        /// </summary>
        public void StandUp()
        {
//            m_log.DebugFormat("[SCENE PRESENCE]: StandUp() for {0}", Name);

            SitGround = false;

/* move this down so avatar gets physical in the new position and not where it is siting
            if (PhysicsActor == null)
                AddToPhysicalScene(false);
 */

            if (ParentID != 0)
            {
                SceneObjectPart part = ParentPart;
                UnRegisterSeatControls(part.ParentGroup.UUID);

                TaskInventoryDictionary taskIDict = part.TaskInventory;
                if (taskIDict != null)
                {
                    lock (taskIDict)
                    {
                        foreach (UUID taskID in taskIDict.Keys)
                        {
                            UnRegisterControlEventsToScript(LocalId, taskID);
                            taskIDict[taskID].PermsMask &= ~(
                                2048 | //PERMISSION_CONTROL_CAMERA
                                4); // PERMISSION_TAKE_CONTROLS
                        }
                    }
                }

                part.ParentGroup.DeleteAvatar(UUID);
//                ParentPosition = part.GetWorldPosition();
                ControllingClient.SendClearFollowCamProperties(part.ParentUUID);

//                m_pos += ParentPosition + new Vector3(0.0f, 0.0f, 2.0f * m_sitAvatarHeight);
//                ParentPosition = Vector3.Zero;
                m_pos = part.AbsolutePosition + (m_pos * part.GetWorldRotation()) + new Vector3(0.0f, 0.0f, 2.0f * m_sitAvatarHeight);
                if (part.SitTargetAvatar == UUID)
                    m_bodyRot = part.GetWorldRotation() * part.SitTargetOrientation;

                ParentID = 0;
                ParentPart = null;

                if (PhysicsActor == null)
                    AddToPhysicalScene(false);

                SendAvatarDataToAllAgents();
                m_requestedSitTargetID = 0;

                part.RemoveSittingAvatar(UUID);

                if (part != null)
                    part.ParentGroup.TriggerScriptChangedEvent(Changed.LINK);
            }

            else if (PhysicsActor == null)
                AddToPhysicalScene(false);

            Animator.TrySetMovementAnimation("STAND");
            TriggerScenePresenceUpdated();
        }

        private SceneObjectPart FindNextAvailableSitTarget(UUID targetID)
        {
            SceneObjectPart targetPart = m_scene.GetSceneObjectPart(targetID);
            if (targetPart == null)
                return null;

            // If the primitive the player clicked on has a sit target and that sit target is not full, that sit target is used.
            // If the primitive the player clicked on has no sit target, and one or more other linked objects have sit targets that are not full, the sit target of the object with the lowest link number will be used.

            // Get our own copy of the part array, and sort into the order we want to test
            SceneObjectPart[] partArray = targetPart.ParentGroup.Parts;
            Array.Sort(partArray, delegate(SceneObjectPart p1, SceneObjectPart p2)
                       {
                           // we want the originally selected part first, then the rest in link order -- so make the selected part link num (-1)
                           int linkNum1 = p1==targetPart ? -1 : p1.LinkNum;
                           int linkNum2 = p2==targetPart ? -1 : p2.LinkNum;
                           return linkNum1 - linkNum2;
                       }
                );

            //look for prims with explicit sit targets that are available
            foreach (SceneObjectPart part in partArray)
            {
                if (part.IsSitTargetSet && part.SitTargetAvatar == UUID.Zero)
                {
                    //switch the target to this prim
                    return part;
                }
            }

            // no explicit sit target found - use original target
            return targetPart;
        }

        private void SendSitResponse(UUID targetID, Vector3 offset, Quaternion sitOrientation)
        {
            Vector3 cameraEyeOffset = Vector3.Zero;
            Vector3 cameraAtOffset = Vector3.Zero;
            bool forceMouselook = false;

            SceneObjectPart part = FindNextAvailableSitTarget(targetID);
            if (part == null)
                return;

            if (PhysicsActor != null)
                m_sitAvatarHeight = PhysicsActor.Size.Z * 0.5f;

            bool canSit = false;
            Vector3 pos = part.AbsolutePosition + offset;

            if (part.IsSitTargetSet && part.SitTargetAvatar == UUID.Zero)
            {
//                    m_log.DebugFormat(
//                        "[SCENE PRESENCE]: Sitting {0} on {1} {2} because sit target is set and unoccupied",
//                        Name, part.Name, part.LocalId);

                offset = part.SitTargetPosition;
                sitOrientation = part.SitTargetOrientation;
                canSit = true;
            }
            else
            {
                if (PhysicsSit(part,offset)) // physics engine 
                    return;

                if (Util.GetDistanceTo(AbsolutePosition, pos) <= 10)
                {

                    AbsolutePosition = pos + new Vector3(0.0f, 0.0f, m_sitAvatarHeight);
                    canSit = true;
                }
            }

            if (canSit)
            {

                if (PhysicsActor != null)
                {
                    // We can remove the physicsActor until they stand up.
                    RemoveFromPhysicalScene();
                }

                if (MovingToTarget)
                    ResetMoveToTarget();

                Velocity = Vector3.Zero;

                part.AddSittingAvatar(UUID);

                cameraAtOffset = part.GetCameraAtOffset();
                cameraEyeOffset = part.GetCameraEyeOffset();
                forceMouselook = part.GetForceMouselook();

                ControllingClient.SendSitResponse(
                    part.UUID, offset, sitOrientation, false, cameraAtOffset, cameraEyeOffset, forceMouselook);

                m_requestedSitTargetUUID = part.UUID;

                HandleAgentSit(ControllingClient, UUID);

                // Moved here to avoid a race with default sit anim
                // The script event needs to be raised after the default sit anim is set.
                part.ParentGroup.TriggerScriptChangedEvent(Changed.LINK);
            }
        }

        public void HandleAgentRequestSit(IClientAPI remoteClient, UUID agentID, UUID targetID, Vector3 offset)
        {
            if (IsChildAgent)
                return;

            if (ParentID != 0)
            {
                if (ParentPart.UUID == targetID)
                    return; // already sitting here, ignore

                StandUp();
            }

            SceneObjectPart part = FindNextAvailableSitTarget(targetID);

            if (part != null)
            {
                m_requestedSitTargetID = part.LocalId;
                m_requestedSitTargetUUID = part.UUID;

            }
            else
            {
                m_log.Warn("Sit requested on unknown object: " + targetID.ToString());
            }

            SendSitResponse(targetID, offset, Quaternion.Identity);
        }

        // returns  false if does not suport so older sit can be tried
        public bool PhysicsSit(SceneObjectPart part, Vector3 offset)
        {
            if (part == null || part.ParentGroup.IsAttachment)
            {
                return true;
            }

            if ( m_scene.PhysicsScene == null)
                return false;

            if (part.PhysActor == null)
            {
                // none physcis shape
                if (part.PhysicsShapeType == (byte)PhysicsShapeType.None)
                    ControllingClient.SendAlertMessage(" There is no suitable surface to sit on, try another spot.");
                else
                { // non physical phantom  TODO
                    ControllingClient.SendAlertMessage(" There is no suitable surface to sit on, try another spot.");
                    return false;
                }
                return true;
            }


            // not doing autopilot
            m_requestedSitTargetID = 0; 

            if (m_scene.PhysicsScene.SitAvatar(part.PhysActor, AbsolutePosition, CameraPosition, offset, new Vector3(0.35f, 0, 0.65f), PhysicsSitResponse) != 0)
                return true;

            return false;
        }


        private bool CanEnterLandPosition(Vector3 testPos)
        {
            ILandObject land = m_scene.LandChannel.GetLandObject(testPos.X, testPos.Y);

            if (land == null || land.LandData.Name == "NO_LAND")
                return true;

            return land.CanBeOnThisLand(UUID,testPos.Z);
        }

        // status
        //          < 0 ignore
        //          0   bad sit spot
        public void PhysicsSitResponse(int status, uint partID, Vector3 offset, Quaternion Orientation)
        {
            if (status < 0)
                return;

            if (status == 0)
            {
                ControllingClient.SendAlertMessage(" There is no suitable surface to sit on, try another spot.");
                return;
            }

            SceneObjectPart part = m_scene.GetSceneObjectPart(partID);
            if (part == null)
                return;

            Vector3 targetPos = part.GetWorldPosition() + offset * part.GetWorldRotation();     
            if(!CanEnterLandPosition(targetPos))
            {
                ControllingClient.SendAlertMessage(" Sit position on restricted land, try another spot");
                return;
            }

            RemoveFromPhysicalScene();

            if (MovingToTarget)
                ResetMoveToTarget();

            Velocity = Vector3.Zero;

            part.AddSittingAvatar(UUID);

            Vector3 cameraAtOffset = part.GetCameraAtOffset();
            Vector3 cameraEyeOffset = part.GetCameraEyeOffset();
            bool forceMouselook = part.GetForceMouselook();

            ControllingClient.SendSitResponse(
                part.UUID, offset, Orientation, false, cameraAtOffset, cameraEyeOffset, forceMouselook);

            // not using autopilot

            Rotation = Orientation;
            m_pos = offset;

            m_requestedSitTargetID = 0;
            part.ParentGroup.AddAvatar(UUID);

            ParentPart = part;
            ParentID = part.LocalId;
            if(status == 3)
                Animator.TrySetMovementAnimation("SIT_GROUND");
            else
                Animator.TrySetMovementAnimation("SIT");
            SendAvatarDataToAllAgents();

            part.ParentGroup.TriggerScriptChangedEvent(Changed.LINK);
        }


        public void HandleAgentSit(IClientAPI remoteClient, UUID agentID)
        {
            SceneObjectPart part = m_scene.GetSceneObjectPart(m_requestedSitTargetID);

            if (part != null)
            {
                if (part.ParentGroup.IsAttachment)
                {
                    m_log.WarnFormat(
                        "[SCENE PRESENCE]: Avatar {0} tried to sit on part {1} from object {2} in {3} but this is an attachment for avatar id {4}",
                        Name, part.Name, part.ParentGroup.Name, Scene.Name, part.ParentGroup.AttachedAvatar);

                    return;
                }


                if (part.SitTargetAvatar == UUID)
                {
                    Vector3 sitTargetPos = part.SitTargetPosition;
                    Quaternion sitTargetOrient = part.SitTargetOrientation;

//                        m_log.DebugFormat(
//                            "[SCENE PRESENCE]: Sitting {0} at sit target {1}, {2} on {3} {4}",
//                            Name, sitTargetPos, sitTargetOrient, part.Name, part.LocalId);

                    //Quaternion vq = new Quaternion(sitTargetPos.X, sitTargetPos.Y+0.2f, sitTargetPos.Z+0.2f, 0);
                    //Quaternion nq = new Quaternion(-sitTargetOrient.X, -sitTargetOrient.Y, -sitTargetOrient.Z, sitTargetOrient.w);

                    //Quaternion result = (sitTargetOrient * vq) * nq;

                    double x, y, z, m;

                    Quaternion r = sitTargetOrient;
                    m = r.X * r.X + r.Y * r.Y + r.Z * r.Z + r.W * r.W;

                    if (Math.Abs(1.0 - m) > 0.000001)
                    {
                        m = 1.0 / Math.Sqrt(m);
                        r.X *= (float)m;
                        r.Y *= (float)m;
                        r.Z *= (float)m;
                        r.W *= (float)m;
                    }

                    x = 2 * (r.X * r.Z + r.Y * r.W);
                    y = 2 * (-r.X * r.W + r.Y * r.Z);
                    z = -r.X * r.X - r.Y * r.Y + r.Z * r.Z + r.W * r.W;

                    Vector3 up = new Vector3((float)x, (float)y, (float)z);
                    Vector3 sitOffset = up * Appearance.AvatarHeight * 0.02638f;

                    m_pos = sitTargetPos + sitOffset + SIT_TARGET_ADJUSTMENT;

//                    m_pos = sitTargetPos + SIT_TARGET_ADJUSTMENT - sitOffset;
                    Rotation = sitTargetOrient;
//                    ParentPosition = part.AbsolutePosition;
                    part.ParentGroup.AddAvatar(UUID);
                }
                else
                {
                    m_pos -= part.AbsolutePosition;
//                    ParentPosition = part.AbsolutePosition;
                    part.ParentGroup.AddAvatar(UUID);

//                        m_log.DebugFormat(
//                            "[SCENE PRESENCE]: Sitting {0} at position {1} ({2} + {3}) on part {4} {5} without sit target",
//                            Name, part.AbsolutePosition, m_pos, ParentPosition, part.Name, part.LocalId);
                }

                ParentPart = m_scene.GetSceneObjectPart(m_requestedSitTargetID);
                ParentID = m_requestedSitTargetID;
                m_AngularVelocity = Vector3.Zero;
                Velocity = Vector3.Zero;
                RemoveFromPhysicalScene();

                String sitAnimation = "SIT";
                if (!String.IsNullOrEmpty(part.SitAnimation))
                {
                    sitAnimation = part.SitAnimation;
                }
                Animator.TrySetMovementAnimation(sitAnimation);
                SendAvatarDataToAllAgents();
                TriggerScenePresenceUpdated();
            }
        }

        public void HandleAgentSitOnGround()
        {
//            m_updateCount = 0;  // Kill animation update burst so that the SIT_G.. will stick..
            m_AngularVelocity = Vector3.Zero;
            Animator.TrySetMovementAnimation("SIT_GROUND_CONSTRAINED");
            TriggerScenePresenceUpdated();
            SitGround = true;
            RemoveFromPhysicalScene();
        }

        /// <summary>
        /// Event handler for the 'Always run' setting on the client
        /// Tells the physics plugin to increase speed of movement.
        /// </summary>
        public void HandleSetAlwaysRun(IClientAPI remoteClient, bool pSetAlwaysRun)
        {
            SetAlwaysRun = pSetAlwaysRun;
        }

        public void HandleStartAnim(IClientAPI remoteClient, UUID animID)
        {
            Animator.AddAnimation(animID, UUID.Zero);
            TriggerScenePresenceUpdated();
        }

        public void HandleStopAnim(IClientAPI remoteClient, UUID animID)
        {
            Animator.RemoveAnimation(animID, false);
            TriggerScenePresenceUpdated();
        }

        public void avnHandleChangeAnim(UUID animID, bool addRemove,bool sendPack)
        {
            Animator.avnChangeAnim(animID, addRemove, sendPack);
        }



        /// <summary>
        /// Rotate the avatar to the given rotation and apply a movement in the given relative vector
        /// </summary>
        /// <param name="vec">The vector in which to move.  This is relative to the rotation argument</param>
        public void AddNewMovement(Vector3 vec)
        {
//            m_log.DebugFormat(
//                "[SCENE PRESENCE]: Adding new movement {0} with rotation {1} for {2}", vec, Rotation, Name);

            Vector3 direc = vec * Rotation;
            direc.Normalize();

            if (Flying != FlyingOld)                // add for fly velocity control
            {
                FlyingOld = Flying;                 // add for fly velocity control
                if (!Flying)
                    WasFlying = true;      // add for fly velocity control
            }

            if (IsColliding)
                WasFlying = false;        // add for fly velocity control

            if ((vec.Z == 0f) && !Flying)
                direc.Z = 0f; // Prevent camera WASD up.

            direc *= 0.03f * 128f * SpeedModifier;

//            m_log.DebugFormat("[SCENE PRESENCE]: Force to apply before modification was {0} for {1}", direc, Name);

            if (PhysicsActor != null)
            {
                if (Flying)
                {
                    direc *= 4.0f;
                    //bool controlland = (((m_AgentControlFlags & (uint)AgentManager.ControlFlags.AGENT_CONTROL_UP_NEG) != 0) || ((m_AgentControlFlags & (uint)AgentManager.ControlFlags.AGENT_CONTROL_NUDGE_UP_NEG) != 0));
                    //if (controlland)
                    //    m_log.Info("[AGENT]: landCommand");
                    //if (IsColliding)
                    //    m_log.Info("[AGENT]: colliding");
                    //if (Flying && IsColliding && controlland)
                    //{
                    //    StopFlying();
                    //    m_log.Info("[AGENT]: Stop Flying");
                    //}
                }
                if (Animator.Falling && WasFlying)    // if falling from flying, disable motion add
                {
                    direc *= 0.0f;
                }
                else if (!Flying && IsColliding)
                {
                    if (direc.Z > 2.0f)
                    {
                        direc.Z *= 2.6f;

                        // TODO: PreJump and jump happen too quickly.  Many times prejump gets ignored.
//                        Animator.TrySetMovementAnimation("PREJUMP");
//                        Animator.TrySetMovementAnimation("JUMP");
                    }
                }
            }

//            m_log.DebugFormat("[SCENE PRESENCE]: Setting force to apply to {0} for {1}", direc, Name);

            // TODO: Add the force instead of only setting it to support multiple forces per frame?
            m_forceToApply = direc;
            Animator.UpdateMovementAnimations();
        }

        #endregion

        #region Overridden Methods

        public override void Update()
        {
            const float ROTATION_TOLERANCE = 0.01f;
            const float VELOCITY_TOLERANCE = 0.001f;
            const float POSITION_TOLERANCE = 0.05f;

            if (IsChildAgent == false)
            {
                // NOTE: Velocity is not the same as m_velocity. Velocity will attempt to
                // grab the latest PhysicsActor velocity, whereas m_velocity is often
                // storing a requested force instead of an actual traveling velocity
                if (Appearance.AvatarSize != m_lastSize && !IsLoggingIn)
                    SendAvatarDataToAllAgents();

                if (!Rotation.ApproxEquals(m_lastRotation, ROTATION_TOLERANCE) ||
                    !Velocity.ApproxEquals(m_lastVelocity, VELOCITY_TOLERANCE) ||
                    !m_pos.ApproxEquals(m_lastPosition, POSITION_TOLERANCE))
                {
                    SendTerseUpdateToAllClients();

                    // Update the "last" values
                    m_lastPosition = m_pos;
                    m_lastRotation = Rotation;
                    m_lastVelocity = Velocity;
                }

                CheckForBorderCrossing();

                CheckForSignificantMovement(); // sends update to the modules.
            }
        }

        #endregion

        #region Update Client(s)


        /// <summary>
        /// Sends a location update to the client connected to this scenePresence
        /// </summary>
        /// <param name="remoteClient"></param>
        public void SendTerseUpdateToClient(IClientAPI remoteClient)
        {
            // If the client is inactive, it's getting its updates from another
            // server.
            if (remoteClient.IsActive)
            {
                //m_log.DebugFormat("[SCENE PRESENCE]: " + Name + " sending TerseUpdate to " + remoteClient.Name + " : Pos={0} Rot={1} Vel={2}", m_pos, Rotation, m_velocity);

                remoteClient.SendEntityUpdate(
                    this,
                    PrimUpdateFlags.Position | PrimUpdateFlags.Rotation | PrimUpdateFlags.Velocity
                    | PrimUpdateFlags.Acceleration | PrimUpdateFlags.AngularVelocity);

                m_scene.StatsReporter.AddAgentUpdates(1);
            }
        }


        // vars to support reduced update frequency when velocity is unchanged
        private Vector3 lastVelocitySentToAllClients = Vector3.Zero;
        private Vector3 lastPositionSentToAllClients = Vector3.Zero;
        private int lastTerseUpdateToAllClientsTick = Util.EnvironmentTickCount();

        /// <summary>
        /// Send a location/velocity/accelleration update to all agents in scene
        /// </summary>
        public void SendTerseUpdateToAllClients()
        {
            int currentTick = Util.EnvironmentTickCount();

            // Decrease update frequency when avatar is moving but velocity is
            // not changing.
            // If there is a mismatch between distance travelled and expected
            // distance based on last velocity sent and velocity hasnt changed,
            // then send a new terse update

            float timeSinceLastUpdate = (currentTick - lastTerseUpdateToAllClientsTick) * 0.001f;

            Vector3 expectedPosition = lastPositionSentToAllClients + lastVelocitySentToAllClients * timeSinceLastUpdate;

            float distanceError = Vector3.Distance(OffsetPosition, expectedPosition);

            float speed = Velocity.Length();
            float velocidyDiff = Vector3.Distance(lastVelocitySentToAllClients, Velocity);

            // assuming 5 ms. worst case precision for timer, use 2x that 
            // for distance error threshold
            float distanceErrorThreshold = speed * 0.01f;

            if (speed < 0.01f // allow rotation updates if avatar position is unchanged
                || Math.Abs(distanceError) > distanceErrorThreshold
                || velocidyDiff > 0.01f) // did velocity change from last update?
            {
                lastVelocitySentToAllClients = Velocity;
                lastTerseUpdateToAllClientsTick = currentTick;
                lastPositionSentToAllClients = OffsetPosition;

                m_scene.ForEachClient(SendTerseUpdateToClient);
            }
            TriggerScenePresenceUpdated();
        }

        public void SendCoarseLocations(List<Vector3> coarseLocations, List<UUID> avatarUUIDs)
        {
            SendCoarseLocationsMethod d = m_sendCoarseLocationsMethod;
            if (d != null)
            {
                d.Invoke(m_scene.RegionInfo.originRegionID, this, coarseLocations, avatarUUIDs);
            }
        }

        public void SetSendCoarseLocationMethod(SendCoarseLocationsMethod d)
        {
            if (d != null)
                m_sendCoarseLocationsMethod = d;
        }

        public void SendCoarseLocationsDefault(UUID sceneId, ScenePresence p, List<Vector3> coarseLocations, List<UUID> avatarUUIDs)
        {
            ControllingClient.SendCoarseLocationUpdate(avatarUUIDs, coarseLocations);
        }

        public void SendInitialDataToMe()
        {
            // Send all scene object to the new client
            Util.FireAndForget(delegate
            {
                // we created a new ScenePresence (a new child agent) in a fresh region.
                // Request info about all the (root) agents in this region
                // Note: This won't send data *to* other clients in that region (children don't send)
                SendOtherAgentsAvatarDataToMe();
                SendOtherAgentsAppearanceToMe();

                EntityBase[] entities = Scene.Entities.GetEntities();
                foreach (EntityBase e in entities)
                {
                    if (e != null && e is SceneObjectGroup)
                        ((SceneObjectGroup)e).SendFullUpdateToClient(ControllingClient);
                }

            });
        }

        /// <summary>
        /// Do everything required once a client completes its movement into a region and becomes
        /// a root agent.
        /// </summary>
        private void ValidateAndSendAppearanceAndAgentData()
        {
            //m_log.DebugFormat("[SCENE PRESENCE] SendInitialData: {0} ({1})", Name, UUID);
            // Moved this into CompleteMovement to ensure that Appearance is initialized before
            // the inventory arrives
            // m_scene.GetAvatarAppearance(ControllingClient, out Appearance);

            bool cachedappearance = false;

            // We have an appearance but we may not have the baked textures. Check the asset cache 
            // to see if all the baked textures are already here. 
            if (m_scene.AvatarFactory != null)
                cachedappearance = m_scene.AvatarFactory.ValidateBakedTextureCache(this);
            
            // If we aren't using a cached appearance, then clear out the baked textures
            if (!cachedappearance)
            {
                Appearance.ResetAppearance();
                if (m_scene.AvatarFactory != null)
                    m_scene.AvatarFactory.QueueAppearanceSave(UUID);
            }
            
            // This agent just became root. We are going to tell everyone about it. The process of
            // getting other avatars information was initiated elsewhere immediately after the child circuit connected... don't do it
            // again here... this comes after the cached appearance check because the avatars
            // appearance goes into the avatar update packet
            SendAvatarDataToAllAgents();
            SendAppearanceToAgent(this);

            // If we are using the the cached appearance then send it out to everyone
            if (cachedappearance)
            {
                m_log.DebugFormat("[SCENE PRESENCE]: baked textures are in the cache for {0}", Name);

                // If the avatars baked textures are all in the cache, then we have a 
                // complete appearance... send it out, if not, then we'll send it when
                // the avatar finishes updating its appearance
                SendAppearanceToAllOtherAgents();
            }
        }

        /// <summary>
        /// Send this agent's avatar data to all other root and child agents in the scene
        /// This agent must be root. This avatar will receive its own update. 
        /// </summary>
        public void SendAvatarDataToAllAgents()
        {
            //m_log.DebugFormat("[SCENE PRESENCE] SendAvatarDataToAllAgents: {0} ({1})", Name, UUID);
            // only send update from root agents to other clients; children are only "listening posts"
            if (IsChildAgent)
            {
                m_log.WarnFormat(
                    "[SCENE PRESENCE]: Attempt to send avatar data from a child agent for {0} in {1}",
                    Name, Scene.RegionInfo.RegionName);

                return;
            }

            m_lastSize = Appearance.AvatarSize;

            int count = 0;
            m_scene.ForEachScenePresence(delegate(ScenePresence scenePresence)
                                         {
                                             SendAvatarDataToAgent(scenePresence);
                                             count++;
                                         });

            m_scene.StatsReporter.AddAgentUpdates(count);
        }

        /// <summary>
        /// Send avatar data for all other root agents to this agent, this agent
        /// can be either a child or root
        /// </summary>
        public void SendOtherAgentsAvatarDataToMe()
        {
            int count = 0;
            m_scene.ForEachRootScenePresence(delegate(ScenePresence scenePresence)
                        {
                            // only send information about other root agents
                            if (scenePresence.UUID == UUID)
                                return;
                                             
                            scenePresence.SendAvatarDataToAgent(this);
                            count++;
                        });

            m_scene.StatsReporter.AddAgentUpdates(count);
        }

        /// <summary>
        /// Send avatar data to an agent.
        /// </summary>
        /// <param name="avatar"></param>
        public void SendAvatarDataToAgent(ScenePresence avatar)
        {
            //m_log.DebugFormat("[SCENE PRESENCE] SendAvatarDataToAgent from {0} ({1}) to {2} ({3})", Name, UUID, avatar.Name, avatar.UUID);

            avatar.ControllingClient.SendAvatarDataImmediate(this);
            Animator.SendAnimPackToClient(avatar.ControllingClient);
        }

        /// <summary>
        /// Send this agent's appearance to all other root and child agents in the scene
        /// This agent must be root.
        /// </summary>
        public void SendAppearanceToAllOtherAgents()
        {
//            m_log.DebugFormat("[SCENE PRESENCE] SendAppearanceToAllOtherAgents: {0} {1}", Name, UUID);

            // only send update from root agents to other clients; children are only "listening posts"
            if (IsChildAgent)
            {
                m_log.WarnFormat(
                    "[SCENE PRESENCE]: Attempt to send avatar data from a child agent for {0} in {1}",
                    Name, Scene.RegionInfo.RegionName);

                return;
            }
            
            int count = 0;
            m_scene.ForEachScenePresence(delegate(ScenePresence scenePresence)
                        {
                            // only send information to other root agents
                            if (scenePresence.UUID == UUID)
                                return;

                            SendAppearanceToAgent(scenePresence);
                            count++;
                        });

            m_scene.StatsReporter.AddAgentUpdates(count);
        }

        /// <summary>
        /// Send appearance from all other root agents to this agent. this agent
        /// can be either root or child
        /// </summary>
        public void SendOtherAgentsAppearanceToMe()
        {
//            m_log.DebugFormat("[SCENE PRESENCE] SendOtherAgentsAppearanceToMe: {0} {1}", Name, UUID);

            int count = 0;
            m_scene.ForEachRootScenePresence(delegate(ScenePresence scenePresence)
                        {
                            // only send information about other root agents
                            if (scenePresence.UUID == UUID)
                                return;
                                             
                            scenePresence.SendAppearanceToAgent(this);
                            count++;
                        });

            m_scene.StatsReporter.AddAgentUpdates(count);
        }

        /// <summary>
        /// Send appearance data to an agent.
        /// </summary>
        /// <param name="avatar"></param>
        public void SendAppearanceToAgent(ScenePresence avatar)
        {
//            m_log.DebugFormat(
//                "[SCENE PRESENCE]: Sending appearance data from {0} {1} to {2} {3}", Name, m_uuid, avatar.Name, avatar.UUID);

            avatar.ControllingClient.SendAppearance(
                UUID, Appearance.VisualParams, Appearance.Texture.GetBytes());

            
        }

        #endregion

        #region Significant Movement Method

        /// <summary>
        /// This checks for a significant movement and sends a coarselocationchange update
        /// </summary>
        protected void CheckForSignificantMovement()
        {
            if (Util.GetDistanceTo(AbsolutePosition, posLastSignificantMove) > SIGNIFICANT_MOVEMENT)
            {
                posLastSignificantMove = AbsolutePosition;
                m_scene.EventManager.TriggerSignificantClientMovement(this);
            }

            // Minimum Draw distance is 64 meters, the Radius of the draw distance sphere is 32m
            if (Util.GetDistanceTo(AbsolutePosition, m_lastChildAgentUpdatePosition) >= Scene.ChildReprioritizationDistance ||
                Util.GetDistanceTo(CameraPosition, m_lastChildAgentUpdateCamPosition) >= Scene.ChildReprioritizationDistance)
            {
                m_lastChildAgentUpdatePosition = AbsolutePosition;
                m_lastChildAgentUpdateCamPosition = CameraPosition;

                ChildAgentDataUpdate cadu = new ChildAgentDataUpdate();
                cadu.ActiveGroupID = UUID.Zero.Guid;
                cadu.AgentID = UUID.Guid;
                cadu.alwaysrun = SetAlwaysRun;
                cadu.AVHeight = Appearance.AvatarHeight;
                cadu.cameraPosition = CameraPosition;
                cadu.drawdistance = DrawDistance;
                cadu.GroupAccess = 0;
                cadu.Position = AbsolutePosition;
                cadu.regionHandle = RegionHandle;

                // Throttles 
                float multiplier = 1;
                int childRegions = KnownRegionCount;
                if (childRegions != 0)
                    multiplier = 1f / childRegions;

                // Minimum throttle for a child region is 1/4 of the root region throttle
                if (multiplier <= 0.25f)
                    multiplier = 0.25f;

                cadu.throttles = ControllingClient.GetThrottlesPacked(multiplier);
                cadu.Velocity = Velocity;

                AgentPosition agentpos = new AgentPosition();
                agentpos.CopyFrom(cadu, ControllingClient.SessionId);

                // Let's get this out of the update loop
                Util.FireAndForget(delegate { m_scene.SendOutChildAgentUpdates(agentpos, this); });
            }
        }

        #endregion

        #region Border Crossing Methods

        /// <summary>
        /// Starts the process of moving an avatar into another region if they are crossing the border.
        /// </summary>
        /// <remarks>
        /// Also removes the avatar from the physical scene if transit has started.
        /// </remarks>
        protected void CheckForBorderCrossing()
        {
            // Check that we we are not a child
            if (IsChildAgent) 
                return;

            // If we don't have a PhysActor, we can't cross anyway
            // Also don't do this while sat, sitting avatars cross with the
            // object they sit on. ParentUUID denoted a pending sit, don't
            // interfere with it.
            if (ParentID != 0 || PhysicsActor == null || ParentUUID != UUID.Zero)
                return;

            if (!IsInTransit)
            {
                Vector3 pos2 = AbsolutePosition;
                Vector3 vel = Velocity;
                int neighbor = 0;
                int[] fix = new int[2];

                float timeStep = 0.1f;
                pos2.X = pos2.X + (vel.X * timeStep);
                pos2.Y = pos2.Y + (vel.Y * timeStep);
                pos2.Z = pos2.Z + (vel.Z * timeStep);

                if (!IsInTransit)
                {
//                    m_log.DebugFormat(
//                        "[SCENE PRESENCE]: Testing border check for projected position {0} of {1} in {2}", 
//                        pos2, Name, Scene.Name);

                    // Checks if where it's headed exists a region
                    bool needsTransit = false;
                    if (m_scene.TestBorderCross(pos2, Cardinals.W))
                    {
                        if (m_scene.TestBorderCross(pos2, Cardinals.S))
                        {
                            needsTransit = true;
                            neighbor = m_scene.HaveNeighbor(Cardinals.SW, ref fix);
                        }
                        else if (m_scene.TestBorderCross(pos2, Cardinals.N))
                        {
                            needsTransit = true;
                            neighbor = m_scene.HaveNeighbor(Cardinals.NW, ref fix);
                        }
                        else
                        {
                            needsTransit = true;
                            neighbor = m_scene.HaveNeighbor(Cardinals.W, ref fix);
                        }
                    }
                    else if (m_scene.TestBorderCross(pos2, Cardinals.E))
                    {
                        if (m_scene.TestBorderCross(pos2, Cardinals.S))
                        {
                            needsTransit = true;
                            neighbor = m_scene.HaveNeighbor(Cardinals.SE, ref fix);
                        }
                        else if (m_scene.TestBorderCross(pos2, Cardinals.N))
                        {
                            needsTransit = true;
                            neighbor = m_scene.HaveNeighbor(Cardinals.NE, ref fix);
                        }
                        else
                        {
                            needsTransit = true;
                            neighbor = m_scene.HaveNeighbor(Cardinals.E, ref fix);
                        }
                    }
                    else if (m_scene.TestBorderCross(pos2, Cardinals.S))
                    {
                        needsTransit = true;
                        neighbor = m_scene.HaveNeighbor(Cardinals.S, ref fix);
                    }
                    else if (m_scene.TestBorderCross(pos2, Cardinals.N))
                    {
                        needsTransit = true;
                        neighbor = m_scene.HaveNeighbor(Cardinals.N, ref fix);
                    }

                    // Makes sure avatar does not end up outside region
                    if (neighbor <= 0)
                    {
                        if (needsTransit)
                        {
                            if (m_requestedSitTargetUUID == UUID.Zero)
                            {
                                bool isFlying = Flying;
                                RemoveFromPhysicalScene();

                                Vector3 pos = AbsolutePosition;
                                if (AbsolutePosition.X < 0)
                                    pos.X += Velocity.X * 2;
                                else if (AbsolutePosition.X > Constants.RegionSize)
                                    pos.X -= Velocity.X * 2;
                                if (AbsolutePosition.Y < 0)
                                    pos.Y += Velocity.Y * 2;
                                else if (AbsolutePosition.Y > Constants.RegionSize)
                                    pos.Y -= Velocity.Y * 2;
                                Velocity = Vector3.Zero;
                                AbsolutePosition = pos;

//                                m_log.DebugFormat("[SCENE PRESENCE]: Prevented flyoff for {0} at {1}", Name, AbsolutePosition);

                                AddToPhysicalScene(isFlying);
                            }
                        }
                    }
                    else if (neighbor > 0)
                    {
                        if (!CrossToNewRegion())
                        {
                            if (m_requestedSitTargetUUID == UUID.Zero)
                            {
                                bool isFlying = Flying;
                                RemoveFromPhysicalScene();

                                Vector3 pos = AbsolutePosition;
                                if (AbsolutePosition.X < 0)
                                    pos.X += Velocity.X * 2;
                                else if (AbsolutePosition.X > Constants.RegionSize)
                                    pos.X -= Velocity.X * 2;
                                if (AbsolutePosition.Y < 0)
                                    pos.Y += Velocity.Y * 2;
                                else if (AbsolutePosition.Y > Constants.RegionSize)
                                    pos.Y -= Velocity.Y * 2;
                                Velocity = Vector3.Zero;
                                AbsolutePosition = pos;

                                AddToPhysicalScene(isFlying);
                            }
                        }
                    }
                }
                else
                {
                    // This constant has been inferred from experimentation
                    // I'm not sure what this value should be, so I tried a few values.
                    timeStep = 0.04f;
                    pos2 = AbsolutePosition;
                    pos2.X = pos2.X + (vel.X * timeStep);
                    pos2.Y = pos2.Y + (vel.Y * timeStep);
                    // Don't touch the Z
                    m_pos = pos2;
                    m_log.DebugFormat("[SCENE PRESENCE]: In transit m_pos={0}", m_pos);
                }
            }   
        }

        /// <summary>
        /// Moves the agent outside the region bounds
        /// Tells neighbor region that we're crossing to it
        /// If the neighbor accepts, remove the agent's viewable avatar from this scene
        /// set them to a child agent.
        /// </summary>
        protected bool CrossToNewRegion()
        {
            try
            {
                return m_scene.CrossAgentToNewRegion(this, Flying);
            }
            catch
            {
                return m_scene.CrossAgentToNewRegion(this, false);
            }
        }

        public void RestoreInCurrentScene()
        {
            AddToPhysicalScene(false); // not exactly false
        }

        public void Reset()
        {
//            m_log.DebugFormat("[SCENE PRESENCE]: Resetting {0} in {1}", Name, Scene.RegionInfo.RegionName);

            // Put the child agent back at the center
            AbsolutePosition 
                = new Vector3(((float)Constants.RegionSize * 0.5f), ((float)Constants.RegionSize * 0.5f), 70);

            Animator.ResetAnimations();
        }

        /// <summary>
        /// Computes which child agents to close when the scene presence moves to another region.
        /// Removes those regions from m_knownRegions.
        /// </summary>
        /// <param name="newRegionX">The new region's x on the map</param>
        /// <param name="newRegionY">The new region's y on the map</param>
        /// <returns></returns>
        public void CloseChildAgents(uint newRegionX, uint newRegionY)
        {
            List<ulong> byebyeRegions = new List<ulong>();
            List<ulong> knownRegions = KnownRegionHandles;
            m_log.DebugFormat(
                "[SCENE PRESENCE]: Closing child agents. Checking {0} regions in {1}", 
                knownRegions.Count, Scene.RegionInfo.RegionName);
            //DumpKnownRegions();

            foreach (ulong handle in knownRegions)
            {
                // Don't close the agent on this region yet
                if (handle != Scene.RegionInfo.RegionHandle)
                {
                    uint x, y;
                    Utils.LongToUInts(handle, out x, out y);
                    x = x / Constants.RegionSize;
                    y = y / Constants.RegionSize;

//                    m_log.Debug("---> x: " + x + "; newx:" + newRegionX + "; Abs:" + (int)Math.Abs((int)(x - newRegionX)));
//                    m_log.Debug("---> y: " + y + "; newy:" + newRegionY + "; Abs:" + (int)Math.Abs((int)(y - newRegionY)));
                    if (Util.IsOutsideView(DrawDistance, x, newRegionX, y, newRegionY))
                    {
                        byebyeRegions.Add(handle);
                    }
                }
            }
            
            if (byebyeRegions.Count > 0)
            {
                m_log.Debug("[SCENE PRESENCE]: Closing " + byebyeRegions.Count + " child agents");

                AgentCircuitData acd = Scene.AuthenticateHandler.GetAgentCircuitData(UUID);
                string auth = string.Empty;
                if (acd != null)
                    auth = acd.SessionID.ToString();
                m_scene.SceneGridService.SendCloseChildAgentConnections(ControllingClient.AgentId, auth, byebyeRegions); 
            }
            
            foreach (ulong handle in byebyeRegions)
            {
                RemoveNeighbourRegion(handle);
            }
        }

        #endregion

        /// <summary>
        /// This allows the Sim owner the abiility to kick users from their sim currently.
        /// It tells the client that the agent has permission to do so.
        /// </summary>
        public void GrantGodlikePowers(UUID agentID, UUID sessionID, UUID token, bool godStatus)
        {
            if (godStatus)
            {
                // For now, assign god level 200 to anyone
                // who is granted god powers, but has no god level set.
                //
                UserAccount account = m_scene.UserAccountService.GetUserAccount(m_scene.RegionInfo.ScopeID, agentID);
                if (account != null)
                {
                    if (account.UserLevel > 0)
                        GodLevel = account.UserLevel;
                    else
                        GodLevel = 200;
                }
            }
            else
            {
                GodLevel = 0;
            }

            ControllingClient.SendAdminResponse(token, (uint)GodLevel);
        }

        #region Child Agent Updates

        public void ChildAgentDataUpdate(AgentData cAgentData)
        {
//            m_log.Debug("   >>> ChildAgentDataUpdate <<< " + Scene.RegionInfo.RegionName);
            if (!IsChildAgent)
                return;

            CopyFrom(cAgentData);
        }

        private static Vector3 marker = new Vector3(-1f, -1f, -1f);
        private void RaiseUpdateThrottles()
        {
            m_scene.EventManager.TriggerThrottleUpdate(this);
        }
        /// <summary>
        /// This updates important decision making data about a child agent
        /// The main purpose is to figure out what objects to send to a child agent that's in a neighboring region
        /// </summary>
        public void ChildAgentDataUpdate(AgentPosition cAgentData, uint tRegionX, uint tRegionY, uint rRegionX, uint rRegionY)
        {
            if (!IsChildAgent)
                return;

            //m_log.Debug("   >>> ChildAgentPositionUpdate <<< " + rRegionX + "-" + rRegionY);
            int shiftx = ((int)rRegionX - (int)tRegionX) * (int)Constants.RegionSize;
            int shifty = ((int)rRegionY - (int)tRegionY) * (int)Constants.RegionSize;

            Vector3 offset = new Vector3(shiftx, shifty, 0f);

            // When we get to the point of re-computing neighbors everytime this
            // changes, then start using the agent's drawdistance rather than the 
            // region's draw distance.
            // DrawDistance = cAgentData.Far;
            DrawDistance = Scene.DefaultDrawDistance;

            if (cAgentData.Position != marker) // UGH!!
                m_pos = cAgentData.Position + offset;

            if (Vector3.Distance(AbsolutePosition, posLastSignificantMove) >= Scene.ChildReprioritizationDistance)
            {
                posLastSignificantMove = AbsolutePosition;
                ReprioritizeUpdates();
            }

            CameraPosition = cAgentData.Center + offset;

            if ((cAgentData.Throttles != null) && cAgentData.Throttles.Length > 0)
                ControllingClient.SetChildAgentThrottle(cAgentData.Throttles);

            //cAgentData.AVHeight;
            RegionHandle = cAgentData.RegionHandle;
            //m_velocity = cAgentData.Velocity;
        }

        public void CopyTo(AgentData cAgent)
        {
            cAgent.CallbackURI = m_callbackURI;

            cAgent.AgentID = UUID;
            cAgent.RegionID = Scene.RegionInfo.RegionID;
            cAgent.SessionID = ControllingClient.SessionId;

            cAgent.Position = AbsolutePosition;
            cAgent.Velocity = m_velocity;
            cAgent.Center = CameraPosition;
            cAgent.AtAxis = CameraAtAxis;
            cAgent.LeftAxis = CameraLeftAxis;
            cAgent.UpAxis = CameraUpAxis;

            cAgent.Far = DrawDistance;

            // Throttles 
            float multiplier = 1;
            int childRegions = KnownRegionCount;
            if (childRegions != 0)
                multiplier = 1f / childRegions;

            // Minimum throttle for a child region is 1/4 of the root region throttle
            if (multiplier <= 0.25f)
                multiplier = 0.25f;

            cAgent.Throttles = ControllingClient.GetThrottlesPacked(multiplier);

            cAgent.HeadRotation = m_headrotation;
            cAgent.BodyRotation = Rotation;
            cAgent.ControlFlags = (uint)m_AgentControlFlags;

            if (m_scene.Permissions.IsGod(new UUID(cAgent.AgentID)))
                cAgent.GodLevel = (byte)GodLevel;
            else 
                cAgent.GodLevel = (byte) 0;

            cAgent.AlwaysRun = SetAlwaysRun;

            cAgent.Appearance = new AvatarAppearance(Appearance);

            cAgent.ParentPart = ParentUUID;
            cAgent.SitOffset = m_pos;
            
            lock (scriptedcontrols)
            {
                ControllerData[] controls = new ControllerData[scriptedcontrols.Count];
                int i = 0;

                foreach (ScriptControllers c in scriptedcontrols.Values)
                {
                    controls[i++] = new ControllerData(c.objectID, c.itemID, (uint)c.ignoreControls, (uint)c.eventControls);
                }
                cAgent.Controllers = controls;
            }

            // Animations
            try
            {
                cAgent.Anims = Animator.Animations.ToArray();
            }
            catch { }
            cAgent.DefaultAnim = Animator.Animations.DefaultAnimation;
            cAgent.AnimState = Animator.Animations.ImplicitDefaultAnimation;

            if (Scene.AttachmentsModule != null)
                Scene.AttachmentsModule.CopyAttachments(this, cAgent);
        }

        private void CopyFrom(AgentData cAgent)
        {
            m_originRegionID = cAgent.RegionID;

            m_callbackURI = cAgent.CallbackURI;
//            m_log.DebugFormat(
//                "[SCENE PRESENCE]: Set callback for {0} in {1} to {2} in CopyFrom()",
//                Name, m_scene.RegionInfo.RegionName, m_callbackURI);

            m_pos = cAgent.Position;
            m_velocity = cAgent.Velocity;
            CameraPosition = cAgent.Center;
            CameraAtAxis = cAgent.AtAxis;
            CameraLeftAxis = cAgent.LeftAxis;
            CameraUpAxis = cAgent.UpAxis;
            ParentUUID = cAgent.ParentPart;
            m_prevSitOffset = cAgent.SitOffset;

            // When we get to the point of re-computing neighbors everytime this
            // changes, then start using the agent's drawdistance rather than the 
            // region's draw distance.
            // DrawDistance = cAgent.Far;
            DrawDistance = Scene.DefaultDrawDistance;

            if ((cAgent.Throttles != null) && cAgent.Throttles.Length > 0)
                ControllingClient.SetChildAgentThrottle(cAgent.Throttles);

            m_headrotation = cAgent.HeadRotation;
            Rotation = cAgent.BodyRotation;
            m_AgentControlFlags = (AgentManager.ControlFlags)cAgent.ControlFlags; 

            if (m_scene.Permissions.IsGod(new UUID(cAgent.AgentID)))
                GodLevel = cAgent.GodLevel;
            SetAlwaysRun = cAgent.AlwaysRun;

            Appearance = new AvatarAppearance(cAgent.Appearance);
            if (PhysicsActor != null)
            {
                bool isFlying = Flying;
                RemoveFromPhysicalScene();
                AddToPhysicalScene(isFlying);
            }
            
            try
            {
                lock (scriptedcontrols)
                {
                    if (cAgent.Controllers != null)
                    {
                        scriptedcontrols.Clear();

                        foreach (ControllerData c in cAgent.Controllers)
                        {
                            ScriptControllers sc = new ScriptControllers();
                            sc.objectID = c.ObjectID;
                            sc.itemID = c.ItemID;
                            sc.ignoreControls = (ScriptControlled)c.IgnoreControls;
                            sc.eventControls = (ScriptControlled)c.EventControls;

                            scriptedcontrols[sc.itemID] = sc;
                        }
                    }
                }
            }
            catch { }

            // FIXME: Why is this null check necessary?  Where are the cases where we get a null Anims object?
            if (cAgent.Anims != null)
                Animator.Animations.FromArray(cAgent.Anims);
            if (cAgent.DefaultAnim != null)
                Animator.Animations.SetDefaultAnimation(cAgent.DefaultAnim.AnimID, cAgent.DefaultAnim.SequenceNum, UUID.Zero);
            if (cAgent.AnimState != null)
                Animator.Animations.SetImplicitDefaultAnimation(cAgent.AnimState.AnimID, cAgent.AnimState.SequenceNum, UUID.Zero);

            if (Scene.AttachmentsModule != null)
                Scene.AttachmentsModule.CopyAttachments(cAgent, this);
        }

        public bool CopyAgent(out IAgentData agent)
        {
            agent = new CompleteAgentData();
            CopyTo((AgentData)agent);
            return true;
        }

        #endregion Child Agent Updates

        /// <summary>
        /// Handles part of the PID controller function for moving an avatar.
        /// </summary>
        public void UpdateMovement()
        {
            if (m_forceToApply.HasValue)
            {
                Vector3 force = m_forceToApply.Value;

                Updated = true;

                Velocity = force;

                m_forceToApply = null;
                TriggerScenePresenceUpdated();
            }
        }

        /// <summary>
        /// Adds a physical representation of the avatar to the Physics plugin
        /// </summary>
        public void AddToPhysicalScene(bool isFlying)
        {
//            m_log.DebugFormat(
//                "[SCENE PRESENCE]: Adding physics actor for {0}, ifFlying = {1} in {2}",
//                Name, isFlying, Scene.RegionInfo.RegionName);

            if (PhysicsActor != null)
            {
                m_log.ErrorFormat(
                    "[SCENE PRESENCE]: Adding physics actor for {0} to {1} but this scene presence already has a physics actor",
                    Name, Scene.RegionInfo.RegionName);
            }

            if (Appearance.AvatarHeight == 0)
//                Appearance.SetHeight();
                Appearance.SetSize(new Vector3(0.45f,0.6f,1.9f));

            PhysicsScene scene = m_scene.PhysicsScene;

            Vector3 pVec = AbsolutePosition;

/*
            PhysicsActor = scene.AddAvatar(
                LocalId, Firstname + "." + Lastname, pVec,
                new Vector3(0.45f, 0.6f, Appearance.AvatarHeight), isFlying);
*/

            PhysicsActor = scene.AddAvatar(
                LocalId, Firstname + "." + Lastname, pVec,
                Appearance.AvatarBoxSize,Appearance.AvatarFeetOffset, isFlying);

            //PhysicsActor.OnRequestTerseUpdate += SendTerseUpdateToAllClients;
            PhysicsActor.OnCollisionUpdate += PhysicsCollisionUpdate;
            PhysicsActor.OnOutOfBounds += OutOfBoundsCall; // Called for PhysicsActors when there's something wrong
            PhysicsActor.SubscribeEvents(100);
            PhysicsActor.LocalID = LocalId;
        }

        private void OutOfBoundsCall(Vector3 pos)
        {
            //bool flying = Flying;
            //RemoveFromPhysicalScene();

            //AddToPhysicalScene(flying);
            if (ControllingClient != null)
                ControllingClient.SendAgentAlertMessage("Physics is having a problem with your avatar.  You may not be able to move until you relog.", true);
        }


        /// <summary>
        /// Event called by the physics plugin to tell the avatar about a collision.
        /// </summary>
        /// <remarks>
        /// This function is called continuously, even when there are no collisions.  If the avatar is walking on the
        /// ground or a prim then there will be collision information between the avatar and the surface.
        ///
        /// FIXME: However, we can't safely avoid calling this yet where there are no collisions without analyzing whether
        /// any part of this method is relying on an every-frame call.
        /// </remarks>
        /// <param name="e"></param>
        public void PhysicsCollisionUpdate(EventArgs e)
        {
            if (IsChildAgent || Animator == null)
                return;
            
            //if ((Math.Abs(Velocity.X) > 0.1e-9f) || (Math.Abs(Velocity.Y) > 0.1e-9f))
            // The Physics Scene will send updates every 500 ms grep: PhysicsActor.SubscribeEvents(
            // as of this comment the interval is set in AddToPhysicalScene

//                if (m_updateCount > 0)
//                {
            if (Animator.UpdateMovementAnimations())
                TriggerScenePresenceUpdated();
//                    m_updateCount--;
//                }

            CollisionEventUpdate collisionData = (CollisionEventUpdate)e;
            Dictionary<uint, ContactPoint> coldata = collisionData.m_objCollisionList;


//            // No collisions at all means we may be flying. Update always
//            // to make falling work
//            if (m_lastColCount != coldata.Count || coldata.Count == 0)
//            {
//                m_updateCount = UPDATE_COUNT;
//                m_lastColCount = coldata.Count;
//            }

            if (coldata.Count != 0)
            {
/*
                switch (Animator.CurrentMovementAnimation)
                {
                    case "STAND":
                    case "WALK":
                    case "RUN":
                    case "CROUCH":
                    case "CROUCHWALK":
                        {
 */
                            ContactPoint lowest;
                            lowest.SurfaceNormal = Vector3.Zero;
                            lowest.Position = Vector3.Zero;
                            lowest.Position.Z = float.MaxValue;

                            foreach (ContactPoint contact in coldata.Values)
                            {
                                
                                if (contact.CharacterFeet && contact.Position.Z < lowest.Position.Z)
                                {
                                    lowest = contact;
                                }
                            }

                            if (lowest.Position.Z != float.MaxValue)
                            {
                                lowest.SurfaceNormal = -lowest.SurfaceNormal;
                                CollisionPlane = new Vector4(lowest.SurfaceNormal, Vector3.Dot(lowest.Position, lowest.SurfaceNormal));
                            }
                            else
                                CollisionPlane = Vector4.UnitW;
/*
                        }
                        break;
                }
*/
            }
            else
                CollisionPlane = Vector4.UnitW;

            RaiseCollisionScriptEvents(coldata);

            // Gods do not take damage and Invulnerable is set depending on parcel/region flags
            if (Invulnerable || GodLevel > 0)
                return;

            // The following may be better in the ICombatModule
            // probably tweaking of the values for ground and normal prim collisions will be needed
            float starthealth = Health;
            uint killerObj = 0;
            SceneObjectPart part = null;
            foreach (uint localid in coldata.Keys)
            {
                if (localid == 0)
                {
                    part = null;
                }
                else
                {
                    part = Scene.GetSceneObjectPart(localid);
                }
                if (part != null)
                {
                    // Ignore if it has been deleted or volume detect
                    if (!part.ParentGroup.IsDeleted && !part.ParentGroup.IsVolumeDetect)
                    {
                        if (part.ParentGroup.Damage > 0.0f)
                        {
                            // Something with damage...
                            Health -= part.ParentGroup.Damage;
                            part.ParentGroup.Scene.DeleteSceneObject(part.ParentGroup, false);
                        }
                        else
                        {
                            // An ordinary prim
                            if (coldata[localid].PenetrationDepth >= 0.10f)
                                Health -= coldata[localid].PenetrationDepth * 5.0f;
                        }
                    }
                }
                else
                {
                    // 0 is the ground
                    // what about collisions with other avatars?
                    if (localid == 0 && coldata[localid].PenetrationDepth >= 0.10f)
                        Health -= coldata[localid].PenetrationDepth * 5.0f;
                }


                if (Health <= 0.0f)
                {
                    if (localid != 0)
                        killerObj = localid;
                }
                //m_log.Debug("[AVATAR]: Collision with localid: " + localid.ToString() + " at depth: " + coldata[localid].ToString());
            }
            //Health = 100;
            if (!Invulnerable)
            {
                if (starthealth != Health)
                {
                    ControllingClient.SendHealth(Health);
                }
                if (Health <= 0)
                {
                    m_scene.EventManager.TriggerAvatarKill(killerObj, this);
                }
                if (starthealth == Health && Health < 100.0f)
                {
                    Health += 0.03f;
                    if (Health > 100.0f)
                        Health = 100.0f;
                    ControllingClient.SendHealth(Health);
                }
            }
        }

        public void setHealthWithUpdate(float health)
        {
            Health = health;
            ControllingClient.SendHealth(Health);
        }

        protected internal void Close()
        {
            // Clear known regions
            KnownRegions = new Dictionary<ulong, string>();

            lock (m_reprioritization_timer)
            {
                m_reprioritization_timer.Enabled = false;
                m_reprioritization_timer.Elapsed -= new ElapsedEventHandler(Reprioritize);
            }
            
            // I don't get it but mono crashes when you try to dispose of this timer,
            // unsetting the elapsed callback should be enough to allow for cleanup however.
            // m_reprioritizationTimer.Dispose(); 

            RemoveFromPhysicalScene();
          
            m_scene.EventManager.OnRegionHeartbeatEnd -= RegionHeartbeatEnd;

//            if (Animator != null)
//                Animator.Close();
            Animator = null;

        }

        public void AddAttachment(SceneObjectGroup gobj)
        {
            lock (m_attachments)
            {
                // This may be true when the attachment comes back
                // from serialization after login. Clear it.
                gobj.IsDeleted = false;

                m_attachments.Add(gobj);
            }
        }

        /// <summary>
        /// Get all the presence's attachments.
        /// </summary>
        /// <returns>A copy of the list which contains the attachments.</returns>
        public List<SceneObjectGroup> GetAttachments()
        {
            lock (m_attachments)
                return new List<SceneObjectGroup>(m_attachments);
        }

        /// <summary>
        /// Get the scene objects attached to the given point.
        /// </summary>
        /// <param name="attachmentPoint"></param>
        /// <returns>Returns an empty list if there were no attachments at the point.</returns>
        public List<SceneObjectGroup> GetAttachments(uint attachmentPoint)
        {
            List<SceneObjectGroup> attachments = new List<SceneObjectGroup>();

            if (attachmentPoint >= 0)
            {
                lock (m_attachments)
                {
                    foreach (SceneObjectGroup so in m_attachments)
                    {
                        if (attachmentPoint == so.AttachmentPoint)
                            attachments.Add(so);
                    }
                }
            }
            
            return attachments;
        }

        public bool HasAttachments()
        {
            lock (m_attachments)
                return m_attachments.Count > 0;
        }

        /// <summary>
        /// Returns the total count of scripts in all parts inventories.
        /// </summary>
        public int ScriptCount()
        {
            int count = 0;
            lock (m_attachments)
            {
                foreach (SceneObjectGroup gobj in m_attachments)
                {
                    if (gobj != null)
                    {
                        count += gobj.ScriptCount();
                    }
                }
            }
            return count;
        }

        /// <summary>
        /// A float the value is a representative execution time in milliseconds of all scripts in all attachments.
        /// </summary>
        public float ScriptExecutionTime()
        {
            float time = 0.0f;
            lock (m_attachments)
            {
                foreach (SceneObjectGroup gobj in m_attachments)
                {
                    if (gobj != null)
                    {
                        time += gobj.ScriptExecutionTime();
                    }
                }
            }
            return time;
        }

        /// <summary>
        /// Returns the total count of running scripts in all parts.
        /// </summary>
        public int RunningScriptCount()
        {
            int count = 0;
            lock (m_attachments)
            {
                foreach (SceneObjectGroup gobj in m_attachments)
                {
                    if (gobj != null)
                    {
                        count += gobj.RunningScriptCount();
                    }
                }
            }
            return count;
        }

        public bool HasScriptedAttachments()
        {
            lock (m_attachments)
            {
                foreach (SceneObjectGroup gobj in m_attachments)
                {
                    if (gobj != null)
                    {
                        if (gobj.RootPart.Inventory.ContainsScripts())
                            return true;
                    }
                }
            }
            return false;
        }

        public void RemoveAttachment(SceneObjectGroup gobj)
        {
            lock (m_attachments)
                m_attachments.Remove(gobj);
        }

        /// <summary>
        /// Clear all attachments
        /// </summary>
        public void ClearAttachments()
        {
            lock (m_attachments)
                m_attachments.Clear();
        }

        /// <summary>
        /// This is currently just being done for information.
        /// </summary>
        public bool ValidateAttachments()
        {
            bool validated = true;

            lock (m_attachments)
            {
                // Validate
                foreach (SceneObjectGroup gobj in m_attachments)
                {
                    if (gobj == null)
                    {
                        m_log.WarnFormat(
                            "[SCENE PRESENCE]: Failed to validate an attachment for {0} since it was null.  Continuing", Name);

                        validated = false;
                    }
                    else if (gobj.IsDeleted)
                    {
                        m_log.WarnFormat(
                            "[SCENE PRESENCE]: Failed to validate attachment {0} {1} for {2} since it had been deleted.  Continuing",
                            gobj.Name, gobj.UUID, Name);

                        validated = false;
                    }
                }
            }

            return validated;
        }

        /// <summary>
        /// Send a script event to this scene presence's attachments
        /// </summary>
        /// <param name="eventName">The name of the event</param>
        /// <param name="args">The arguments for the event</param>
        public void SendScriptEventToAttachments(string eventName, Object[] args)
        {
            Util.FireAndForget(delegate(object x)
            {
                if (m_scriptEngines.Length == 0)
                    return;

                lock (m_attachments)
                {
                    foreach (SceneObjectGroup grp in m_attachments)
                    {
                        // 16384 is CHANGED_ANIMATION
                        //
                        // Send this to all attachment root prims
                        //
                        foreach (IScriptModule m in m_scriptEngines)
                        {
                            if (m == null) // No script engine loaded
                                continue;

                            m.PostObjectEvent(grp.RootPart.UUID, "changed", new Object[] { (int)Changed.ANIMATION });
                        }
                    }
                }
            });
        }

        /// <summary>
        /// Gets the mass.
        /// </summary>
        /// <returns>
        /// The mass.
        /// </returns>
        public float GetMass()
        {
            PhysicsActor pa = PhysicsActor;

            if (pa != null)
                return pa.Mass;
            else
                return 0;
        }

        internal void PushForce(Vector3 impulse)
        {
            if (PhysicsActor != null)
            {
                PhysicsActor.AddForce(impulse,true);
            }
        }

        public void RegisterControlEventsToScript(int controls, int accept, int pass_on, uint Obj_localID, UUID Script_item_UUID)
        {
            SceneObjectPart p = m_scene.GetSceneObjectPart(Obj_localID);
            if (p == null)
                return;

            ControllingClient.SendTakeControls(controls, false, false);
            ControllingClient.SendTakeControls(controls, true, false);

            ScriptControllers obj = new ScriptControllers();
            obj.ignoreControls = ScriptControlled.CONTROL_ZERO;
            obj.eventControls = ScriptControlled.CONTROL_ZERO;

            obj.objectID = p.ParentGroup.UUID;
            obj.itemID = Script_item_UUID;
            if (pass_on == 0 && accept == 0)
            {
                IgnoredControls |= (ScriptControlled)controls;
                obj.ignoreControls = (ScriptControlled)controls;
            }

            if (pass_on == 0 && accept == 1)
            {
                IgnoredControls |= (ScriptControlled)controls;
                obj.ignoreControls = (ScriptControlled)controls;
                obj.eventControls = (ScriptControlled)controls;
            }

            if (pass_on == 1 && accept == 1)
            {
                IgnoredControls = ScriptControlled.CONTROL_ZERO;
                obj.eventControls = (ScriptControlled)controls;
                obj.ignoreControls = ScriptControlled.CONTROL_ZERO;
            }

            lock (scriptedcontrols)
            {
                if (pass_on == 1 && accept == 0)
                {
                    IgnoredControls &= ~(ScriptControlled)controls;
                    if (scriptedcontrols.ContainsKey(Script_item_UUID))
                        scriptedcontrols.Remove(Script_item_UUID);
                }
                else
                {
                    scriptedcontrols[Script_item_UUID] = obj;
                }
            }

            ControllingClient.SendTakeControls(controls, pass_on == 1 ? true : false, true);
        }

        public void HandleForceReleaseControls(IClientAPI remoteClient, UUID agentID)
        {
            IgnoredControls = ScriptControlled.CONTROL_ZERO;
            lock (scriptedcontrols)
            {
                scriptedcontrols.Clear();
            }
            ControllingClient.SendTakeControls(int.MaxValue, false, false);
        }

        private void UnRegisterSeatControls(UUID obj)
        {
            List<UUID> takers = new List<UUID>();

            foreach (ScriptControllers c in scriptedcontrols.Values)
            {
                if (c.objectID == obj)
                    takers.Add(c.itemID);
            }
            foreach (UUID t in takers)
            {
                UnRegisterControlEventsToScript(0, t);
            }
        }

        public void UnRegisterControlEventsToScript(uint Obj_localID, UUID Script_item_UUID)
        {
            ScriptControllers takecontrols;

            lock (scriptedcontrols)
            {
                if (scriptedcontrols.TryGetValue(Script_item_UUID, out takecontrols))
                {
                    ScriptControlled sctc = takecontrols.eventControls;

                    ControllingClient.SendTakeControls((int)sctc, false, false);
                    ControllingClient.SendTakeControls((int)sctc, true, false);

                    scriptedcontrols.Remove(Script_item_UUID);
                    IgnoredControls = ScriptControlled.CONTROL_ZERO;
                    foreach (ScriptControllers scData in scriptedcontrols.Values)
                    {
                        IgnoredControls |= scData.ignoreControls;
                    }
                }
            }
        }

        private void SendControlsToScripts(uint flags)
        {
            // Notify the scripts only after calling UpdateMovementAnimations(), so that if a script
            // (e.g., a walking script) checks which animation is active it will be the correct animation.
            lock (scriptedcontrols)
            {
                if (scriptedcontrols.Count <= 0)
                    return;

                ScriptControlled allflags = ScriptControlled.CONTROL_ZERO;
    
                if (MouseDown)
                {
                    allflags = LastCommands & (ScriptControlled.CONTROL_ML_LBUTTON | ScriptControlled.CONTROL_LBUTTON);
                    if ((flags & (uint)AgentManager.ControlFlags.AGENT_CONTROL_LBUTTON_UP) != 0 || (flags & unchecked((uint)AgentManager.ControlFlags.AGENT_CONTROL_ML_LBUTTON_UP)) != 0)
                    {
                        allflags = ScriptControlled.CONTROL_ZERO;
                        MouseDown = true;
                    }
                }
    
                if ((flags & (uint)AgentManager.ControlFlags.AGENT_CONTROL_ML_LBUTTON_DOWN) != 0)
                {
                    allflags |= ScriptControlled.CONTROL_ML_LBUTTON;
                    MouseDown = true;
                }
    
                if ((flags & (uint)AgentManager.ControlFlags.AGENT_CONTROL_LBUTTON_DOWN) != 0)
                {
                    allflags |= ScriptControlled.CONTROL_LBUTTON;
                    MouseDown = true;
                }
    
                // find all activated controls, whether the scripts are interested in them or not
                if ((flags & (uint)AgentManager.ControlFlags.AGENT_CONTROL_AT_POS) != 0 || (flags & (uint)AgentManager.ControlFlags.AGENT_CONTROL_NUDGE_AT_POS) != 0)
                {
                    allflags |= ScriptControlled.CONTROL_FWD;
                }
    
                if ((flags & (uint)AgentManager.ControlFlags.AGENT_CONTROL_AT_NEG) != 0 || (flags & (uint)AgentManager.ControlFlags.AGENT_CONTROL_NUDGE_AT_NEG) != 0)
                {
                    allflags |= ScriptControlled.CONTROL_BACK;
                }
    
                if ((flags & (uint)AgentManager.ControlFlags.AGENT_CONTROL_UP_POS) != 0 || (flags & (uint)AgentManager.ControlFlags.AGENT_CONTROL_NUDGE_UP_POS) != 0)
                {
                    allflags |= ScriptControlled.CONTROL_UP;
                }
    
                if ((flags & (uint)AgentManager.ControlFlags.AGENT_CONTROL_UP_NEG) != 0 || (flags & (uint)AgentManager.ControlFlags.AGENT_CONTROL_NUDGE_UP_NEG) != 0)
                {
                    allflags |= ScriptControlled.CONTROL_DOWN;
                }

                if ((flags & (uint)AgentManager.ControlFlags.AGENT_CONTROL_LEFT_POS) != 0 || (flags & (uint)AgentManager.ControlFlags.AGENT_CONTROL_NUDGE_LEFT_POS) != 0)
                {
                    allflags |= ScriptControlled.CONTROL_LEFT;
                }
    
                if ((flags & (uint)AgentManager.ControlFlags.AGENT_CONTROL_LEFT_NEG) != 0 || (flags & (uint)AgentManager.ControlFlags.AGENT_CONTROL_NUDGE_LEFT_NEG) != 0)
                {
                    allflags |= ScriptControlled.CONTROL_RIGHT;
                }
    
                if ((flags & (uint)AgentManager.ControlFlags.AGENT_CONTROL_YAW_NEG) != 0)
                {
                    allflags |= ScriptControlled.CONTROL_ROT_RIGHT;
                }
    
                if ((flags & (uint)AgentManager.ControlFlags.AGENT_CONTROL_YAW_POS) != 0)
                {
                    allflags |= ScriptControlled.CONTROL_ROT_LEFT;
                }

                // optimization; we have to check per script, but if nothing is pressed and nothing changed, we can skip that
                if (allflags != ScriptControlled.CONTROL_ZERO || allflags != LastCommands)
                {
                    foreach (KeyValuePair<UUID, ScriptControllers> kvp in scriptedcontrols)
                    {
                        UUID scriptUUID = kvp.Key;
                        ScriptControllers scriptControlData = kvp.Value;
    
                        ScriptControlled localHeld = allflags & scriptControlData.eventControls;     // the flags interesting for us
                        ScriptControlled localLast = LastCommands & scriptControlData.eventControls; // the activated controls in the last cycle
                        ScriptControlled localChange = localHeld ^ localLast;                        // the changed bits

                        if (localHeld != ScriptControlled.CONTROL_ZERO || localChange != ScriptControlled.CONTROL_ZERO)
                        {
                            // only send if still pressed or just changed
                            m_scene.EventManager.TriggerControlEvent(scriptUUID, UUID, (uint)localHeld, (uint)localChange);
                        }
                    }
                }
    
                LastCommands = allflags;
            }
        }

        internal static AgentManager.ControlFlags RemoveIgnoredControls(AgentManager.ControlFlags flags, ScriptControlled ignored)
        {
            if (ignored == ScriptControlled.CONTROL_ZERO)
                return flags;

            if ((ignored & ScriptControlled.CONTROL_BACK) != 0)
                flags &= ~(AgentManager.ControlFlags.AGENT_CONTROL_AT_NEG | AgentManager.ControlFlags.AGENT_CONTROL_NUDGE_AT_NEG);
            if ((ignored & ScriptControlled.CONTROL_FWD) != 0)
                flags &= ~(AgentManager.ControlFlags.AGENT_CONTROL_NUDGE_AT_POS | AgentManager.ControlFlags.AGENT_CONTROL_AT_POS);
            if ((ignored & ScriptControlled.CONTROL_DOWN) != 0)
                flags &= ~(AgentManager.ControlFlags.AGENT_CONTROL_UP_NEG | AgentManager.ControlFlags.AGENT_CONTROL_NUDGE_UP_NEG);
            if ((ignored & ScriptControlled.CONTROL_UP) != 0)
                flags &= ~(AgentManager.ControlFlags.AGENT_CONTROL_NUDGE_UP_POS | AgentManager.ControlFlags.AGENT_CONTROL_UP_POS);
            if ((ignored & ScriptControlled.CONTROL_LEFT) != 0)
                flags &= ~(AgentManager.ControlFlags.AGENT_CONTROL_LEFT_POS | AgentManager.ControlFlags.AGENT_CONTROL_NUDGE_LEFT_POS);
            if ((ignored & ScriptControlled.CONTROL_RIGHT) != 0)
                flags &= ~(AgentManager.ControlFlags.AGENT_CONTROL_NUDGE_LEFT_NEG | AgentManager.ControlFlags.AGENT_CONTROL_LEFT_NEG);
            if ((ignored & ScriptControlled.CONTROL_ROT_LEFT) != 0)
                flags &= ~(AgentManager.ControlFlags.AGENT_CONTROL_YAW_NEG);
            if ((ignored & ScriptControlled.CONTROL_ROT_RIGHT) != 0)
                flags &= ~(AgentManager.ControlFlags.AGENT_CONTROL_YAW_POS);
            if ((ignored & ScriptControlled.CONTROL_ML_LBUTTON) != 0)
                flags &= ~(AgentManager.ControlFlags.AGENT_CONTROL_ML_LBUTTON_DOWN);
            if ((ignored & ScriptControlled.CONTROL_LBUTTON) != 0)
                flags &= ~(AgentManager.ControlFlags.AGENT_CONTROL_LBUTTON_UP | AgentManager.ControlFlags.AGENT_CONTROL_LBUTTON_DOWN);

            //DIR_CONTROL_FLAG_FORWARD = AgentManager.ControlFlags.AGENT_CONTROL_AT_POS,
            //DIR_CONTROL_FLAG_BACK = AgentManager.ControlFlags.AGENT_CONTROL_AT_NEG,
            //DIR_CONTROL_FLAG_LEFT = AgentManager.ControlFlags.AGENT_CONTROL_LEFT_POS,
            //DIR_CONTROL_FLAG_RIGHT = AgentManager.ControlFlags.AGENT_CONTROL_LEFT_NEG,
            //DIR_CONTROL_FLAG_UP = AgentManager.ControlFlags.AGENT_CONTROL_UP_POS,
            //DIR_CONTROL_FLAG_DOWN = AgentManager.ControlFlags.AGENT_CONTROL_UP_NEG,
            //DIR_CONTROL_FLAG_DOWN_NUDGE = AgentManager.ControlFlags.AGENT_CONTROL_NUDGE_UP_NEG

            return flags;
        }

        private void ReprioritizeUpdates()
        {
            if (Scene.IsReprioritizationEnabled && Scene.UpdatePrioritizationScheme != UpdatePrioritizationSchemes.Time)
            {
                lock (m_reprioritization_timer)
                {
                    if (!m_reprioritizing)
                        m_reprioritization_timer.Enabled = m_reprioritizing = true;
                    else
                        m_reprioritization_called = true;
                }
            }
        }

        private void Reprioritize(object sender, ElapsedEventArgs e)
        {
            ControllingClient.ReprioritizeUpdates();

            lock (m_reprioritization_timer)
            {
                m_reprioritization_timer.Enabled = m_reprioritizing = m_reprioritization_called;
                m_reprioritization_called = false;
            }
        }

        private void CheckLandingPoint(ref Vector3 pos)
        {
            // Never constrain lures
            if ((TeleportFlags & TeleportFlags.ViaLure) != 0)
                return;

            if (m_scene.RegionInfo.EstateSettings.AllowDirectTeleport)
                return;

            ILandObject land = m_scene.LandChannel.GetLandObject(pos.X, pos.Y);

            if (land.LandData.LandingType == (byte)LandingType.LandingPoint &&
                land.LandData.UserLocation != Vector3.Zero &&
                land.LandData.OwnerID != m_uuid &&
                (!m_scene.Permissions.IsGod(m_uuid)) &&
                (!m_scene.RegionInfo.EstateSettings.IsEstateManagerOrOwner(m_uuid)))
            {
                float curr = Vector3.Distance(AbsolutePosition, pos);
                if (Vector3.Distance(land.LandData.UserLocation, pos) < curr)
                    pos = land.LandData.UserLocation;
                else
                    ControllingClient.SendAlertMessage("Can't teleport closer to destination");
            }
        }

        private void CheckAndAdjustTelehub(SceneObjectGroup telehub, ref Vector3 pos)
        {
            if ((m_teleportFlags & (TeleportFlags.ViaLogin | TeleportFlags.ViaRegionID)) ==
                (TeleportFlags.ViaLogin | TeleportFlags.ViaRegionID) ||
                (m_scene.TelehubAllowLandmarks == true ? false : ((m_teleportFlags & TeleportFlags.ViaLandmark) != 0 )) ||
                (m_teleportFlags & TeleportFlags.ViaLocation) != 0 ||
                (m_teleportFlags & Constants.TeleportFlags.ViaHGLogin) != 0)
            {

                if (GodLevel < 200 &&
                    ((!m_scene.Permissions.IsGod(m_uuid) &&
                    !m_scene.RegionInfo.EstateSettings.IsEstateManagerOrOwner(m_uuid)) || 
                    (m_teleportFlags & TeleportFlags.ViaLocation) != 0 ||
                    (m_teleportFlags & Constants.TeleportFlags.ViaHGLogin) != 0))
                {
                    SpawnPoint[] spawnPoints = m_scene.RegionInfo.RegionSettings.SpawnPoints().ToArray();
                    if (spawnPoints.Length == 0)
                    {
                        if(m_scene.RegionInfo.EstateSettings.IsEstateManagerOrOwner(m_uuid))
                        {
                            pos.X = 128.0f;
                            pos.Y = 128.0f;
                        }
                        return;
                    }

                    int index;
                    bool selected = false;

                    switch (m_scene.SpawnPointRouting)
                    {
                        case "random":

                            if (spawnPoints.Length == 0)
                                return;
                            do
                            {
                                index = Util.RandomClass.Next(spawnPoints.Length - 1);
                                
                                Vector3 spawnPosition = spawnPoints[index].GetLocation(
                                    telehub.AbsolutePosition,
                                    telehub.GroupRotation
                                );
                                // SpawnPoint sp = spawnPoints[index];

                                ILandObject land = m_scene.LandChannel.GetLandObject(spawnPosition.X, spawnPosition.Y);

                                if (land == null || land.IsEitherBannedOrRestricted(UUID))
                                    selected = false;
                                else
                                    selected = true;

                            } while ( selected == false);

                            pos = spawnPoints[index].GetLocation(
                                telehub.AbsolutePosition,
                                telehub.GroupRotation
                            );
                            return;

                        case "sequence":

                            do
                            {
                                index = m_scene.SpawnPoint();
                                
                                Vector3 spawnPosition = spawnPoints[index].GetLocation(
                                    telehub.AbsolutePosition,
                                    telehub.GroupRotation
                                );
                                // SpawnPoint sp = spawnPoints[index];

                                ILandObject land = m_scene.LandChannel.GetLandObject(spawnPosition.X, spawnPosition.Y);
                                if (land == null || land.IsEitherBannedOrRestricted(UUID))
                                    selected = false;
                                else
                                    selected = true;

                            } while (selected == false);

                            pos = spawnPoints[index].GetLocation(telehub.AbsolutePosition, telehub.GroupRotation);
                            ;
                            return;

                        default:
                        case "closest":

                            float distance = 9999;
                            int closest = -1;
        
                            for (int i = 0; i < spawnPoints.Length; i++)
                            {
                                Vector3 spawnPosition = spawnPoints[i].GetLocation(
                                    telehub.AbsolutePosition,
                                    telehub.GroupRotation
                                );
                                Vector3 offset = spawnPosition - pos;
                                float d = Vector3.Mag(offset);
                                if (d >= distance)
                                    continue;
                                ILandObject land = m_scene.LandChannel.GetLandObject(spawnPosition.X, spawnPosition.Y);
                                if (land == null)
                                    continue;
                                if (land.IsEitherBannedOrRestricted(UUID))
                                    continue;
                                distance = d;
                                closest = i;
                            }
                            if (closest == -1)
                                return;
                            
                            pos = spawnPoints[closest].GetLocation(telehub.AbsolutePosition, telehub.GroupRotation);
                            return;

                    }
                }
            }
        }

        private void CheckAndAdjustLandingPoint(ref Vector3 pos)
        {
            string reason;

            // Honor bans
            if (!m_scene.TestLandRestrictions(UUID, out reason, ref pos.X, ref pos.Y))
                return;

            SceneObjectGroup telehub = null;
            if (m_scene.RegionInfo.RegionSettings.TelehubObject != UUID.Zero && (telehub = m_scene.GetSceneObjectGroup(m_scene.RegionInfo.RegionSettings.TelehubObject)) != null)
            {
                if (!m_scene.RegionInfo.EstateSettings.AllowDirectTeleport)
                {
                    CheckAndAdjustTelehub(telehub, ref pos);
                    return;
                }
            }

            ILandObject land = m_scene.LandChannel.GetLandObject(pos.X, pos.Y);
            if (land != null)
            {
                if (Scene.DebugTeleporting)
                    TeleportFlagsDebug();

                // If we come in via login, landmark or map, we want to
                // honor landing points. If we come in via Lure, we want
                // to ignore them.
                if ((m_teleportFlags & (TeleportFlags.ViaLogin | TeleportFlags.ViaRegionID)) ==
                    (TeleportFlags.ViaLogin | TeleportFlags.ViaRegionID) ||
                    (m_teleportFlags & TeleportFlags.ViaLandmark) != 0 ||
                    (m_teleportFlags & TeleportFlags.ViaLocation) != 0 ||
                    (m_teleportFlags & Constants.TeleportFlags.ViaHGLogin) != 0)
                {
                    // Don't restrict gods, estate managers, or land owners to
                    // the TP point. This behaviour mimics agni.
                    if (land.LandData.LandingType == (byte)LandingType.LandingPoint &&
                        land.LandData.UserLocation != Vector3.Zero &&
                        GodLevel < 200 &&
                        ((land.LandData.OwnerID != m_uuid && 
                          !m_scene.Permissions.IsGod(m_uuid) &&
                          !m_scene.RegionInfo.EstateSettings.IsEstateManagerOrOwner(m_uuid)) || 
                         (m_teleportFlags & TeleportFlags.ViaLocation) != 0 ||
                         (m_teleportFlags & Constants.TeleportFlags.ViaHGLogin) != 0))
                    {
                        pos = land.LandData.UserLocation;
                    }
                }
                
                land.SendLandUpdateToClient(ControllingClient);
            }
        }

        private DetectedObject CreateDetObject(SceneObjectPart obj)
        {
            DetectedObject detobj = new DetectedObject();
            detobj.keyUUID = obj.UUID;
            detobj.nameStr = obj.Name;
            detobj.ownerUUID = obj.OwnerID;
            detobj.posVector = obj.AbsolutePosition;
            detobj.rotQuat = obj.GetWorldRotation();
            detobj.velVector = obj.Velocity;
            detobj.colliderType = 0;
            detobj.groupUUID = obj.GroupID;

            return detobj;
        }

        private DetectedObject CreateDetObject(ScenePresence av)
        {
            DetectedObject detobj = new DetectedObject();
            detobj.keyUUID = av.UUID;
            detobj.nameStr = av.ControllingClient.Name;
            detobj.ownerUUID = av.UUID;
            detobj.posVector = av.AbsolutePosition;
            detobj.rotQuat = av.Rotation;
            detobj.velVector = av.Velocity;
            detobj.colliderType = 0;
            detobj.groupUUID = av.ControllingClient.ActiveGroupId;

            return detobj;
        }

        private DetectedObject CreateDetObjectForGround()
        {
            DetectedObject detobj = new DetectedObject();
            detobj.keyUUID = UUID.Zero;
            detobj.nameStr = "";
            detobj.ownerUUID = UUID.Zero;
            detobj.posVector = AbsolutePosition;
            detobj.rotQuat = Quaternion.Identity;
            detobj.velVector = Vector3.Zero;
            detobj.colliderType = 0;
            detobj.groupUUID = UUID.Zero;

            return detobj;
        }

        private ColliderArgs CreateColliderArgs(SceneObjectPart dest, List<uint> colliders)
        {
            ColliderArgs colliderArgs = new ColliderArgs();
            List<DetectedObject> colliding = new List<DetectedObject>();
            foreach (uint localId in colliders)
            {
                if (localId == 0)
                    continue;

                SceneObjectPart obj = m_scene.GetSceneObjectPart(localId);
                if (obj != null)
                {
                    if (!dest.CollisionFilteredOut(obj.UUID, obj.Name))
                        colliding.Add(CreateDetObject(obj));
                }
                else
                {
                    ScenePresence av = m_scene.GetScenePresence(localId);
                    if (av != null && (!av.IsChildAgent))
                    {
                        if (!dest.CollisionFilteredOut(av.UUID, av.Name))
                            colliding.Add(CreateDetObject(av));
                    }
                }
            }

            colliderArgs.Colliders = colliding;

            return colliderArgs;
        }

        private delegate void ScriptCollidingNotification(uint localID, ColliderArgs message);

        private void SendCollisionEvent(SceneObjectGroup dest, scriptEvents ev, List<uint> colliders, ScriptCollidingNotification notify)
        {
            ColliderArgs CollidingMessage;

            if (colliders.Count > 0)
            {
                if ((dest.RootPart.ScriptEvents & ev) != 0)
                {
                    CollidingMessage = CreateColliderArgs(dest.RootPart, colliders);

                    if (CollidingMessage.Colliders.Count > 0)
                        notify(dest.RootPart.LocalId, CollidingMessage);
                }
            }
        }

        private void SendLandCollisionEvent(SceneObjectGroup dest, scriptEvents ev, ScriptCollidingNotification notify)
        {
            if ((dest.RootPart.ScriptEvents & ev) != 0)
            {
                ColliderArgs LandCollidingMessage = new ColliderArgs();
                List<DetectedObject> colliding = new List<DetectedObject>();

                colliding.Add(CreateDetObjectForGround());
                LandCollidingMessage.Colliders = colliding;

                notify(dest.RootPart.LocalId, LandCollidingMessage);
            }
        }

        private void RaiseCollisionScriptEvents(Dictionary<uint, ContactPoint> coldata)
        {
            try
            {
                List<uint> thisHitColliders = new List<uint>();
                List<uint> endedColliders = new List<uint>();
                List<uint> startedColliders = new List<uint>();
                List<CollisionForSoundInfo> soundinfolist = new List<CollisionForSoundInfo>();
                CollisionForSoundInfo soundinfo;
                ContactPoint curcontact;

                if (coldata.Count == 0)
                {
                    if (m_lastColliders.Count == 0)
                        return; // nothing to do

                    foreach (uint localID in m_lastColliders)
                    {
                        endedColliders.Add(localID);
                    }
                    m_lastColliders.Clear();
                }

                else
                {
                    foreach (uint id in coldata.Keys)
                    {
                        thisHitColliders.Add(id);
                        if (!m_lastColliders.Contains(id))
                        {
                            startedColliders.Add(id);
                            curcontact = coldata[id];
                            if (Math.Abs(curcontact.RelativeSpeed) > 0.2)
                            {
                                soundinfo = new CollisionForSoundInfo();
                                soundinfo.colliderID = id;
                                soundinfo.position = curcontact.Position;
                                soundinfo.relativeVel = curcontact.RelativeSpeed;
                                soundinfolist.Add(soundinfo);
                            }
                        }
                        //m_log.Debug("[SCENE PRESENCE]: Collided with:" + localid.ToString() + " at depth of: " + collissionswith[localid].ToString());
                    }

                    // calculate things that ended colliding
                    foreach (uint localID in m_lastColliders)
                    {
                        if (!thisHitColliders.Contains(localID))
                        {
                            endedColliders.Add(localID);
                        }
                    }
                    //add the items that started colliding this time to the last colliders list.
                    foreach (uint localID in startedColliders)
                    {
                        m_lastColliders.Add(localID);
                    }
                    // remove things that ended colliding from the last colliders list
                    foreach (uint localID in endedColliders)
                    {
                        m_lastColliders.Remove(localID);
                    }

                    if (soundinfolist.Count > 0)
                        CollisionSounds.AvatarCollisionSound(this, soundinfolist);
                }

                foreach (SceneObjectGroup att in GetAttachments())
                {
                    SendCollisionEvent(att, scriptEvents.collision_start, startedColliders, m_scene.EventManager.TriggerScriptCollidingStart);
                    SendCollisionEvent(att, scriptEvents.collision      , m_lastColliders , m_scene.EventManager.TriggerScriptColliding);
                    SendCollisionEvent(att, scriptEvents.collision_end  , endedColliders  , m_scene.EventManager.TriggerScriptCollidingEnd);

                    if (startedColliders.Contains(0))
                        SendLandCollisionEvent(att, scriptEvents.land_collision_start, m_scene.EventManager.TriggerScriptLandCollidingStart);
                    if (m_lastColliders.Contains(0))
                        SendLandCollisionEvent(att, scriptEvents.land_collision, m_scene.EventManager.TriggerScriptLandColliding);
                    if (endedColliders.Contains(0))
                        SendLandCollisionEvent(att, scriptEvents.land_collision_end, m_scene.EventManager.TriggerScriptLandCollidingEnd);
                }
            }
            finally
            {
                m_collisionEventFlag = false;
            }
        }

        private void TeleportFlagsDebug() {
    
            // Some temporary debugging help to show all the TeleportFlags we have...
            bool HG = false;
            if((m_teleportFlags & TeleportFlags.ViaHGLogin) == TeleportFlags.ViaHGLogin)
                HG = true;
    
            m_log.InfoFormat("[SCENE PRESENCE]: TELEPORT ******************");
    
            uint i = 0u;
            for (int x = 0; x <= 30 ; x++, i = 1u << x)
            {
                i = 1u << x;
    
                if((m_teleportFlags & (TeleportFlags)i) == (TeleportFlags)i)
                    if (HG == false)
                        m_log.InfoFormat("[SCENE PRESENCE]: Teleport Flags include {0}", ((TeleportFlags) i).ToString());
                    else
                        m_log.InfoFormat("[SCENE PRESENCE]: HG Teleport Flags include {0}", ((TeleportFlags)i).ToString());
            }
    
            m_log.InfoFormat("[SCENE PRESENCE]: TELEPORT ******************");
    
        }
    }
}<|MERGE_RESOLUTION|>--- conflicted
+++ resolved
@@ -1496,13 +1496,13 @@
                 PhysicsActor.Size = new Vector3(0.45f, 0.6f, height);
         }
 
-<<<<<<< HEAD
         public void SetSize(Vector3 size, float feetoffset)
         {
             if (PhysicsActor != null && !IsChildAgent)
                 PhysicsActor.setAvatarSize(size, feetoffset);
             
-=======
+        }
+
         private bool WaitForUpdateAgent(IClientAPI client)
         {
             // Before UpdateAgent, m_originRegionID is UUID.Zero; after, it's non-Zero
@@ -1521,7 +1521,6 @@
             }
 
             return true;
->>>>>>> cac37e29
         }
 
         /// <summary>
