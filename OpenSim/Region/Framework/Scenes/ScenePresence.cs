/*
 * Copyright (c) Contributors, http://opensimulator.org/
 * See CONTRIBUTORS.TXT for a full list of copyright holders.
 *
 * Redistribution and use in source and binary forms, with or without
 * modification, are permitted provided that the following conditions are met:
 *     * Redistributions of source code must retain the above copyright
 *       notice, this list of conditions and the following disclaimer.
 *     * Redistributions in binary form must reproduce the above copyright
 *       notice, this list of conditions and the following disclaimer in the
 *       documentation and/or other materials provided with the distribution.
 *     * Neither the name of the OpenSimulator Project nor the
 *       names of its contributors may be used to endorse or promote products
 *       derived from this software without specific prior written permission.
 *
 * THIS SOFTWARE IS PROVIDED BY THE DEVELOPERS ``AS IS'' AND ANY
 * EXPRESS OR IMPLIED WARRANTIES, INCLUDING, BUT NOT LIMITED TO, THE IMPLIED
 * WARRANTIES OF MERCHANTABILITY AND FITNESS FOR A PARTICULAR PURPOSE ARE
 * DISCLAIMED. IN NO EVENT SHALL THE CONTRIBUTORS BE LIABLE FOR ANY
 * DIRECT, INDIRECT, INCIDENTAL, SPECIAL, EXEMPLARY, OR CONSEQUENTIAL DAMAGES
 * (INCLUDING, BUT NOT LIMITED TO, PROCUREMENT OF SUBSTITUTE GOODS OR SERVICES;
 * LOSS OF USE, DATA, OR PROFITS; OR BUSINESS INTERRUPTION) HOWEVER CAUSED AND
 * ON ANY THEORY OF LIABILITY, WHETHER IN CONTRACT, STRICT LIABILITY, OR TORT
 * (INCLUDING NEGLIGENCE OR OTHERWISE) ARISING IN ANY WAY OUT OF THE USE OF THIS
 * SOFTWARE, EVEN IF ADVISED OF THE POSSIBILITY OF SUCH DAMAGE.
 */

using System;
using System.Xml;
using System.Collections.Generic;
using System.Reflection;
using System.Threading;
using System.Timers;
using Timer = System.Timers.Timer;
using OpenMetaverse;
using log4net;
using Nini.Config;
using OpenSim.Framework;
using OpenSim.Framework.Client;
using OpenSim.Region.Framework.Interfaces;
using OpenSim.Region.Framework.Scenes.Animation;
using OpenSim.Region.Framework.Scenes.Types;
using OpenSim.Region.Physics.Manager;
using GridRegion = OpenSim.Services.Interfaces.GridRegion;
using OpenSim.Services.Interfaces;
using TeleportFlags = OpenSim.Framework.Constants.TeleportFlags;

namespace OpenSim.Region.Framework.Scenes
{
    [Flags]
    enum ScriptControlled : uint
    {
        CONTROL_ZERO = 0,
        CONTROL_FWD = 1,
        CONTROL_BACK = 2,
        CONTROL_LEFT = 4,
        CONTROL_RIGHT = 8,
        CONTROL_UP = 16,
        CONTROL_DOWN = 32,
        CONTROL_ROT_LEFT = 256,
        CONTROL_ROT_RIGHT = 512,
        CONTROL_LBUTTON = 268435456,
        CONTROL_ML_LBUTTON = 1073741824
    }

    struct ScriptControllers
    {
        public UUID objectID;
        public UUID itemID;
        public ScriptControlled ignoreControls;
        public ScriptControlled eventControls;
    }

    public delegate void SendCoarseLocationsMethod(UUID scene, ScenePresence presence, List<Vector3> coarseLocations, List<UUID> avatarUUIDs);

    public class ScenePresence : EntityBase, IScenePresence
    {
        private static readonly ILog m_log = LogManager.GetLogger(MethodBase.GetCurrentMethod().DeclaringType);

//        ~ScenePresence()
//        {
//            m_log.DebugFormat("[SCENE PRESENCE]: Destructor called on {0}", Name);
//        }

        public void TriggerScenePresenceUpdated()
        {
            if (m_scene != null)
                m_scene.EventManager.TriggerScenePresenceUpdated(this);
        }

        public PresenceType PresenceType { get; private set; }

        private ScenePresenceStateMachine m_stateMachine;

        /// <summary>
        /// The current state of this presence.  Governs only the existence lifecycle.  See ScenePresenceStateMachine
        /// for more details.
        /// </summary>
        public ScenePresenceState LifecycleState 
        { 
            get
            {
                return m_stateMachine.GetState();
            }

            set
            {
                m_stateMachine.SetState(value);
            }
        }

//        private static readonly byte[] DEFAULT_TEXTURE = AvatarAppearance.GetDefaultTexture().GetBytes();
        private static readonly Array DIR_CONTROL_FLAGS = Enum.GetValues(typeof(Dir_ControlFlags));
        private static readonly Vector3 HEAD_ADJUSTMENT = new Vector3(0f, 0f, 0.3f);
        
        /// <summary>
        /// Experimentally determined "fudge factor" to make sit-target positions
        /// the same as in SecondLife. Fudge factor was tested for 36 different
        /// test cases including prims of type box, sphere, cylinder, and torus,
        /// with varying parameters for sit target location, prim size, prim
        /// rotation, prim cut, prim twist, prim taper, and prim shear. See mantis
        /// issue #1716
        /// </summary>
        public static readonly Vector3 SIT_TARGET_ADJUSTMENT = new Vector3(0.0f, 0.0f, 0.4f);

        /// <summary>
        /// Movement updates for agents in neighboring regions are sent directly to clients.
        /// This value only affects how often agent positions are sent to neighbor regions
        /// for things such as distance-based update prioritization
        /// </summary>
        public static readonly float SIGNIFICANT_MOVEMENT = 2.0f;

        public UUID currentParcelUUID = UUID.Zero;

        /// <value>
        /// The animator for this avatar
        /// </value>
        public ScenePresenceAnimator Animator { get; private set; }

        /// <summary>
        /// Attachments recorded on this avatar.
        /// </summary>
        /// <remarks>
        /// TODO: For some reason, we effectively have a list both here and in Appearance.  Need to work out if this is
        /// necessary.
        /// </remarks>
        private List<SceneObjectGroup> m_attachments = new List<SceneObjectGroup>();

        public Object AttachmentsSyncLock { get; private set; }

        private Dictionary<UUID, ScriptControllers> scriptedcontrols = new Dictionary<UUID, ScriptControllers>();
        private ScriptControlled IgnoredControls = ScriptControlled.CONTROL_ZERO;
        private ScriptControlled LastCommands = ScriptControlled.CONTROL_ZERO;
        private bool MouseDown = false;
//        private SceneObjectGroup proxyObjectGroup;
        //private SceneObjectPart proxyObjectPart = null;
        public Vector3 lastKnownAllowedPosition;
        public bool sentMessageAboutRestrictedParcelFlyingDown;
        public Vector4 CollisionPlane = Vector4.UnitW;

        private Vector3 m_lastPosition;
        private Quaternion m_lastRotation;
        private Vector3 m_lastVelocity;
        private Vector3 m_lastSize = new Vector3(0.45f,0.6f,1.9f);

        private bool m_followCamAuto = false;


        private Vector3? m_forceToApply;
        private int m_userFlags;
        public int UserFlags
        {
            get { return m_userFlags; }
        }

        // Flying
        public bool Flying
        {
            get { return PhysicsActor != null && PhysicsActor.Flying; }
            set { PhysicsActor.Flying = value; }
        }

        // add for fly velocity control
        private bool FlyingOld {get; set;}
        public bool WasFlying
        {
            get; private set;
        }

        public bool IsColliding
        {
            get { return PhysicsActor != null && PhysicsActor.IsColliding; }
            // We would expect setting IsColliding to be private but it's used by a hack in Scene
            set { PhysicsActor.IsColliding = value; }
        }

//        private int m_lastColCount = -1;		//KF: Look for Collision chnages
//        private int m_updateCount = 0;			//KF: Update Anims for a while
//        private static readonly int UPDATE_COUNT = 10;		// how many frames to update for
        private List<uint> m_lastColliders = new List<uint>();

        private TeleportFlags m_teleportFlags;
        public TeleportFlags TeleportFlags
        {
            get { return m_teleportFlags; }
            set { m_teleportFlags = value; }
        }

        private uint m_requestedSitTargetID;
        private UUID m_requestedSitTargetUUID;

        /// <summary>
        /// Are we sitting on the ground?
        /// </summary>
        public bool SitGround { get; private set; }

        private SendCoarseLocationsMethod m_sendCoarseLocationsMethod;

        //private Vector3 m_requestedSitOffset = new Vector3();

        private Vector3 m_LastFinitePos;

        private float m_sitAvatarHeight = 2.0f;

        private Vector3 m_lastChildAgentUpdatePosition;
//        private Vector3 m_lastChildAgentUpdateCamPosition;

        private const int LAND_VELOCITYMAG_MAX = 12;

        private const float FLY_ROLL_MAX_RADIANS = 1.1f;

        private const float FLY_ROLL_RADIANS_PER_UPDATE = 0.06f;
        private const float FLY_ROLL_RESET_RADIANS_PER_UPDATE = 0.02f;

        private float m_health = 100f;

        protected ulong crossingFromRegion;

        private readonly Vector3[] Dir_Vectors = new Vector3[11];

        protected Timer m_reprioritization_timer;
        protected bool m_reprioritizing;
        protected bool m_reprioritization_called;

        private Quaternion m_headrotation = Quaternion.Identity;

        //PauPaw:Proper PID Controler for autopilot************
        public bool MovingToTarget { get; private set; }
        public Vector3 MoveToPositionTarget { get; private set; }

        /// <summary>
        /// Controls whether an avatar automatically moving to a target will land when it gets there (if flying).
        /// </summary>
        public bool LandAtTarget { get; private set; }

        private int m_movementUpdateCount;
        private const int NumMovementsBetweenRayCast = 5;

        private bool CameraConstraintActive;
        //private int m_moveToPositionStateStatus;
        //*****************************************************

        private bool m_collisionEventFlag = false;
        private object m_collisionEventLock = new Object();

        private int m_movementAnimationUpdateCounter = 0;

        public Vector3 PrevSitOffset { get; set; }

        protected AvatarAppearance m_appearance;

        public AvatarAppearance Appearance
        {
            get { return m_appearance; }
            set
            {
                m_appearance = value;
//                m_log.DebugFormat("[SCENE PRESENCE]: Set appearance for {0} to {1}", Name, value);
            }
        }

        /// <summary>
        /// Copy of the script states while the agent is in transit. This state may
        /// need to be placed back in case of transfer fail.
        /// </summary>
        public List<string> InTransitScriptStates
        {
            get { return m_InTransitScriptStates; }
            private set { m_InTransitScriptStates = value; }
        }
        private List<string> m_InTransitScriptStates = new List<string>();

        /// <summary>
        /// Implemented Control Flags
        /// </summary>
        private enum Dir_ControlFlags
        {
            DIR_CONTROL_FLAG_FORWARD = AgentManager.ControlFlags.AGENT_CONTROL_AT_POS,
            DIR_CONTROL_FLAG_BACK = AgentManager.ControlFlags.AGENT_CONTROL_AT_NEG,
            DIR_CONTROL_FLAG_LEFT = AgentManager.ControlFlags.AGENT_CONTROL_LEFT_POS,
            DIR_CONTROL_FLAG_RIGHT = AgentManager.ControlFlags.AGENT_CONTROL_LEFT_NEG,
            DIR_CONTROL_FLAG_UP = AgentManager.ControlFlags.AGENT_CONTROL_UP_POS,
            DIR_CONTROL_FLAG_DOWN = AgentManager.ControlFlags.AGENT_CONTROL_UP_NEG,
            DIR_CONTROL_FLAG_FORWARD_NUDGE = AgentManager.ControlFlags.AGENT_CONTROL_NUDGE_AT_POS,
            DIR_CONTROL_FLAG_BACKWARD_NUDGE = AgentManager.ControlFlags.AGENT_CONTROL_NUDGE_AT_NEG,
            DIR_CONTROL_FLAG_LEFT_NUDGE = AgentManager.ControlFlags.AGENT_CONTROL_NUDGE_LEFT_POS,
            DIR_CONTROL_FLAG_RIGHT_NUDGE = AgentManager.ControlFlags.AGENT_CONTROL_NUDGE_LEFT_NEG,
            DIR_CONTROL_FLAG_DOWN_NUDGE = AgentManager.ControlFlags.AGENT_CONTROL_NUDGE_UP_NEG
        }
        
        /// <summary>
        /// Position at which a significant movement was made
        /// </summary>
        private Vector3 posLastSignificantMove;

        #region For teleports and crossings callbacks

        /// <summary>
        /// In the V1 teleport protocol, the destination simulator sends ReleaseAgent to this address.
        /// </summary>
        private string m_callbackURI;

        /// <summary>
        /// Records the region from which this presence originated, if not from login.
        /// </summary>
        /// <remarks>
        /// Also acts as a signal in the teleport V2 process to release UpdateAgent after a viewer has triggered
        /// CompleteMovement and made the previous child agent a root agent.
        /// </remarks>
        private UUID m_originRegionID;

        /// <summary>
        /// This object is used as a lock before accessing m_originRegionID to make sure that every thread is seeing
        /// the very latest value and not using some cached version.  Cannot make m_originRegionID itself volatite as
        /// it is a value type.
        /// </summary>
        private object m_originRegionIDAccessLock = new object();

        /// <summary>
        /// Used by the entity transfer module to signal when the presence should not be closed because a subsequent
        /// teleport is reusing the connection.
        /// </summary>
        /// <remarks>May be refactored or move somewhere else soon.</remarks>
        public bool DoNotCloseAfterTeleport { get; set; }

        #endregion

        /// <value>
        /// Script engines present in the scene
        /// </value>
        private IScriptModule[] m_scriptEngines;

        #region Properties

        /// <summary>
        /// Physical scene representation of this Avatar.
        /// </summary>
        public PhysicsActor PhysicsActor { get; private set; }

        /// <summary>
        /// Record user movement inputs.
        /// </summary>
        public uint MovementFlag { get; private set; }

        /// <summary>
        /// Is the agent stop control flag currently active?
        /// </summary>
        public bool AgentControlStopActive { get; private set; }

        private bool m_invulnerable = true;

        public bool Invulnerable
        {
            set { m_invulnerable = value; }
            get { return m_invulnerable; }
        }

        private int m_userLevel;

        public int UserLevel
        {
            get { return m_userLevel; }
            private set { m_userLevel = value; }
        }

        private int m_godLevel;

        public int GodLevel
        {
            get { return m_godLevel; }
            private set { m_godLevel = value; }
        }

        private ulong m_rootRegionHandle;

        public ulong RegionHandle
        {
            get { return m_rootRegionHandle; }
            private set { m_rootRegionHandle = value; }
        }

        #region Client Camera

        /// <summary>
        /// Position of agent's camera in world (region cordinates)
        /// </summary>
        protected Vector3 m_lastCameraPosition;

        private Vector4 m_lastCameraCollisionPlane = new Vector4(0f, 0f, 0f, 1);
        private bool m_doingCamRayCast = false;

        public Vector3 CameraPosition { get; set; }

        public Quaternion CameraRotation
        {
            get { return Util.Axes2Rot(CameraAtAxis, CameraLeftAxis, CameraUpAxis); }
        }

        // Use these three vectors to figure out what the agent is looking at
        // Convert it to a Matrix and/or Quaternion
        //
        public Vector3 CameraAtAxis { get; set; }
        public Vector3 CameraLeftAxis { get; set; }
        public Vector3 CameraUpAxis { get; set; }

        public Vector3 Lookat
        {
            get
            {
                Vector3 a = new Vector3(CameraAtAxis.X, CameraAtAxis.Y, 0);

                if (a == Vector3.Zero)
                    return a;

                return Util.GetNormalizedVector(a);
            }
        }
        #endregion        

        public string Firstname { get; private set; }
        public string Lastname { get; private set; }

        public string Grouptitle { get; set; }

        // Agent's Draw distance.
        public float DrawDistance { get; set; }

        public bool AllowMovement { get; set; }

        private bool m_setAlwaysRun;
        
        public bool SetAlwaysRun
        {
            get
            {
                if (PhysicsActor != null)
                {
                    return PhysicsActor.SetAlwaysRun;
                }
                else
                {
                    return m_setAlwaysRun;
                }
            }
            set
            {
                m_setAlwaysRun = value;
                if (PhysicsActor != null)
                {
                    PhysicsActor.SetAlwaysRun = value;
                }
            }
        }

        public byte State { get; set; }

        private AgentManager.ControlFlags m_AgentControlFlags;

        public uint AgentControlFlags
        {
            get { return (uint)m_AgentControlFlags; }
            set { m_AgentControlFlags = (AgentManager.ControlFlags)value; }
        }

        public IClientAPI ControllingClient { get; set; }

        public IClientCore ClientView
        {
            get { return (IClientCore)ControllingClient; }
        }

<<<<<<< HEAD
        public UUID COF { get; set; }

//        public Vector3 ParentPosition { get; set; }

=======
>>>>>>> 04f8fc1c
        /// <summary>
        /// Position of this avatar relative to the region the avatar is in
        /// </summary>
        public override Vector3 AbsolutePosition
        {
            get
            {
                if (PhysicsActor != null)
                {
                    m_pos = PhysicsActor.Position;

//                    m_log.DebugFormat(
//                        "[SCENE PRESENCE]: Set position of {0} in {1} to {2} via getting AbsolutePosition!",
//                        Name, Scene.Name, m_pos);
                }
                else
                {
//                    m_log.DebugFormat("[SCENE PRESENCE]: Fetching abs pos where PhysicsActor == null and parent part {0} for {1}", Name, Scene.Name);
                    // Obtain the correct position of a seated avatar.
                    // In addition to providing the correct position while
                    // the avatar is seated, this value will also
                    // be used as the location to unsit to.
                    //
                    // If ParentID is not 0, assume we are a seated avatar
                    // and we should return the position based on the sittarget
                    // offset and rotation of the prim we are seated on.
                    //
                    // Generally, m_pos will contain the position of the avatar
                    // in the sim unless the avatar is on a sit target. While
                    // on a sit target, m_pos will contain the desired offset
                    // without the parent rotation applied.
                    SceneObjectPart sitPart = ParentPart;

                    if (sitPart != null)
                        return sitPart.AbsolutePosition + (m_pos * sitPart.GetWorldRotation());
                }
                
                return m_pos;
            }
            set
            {
//                m_log.DebugFormat("[SCENE PRESENCE]: Setting position of {0} to {1} in {2}", Name, value, Scene.Name);
//                Util.PrintCallStack();

                if (PhysicsActor != null)
                {
                    try
                    {
                        PhysicsActor.Position = value;
                    }
                    catch (Exception e)
                    {
                        m_log.Error("[SCENE PRESENCE]: ABSOLUTE POSITION " + e.Message);
                    }
                }

                // Don't update while sitting.  The PhysicsActor above is null whilst sitting.
                if (ParentID == 0)
                    m_pos = value;
<<<<<<< HEAD
//                    ParentPosition = Vector3.Zero;
                }
=======
>>>>>>> 04f8fc1c

                //m_log.DebugFormat(
                //    "[ENTITY BASE]: In {0} set AbsolutePosition of {1} to {2}",
                //    Scene.RegionInfo.RegionName, Name, m_pos);
                TriggerScenePresenceUpdated();
            }
        }

        /// <summary>
        /// If sitting, returns the offset position from the prim the avatar is sitting on.
        /// Otherwise, returns absolute position in the scene.
        /// </summary>
        public Vector3 OffsetPosition
        {
            get { return m_pos; }
            // Don't remove setter. It's not currently used in core but
            // upcoming Avination code needs it.
            set
            {
                // There is no offset position when not seated
                if (ParentID == 0)
                    return;

                m_pos = value;
                TriggerScenePresenceUpdated();
            }
        }

        /// <summary>
        /// Current velocity of the avatar.
        /// </summary>
        public override Vector3 Velocity
        {
            get
            {
                if (PhysicsActor != null)
                {
                    m_velocity = PhysicsActor.Velocity;

//                    m_log.DebugFormat(
//                        "[SCENE PRESENCE]: Set velocity {0} for {1} in {2} via getting Velocity!",
//                        m_velocity, Name, Scene.RegionInfo.RegionName);
                }

                return m_velocity;
            }
            set
            {
                if (PhysicsActor != null)
                {
                    try
                    {
                        PhysicsActor.TargetVelocity = value;
                    }
                    catch (Exception e)
                    {
                        m_log.Error("[SCENE PRESENCE]: VELOCITY " + e.Message);
                    }
                }

                m_velocity = value;

//                m_log.DebugFormat(
//                    "[SCENE PRESENCE]: In {0} set velocity of {1} to {2}",
//                    Scene.RegionInfo.RegionName, Name, m_velocity);
            }
        }
/*
        public override Vector3 AngularVelocity
        {
            get
            {
                if (PhysicsActor != null)
                {
                    m_rotationalvelocity = PhysicsActor.RotationalVelocity;

                    //                    m_log.DebugFormat(
                    //                        "[SCENE PRESENCE]: Set velocity {0} for {1} in {2} via getting Velocity!",
                    //                        m_velocity, Name, Scene.RegionInfo.RegionName);
                }

                return m_rotationalvelocity;
            }
        }
*/
        private Quaternion m_bodyRot = Quaternion.Identity;

        /// <summary>
        /// The rotation of the avatar.
        /// </summary>
        /// <remarks>
        /// If the avatar is not sitting, this is with respect to the world
        /// If the avatar is sitting, this is a with respect to the part that it's sitting upon (a local rotation).
        /// If you always want the world rotation, use GetWorldRotation()
        /// </remarks>
        public Quaternion Rotation
        {
            get 
            { 
                return m_bodyRot; 
            }

            set
            {
                m_bodyRot = value;

                if (PhysicsActor != null)
                {
                    try
                    {
                        PhysicsActor.Orientation = m_bodyRot;
                    }
                    catch (Exception e)
                    {
                        m_log.Error("[SCENE PRESENCE]: Orientation " + e.Message);
                    }
                }
//                m_log.DebugFormat("[SCENE PRESENCE]: Body rot for {0} set to {1}", Name, m_bodyRot);
            }
        }

        // Used for limited viewer 'fake' user rotations.
        private Vector3 m_AngularVelocity = Vector3.Zero;

        public Vector3 AngularVelocity
        {
            get { return m_AngularVelocity; }
        }

        public bool IsChildAgent { get; set; }
        public bool IsLoggingIn { get; set; }

        /// <summary>
        /// If the avatar is sitting, the local ID of the prim that it's sitting on.  If not sitting then zero.
        /// </summary>
        public uint ParentID { get; set; }

        public UUID ParentUUID
        {
            get { return m_parentUUID; }
            set { m_parentUUID = value; }
        }
        private UUID m_parentUUID = UUID.Zero;

        /// <summary>
        /// Are we sitting on an object?
        /// </summary>
        /// <remarks>A more readable way of testing presence sit status than ParentID == 0</remarks>
        public bool IsSatOnObject { get { return ParentID != 0; } }

        /// <summary>
        /// If the avatar is sitting, the prim that it's sitting on.  If not sitting then null.
        /// </summary>
        /// <remarks>
        /// If you use this property then you must take a reference since another thread could set it to null.
        /// </remarks>
        public SceneObjectPart ParentPart { get; set; }

        public float Health
        {
            get { return m_health; }
            set { m_health = value; }
        }

        /// <summary>
        /// Gets the world rotation of this presence.
        /// </summary>
        /// <remarks>
        /// Unlike Rotation, this returns the world rotation no matter whether the avatar is sitting on a prim or not.
        /// </remarks>
        /// <returns></returns>
        public Quaternion GetWorldRotation()
        {
            if (IsSatOnObject)
            {
                SceneObjectPart sitPart = ParentPart;

                if (sitPart != null)
                    return sitPart.GetWorldRotation() * Rotation;
            }

            return Rotation;
        }

        public void AdjustKnownSeeds()
        {
            Dictionary<ulong, string> seeds;

            if (Scene.CapsModule != null)
                seeds = Scene.CapsModule.GetChildrenSeeds(UUID);
            else
                seeds = new Dictionary<ulong, string>();

            List<ulong> old = new List<ulong>();
            foreach (ulong handle in seeds.Keys)
            {
                uint x, y;
                Utils.LongToUInts(handle, out x, out y);
                x = x / Constants.RegionSize;
                y = y / Constants.RegionSize;
                if (Util.IsOutsideView(DrawDistance, x, Scene.RegionInfo.RegionLocX, y, Scene.RegionInfo.RegionLocY))
                {
                    old.Add(handle);
                }
            }
            DropOldNeighbours(old);
            
            if (Scene.CapsModule != null)
                Scene.CapsModule.SetChildrenSeed(UUID, seeds);
            
            KnownRegions = seeds;
            //m_log.Debug(" ++++++++++AFTER+++++++++++++ ");
            //DumpKnownRegions();
        }

        public void DumpKnownRegions()
        {
            m_log.Info("================ KnownRegions "+Scene.RegionInfo.RegionName+" ================");
            foreach (KeyValuePair<ulong, string> kvp in KnownRegions)
            {
                uint x, y;
                Utils.LongToUInts(kvp.Key, out x, out y);
                x = x / Constants.RegionSize;
                y = y / Constants.RegionSize;
                m_log.Info(" >> "+x+", "+y+": "+kvp.Value);
            }
        }

        private bool m_mouseLook;
        private bool m_leftButtonDown;

        private bool m_inTransit;

        /// <summary>
        /// This signals whether the presence is in transit between neighbouring regions.
        /// </summary>
        /// <remarks> 
        /// It is not set when the presence is teleporting or logging in/out directly to a region.
        /// </remarks>
        public bool IsInTransit
        {
            get { return m_inTransit; }
            set { 
                if(value)
                {
                    if (Flying)
                        m_AgentControlFlags |= AgentManager.ControlFlags.AGENT_CONTROL_FLY;
                    else
                        m_AgentControlFlags &= ~AgentManager.ControlFlags.AGENT_CONTROL_FLY;
                }
                m_inTransit = value;
            }
        }

        private float m_speedModifier = 1.0f;

        public float SpeedModifier
        {
            get { return m_speedModifier; }
            set { m_speedModifier = value; }
        }

        /// <summary>
        /// Modifier for agent movement if we get an AGENT_CONTROL_STOP whilst walking or running
        /// </summary>
        /// <remarks>
        /// AGENT_CONTRL_STOP comes about if user holds down space key on viewers.
        /// </remarks>
        private float AgentControlStopSlowWhilstMoving = 0.5f;

        private bool m_forceFly;

        public bool ForceFly
        {
            get { return m_forceFly; }
            set { m_forceFly = value; }
        }

        private bool m_flyDisabled;

        public bool FlyDisabled
        {
            get { return m_flyDisabled; }
            set { m_flyDisabled = value; }
        }

        public string Viewer
        {
            get { return m_scene.AuthenticateHandler.GetAgentCircuitData(ControllingClient.CircuitCode).Viewer; }
        }

        #endregion

        #region Constructor(s)

        public ScenePresence(
            IClientAPI client, Scene world, AvatarAppearance appearance, PresenceType type)
        {            
            AttachmentsSyncLock = new Object();
            AllowMovement = true;
            IsChildAgent = true;
            IsLoggingIn = false;
            m_sendCoarseLocationsMethod = SendCoarseLocationsDefault;
            Animator = new ScenePresenceAnimator(this);
            PresenceType = type;
            DrawDistance = world.DefaultDrawDistance;
            RegionHandle = world.RegionInfo.RegionHandle;
            ControllingClient = client;
            Firstname = ControllingClient.FirstName;
            Lastname = ControllingClient.LastName;
            m_name = String.Format("{0} {1}", Firstname, Lastname);
            m_scene = world;
            m_uuid = client.AgentId;
            LocalId = m_scene.AllocateLocalId();

            UserAccount account = m_scene.UserAccountService.GetUserAccount(m_scene.RegionInfo.ScopeID, m_uuid);
            if (account != null)
                m_userFlags = account.UserFlags;
            else
                m_userFlags = 0;

            if (account != null)
                UserLevel = account.UserLevel;

            IGroupsModule gm = m_scene.RequestModuleInterface<IGroupsModule>();
            if (gm != null)
                Grouptitle = gm.GetGroupTitle(m_uuid);

            m_scriptEngines = m_scene.RequestModuleInterfaces<IScriptModule>();
            
            AbsolutePosition = posLastSignificantMove = CameraPosition =
                m_lastCameraPosition = ControllingClient.StartPos;

            m_reprioritization_timer = new Timer(world.ReprioritizationInterval);
            m_reprioritization_timer.Elapsed += new ElapsedEventHandler(Reprioritize);
            m_reprioritization_timer.AutoReset = false;

            AdjustKnownSeeds();

            RegisterToEvents();
            SetDirectionVectors();

            Appearance = appearance;

            m_stateMachine = new ScenePresenceStateMachine(this);
        }

        private void RegionHeartbeatEnd(Scene scene)
        {
            if (IsChildAgent)
                return;

            m_movementAnimationUpdateCounter ++;
            if (m_movementAnimationUpdateCounter >= 2)
            {
                m_movementAnimationUpdateCounter = 0;
                if (Animator != null)
                {
                    // If the parentID == 0 we are not sitting
                    // if !SitGournd then we are not sitting on the ground
                    // Fairly straightforward, now here comes the twist
                    // if ParentUUID is NOT UUID.Zero, we are looking to
                    // be sat on an object that isn't there yet. Should
                    // be treated as if sat.
                    if(ParentID == 0 && !SitGround && ParentUUID == UUID.Zero) // skip it if sitting
                        Animator.UpdateMovementAnimations();
                }
                else
                {
                    m_scene.EventManager.OnRegionHeartbeatEnd -= RegionHeartbeatEnd;
                }
            }
        }

        public void RegisterToEvents()
        {
            ControllingClient.OnCompleteMovementToRegion += CompleteMovement;
            ControllingClient.OnAgentUpdate += HandleAgentUpdate;
            ControllingClient.OnAgentCameraUpdate += HandleAgentCamerasUpdate;
            ControllingClient.OnAgentRequestSit += HandleAgentRequestSit;
            ControllingClient.OnAgentSit += HandleAgentSit;
            ControllingClient.OnSetAlwaysRun += HandleSetAlwaysRun;
            ControllingClient.OnStartAnim += HandleStartAnim;
            ControllingClient.OnStopAnim += HandleStopAnim;
            ControllingClient.OnChangeAnim += avnHandleChangeAnim;
            ControllingClient.OnForceReleaseControls += HandleForceReleaseControls;
            ControllingClient.OnAutoPilotGo += MoveToTarget;
            ControllingClient.OnUpdateThrottles += RaiseUpdateThrottles;

            // ControllingClient.OnChildAgentStatus += new StatusChange(this.ChildStatusChange);
            // ControllingClient.OnStopMovement += new GenericCall2(this.StopMovement);
        }

        private void SetDirectionVectors()
        {
            Dir_Vectors[0] = Vector3.UnitX; //FORWARD
            Dir_Vectors[1] = -Vector3.UnitX; //BACK
            Dir_Vectors[2] = Vector3.UnitY; //LEFT
            Dir_Vectors[3] = -Vector3.UnitY; //RIGHT
            Dir_Vectors[4] = Vector3.UnitZ; //UP
            Dir_Vectors[5] = -Vector3.UnitZ; //DOWN
            Dir_Vectors[6] = new Vector3(0.5f, 0f, 0f); //FORWARD_NUDGE
            Dir_Vectors[7] = new Vector3(-0.5f, 0f, 0f);  //BACK_NUDGE
            Dir_Vectors[8] = new Vector3(0f, 0.5f, 0f);  //LEFT_NUDGE
            Dir_Vectors[9] = new Vector3(0f, -0.5f, 0f);  //RIGHT_NUDGE
            Dir_Vectors[10] = new Vector3(0f, 0f, -0.5f); //DOWN_Nudge
        }

        private Vector3[] GetWalkDirectionVectors()
        {
            Vector3[] vector = new Vector3[11];
            vector[0] = new Vector3(CameraUpAxis.Z, 0f, -CameraAtAxis.Z); //FORWARD
            vector[1] = new Vector3(-CameraUpAxis.Z, 0f, CameraAtAxis.Z); //BACK
            vector[2] = Vector3.UnitY; //LEFT
            vector[3] = -Vector3.UnitY; //RIGHT
            vector[4] = new Vector3(CameraAtAxis.Z, 0f, CameraUpAxis.Z); //UP
            vector[5] = new Vector3(-CameraAtAxis.Z, 0f, -CameraUpAxis.Z); //DOWN
            vector[6] = new Vector3(CameraUpAxis.Z, 0f, -CameraAtAxis.Z); //FORWARD_NUDGE
            vector[7] = new Vector3(-CameraUpAxis.Z, 0f, CameraAtAxis.Z); //BACK_NUDGE
            vector[8] = Vector3.UnitY; //LEFT_NUDGE
            vector[9] = -Vector3.UnitY; //RIGHT_NUDGE
            vector[10] = new Vector3(-CameraAtAxis.Z, 0f, -CameraUpAxis.Z); //DOWN_NUDGE
            return vector;
        }

        #endregion

        #region Status Methods

        /// <summary>
        /// Turns a child agent into a root agent.
        /// </summary>
        /// Child agents are logged into neighbouring sims largely to observe changes.  Root agents exist when the
        /// avatar is actual in the sim.  They can perform all actions.
        /// This change is made whenever an avatar enters a region, whether by crossing over from a neighbouring sim,
        /// teleporting in or on initial login.
        ///
        /// This method is on the critical path for transferring an avatar from one region to another.  Delay here
        /// delays that crossing.
        /// </summary>
        private void MakeRootAgent(Vector3 pos, bool isFlying)
        {
//            m_log.InfoFormat(
//                "[SCENE]: Upgrading child to root agent for {0} in {1}",
//                Name, m_scene.RegionInfo.RegionName);

            if (ParentUUID != UUID.Zero)
            {
                m_log.DebugFormat("[SCENE PRESENCE]: Sitting avatar back on prim {0}", ParentUUID);
                SceneObjectPart part = m_scene.GetSceneObjectPart(ParentUUID);
                if (part == null)
                {
                    m_log.ErrorFormat("[SCENE PRESENCE]: Can't find prim {0} to sit on", ParentUUID);
                }
                else
                {
                    part.ParentGroup.AddAvatar(UUID);
                    if (part.SitTargetPosition != Vector3.Zero)
                        part.SitTargetAvatar = UUID;
//                    ParentPosition = part.GetWorldPosition();
                    ParentID = part.LocalId;
                    ParentPart = part;
                    m_pos = PrevSitOffset;
//                    pos = ParentPosition;
                    pos = part.GetWorldPosition();
                }
                ParentUUID = UUID.Zero;

                IsChildAgent = false;

//                Animator.TrySetMovementAnimation("SIT");
            }
            else
            {
                IsChildAgent = false;
                IsLoggingIn = false;
            }

            //m_log.DebugFormat("[SCENE]: known regions in {0}: {1}", Scene.RegionInfo.RegionName, KnownChildRegionHandles.Count);

            IsChildAgent = false;

            // Must reset this here so that a teleport to a region next to an existing region does not keep the flag
            // set and prevent the close of the connection on a subsequent re-teleport.
            // Should not be needed if we are not trying to tell this region to close
//            DoNotCloseAfterTeleport = false;

            IGroupsModule gm = m_scene.RequestModuleInterface<IGroupsModule>();
            if (gm != null)
                Grouptitle = gm.GetGroupTitle(m_uuid);

            RegionHandle = m_scene.RegionInfo.RegionHandle;

            m_scene.EventManager.TriggerSetRootAgentScene(m_uuid, m_scene);

            UUID groupUUID = UUID.Zero;
            string GroupName = string.Empty;
            ulong groupPowers = 0;

            // ----------------------------------
            // Previous Agent Difference - AGNI sends an unsolicited AgentDataUpdate upon root agent status
            try
            {
                if (gm != null)
                {
                    groupUUID = ControllingClient.ActiveGroupId;
                    GroupRecord record = gm.GetGroupRecord(groupUUID);
                    if (record != null)
                        GroupName = record.GroupName;
                    GroupMembershipData groupMembershipData = gm.GetMembershipData(groupUUID, m_uuid);
                    if (groupMembershipData != null)
                        groupPowers = groupMembershipData.GroupPowers;
                }
                ControllingClient.SendAgentDataUpdate(m_uuid, groupUUID, Firstname, Lastname, groupPowers, GroupName,
                                                      Grouptitle);
            }
            catch (Exception e)
            {
                m_log.Debug("[AGENTUPDATE]: " + e.ToString());
            }
            // ------------------------------------

            if (ParentID == 0)
            {
                // Moved this from SendInitialData to ensure that Appearance is initialized
                // before the inventory is processed in MakeRootAgent. This fixes a race condition
                // related to the handling of attachments
                //m_scene.GetAvatarAppearance(ControllingClient, out Appearance);
                if (m_scene.TestBorderCross(pos, Cardinals.E))
                {
                    Border crossedBorder = m_scene.GetCrossedBorder(pos, Cardinals.E);
                    pos.X = crossedBorder.BorderLine.Z - 1;
                }

                if (m_scene.TestBorderCross(pos, Cardinals.N))
                {
                    Border crossedBorder = m_scene.GetCrossedBorder(pos, Cardinals.N);
                    pos.Y = crossedBorder.BorderLine.Z - 1;
                }

                CheckAndAdjustLandingPoint(ref pos);

                if (pos.X < 0f || pos.Y < 0f || pos.Z < 0f)
                {
                    m_log.WarnFormat(
                        "[SCENE PRESENCE]: MakeRootAgent() was given an illegal position of {0} for avatar {1}, {2}. Clamping",
                        pos, Name, UUID);

                    if (pos.X < 0f) pos.X = 0f;
                    if (pos.Y < 0f) pos.Y = 0f;
                    if (pos.Z < 0f) pos.Z = 0f;
                }

                float localAVHeight = 1.56f;
                if (Appearance.AvatarHeight > 0)
                    localAVHeight = Appearance.AvatarHeight;

                float posZLimit = 0;

                if (pos.X < Constants.RegionSize && pos.Y < Constants.RegionSize)
                    posZLimit = (float)m_scene.Heightmap[(int)pos.X, (int)pos.Y];
                
                float newPosZ = posZLimit + localAVHeight / 2;
                if (posZLimit >= (pos.Z - (localAVHeight / 2)) && !(Single.IsInfinity(newPosZ) || Single.IsNaN(newPosZ)))
                {
                    pos.Z = newPosZ;
                }
                AbsolutePosition = pos;

                if (m_teleportFlags == TeleportFlags.Default)
                {
                    Vector3 vel = Velocity;
                    AddToPhysicalScene(isFlying);
                    if (PhysicsActor != null)
                        PhysicsActor.SetMomentum(vel);
                }
                else
                    AddToPhysicalScene(isFlying);

                // XXX: This is to trigger any secondary teleport needed for a megaregion when the user has teleported to a 
                // location outside the 'root region' (the south-west 256x256 corner).  This is the earlist we can do it
                // since it requires a physics actor to be present.  If it is left any later, then physics appears to reset
                // the value to a negative position which does not trigger the border cross.
                // This may not be the best location for this.
                CheckForBorderCrossing();

                if (ForceFly)
                {
                    Flying = true;
                }
                else if (FlyDisabled)
                {
                    Flying = false;
                }
            }
            // Don't send an animation pack here, since on a region crossing this will sometimes cause a flying 
            // avatar to return to the standing position in mid-air.  On login it looks like this is being sent
            // elsewhere anyway
            // Animator.SendAnimPack();

            m_scene.SwapRootAgentCount(false);

            // The initial login scene presence is already root when it gets here
            // and it has already rezzed the attachments and started their scripts.
            // We do the following only for non-login agents, because their scripts
            // haven't started yet.
            if (PresenceType == PresenceType.Npc || (TeleportFlags & TeleportFlags.ViaLogin) != 0)
            {
                // Viewers which have a current outfit folder will actually rez their own attachments.  However,
                // viewers without (e.g. v1 viewers) will not, so we still need to make this call.
                if (Scene.AttachmentsModule != null)
                    Util.FireAndForget(
                        o => 
                        { 
//                            if (PresenceType != PresenceType.Npc && Util.FireAndForgetMethod != FireAndForgetMethod.None) 
//                                System.Threading.Thread.Sleep(7000); 

                            Scene.AttachmentsModule.RezAttachments(this); 
                        });
            }
            else
            {
                // We need to restart scripts here so that they receive the correct changed events (CHANGED_TELEPORT
                // and CHANGED_REGION) when the attachments have been rezzed in the new region.  This cannot currently
                // be done in AttachmentsModule.CopyAttachments(AgentData ad, IScenePresence sp) itself since we are
                // not transporting the required data.
                lock (m_attachments)
                {
                    if (HasAttachments())
                    {
                        m_log.DebugFormat(
                            "[SCENE PRESENCE]: Restarting scripts in attachments for {0} in {1}", Name, Scene.Name);

                        // Resume scripts
                        Util.FireAndForget(delegate(object x) {
                            foreach (SceneObjectGroup sog in m_attachments)
                            {
                                sog.ScheduleGroupForFullUpdate();
                                sog.RootPart.ParentGroup.CreateScriptInstances(0, false, m_scene.DefaultScriptEngine, GetStateSource());
                                sog.ResumeScripts();
                            }
                        });
                    }
                }
            }

            SendAvatarDataToAllAgents();

            // send the animations of the other presences to me
            m_scene.ForEachRootScenePresence(delegate(ScenePresence presence)
            {
                if (presence != this)
                    presence.Animator.SendAnimPackToClient(ControllingClient);
            });

            // If we don't reset the movement flag here, an avatar that crosses to a neighbouring sim and returns will
            // stall on the border crossing since the existing child agent will still have the last movement
            // recorded, which stops the input from being processed.

            MovementFlag = 0;

            m_scene.EventManager.TriggerOnMakeRootAgent(this);

        }

        public int GetStateSource()
        {
            AgentCircuitData aCircuit = m_scene.AuthenticateHandler.GetAgentCircuitData(UUID);

            if (aCircuit != null && (aCircuit.teleportFlags != (uint)TeleportFlags.Default))
            {
                // This will get your attention
                //m_log.Error("[XXX] Triggering CHANGED_TELEPORT");

                return 5; // StateSource.Teleporting
            }
            return 2; // StateSource.PrimCrossing
        }

        /// <summary>
        /// This turns a root agent into a child agent
        /// </summary>
        /// <remarks>
        /// when an agent departs this region for a neighbor, this gets called.
        ///
        /// It doesn't get called for a teleport.  Reason being, an agent that
        /// teleports out may not end up anywhere near this region
        /// </remarks>
        public void MakeChildAgent()
        {
            m_scene.EventManager.OnRegionHeartbeatEnd -= RegionHeartbeatEnd;

            m_log.DebugFormat("[SCENE PRESENCE]: Making {0} a child agent in {1}", Name, Scene.RegionInfo.RegionName);

            // Reset these so that teleporting in and walking out isn't seen
            // as teleporting back
            TeleportFlags = TeleportFlags.Default;

            MovementFlag = 0;

            // It looks like Animator is set to null somewhere, and MakeChild
            // is called after that. Probably in aborted teleports.
            if (Animator == null)
                Animator = new ScenePresenceAnimator(this);
            else
                Animator.ResetAnimations();

            
//            m_log.DebugFormat(
//                 "[SCENE PRESENCE]: Downgrading root agent {0}, {1} to a child agent in {2}",
//                 Name, UUID, m_scene.RegionInfo.RegionName);

            // Don't zero out the velocity since this can cause problems when an avatar is making a region crossing,
            // depending on the exact timing.  This shouldn't matter anyway since child agent positions are not updated.
            //Velocity = new Vector3(0, 0, 0);
            
            IsChildAgent = true;
            m_scene.SwapRootAgentCount(true);
            RemoveFromPhysicalScene();
            ParentID = 0; // Child agents can't be sitting

            // FIXME: Set RegionHandle to the region handle of the scene this agent is moving into
            
            m_scene.EventManager.TriggerOnMakeChildAgent(this);
        }

        /// <summary>
        /// Removes physics plugin scene representation of this agent if it exists.
        /// </summary>
        public void RemoveFromPhysicalScene()
        {
            if (PhysicsActor != null)
            {
//                PhysicsActor.OnRequestTerseUpdate -= SendTerseUpdateToAllClients;
                PhysicsActor.OnOutOfBounds -= OutOfBoundsCall;
                PhysicsActor.OnCollisionUpdate -= PhysicsCollisionUpdate;
                PhysicsActor.UnSubscribeEvents();
                m_scene.PhysicsScene.RemoveAvatar(PhysicsActor);
                PhysicsActor = null;
            }
//            else
//            {
//                m_log.ErrorFormat(
//                    "[SCENE PRESENCE]: Attempt to remove physics actor for {0} on {1} but this scene presence has no physics actor",
//                    Name, Scene.RegionInfo.RegionName);
//            }
        }

        /// <summary>
        /// Do not call this directly.  Call Scene.RequestTeleportLocation() instead.
        /// </summary>
        /// <param name="pos"></param>
        public void Teleport(Vector3 pos)
        {
            TeleportWithMomentum(pos, Vector3.Zero);
        }

        public void TeleportWithMomentum(Vector3 pos, Vector3? v)
        {
            if (ParentID != (uint)0)
                StandUp();
            bool isFlying = Flying;
            Vector3 vel = Velocity;
            RemoveFromPhysicalScene();
            CheckLandingPoint(ref pos);
            AbsolutePosition = pos;
            AddToPhysicalScene(isFlying);
            if (PhysicsActor != null)
            {
                if (v.HasValue)
                    PhysicsActor.SetMomentum((Vector3)v);
                else
                    PhysicsActor.SetMomentum(vel);
            }

            SendTerseUpdateToAllClients();
        }

        public void avnLocalTeleport(Vector3 newpos, Vector3? newvel, bool rotateToVelXY)
        {
            CheckLandingPoint(ref newpos);
            AbsolutePosition = newpos;

            if (newvel.HasValue)
            {
                if ((Vector3)newvel == Vector3.Zero)
                {
                    if (PhysicsActor != null)
                        PhysicsActor.SetMomentum(Vector3.Zero);
                    m_velocity = Vector3.Zero;
                }
                else
                {
                    if (PhysicsActor != null)
                        PhysicsActor.SetMomentum((Vector3)newvel);
                    m_velocity = (Vector3)newvel;

                    if (rotateToVelXY)
                    {
                        Vector3 lookAt = (Vector3)newvel;
                        lookAt.Z = 0;
                        lookAt.Normalize();
                        ControllingClient.SendLocalTeleport(newpos, lookAt, (uint)TeleportFlags.ViaLocation);
                        return;
                    }
                }
            }

            SendTerseUpdateToAllClients();
        }



        public void StopFlying()
        {
            Vector3 pos = AbsolutePosition; 
            if (Appearance.AvatarHeight != 127.0f)
                pos += new Vector3(0f, 0f, (Appearance.AvatarHeight / 6f));
            else
                pos += new Vector3(0f, 0f, (1.56f / 6f));

            AbsolutePosition = pos;

            // attach a suitable collision plane regardless of the actual situation to force the LLClient to land.
            // Collision plane below the avatar's position a 6th of the avatar's height is suitable.
            // Mind you, that this method doesn't get called if the avatar's velocity magnitude is greater then a
            // certain amount..   because the LLClient wouldn't land in that situation anyway.

            // why are we still testing for this really old height value default???
            if (Appearance.AvatarHeight != 127.0f)
                CollisionPlane = new Vector4(0, 0, 0, pos.Z - Appearance.AvatarHeight / 6f);
            else
                CollisionPlane = new Vector4(0, 0, 0, pos.Z - (1.56f / 6f));

            ControllingClient.SendAgentTerseUpdate(this);
        }

        /// <summary>
        /// Applies a roll accumulator to the avatar's angular velocity for the avatar fly roll effect.
        /// </summary>
        /// <param name="amount">Postive or negative roll amount in radians</param>
        private void ApplyFlyingRoll(float amount, bool PressingUp, bool PressingDown)
        {
            
            float rollAmount = Util.Clamp(m_AngularVelocity.Z + amount, -FLY_ROLL_MAX_RADIANS, FLY_ROLL_MAX_RADIANS);
            m_AngularVelocity.Z = rollAmount;

            // APPLY EXTRA consideration for flying up and flying down during this time.
            // if we're turning left
            if (amount > 0)
            {

                // If we're at the max roll and pressing up, we want to swing BACK a bit
                // Automatically adds noise
                if (PressingUp)
                {
                    if (m_AngularVelocity.Z >= FLY_ROLL_MAX_RADIANS - 0.04f)
                        m_AngularVelocity.Z -= 0.9f;
                }
                // If we're at the max roll and pressing down, we want to swing MORE a bit
                if (PressingDown)
                {
                    if (m_AngularVelocity.Z >= FLY_ROLL_MAX_RADIANS && m_AngularVelocity.Z < FLY_ROLL_MAX_RADIANS + 0.6f)
                        m_AngularVelocity.Z += 0.6f;
                }
            }
            else  // we're turning right.
            {
                // If we're at the max roll and pressing up, we want to swing BACK a bit
                // Automatically adds noise
                if (PressingUp)
                {
                    if (m_AngularVelocity.Z <= (-FLY_ROLL_MAX_RADIANS))
                        m_AngularVelocity.Z += 0.6f;
                }
                // If we're at the max roll and pressing down, we want to swing MORE a bit
                if (PressingDown)
                {
                    if (m_AngularVelocity.Z >= -FLY_ROLL_MAX_RADIANS - 0.6f)
                        m_AngularVelocity.Z -= 0.6f;
                }
            }
        }

        /// <summary>
        /// incrementally sets roll amount to zero
        /// </summary>
        /// <param name="amount">Positive roll amount in radians</param>
        /// <returns></returns>
        private float CalculateFlyingRollResetToZero(float amount)
        {
            const float rollMinRadians = 0f;

            if (m_AngularVelocity.Z > 0)
            {
                
                float leftOverToMin = m_AngularVelocity.Z - rollMinRadians;
                if (amount > leftOverToMin)
                    return -leftOverToMin;
                else
                    return -amount;

            }
            else
            {
                
                float leftOverToMin = -m_AngularVelocity.Z - rollMinRadians;
                if (amount > leftOverToMin)
                    return leftOverToMin;
                else
                    return amount;
            }
        }
        


        // neighbouring regions we have enabled a child agent in
        // holds the seed cap for the child agent in that region
        private Dictionary<ulong, string> m_knownChildRegions = new Dictionary<ulong, string>();

        public void AddNeighbourRegion(ulong regionHandle, string cap)
        {
            lock (m_knownChildRegions)
            {
                if (!m_knownChildRegions.ContainsKey(regionHandle))
                {
                    uint x, y;
                    Utils.LongToUInts(regionHandle, out x, out y);
                    m_knownChildRegions.Add(regionHandle, cap);
                }
            }
        }

        public void RemoveNeighbourRegion(ulong regionHandle)
        {
            lock (m_knownChildRegions)
            {
                // Checking ContainsKey is redundant as Remove works either way and returns a bool
                // This is here to allow the Debug output to be conditional on removal
                //if (m_knownChildRegions.ContainsKey(regionHandle))
                //    m_log.DebugFormat(" !!! removing known region {0} in {1}. Count = {2}", regionHandle, Scene.RegionInfo.RegionName, m_knownChildRegions.Count);
                m_knownChildRegions.Remove(regionHandle);
            }
        }

        public void DropOldNeighbours(List<ulong> oldRegions)
        {
            foreach (ulong handle in oldRegions)
            {
                RemoveNeighbourRegion(handle);
                Scene.CapsModule.DropChildSeed(UUID, handle);
            }
        }

        public Dictionary<ulong, string> KnownRegions
        {
            get
            {
                lock (m_knownChildRegions)
                    return new Dictionary<ulong, string>(m_knownChildRegions);
            }
            set
            {
                // Replacing the reference is atomic but we still need to lock on
                // the original dictionary object which may be in use elsewhere
                lock (m_knownChildRegions)
                    m_knownChildRegions = value;
            }
        }

        public List<ulong> KnownRegionHandles
        {
            get
            {
                return new List<ulong>(KnownRegions.Keys);
            }
        }

        public int KnownRegionCount
        {
            get
            {
                lock (m_knownChildRegions)
                    return m_knownChildRegions.Count;
            }
        }

        #endregion

        #region Event Handlers

        /// <summary>
        /// Sets avatar height in the physics plugin
        /// </summary>
        /// <param name="height">New height of avatar</param>
        public void SetHeight(float height)
        {
            if (PhysicsActor != null && !IsChildAgent)
                PhysicsActor.Size = new Vector3(0.45f, 0.6f, height);
        }

        public void SetSize(Vector3 size, float feetoffset)
        {
            if (PhysicsActor != null && !IsChildAgent)
                PhysicsActor.setAvatarSize(size, feetoffset);
            
        }

        private bool WaitForUpdateAgent(IClientAPI client)
        {
            // Before the source region executes UpdateAgent
            // (which triggers Scene.IncomingUpdateChildAgent(AgentData cAgentData) here in the destination, 
            // m_originRegionID is UUID.Zero; after, it's non-Zero.  The CompleteMovement sequence initiated from the
            // viewer (in turn triggered by the source region sending it a TeleportFinish event) waits until it's non-zero
            int count = 50;
            UUID originID;

            lock (m_originRegionIDAccessLock)
                originID = m_originRegionID;

            while (originID.Equals(UUID.Zero) && count-- > 0)
            {
                lock (m_originRegionIDAccessLock)
                    originID = m_originRegionID;

                m_log.DebugFormat("[SCENE PRESENCE]: Agent {0} waiting for update in {1}", client.Name, Scene.Name);
                Thread.Sleep(200);
            }

            if (originID.Equals(UUID.Zero))
            {
                // Movement into region will fail
                m_log.WarnFormat("[SCENE PRESENCE]: Update agent {0} never arrived in {1}", client.Name, Scene.Name);
                return false;
            }

            return true;
        }

        /// <summary>
        /// Complete Avatar's movement into the region.
        /// </summary>
        /// <param name="client"></param>
        /// <param name="openChildAgents">
        /// If true, send notification to neighbour regions to expect
        /// a child agent from the client.  These neighbours can be some distance away, depending right now on the
        /// configuration of DefaultDrawDistance in the [Startup] section of config
        /// </param>
        public void CompleteMovement(IClientAPI client, bool openChildAgents)
        {
//            DateTime startTime = DateTime.Now;

            m_log.InfoFormat(
                "[SCENE PRESENCE]: Completing movement of {0} into region {1} in position {2}",
                client.Name, Scene.Name, AbsolutePosition);

            // Make sure it's not a login agent. We don't want to wait for updates during login
            if (PresenceType != PresenceType.Npc && (m_teleportFlags & TeleportFlags.ViaLogin) == 0)
            {
                // Let's wait until UpdateAgent (called by departing region) is done
                if (!WaitForUpdateAgent(client))
                    // The sending region never sent the UpdateAgent data, we have to refuse
                    return;
            }

            Vector3 look = Velocity;

            //            if ((look.X == 0) && (look.Y == 0) && (look.Z == 0))
            if ((Math.Abs(look.X) < 0.1) && (Math.Abs(look.Y) < 0.1) && (Math.Abs(look.Z) < 0.1))
            {
                look = new Vector3(0.99f, 0.042f, 0);
            }

            // Prevent teleporting to an underground location
            // (may crash client otherwise)
            //
            Vector3 pos = AbsolutePosition;
            float ground = m_scene.GetGroundHeight(pos.X, pos.Y);
            if (pos.Z < ground + 1.5f)
            {
                pos.Z = ground + 1.5f;
                AbsolutePosition = pos;
            }

            bool flying = ((m_AgentControlFlags & AgentManager.ControlFlags.AGENT_CONTROL_FLY) != 0);
            MakeRootAgent(AbsolutePosition, flying);

            // Tell the client that we're totally ready
            ControllingClient.MoveAgentIntoRegion(m_scene.RegionInfo, AbsolutePosition, look);

            // Remember in HandleUseCircuitCode, we delayed this to here
            if (m_teleportFlags > 0)
                SendInitialDataToMe();

//            m_log.DebugFormat("[SCENE PRESENCE] Completed movement");

            if (!string.IsNullOrEmpty(m_callbackURI))
            {
                // We cannot sleep here since this would hold up the inbound packet processing thread, as
                // CompleteMovement() is executed synchronously.  However, it might be better to delay the release
                // here until we know for sure that the agent is active in this region.  Sending AgentMovementComplete
                // is not enough for Imprudence clients - there appears to be a small delay (<200ms, <500ms) until they regard this
                // region as the current region, meaning that a close sent before then will fail the teleport.
//                System.Threading.Thread.Sleep(2000);

                m_log.DebugFormat(
                    "[SCENE PRESENCE]: Releasing {0} {1} with callback to {2}",
                    client.Name, client.AgentId, m_callbackURI);

                UUID originID;

                lock (m_originRegionIDAccessLock)
                    originID = m_originRegionID;

                Scene.SimulationService.ReleaseAgent(originID, UUID, m_callbackURI);
                m_callbackURI = null;
            }
//            else
//            {
//                m_log.DebugFormat(
//                    "[SCENE PRESENCE]: No callback provided on CompleteMovement of {0} {1} to {2}",
//                    client.Name, client.AgentId, m_scene.RegionInfo.RegionName);
//            }

            ValidateAndSendAppearanceAndAgentData();

            // Create child agents in neighbouring regions
            if (openChildAgents && !IsChildAgent)
            {
                IEntityTransferModule m_agentTransfer = m_scene.RequestModuleInterface<IEntityTransferModule>();
                if (m_agentTransfer != null)
                    m_agentTransfer.EnableChildAgents(this);

                IFriendsModule friendsModule = m_scene.RequestModuleInterface<IFriendsModule>();
                if (friendsModule != null)
                    friendsModule.SendFriendsOnlineIfNeeded(ControllingClient);

            }

            // XXX: If we force an update here, then multiple attachments do appear correctly on a destination region
            // If we do it a little bit earlier (e.g. when converting the child to a root agent) then this does not work.
            // This may be due to viewer code or it may be something we're not doing properly simulator side.
            lock (m_attachments)
            {
                foreach (SceneObjectGroup sog in m_attachments)
                    sog.ScheduleGroupForFullUpdate();
            }

//            m_log.DebugFormat(
//                "[SCENE PRESENCE]: Completing movement of {0} into region {1} took {2}ms", 
//                client.Name, Scene.RegionInfo.RegionName, (DateTime.Now - startTime).Milliseconds);

        }

        /// <summary>
        /// Callback for the Camera view block check.  Gets called with the results of the camera view block test
        /// hitYN is true when there's something in the way.
        /// </summary>
        /// <param name="hitYN"></param>
        /// <param name="collisionPoint"></param>
        /// <param name="localid"></param>
        /// <param name="distance"></param>
        /// 

        private void UpdateCameraCollisionPlane(Vector4 plane)
        {
            if (m_lastCameraCollisionPlane != plane)
            {
                m_lastCameraCollisionPlane = plane;
                ControllingClient.SendCameraConstraint(plane);
            }
        }

        public void RayCastCameraCallback(bool hitYN, Vector3 collisionPoint, uint localid, float distance, Vector3 pNormal)
        {
            const float POSITION_TOLERANCE = 0.02f;
            const float ROTATION_TOLERANCE = 0.02f;

            m_doingCamRayCast = false;
            if (hitYN && localid != LocalId)
            {
                SceneObjectGroup group = m_scene.GetGroupByPrim(localid);
                bool IsPrim = group != null;
                if (IsPrim)
                {
                    SceneObjectPart part = group.GetPart(localid);
                    if (part != null && !part.VolumeDetectActive)
                    {
                        CameraConstraintActive = true;
                        pNormal.X = (float) Math.Round(pNormal.X, 2);
                        pNormal.Y = (float) Math.Round(pNormal.Y, 2);
                        pNormal.Z = (float) Math.Round(pNormal.Z, 2);
                        pNormal.Normalize();
                        collisionPoint.X = (float) Math.Round(collisionPoint.X, 1);
                        collisionPoint.Y = (float) Math.Round(collisionPoint.Y, 1);
                        collisionPoint.Z = (float) Math.Round(collisionPoint.Z, 1);

                        Vector4 plane = new Vector4(pNormal.X, pNormal.Y, pNormal.Z,
                                                    Vector3.Dot(collisionPoint, pNormal));
                        UpdateCameraCollisionPlane(plane);
                    }
                }
                else
                {
                    CameraConstraintActive = true;
                    pNormal.X = (float) Math.Round(pNormal.X, 2);
                    pNormal.Y = (float) Math.Round(pNormal.Y, 2);
                    pNormal.Z = (float) Math.Round(pNormal.Z, 2);
                    pNormal.Normalize();
                    collisionPoint.X = (float) Math.Round(collisionPoint.X, 1);
                    collisionPoint.Y = (float) Math.Round(collisionPoint.Y, 1);
                    collisionPoint.Z = (float) Math.Round(collisionPoint.Z, 1);

                    Vector4 plane = new Vector4(pNormal.X, pNormal.Y, pNormal.Z,
                                                Vector3.Dot(collisionPoint, pNormal));
                    UpdateCameraCollisionPlane(plane);
                }
            }
            else if (!m_pos.ApproxEquals(m_lastPosition, POSITION_TOLERANCE) ||
                     !Rotation.ApproxEquals(m_lastRotation, ROTATION_TOLERANCE))
            {
                Vector4 plane = new Vector4(0.9f, 0.0f, 0.361f, -9000f); // not right...
                UpdateCameraCollisionPlane(plane);
                CameraConstraintActive = false;
            }
        }

        /// <summary>
        /// This is the event handler for client movement. If a client is moving, this event is triggering.
        /// </summary>
        public void HandleAgentUpdate(IClientAPI remoteClient, AgentUpdateArgs agentData)
        {
            //m_log.DebugFormat(
            //    "[SCENE PRESENCE]: In {0} received agent update from {1}, flags {2}",
            //    Scene.RegionInfo.RegionName, remoteClient.Name, (AgentManager.ControlFlags)agentData.ControlFlags);

            if (IsChildAgent)
            {
            //    // m_log.Debug("DEBUG: HandleAgentUpdate: child agent");
                return;
            }

            #region Sanity Checking

            // This is irritating.  Really.
            if (!AbsolutePosition.IsFinite())
            {
                RemoveFromPhysicalScene();
                m_log.Error("[AVATAR]: NonFinite Avatar position detected... Reset Position. Mantis this please. Error #9999902");

                m_pos = m_LastFinitePos;
                if (!m_pos.IsFinite())
                {
                    m_pos.X = 127f;
                    m_pos.Y = 127f;
                    m_pos.Z = 127f;
                    m_log.Error("[AVATAR]: NonFinite Avatar position detected... Reset Position. Mantis this please. Error #9999903");
                }

                AddToPhysicalScene(false);
            }
            else
            {
                m_LastFinitePos = m_pos;
            }

            #endregion Sanity Checking

            #region Inputs

            AgentManager.ControlFlags flags = (AgentManager.ControlFlags)agentData.ControlFlags;

            // The Agent's Draw distance setting
            // When we get to the point of re-computing neighbors everytime this
            // changes, then start using the agent's drawdistance rather than the 
            // region's draw distance.
            // DrawDistance = agentData.Far;
            DrawDistance = Scene.DefaultDrawDistance;

            m_mouseLook = (flags & AgentManager.ControlFlags.AGENT_CONTROL_MOUSELOOK) != 0;
            m_leftButtonDown = (flags & AgentManager.ControlFlags.AGENT_CONTROL_LBUTTON_DOWN) != 0;

            #endregion Inputs

//            // Make anims work for client side autopilot
//            if ((flags & AgentManager.ControlFlags.AGENT_CONTROL_AT_POS) != 0)
//                m_updateCount = UPDATE_COUNT;
//
//            // Make turning in place work
//            if ((flags & AgentManager.ControlFlags.AGENT_CONTROL_YAW_POS) != 0 ||
//                (flags & AgentManager.ControlFlags.AGENT_CONTROL_YAW_NEG) != 0)
//                m_updateCount = UPDATE_COUNT;

            if ((flags & AgentManager.ControlFlags.AGENT_CONTROL_STAND_UP) != 0)
            {
                StandUp();
            }

            // Raycast from the avatar's head to the camera to see if there's anything blocking the view
            // this exclude checks may not be complete

            if (m_movementUpdateCount % NumMovementsBetweenRayCast == 0 && m_scene.PhysicsScene.SupportsRayCast())
            {
                if (!m_doingCamRayCast && !m_mouseLook && ParentID == 0)
                {
                    Vector3 posAdjusted = AbsolutePosition;
//                    posAdjusted.Z += 0.5f * Appearance.AvatarSize.Z - 0.5f;
                    posAdjusted.Z += 1.0f; // viewer current camera focus point
                    Vector3 tocam = CameraPosition - posAdjusted;
                    tocam.X = (float)Math.Round(tocam.X, 1);
                    tocam.Y = (float)Math.Round(tocam.Y, 1);
                    tocam.Z = (float)Math.Round(tocam.Z, 1);

                    float distTocamlen = tocam.Length();
                    if (distTocamlen > 0.3f)
                    {
                        tocam *= (1.0f / distTocamlen);
                        posAdjusted.X = (float)Math.Round(posAdjusted.X, 1);
                        posAdjusted.Y = (float)Math.Round(posAdjusted.Y, 1);
                        posAdjusted.Z = (float)Math.Round(posAdjusted.Z, 1);

                        m_doingCamRayCast = true;
                        m_scene.PhysicsScene.RaycastWorld(posAdjusted, tocam, distTocamlen + 1.0f, RayCastCameraCallback);
                    }
                }
                else if (CameraConstraintActive && (m_mouseLook || ParentID != 0))
                {
                    Vector4 plane = new Vector4(0.9f, 0.0f, 0.361f, -10000f); // not right...
                    UpdateCameraCollisionPlane(plane);
                    CameraConstraintActive = false;
                }
            }

            uint flagsForScripts = (uint)flags;
            flags = RemoveIgnoredControls(flags, IgnoredControls);

            if ((flags & AgentManager.ControlFlags.AGENT_CONTROL_SIT_ON_GROUND) != 0)
                HandleAgentSitOnGround();

            // In the future, these values might need to go global.
            // Here's where you get them.
            m_AgentControlFlags = flags;
            m_headrotation = agentData.HeadRotation;
            byte oldState = State;
            State = agentData.State;

            // We need to send this back to the client in order to stop the edit beams
            if ((oldState & (uint)AgentState.Editing) != 0 && State == (uint)AgentState.None)
                ControllingClient.SendAgentTerseUpdate(this);

            PhysicsActor actor = PhysicsActor;
            if (actor == null)
            {
                SendControlsToScripts(flagsForScripts);
                return;
            }

            if (AllowMovement && !SitGround)
            {
//                m_log.DebugFormat("[SCENE PRESENCE]: Initial body rotation {0} for {1}", agentData.BodyRotation, Name);

                bool update_rotation = false;

                if (agentData.BodyRotation != Rotation)
                {
                    Rotation = agentData.BodyRotation;
                    update_rotation = true;
                }

                bool update_movementflag = false;

                if (agentData.UseClientAgentPosition)
                {
                    MovingToTarget = (agentData.ClientAgentPosition - AbsolutePosition).Length() > 0.2f;
                    MoveToPositionTarget = agentData.ClientAgentPosition;
                }

                int i = 0;
                bool DCFlagKeyPressed = false;
                Vector3 agent_control_v3 = Vector3.Zero;

                bool newFlying = actor.Flying;

                if (ForceFly)
                    newFlying = true;
                else if (FlyDisabled)
                    newFlying = false;
                else
                    newFlying = ((flags & AgentManager.ControlFlags.AGENT_CONTROL_FLY) != 0);

                if (actor.Flying != newFlying)
                {
                    // Note: ScenePresence.Flying is actually fetched from the physical actor
                    //     so setting PhysActor.Flying here also sets the ScenePresence's value.
                    actor.Flying = newFlying;
                    update_movementflag = true;
                }

                if (ParentID == 0)
                {
                    bool bAllowUpdateMoveToPosition = false;

                    Vector3[] dirVectors;

                    // use camera up angle when in mouselook and not flying or when holding the left mouse button down and not flying
                    // this prevents 'jumping' in inappropriate situations.
                    if (!Flying && (m_mouseLook || m_leftButtonDown))
                        dirVectors = GetWalkDirectionVectors();
                    else
                        dirVectors = Dir_Vectors;

                    // A DIR_CONTROL_FLAG occurs when the user is trying to move in a particular direction.
                    foreach (Dir_ControlFlags DCF in DIR_CONTROL_FLAGS)
                    {
                        if (((uint)flags & (uint)DCF) != 0)
                        {
                            DCFlagKeyPressed = true;

                            try
                            {
                                agent_control_v3 += dirVectors[i];
                                //m_log.DebugFormat("[Motion]: {0}, {1}",i, dirVectors[i]);
                            }
                            catch (IndexOutOfRangeException)
                            {
                                // Why did I get this?
                            }

                            if (((MovementFlag & (uint)DCF) == 0) & !AgentControlStopActive)
                            {   
                                //m_log.DebugFormat("[SCENE PRESENCE]: Updating MovementFlag for {0} with {1}", Name, DCF);
                                MovementFlag += (uint)DCF;
                                update_movementflag = true;
                            }
                        }
                        else
                        {
                            if ((MovementFlag & (uint)DCF) != 0)
                            {
                                //m_log.DebugFormat("[SCENE PRESENCE]: Updating MovementFlag for {0} with lack of {1}", Name, DCF);
                                MovementFlag -= (uint)DCF;
                                update_movementflag = true;

                                /*
                                    if ((DCF == Dir_ControlFlags.DIR_CONTROL_FLAG_FORWARD_NUDGE || DCF == Dir_ControlFlags.DIR_CONTROL_FLAG_BACKWARD_NUDGE)
                                    && ((MovementFlag & (byte)nudgehack) == nudgehack))
                                    {
                                        m_log.Debug("Removed Hack flag");
                                    }
                                */
                            }
                            else
                            {
                                bAllowUpdateMoveToPosition = true;
                            }
                        }

                        i++;
                    }

                    // Detect AGENT_CONTROL_STOP state changes
                    if (AgentControlStopActive != ((flags & AgentManager.ControlFlags.AGENT_CONTROL_STOP) != 0))
                    {
                        AgentControlStopActive = !AgentControlStopActive;
                        update_movementflag = true;
                    }

                    if (MovingToTarget)
                    {
                        // If the user has pressed a key then we want to cancel any move to target.
                        if (DCFlagKeyPressed)
                        {
                            ResetMoveToTarget();
                            update_movementflag = true;
                        }
                        else if (bAllowUpdateMoveToPosition)
                        {
                            // The UseClientAgentPosition is set if parcel ban is forcing the avatar to move to a
                            // certain position.  It's only check for tolerance on returning to that position is 0.2
                            // rather than 1, at which point it removes its force target.
                            if (HandleMoveToTargetUpdate(agentData.UseClientAgentPosition ? 0.2 : 1, ref agent_control_v3))
                                update_movementflag = true;
                        }
                    }
                }

                // Cause the avatar to stop flying if it's colliding
                // with something with the down arrow pressed.

                // Only do this if we're flying
                if (Flying && !ForceFly)
                {
                    // Need to stop in mid air if user holds down AGENT_CONTROL_STOP
                    if (AgentControlStopActive)
                    {
                        agent_control_v3 = Vector3.Zero;
                    }
                    else
                    {
                        // Landing detection code

                        // Are the landing controls requirements filled?
                        bool controlland = (((flags & AgentManager.ControlFlags.AGENT_CONTROL_UP_NEG) != 0) ||
                                            ((flags & AgentManager.ControlFlags.AGENT_CONTROL_NUDGE_UP_NEG) != 0));

                       //m_log.Debug("[CONTROL]: " +flags);
                        // Applies a satisfying roll effect to the avatar when flying.
                        if ((flags & AgentManager.ControlFlags.AGENT_CONTROL_TURN_LEFT) != 0 && (flags & AgentManager.ControlFlags.AGENT_CONTROL_YAW_POS) != 0)
                        {
                            ApplyFlyingRoll(
                                FLY_ROLL_RADIANS_PER_UPDATE, 
                                (flags & AgentManager.ControlFlags.AGENT_CONTROL_UP_POS) != 0, 
                                (flags & AgentManager.ControlFlags.AGENT_CONTROL_UP_NEG) != 0);
                        } 
                        else if ((flags & AgentManager.ControlFlags.AGENT_CONTROL_TURN_RIGHT) != 0 &&
                                 (flags & AgentManager.ControlFlags.AGENT_CONTROL_YAW_NEG) != 0)
                        {
                            ApplyFlyingRoll(
                                -FLY_ROLL_RADIANS_PER_UPDATE, 
                                (flags & AgentManager.ControlFlags.AGENT_CONTROL_UP_POS) != 0, 
                                (flags & AgentManager.ControlFlags.AGENT_CONTROL_UP_NEG) != 0);                      
                        }
                        else
                        {
                            if (m_AngularVelocity.Z != 0)
                                m_AngularVelocity.Z += CalculateFlyingRollResetToZero(FLY_ROLL_RESET_RADIANS_PER_UPDATE);                        
                        }                  

                        if (Flying && IsColliding && controlland)
                        {
                            // nesting this check because LengthSquared() is expensive and we don't 
                            // want to do it every step when flying.
                            if ((Velocity.LengthSquared() <= LAND_VELOCITYMAG_MAX))
                                StopFlying();
                        }
                    }
                }

//                m_log.DebugFormat("[SCENE PRESENCE]: MovementFlag {0} for {1}", MovementFlag, Name);

                // If the agent update does move the avatar, then calculate the force ready for the velocity update,
                // which occurs later in the main scene loop
                // We also need to update if the user rotates their avatar whilst it is slow walking/running (if they
                // held down AGENT_CONTROL_STOP whilst normal walking/running).  However, we do not want to update
                // if the user rotated whilst holding down AGENT_CONTROL_STOP when already still (which locks the 
                // avatar location in place).
                if (update_movementflag 
                    || (update_rotation && DCFlagKeyPressed && (!AgentControlStopActive || MovementFlag != 0)))
                {
//                    if (update_movementflag || !AgentControlStopActive || MovementFlag != 0)
//                    {
//                        m_log.DebugFormat(
//                            "[SCENE PRESENCE]: In {0} adding velocity of {1} to {2}, umf = {3}, mf = {4}, ur = {5}",
//                            m_scene.RegionInfo.RegionName, agent_control_v3, Name, 
//                            update_movementflag, MovementFlag, update_rotation);

                        float speedModifier;

                        if (AgentControlStopActive)
                            speedModifier = AgentControlStopSlowWhilstMoving;
                        else
                            speedModifier = 1;

                        AddNewMovement(agent_control_v3, speedModifier);
//                    }
                }
//                else
//                {
//                    if (!update_movementflag)
//                    {
//                        m_log.DebugFormat(
//                            "[SCENE PRESENCE]: In {0} ignoring requested update of {1} for {2} as update_movementflag = false",
//                            m_scene.RegionInfo.RegionName, agent_control_v3, Name);
//                    }
//                }

                if (update_movementflag && ParentID == 0)
                {
//                    m_log.DebugFormat("[SCENE PRESENCE]: Updating movement animations for {0}", Name);
                    Animator.UpdateMovementAnimations();
                }

                SendControlsToScripts(flagsForScripts);
            }

            // We need to send this back to the client in order to see the edit beams
            if ((State & (uint)AgentState.Editing) != 0)
                ControllingClient.SendAgentTerseUpdate(this);

            m_scene.EventManager.TriggerOnClientMovement(this);
        }


        /// <summary>
        /// This is the event handler for client cameras. If a client is moving, or moving the camera, this event is triggering.
        /// </summary>
        private void HandleAgentCamerasUpdate(IClientAPI remoteClient, AgentUpdateArgs agentData)
        {
            //m_log.DebugFormat(
            //    "[SCENE PRESENCE]: In {0} received agent camera update from {1}, flags {2}",
            //    Scene.RegionInfo.RegionName, remoteClient.Name, (AgentManager.ControlFlags)agentData.ControlFlags);

            if (IsChildAgent)
            {
                //    // m_log.Debug("DEBUG: HandleAgentUpdate: child agent");
                return;
            }

            ++m_movementUpdateCount;
            if (m_movementUpdateCount < 1)
                m_movementUpdateCount = 1;

//            AgentManager.ControlFlags flags = (AgentManager.ControlFlags)agentData.ControlFlags;

            // Camera location in world.  We'll need to raytrace
            // from this location from time to time.
            CameraPosition = agentData.CameraCenter;
            if (Vector3.Distance(m_lastCameraPosition, CameraPosition) >= Scene.RootReprioritizationDistance)
            {
                ReprioritizeUpdates();
                m_lastCameraPosition = CameraPosition;
            }

            // Use these three vectors to figure out what the agent is looking at
            // Convert it to a Matrix and/or Quaternion
            CameraAtAxis = agentData.CameraAtAxis;
            CameraLeftAxis = agentData.CameraLeftAxis;
            CameraUpAxis = agentData.CameraUpAxis;

            // The Agent's Draw distance setting
            // When we get to the point of re-computing neighbors everytime this
            // changes, then start using the agent's drawdistance rather than the 
            // region's draw distance.
            // DrawDistance = agentData.Far;
            DrawDistance = Scene.DefaultDrawDistance;

            // Check if Client has camera in 'follow cam' or 'build' mode.
            Vector3 camdif = (Vector3.One * Rotation - Vector3.One * CameraRotation);

            m_followCamAuto = ((CameraUpAxis.Z > 0.959f && CameraUpAxis.Z < 0.98f)
               && (Math.Abs(camdif.X) < 0.4f && Math.Abs(camdif.Y) < 0.4f)) ? true : false;


            //m_log.DebugFormat("[FollowCam]: {0}", m_followCamAuto);
            // Raycast from the avatar's head to the camera to see if there's anything blocking the view
            if ((m_movementUpdateCount % NumMovementsBetweenRayCast) == 0 && m_scene.PhysicsScene.SupportsRayCast())
            {
                if (m_followCamAuto)
                {
                    Vector3 posAdjusted = m_pos + HEAD_ADJUSTMENT;
                    m_scene.PhysicsScene.RaycastWorld(m_pos, Vector3.Normalize(CameraPosition - posAdjusted), Vector3.Distance(CameraPosition, posAdjusted) + 0.3f, RayCastCameraCallback);
                }
            }

            TriggerScenePresenceUpdated();
        }
        
        /// <summary>
        /// Calculate an update to move the presence to the set target.
        /// </summary>
        /// <remarks>
        /// This doesn't actually perform the movement.  Instead, it adds its vector to agent_control_v3.
        /// </remarks>
        /// <param value="agent_control_v3">Cumulative agent movement that this method will update.</param>
        /// <returns>True if movement has been updated in some way.  False otherwise.</returns>
        public bool HandleMoveToTargetUpdate(double tolerance, ref Vector3 agent_control_v3)
        {
//            m_log.DebugFormat("[SCENE PRESENCE]: Called HandleMoveToTargetUpdate() for {0}", Name);

            bool updated = false;

//            m_log.DebugFormat(
//                "[SCENE PRESENCE]: bAllowUpdateMoveToPosition {0}, m_moveToPositionInProgress {1}, m_autopilotMoving {2}",
//                allowUpdate, m_moveToPositionInProgress, m_autopilotMoving);

            double distanceToTarget = Util.GetDistanceTo(AbsolutePosition, MoveToPositionTarget);

//                        m_log.DebugFormat(
//                            "[SCENE PRESENCE]: Abs pos of {0} is {1}, target {2}, distance {3}",
//                            Name, AbsolutePosition, MoveToPositionTarget, distanceToTarget);

            // Check the error term of the current position in relation to the target position
            if (distanceToTarget <= tolerance)
            {
                // We are close enough to the target
                AbsolutePosition = MoveToPositionTarget;
                ResetMoveToTarget();
                updated = true;
            }
            else
            {
                try
                {
                    // move avatar in 3D at one meter/second towards target, in avatar coordinate frame.
                    // This movement vector gets added to the velocity through AddNewMovement().
                    // Theoretically we might need a more complex PID approach here if other
                    // unknown forces are acting on the avatar and we need to adaptively respond
                    // to such forces, but the following simple approach seems to works fine.
                    Vector3 LocalVectorToTarget3D =
                        (MoveToPositionTarget - AbsolutePosition) // vector from cur. pos to target in global coords
                        * Matrix4.CreateFromQuaternion(Quaternion.Inverse(Rotation)); // change to avatar coords
                    // Ignore z component of vector
//                        Vector3 LocalVectorToTarget2D = new Vector3((float)(LocalVectorToTarget3D.X), (float)(LocalVectorToTarget3D.Y), 0f);
                    LocalVectorToTarget3D.Normalize();

                    // update avatar movement flags. the avatar coordinate system is as follows:
                    //
                    //                        +X (forward)
                    //
                    //                        ^
                    //                        |
                    //                        |
                    //                        |
                    //                        |
                    //     (left) +Y <--------o--------> -Y
                    //                       avatar
                    //                        |
                    //                        |
                    //                        |
                    //                        |
                    //                        v
                    //                        -X
                    //

                    // based on the above avatar coordinate system, classify the movement into
                    // one of left/right/back/forward.
                    if (LocalVectorToTarget3D.X < 0) //MoveBack
                    {
                        MovementFlag += (byte)(uint)Dir_ControlFlags.DIR_CONTROL_FLAG_BACK;
                        AgentControlFlags |= (uint)Dir_ControlFlags.DIR_CONTROL_FLAG_BACK;
                        updated = true;
                    }
                    else if (LocalVectorToTarget3D.X > 0) //Move Forward
                    {
                        MovementFlag += (byte)(uint)Dir_ControlFlags.DIR_CONTROL_FLAG_FORWARD;
                        AgentControlFlags |= (uint)Dir_ControlFlags.DIR_CONTROL_FLAG_FORWARD;
                        updated = true;
                    }

                    if (LocalVectorToTarget3D.Y > 0) //MoveLeft
                    {
                        MovementFlag += (byte)(uint)Dir_ControlFlags.DIR_CONTROL_FLAG_LEFT;
                        AgentControlFlags |= (uint)Dir_ControlFlags.DIR_CONTROL_FLAG_LEFT;
                        updated = true;
                    }
                    else if (LocalVectorToTarget3D.Y < 0) //MoveRight
                    {
                        MovementFlag += (byte)(uint)Dir_ControlFlags.DIR_CONTROL_FLAG_RIGHT;
                        AgentControlFlags |= (uint)Dir_ControlFlags.DIR_CONTROL_FLAG_RIGHT;
                        updated = true;
                    }

                    if (LocalVectorToTarget3D.Z > 0) //Up
                    {
                        // Don't set these flags for up or down - doing so will make the avatar crouch or
                        // keep trying to jump even if walking along level ground
                        //MovementFlag += (byte)(uint)Dir_ControlFlags.DIR_CONTROL_FLAG_UP;
                        //AgentControlFlags
                        //AgentControlFlags |= (uint)Dir_ControlFlags.DIR_CONTROL_FLAG_UP;
                        updated = true;
                    }
                    else if (LocalVectorToTarget3D.Z < 0) //Down
                    {
                        //MovementFlag += (byte)(uint)Dir_ControlFlags.DIR_CONTROL_FLAG_DOWN;
                        //AgentControlFlags |= (uint)Dir_ControlFlags.DIR_CONTROL_FLAG_DOWN;
                        updated = true;
                    }

//                        m_log.DebugFormat(
//                            "[SCENE PRESENCE]: HandleMoveToTargetUpdate adding {0} to move vector {1} for {2}",
//                            LocalVectorToTarget3D, agent_control_v3, Name);

                    agent_control_v3 += LocalVectorToTarget3D;
                }
                catch (Exception e)
                {
                    //Avoid system crash, can be slower but...
                    m_log.DebugFormat("Crash! {0}", e.ToString());
                }
            }

            return updated;
        }

        /// <summary>
        /// Move to the given target over time.
        /// </summary>
        /// <param name="pos"></param>
        /// <param name="noFly">
        /// If true, then don't allow the avatar to fly to the target, even if it's up in the air.
        /// This is to allow movement to targets that are known to be on an elevated platform with a continuous path
        /// from start to finish.
        /// </param>
        /// <param name="landAtTarget">
        /// If true and the avatar starts flying during the move then land at the target.
        /// </param>
        public void MoveToTarget(Vector3 pos, bool noFly, bool landAtTarget)
        {
            if (SitGround)
                StandUp();

//            m_log.DebugFormat(
//                "[SCENE PRESENCE]: Avatar {0} received request to move to position {1} in {2}",
//                Name, pos, m_scene.RegionInfo.RegionName);

            // Allow move to another sub-region within a megaregion
            Vector2 regionSize;
            IRegionCombinerModule regionCombinerModule = m_scene.RequestModuleInterface<IRegionCombinerModule>();
            if (regionCombinerModule != null)
                regionSize = regionCombinerModule.GetSizeOfMegaregion(m_scene.RegionInfo.RegionID);
            else
                regionSize = new Vector2(Constants.RegionSize);

            if (pos.X < 0 || pos.X >= regionSize.X
                || pos.Y < 0 || pos.Y >= regionSize.Y
                || pos.Z < 0)
                return;

//            Vector3 heightAdjust = new Vector3(0, 0, Appearance.AvatarHeight / 2);
//            pos += heightAdjust;
//
//            // Anti duck-walking measure
//            if (Math.Abs(pos.Z - AbsolutePosition.Z) < 0.2f)
//            {
////                m_log.DebugFormat("[SCENE PRESENCE]: Adjusting MoveToPosition from {0} to {1}", pos, AbsolutePosition);
//                pos.Z = AbsolutePosition.Z;
//            }

            // Get terrain height for sub-region in a megaregion if necessary
            int X = (int)((m_scene.RegionInfo.RegionLocX * Constants.RegionSize) + pos.X);
            int Y = (int)((m_scene.RegionInfo.RegionLocY * Constants.RegionSize) + pos.Y);
            GridRegion target_region = m_scene.GridService.GetRegionByPosition(m_scene.RegionInfo.ScopeID, X, Y);
            // If X and Y is NaN, target_region will be null
            if (target_region == null)
                return;
            UUID target_regionID = target_region.RegionID;
            Scene targetScene = m_scene;

            if (!SceneManager.Instance.TryGetScene(target_regionID, out targetScene))
                targetScene = m_scene;

            float terrainHeight = (float)targetScene.Heightmap[(int)(pos.X % Constants.RegionSize), (int)(pos.Y % Constants.RegionSize)];
            pos.Z = Math.Max(terrainHeight, pos.Z);

            // Fudge factor.  It appears that if one clicks "go here" on a piece of ground, the go here request is
            // always slightly higher than the actual terrain height.
            // FIXME: This constrains NPC movements as well, so should be somewhere else.
            if (pos.Z - terrainHeight < 0.2)
                pos.Z = terrainHeight;

//            m_log.DebugFormat(
//                "[SCENE PRESENCE]: Avatar {0} set move to target {1} (terrain height {2}) in {3}",
//                Name, pos, terrainHeight, m_scene.RegionInfo.RegionName);

            if (noFly)
                Flying = false;
            else if (pos.Z > terrainHeight)
                Flying = true;

            LandAtTarget = landAtTarget;
            MovingToTarget = true;
            MoveToPositionTarget = pos;

            // Rotate presence around the z-axis to point in same direction as movement.
            // Ignore z component of vector
            Vector3 localVectorToTarget3D = pos - AbsolutePosition;
            Vector3 localVectorToTarget2D = new Vector3((float)(localVectorToTarget3D.X), (float)(localVectorToTarget3D.Y), 0f);

//            m_log.DebugFormat("[SCENE PRESENCE]: Local vector to target is {0}", localVectorToTarget2D);

            // Calculate the yaw.
            Vector3 angle = new Vector3(0, 0, (float)(Math.Atan2(localVectorToTarget2D.Y, localVectorToTarget2D.X)));

//            m_log.DebugFormat("[SCENE PRESENCE]: Angle is {0}", angle);

            Rotation = Quaternion.CreateFromEulers(angle);
//            m_log.DebugFormat("[SCENE PRESENCE]: Body rot for {0} set to {1}", Name, Rotation);
            
            Vector3 agent_control_v3 = new Vector3();
            HandleMoveToTargetUpdate(1, ref agent_control_v3);
            AddNewMovement(agent_control_v3);
        }

        /// <summary>
        /// Reset the move to target.
        /// </summary>
        public void ResetMoveToTarget()
        {
//            m_log.DebugFormat("[SCENE PRESENCE]: Resetting move to target for {0}", Name);

            MovingToTarget = false;
//            MoveToPositionTarget = Vector3.Zero;
            m_forceToApply = null; // cancel possible last action

            // We need to reset the control flag as the ScenePresenceAnimator uses this to determine the correct
            // resting animation (e.g. hover or stand).  NPCs don't have a client that will quickly reset this flag.
            // However, the line is here rather than in the NPC module since it also appears necessary to stop a
            // viewer that uses "go here" from juddering on all subsequent avatar movements.
            AgentControlFlags = (uint)AgentManager.ControlFlags.NONE;
        }

        /// <summary>
        /// Perform the logic necessary to stand the avatar up.  This method also executes
        /// the stand animation.
        /// </summary>
        public void StandUp()
        {
//            m_log.DebugFormat("[SCENE PRESENCE]: StandUp() for {0}", Name);

            bool satOnObject = IsSatOnObject;
            SceneObjectPart part = ParentPart;
            SitGround = false;
<<<<<<< HEAD

/* move this down so avatar gets physical in the new position and not where it is siting
            if (PhysicsActor == null)
                AddToPhysicalScene(false);
 */
=======
>>>>>>> 04f8fc1c

            if (satOnObject)
            {
<<<<<<< HEAD
                PrevSitOffset = m_pos; // Save sit offset
                SceneObjectPart part = ParentPart;
                UnRegisterSeatControls(part.ParentGroup.UUID);

=======
>>>>>>> 04f8fc1c
                TaskInventoryDictionary taskIDict = part.TaskInventory;
                if (taskIDict != null)
                {
                    lock (taskIDict)
                    {
                        foreach (UUID taskID in taskIDict.Keys)
                        {
                            UnRegisterControlEventsToScript(LocalId, taskID);
                            taskIDict[taskID].PermsMask &= ~(
                                2048 | //PERMISSION_CONTROL_CAMERA
                                4); // PERMISSION_TAKE_CONTROLS
                        }
                    }
                }

<<<<<<< HEAD
                part.ParentGroup.DeleteAvatar(UUID);
//                ParentPosition = part.GetWorldPosition();
                ControllingClient.SendClearFollowCamProperties(part.ParentUUID);

//                m_pos += ParentPosition + new Vector3(0.0f, 0.0f, 2.0f * m_sitAvatarHeight);
//                ParentPosition = Vector3.Zero;
                m_pos = part.AbsolutePosition + (m_pos * part.GetWorldRotation()) + new Vector3(0.0f, 0.0f, 2.0f * m_sitAvatarHeight);
                if (part.SitTargetAvatar == UUID)
                    m_bodyRot = part.GetWorldRotation() * part.SitTargetOrientation;

                ParentID = 0;
                ParentPart = null;

                if (PhysicsActor == null)
                    AddToPhysicalScene(false);

=======
                Vector3 sitPartWorldPosition = part.GetWorldPosition();
                ControllingClient.SendClearFollowCamProperties(part.ParentUUID);

                ParentID = 0;
                ParentPart = null;

                Quaternion standRotation;

                if (part.SitTargetAvatar == UUID)
                {
                    standRotation = part.GetWorldRotation();

                    if (!part.IsRoot)
                        standRotation = standRotation * part.SitTargetOrientation;
//                        standRotation = part.RotationOffset * part.SitTargetOrientation;
//                    else
//                        standRotation = part.SitTargetOrientation;

                }
                else
                {
                    standRotation = Rotation;
                }

                //Vector3 standPos = ParentPosition + new Vector3(0.0f, 0.0f, 2.0f * m_sitAvatarHeight);
                //Vector3 standPos = ParentPosition;

//                Vector3 standPositionAdjustment 
//                    = part.SitTargetPosition + new Vector3(0.5f, 0f, m_sitAvatarHeight / 2f);
                Vector3 adjustmentForSitPosition = part.SitTargetPosition * part.GetWorldRotation();

                // XXX: This is based on the physics capsule sizes.  Need to find a better way to read this rather than
                // hardcoding here.
                Vector3 adjustmentForSitPose = new Vector3(0.74f, 0f, 0f) * standRotation;

                Vector3 standPos = sitPartWorldPosition + adjustmentForSitPosition + adjustmentForSitPose;

//                m_log.DebugFormat(
//                    "[SCENE PRESENCE]: Setting stand to pos {0}, (adjustmentForSitPosition {1}, adjustmentForSitPose {2}) rotation {3} for {4} in {5}", 
//                    standPos, adjustmentForSitPosition, adjustmentForSitPose, standRotation, Name, Scene.Name);

                Rotation = standRotation;
                AbsolutePosition = standPos;
            }

            // We need to wait until we have calculated proper stand positions before sitting up the physical 
            // avatar to avoid race conditions.
            if (PhysicsActor == null)
                AddToPhysicalScene(false);

            if (satOnObject)
            {
>>>>>>> 04f8fc1c
                SendAvatarDataToAllAgents();
                m_requestedSitTargetID = 0;

                part.RemoveSittingAvatar(UUID);

                part.ParentGroup.TriggerScriptChangedEvent(Changed.LINK);
            }

            else if (PhysicsActor == null)
                AddToPhysicalScene(false);

            Animator.TrySetMovementAnimation("STAND");
            TriggerScenePresenceUpdated();
        }

        private SceneObjectPart FindNextAvailableSitTarget(UUID targetID)
        {
            SceneObjectPart targetPart = m_scene.GetSceneObjectPart(targetID);
            if (targetPart == null)
                return null;

            // If the primitive the player clicked on has a sit target and that sit target is not full, that sit target is used.
            // If the primitive the player clicked on has no sit target, and one or more other linked objects have sit targets that are not full, the sit target of the object with the lowest link number will be used.

            // Get our own copy of the part array, and sort into the order we want to test
            SceneObjectPart[] partArray = targetPart.ParentGroup.Parts;
            Array.Sort(partArray, delegate(SceneObjectPart p1, SceneObjectPart p2)
                       {
                           // we want the originally selected part first, then the rest in link order -- so make the selected part link num (-1)
                           int linkNum1 = p1==targetPart ? -1 : p1.LinkNum;
                           int linkNum2 = p2==targetPart ? -1 : p2.LinkNum;
                           return linkNum1 - linkNum2;
                       }
                );

            //look for prims with explicit sit targets that are available
            foreach (SceneObjectPart part in partArray)
            {
                if (part.IsSitTargetSet && part.SitTargetAvatar == UUID.Zero)
                {
                    //switch the target to this prim
                    return part;
                }
            }

            // no explicit sit target found - use original target
            return targetPart;
        }

        private void SendSitResponse(UUID targetID, Vector3 offset, Quaternion sitOrientation)
        {
            Vector3 cameraEyeOffset = Vector3.Zero;
            Vector3 cameraAtOffset = Vector3.Zero;
            bool forceMouselook = false;

            SceneObjectPart part = FindNextAvailableSitTarget(targetID);
            if (part == null)
                return;

            if (PhysicsActor != null)
                m_sitAvatarHeight = PhysicsActor.Size.Z * 0.5f;

            bool canSit = false;

            if (part.IsSitTargetSet && part.SitTargetAvatar == UUID.Zero)
            {
//                    m_log.DebugFormat(
//                        "[SCENE PRESENCE]: Sitting {0} on {1} {2} because sit target is set and unoccupied",
//                        Name, part.Name, part.LocalId);

                offset = part.SitTargetPosition;
                sitOrientation = part.SitTargetOrientation;

                if (!part.IsRoot)
                {
                    //                m_log.DebugFormat("Old sit orient {0}", sitOrientation);
                    sitOrientation = part.RotationOffset * sitOrientation;
                    //                m_log.DebugFormat("New sit orient {0}", sitOrientation);
//                m_log.DebugFormat("Old sit offset {0}", offset);
                    offset = offset * part.RotationOffset;
//                m_log.DebugFormat("New sit offset {0}", offset);
                }

                canSit = true;
            }
            else
            {
<<<<<<< HEAD
                if (PhysicsSit(part,offset)) // physics engine 
                    return;
=======
                Vector3 pos = part.AbsolutePosition + offset;
>>>>>>> 04f8fc1c

                if (Util.GetDistanceTo(AbsolutePosition, pos) <= 10)
                {

                    AbsolutePosition = pos + new Vector3(0.0f, 0.0f, m_sitAvatarHeight);
                    canSit = true;
                }
            }

            if (canSit)
            {

                if (PhysicsActor != null)
                {
                    // We can remove the physicsActor until they stand up.
                    RemoveFromPhysicalScene();
                }

                if (MovingToTarget)
                    ResetMoveToTarget();

                Velocity = Vector3.Zero;

                part.AddSittingAvatar(UUID);

                cameraAtOffset = part.GetCameraAtOffset();
                cameraEyeOffset = part.GetCameraEyeOffset();
                forceMouselook = part.GetForceMouselook();

                // An viewer expects to specify sit positions as offsets to the root prim, even if a child prim is
                // being sat upon.
                offset += part.OffsetPosition;

                ControllingClient.SendSitResponse(
                    part.ParentGroup.UUID, offset, sitOrientation, false, cameraAtOffset, cameraEyeOffset, forceMouselook);

                m_requestedSitTargetUUID = part.UUID;

                HandleAgentSit(ControllingClient, UUID);

                // Moved here to avoid a race with default sit anim
                // The script event needs to be raised after the default sit anim is set.
                part.ParentGroup.TriggerScriptChangedEvent(Changed.LINK);
            }
        }

        public void HandleAgentRequestSit(IClientAPI remoteClient, UUID agentID, UUID targetID, Vector3 offset)
        {
            if (IsChildAgent)
                return;

            if (ParentID != 0)
            {
                if (ParentPart.UUID == targetID)
                    return; // already sitting here, ignore

                StandUp();
            }

            SceneObjectPart part = FindNextAvailableSitTarget(targetID);

            if (part != null)
            {
                m_requestedSitTargetID = part.LocalId;
                m_requestedSitTargetUUID = part.UUID;

            }
            else
            {
                m_log.Warn("Sit requested on unknown object: " + targetID.ToString());
            }

            SendSitResponse(targetID, offset, Quaternion.Identity);
        }

        // returns  false if does not suport so older sit can be tried
        public bool PhysicsSit(SceneObjectPart part, Vector3 offset)
        {
            if (part == null || part.ParentGroup.IsAttachment)
            {
                return true;
            }

            if ( m_scene.PhysicsScene == null)
                return false;

            if (part.PhysActor == null)
            {
                // none physcis shape
                if (part.PhysicsShapeType == (byte)PhysicsShapeType.None)
                    ControllingClient.SendAlertMessage(" There is no suitable surface to sit on, try another spot.");
                else
                { // non physical phantom  TODO
                    ControllingClient.SendAlertMessage(" There is no suitable surface to sit on, try another spot.");
                    return false;
                }
                return true;
            }


            // not doing autopilot
            m_requestedSitTargetID = 0; 

            if (m_scene.PhysicsScene.SitAvatar(part.PhysActor, AbsolutePosition, CameraPosition, offset, new Vector3(0.35f, 0, 0.65f), PhysicsSitResponse) != 0)
                return true;

            return false;
        }


        private bool CanEnterLandPosition(Vector3 testPos)
        {
            ILandObject land = m_scene.LandChannel.GetLandObject(testPos.X, testPos.Y);

            if (land == null || land.LandData.Name == "NO_LAND")
                return true;

            return land.CanBeOnThisLand(UUID,testPos.Z);
        }

        // status
        //          < 0 ignore
        //          0   bad sit spot
        public void PhysicsSitResponse(int status, uint partID, Vector3 offset, Quaternion Orientation)
        {
            if (status < 0)
                return;

            if (status == 0)
            {
                ControllingClient.SendAlertMessage(" There is no suitable surface to sit on, try another spot.");
                return;
            }

            SceneObjectPart part = m_scene.GetSceneObjectPart(partID);
            if (part == null)
                return;

            Vector3 targetPos = part.GetWorldPosition() + offset * part.GetWorldRotation();     
            if(!CanEnterLandPosition(targetPos))
            {
                ControllingClient.SendAlertMessage(" Sit position on restricted land, try another spot");
                return;
            }

            RemoveFromPhysicalScene();

            if (MovingToTarget)
                ResetMoveToTarget();

            Velocity = Vector3.Zero;

            part.AddSittingAvatar(UUID);

            Vector3 cameraAtOffset = part.GetCameraAtOffset();
            Vector3 cameraEyeOffset = part.GetCameraEyeOffset();
            bool forceMouselook = part.GetForceMouselook();

            ControllingClient.SendSitResponse(
                part.UUID, offset, Orientation, false, cameraAtOffset, cameraEyeOffset, forceMouselook);

            // not using autopilot

            Rotation = Orientation;
            m_pos = offset;

            m_requestedSitTargetID = 0;
            part.ParentGroup.AddAvatar(UUID);

            ParentPart = part;
            ParentID = part.LocalId;
            if(status == 3)
                Animator.TrySetMovementAnimation("SIT_GROUND");
            else
                Animator.TrySetMovementAnimation("SIT");
            SendAvatarDataToAllAgents();

            part.ParentGroup.TriggerScriptChangedEvent(Changed.LINK);
        }


        public void HandleAgentSit(IClientAPI remoteClient, UUID agentID)
        {
            if (IsChildAgent)
                return;

            SceneObjectPart part = m_scene.GetSceneObjectPart(m_requestedSitTargetID);

            if (part != null)
            {
                if (part.ParentGroup.IsAttachment)
                {
                    m_log.WarnFormat(
                        "[SCENE PRESENCE]: Avatar {0} tried to sit on part {1} from object {2} in {3} but this is an attachment for avatar id {4}",
                        Name, part.Name, part.ParentGroup.Name, Scene.Name, part.ParentGroup.AttachedAvatar);

                    return;
                }


                if (part.SitTargetAvatar == UUID)
                {
                    Vector3 sitTargetPos = part.SitTargetPosition;
                    Quaternion sitTargetOrient = part.SitTargetOrientation;

//                        m_log.DebugFormat(
//                            "[SCENE PRESENCE]: Sitting {0} at sit target {1}, {2} on {3} {4}",
//                            Name, sitTargetPos, sitTargetOrient, part.Name, part.LocalId);

                    //Quaternion vq = new Quaternion(sitTargetPos.X, sitTargetPos.Y+0.2f, sitTargetPos.Z+0.2f, 0);
                    //Quaternion nq = new Quaternion(-sitTargetOrient.X, -sitTargetOrient.Y, -sitTargetOrient.Z, sitTargetOrient.w);

                    //Quaternion result = (sitTargetOrient * vq) * nq;

<<<<<<< HEAD
                    double x, y, z, m;

                    Quaternion r = sitTargetOrient;
                    m = r.X * r.X + r.Y * r.Y + r.Z * r.Z + r.W * r.W;

                    if (Math.Abs(1.0 - m) > 0.000001)
                    {
                        m = 1.0 / Math.Sqrt(m);
                        r.X *= (float)m;
                        r.Y *= (float)m;
                        r.Z *= (float)m;
                        r.W *= (float)m;
                    }

                    x = 2 * (r.X * r.Z + r.Y * r.W);
                    y = 2 * (-r.X * r.W + r.Y * r.Z);
                    z = -r.X * r.X - r.Y * r.Y + r.Z * r.Z + r.W * r.W;

                    Vector3 up = new Vector3((float)x, (float)y, (float)z);
                    Vector3 sitOffset = up * Appearance.AvatarHeight * 0.02638f;

                    m_pos = sitTargetPos + sitOffset + SIT_TARGET_ADJUSTMENT;

//                    m_pos = sitTargetPos + SIT_TARGET_ADJUSTMENT - sitOffset;
                    Rotation = sitTargetOrient;
//                    ParentPosition = part.AbsolutePosition;
                    part.ParentGroup.AddAvatar(UUID);
                }
                else
                {
                    m_pos -= part.AbsolutePosition;
//                    ParentPosition = part.AbsolutePosition;
                    part.ParentGroup.AddAvatar(UUID);
=======
                    Vector3 newPos = sitTargetPos + SIT_TARGET_ADJUSTMENT;
                    Quaternion newRot;

                    if (part.IsRoot)
                    {
                        newRot = sitTargetOrient;
                    }
                    else
                    {
                        newPos = newPos * part.RotationOffset;
                        newRot = part.RotationOffset * sitTargetOrient;
                    }

                    newPos += part.OffsetPosition;

                    m_pos = newPos;
                    Rotation = newRot;
                }
                else
                {
                    // An viewer expects to specify sit positions as offsets to the root prim, even if a child prim is
                    // being sat upon.
                    m_pos -= part.GroupPosition;
>>>>>>> 04f8fc1c

//                        m_log.DebugFormat(
//                            "[SCENE PRESENCE]: Sitting {0} at position {1} ({2} + {3}) on part {4} {5} without sit target",
//                            Name, part.AbsolutePosition, m_pos, ParentPosition, part.Name, part.LocalId);
                }

                ParentPart = m_scene.GetSceneObjectPart(m_requestedSitTargetID);
                ParentID = m_requestedSitTargetID;
                m_AngularVelocity = Vector3.Zero;
                Velocity = Vector3.Zero;
                RemoveFromPhysicalScene();

                String sitAnimation = "SIT";
                if (!String.IsNullOrEmpty(part.SitAnimation))
                {
                    sitAnimation = part.SitAnimation;
                }
                Animator.TrySetMovementAnimation(sitAnimation);
                SendAvatarDataToAllAgents();
                TriggerScenePresenceUpdated();
            }
        }

        public void HandleAgentSitOnGround()
        {
            if (IsChildAgent)
                return;

//            m_updateCount = 0;  // Kill animation update burst so that the SIT_G.. will stick..
            m_AngularVelocity = Vector3.Zero;
            Animator.TrySetMovementAnimation("SIT_GROUND_CONSTRAINED");
            TriggerScenePresenceUpdated();
            SitGround = true;
            RemoveFromPhysicalScene();
        }

        /// <summary>
        /// Event handler for the 'Always run' setting on the client
        /// Tells the physics plugin to increase speed of movement.
        /// </summary>
        public void HandleSetAlwaysRun(IClientAPI remoteClient, bool pSetAlwaysRun)
        {
            SetAlwaysRun = pSetAlwaysRun;
        }

        public void HandleStartAnim(IClientAPI remoteClient, UUID animID)
        {
            Animator.AddAnimation(animID, UUID.Zero);
            TriggerScenePresenceUpdated();
        }

        public void HandleStopAnim(IClientAPI remoteClient, UUID animID)
        {
            Animator.RemoveAnimation(animID, false);
            TriggerScenePresenceUpdated();
        }

        public void avnHandleChangeAnim(UUID animID, bool addRemove,bool sendPack)
        {
            Animator.avnChangeAnim(animID, addRemove, sendPack);
        }



        /// <summary>
        /// Rotate the avatar to the given rotation and apply a movement in the given relative vector
        /// </summary>
        /// <param name="vec">The vector in which to move.  This is relative to the rotation argument</param>
        /// <param name="thisAddSpeedModifier">
        /// Optional additional speed modifier for this particular add.  Default is 1</param>
        public void AddNewMovement(Vector3 vec, float thisAddSpeedModifier = 1)
        {
//            m_log.DebugFormat(
//                "[SCENE PRESENCE]: Adding new movement {0} with rotation {1}, thisAddSpeedModifier {2} for {3}", 
//                vec, Rotation, thisAddSpeedModifier, Name);

            Vector3 direc = vec * Rotation;
            direc.Normalize();

            if (Flying != FlyingOld)                // add for fly velocity control
            {
                FlyingOld = Flying;                 // add for fly velocity control
                if (!Flying)
                    WasFlying = true;      // add for fly velocity control
            }

            if (IsColliding)
                WasFlying = false;        // add for fly velocity control

            if ((vec.Z == 0f) && !Flying)
                direc.Z = 0f; // Prevent camera WASD up.

            direc *= 0.03f * 128f * SpeedModifier * thisAddSpeedModifier;

//            m_log.DebugFormat("[SCENE PRESENCE]: Force to apply before modification was {0} for {1}", direc, Name);

            if (PhysicsActor != null)
            {
                if (Flying)
                {
                    direc *= 4.0f;
                    //bool controlland = (((m_AgentControlFlags & (uint)AgentManager.ControlFlags.AGENT_CONTROL_UP_NEG) != 0) || ((m_AgentControlFlags & (uint)AgentManager.ControlFlags.AGENT_CONTROL_NUDGE_UP_NEG) != 0));
                    //if (controlland)
                    //    m_log.Info("[AGENT]: landCommand");
                    //if (IsColliding)
                    //    m_log.Info("[AGENT]: colliding");
                    //if (Flying && IsColliding && controlland)
                    //{
                    //    StopFlying();
                    //    m_log.Info("[AGENT]: Stop Flying");
                    //}
                }
                if (Animator.Falling && WasFlying)    // if falling from flying, disable motion add
                {
                    direc *= 0.0f;
                }
                else if (!Flying && IsColliding)
                {
                    if (direc.Z > 2.0f)
                    {
                        direc.Z *= 2.6f;

                        // TODO: PreJump and jump happen too quickly.  Many times prejump gets ignored.
//                        Animator.TrySetMovementAnimation("PREJUMP");
//                        Animator.TrySetMovementAnimation("JUMP");
                    }
                }
            }

//            m_log.DebugFormat("[SCENE PRESENCE]: Setting force to apply to {0} for {1}", direc, Name);

            // TODO: Add the force instead of only setting it to support multiple forces per frame?
            m_forceToApply = direc;
            Animator.UpdateMovementAnimations();
        }

        #endregion

        #region Overridden Methods

        public override void Update()
        {
            const float ROTATION_TOLERANCE = 0.01f;
            const float VELOCITY_TOLERANCE = 0.001f;
            const float POSITION_TOLERANCE = 0.05f;

            if (IsChildAgent == false)
            {
                // NOTE: Velocity is not the same as m_velocity. Velocity will attempt to
                // grab the latest PhysicsActor velocity, whereas m_velocity is often
                // storing a requested force instead of an actual traveling velocity
                if (Appearance.AvatarSize != m_lastSize && !IsLoggingIn)
                    SendAvatarDataToAllAgents();

                if (!Rotation.ApproxEquals(m_lastRotation, ROTATION_TOLERANCE) ||
                    !Velocity.ApproxEquals(m_lastVelocity, VELOCITY_TOLERANCE) ||
                    !m_pos.ApproxEquals(m_lastPosition, POSITION_TOLERANCE))
                {
                    SendTerseUpdateToAllClients();

                    // Update the "last" values
                    m_lastPosition = m_pos;
                    m_lastRotation = Rotation;
                    m_lastVelocity = Velocity;
                }

                CheckForBorderCrossing();

                CheckForSignificantMovement(); // sends update to the modules.
            }
        }

        #endregion

        #region Update Client(s)


        /// <summary>
        /// Sends a location update to the client connected to this scenePresence
        /// </summary>
        /// <param name="remoteClient"></param>
        public void SendTerseUpdateToClient(IClientAPI remoteClient)
        {
            // If the client is inactive, it's getting its updates from another
            // server.
            if (remoteClient.IsActive)
            {
                //m_log.DebugFormat("[SCENE PRESENCE]: " + Name + " sending TerseUpdate to " + remoteClient.Name + " : Pos={0} Rot={1} Vel={2}", m_pos, Rotation, m_velocity);

                remoteClient.SendEntityUpdate(
                    this,
                    PrimUpdateFlags.Position | PrimUpdateFlags.Rotation | PrimUpdateFlags.Velocity
                    | PrimUpdateFlags.Acceleration | PrimUpdateFlags.AngularVelocity);

                m_scene.StatsReporter.AddAgentUpdates(1);
            }
        }


        // vars to support reduced update frequency when velocity is unchanged
        private Vector3 lastVelocitySentToAllClients = Vector3.Zero;
        private Vector3 lastPositionSentToAllClients = Vector3.Zero;
        private int lastTerseUpdateToAllClientsTick = Util.EnvironmentTickCount();

        /// <summary>
        /// Send a location/velocity/accelleration update to all agents in scene
        /// </summary>
        public void SendTerseUpdateToAllClients()
        {
            int currentTick = Util.EnvironmentTickCount();

            // Decrease update frequency when avatar is moving but velocity is
            // not changing.
            // If there is a mismatch between distance travelled and expected
            // distance based on last velocity sent and velocity hasnt changed,
            // then send a new terse update

            float timeSinceLastUpdate = (currentTick - lastTerseUpdateToAllClientsTick) * 0.001f;

            Vector3 expectedPosition = lastPositionSentToAllClients + lastVelocitySentToAllClients * timeSinceLastUpdate;

            float distanceError = Vector3.Distance(OffsetPosition, expectedPosition);

            float speed = Velocity.Length();
            float velocidyDiff = Vector3.Distance(lastVelocitySentToAllClients, Velocity);

            // assuming 5 ms. worst case precision for timer, use 2x that 
            // for distance error threshold
            float distanceErrorThreshold = speed * 0.01f;

            if (speed < 0.01f // allow rotation updates if avatar position is unchanged
                || Math.Abs(distanceError) > distanceErrorThreshold
                || velocidyDiff > 0.01f) // did velocity change from last update?
            {
                lastVelocitySentToAllClients = Velocity;
                lastTerseUpdateToAllClientsTick = currentTick;
                lastPositionSentToAllClients = OffsetPosition;

//                Console.WriteLine("Scheduled update for {0} in {1}", Name, Scene.Name);
                m_scene.ForEachClient(SendTerseUpdateToClient);
            }
            TriggerScenePresenceUpdated();
        }

        public void SendCoarseLocations(List<Vector3> coarseLocations, List<UUID> avatarUUIDs)
        {
            SendCoarseLocationsMethod d = m_sendCoarseLocationsMethod;
            if (d != null)
            {
                d.Invoke(m_scene.RegionInfo.originRegionID, this, coarseLocations, avatarUUIDs);
            }
        }

        public void SetSendCoarseLocationMethod(SendCoarseLocationsMethod d)
        {
            if (d != null)
                m_sendCoarseLocationsMethod = d;
        }

        public void SendCoarseLocationsDefault(UUID sceneId, ScenePresence p, List<Vector3> coarseLocations, List<UUID> avatarUUIDs)
        {
            ControllingClient.SendCoarseLocationUpdate(avatarUUIDs, coarseLocations);
        }

        public void SendInitialDataToMe()
        {
            // Send all scene object to the new client
            Util.FireAndForget(delegate
            {
                // we created a new ScenePresence (a new child agent) in a fresh region.
                // Request info about all the (root) agents in this region
                // Note: This won't send data *to* other clients in that region (children don't send)
                SendOtherAgentsAvatarDataToMe();
                SendOtherAgentsAppearanceToMe();

                EntityBase[] entities = Scene.Entities.GetEntities();
                foreach (EntityBase e in entities)
                {
                    if (e != null && e is SceneObjectGroup)
                        ((SceneObjectGroup)e).SendFullUpdateToClient(ControllingClient);
                }

            });
        }

        /// <summary>
        /// Do everything required once a client completes its movement into a region and becomes
        /// a root agent.
        /// </summary>
        private void ValidateAndSendAppearanceAndAgentData()
        {
            //m_log.DebugFormat("[SCENE PRESENCE] SendInitialData: {0} ({1})", Name, UUID);
            // Moved this into CompleteMovement to ensure that Appearance is initialized before
            // the inventory arrives
            // m_scene.GetAvatarAppearance(ControllingClient, out Appearance);

            bool cachedappearance = false;

            // We have an appearance but we may not have the baked textures. Check the asset cache 
            // to see if all the baked textures are already here. 
            if (m_scene.AvatarFactory != null)
                cachedappearance = m_scene.AvatarFactory.ValidateBakedTextureCache(this);
            
            // If we aren't using a cached appearance, then clear out the baked textures
            if (!cachedappearance)
            {
                Appearance.ResetAppearance();
                if (m_scene.AvatarFactory != null)
                    m_scene.AvatarFactory.QueueAppearanceSave(UUID);
            }
            
            // This agent just became root. We are going to tell everyone about it. The process of
            // getting other avatars information was initiated elsewhere immediately after the child circuit connected... don't do it
            // again here... this comes after the cached appearance check because the avatars
            // appearance goes into the avatar update packet
            SendAvatarDataToAllAgents();
            SendAppearanceToAgent(this);

            // If we are using the the cached appearance then send it out to everyone
            if (cachedappearance)
            {
                m_log.DebugFormat("[SCENE PRESENCE]: Baked textures are in the cache for {0} in {1}", Name, m_scene.Name);

                // If the avatars baked textures are all in the cache, then we have a 
                // complete appearance... send it out, if not, then we'll send it when
                // the avatar finishes updating its appearance
                SendAppearanceToAllOtherAgents();
            }
        }

        /// <summary>
        /// Send this agent's avatar data to all other root and child agents in the scene
        /// This agent must be root. This avatar will receive its own update. 
        /// </summary>
        public void SendAvatarDataToAllAgents()
        {
            //m_log.DebugFormat("[SCENE PRESENCE] SendAvatarDataToAllAgents: {0} ({1})", Name, UUID);
            // only send update from root agents to other clients; children are only "listening posts"
            if (IsChildAgent)
            {
                m_log.WarnFormat(
                    "[SCENE PRESENCE]: Attempt to send avatar data from a child agent for {0} in {1}",
                    Name, Scene.RegionInfo.RegionName);

                return;
            }

            m_lastSize = Appearance.AvatarSize;

            int count = 0;
            m_scene.ForEachScenePresence(delegate(ScenePresence scenePresence)
                                         {
                                             SendAvatarDataToAgent(scenePresence);
                                             count++;
                                         });

            m_scene.StatsReporter.AddAgentUpdates(count);
        }

        /// <summary>
        /// Send avatar data for all other root agents to this agent, this agent
        /// can be either a child or root
        /// </summary>
        public void SendOtherAgentsAvatarDataToMe()
        {
            int count = 0;
            m_scene.ForEachRootScenePresence(delegate(ScenePresence scenePresence)
                        {
                            // only send information about other root agents
                            if (scenePresence.UUID == UUID)
                                return;
                                             
                            scenePresence.SendAvatarDataToAgent(this);
                            count++;
                        });

            m_scene.StatsReporter.AddAgentUpdates(count);
        }

        /// <summary>
        /// Send avatar data to an agent.
        /// </summary>
        /// <param name="avatar"></param>
        public void SendAvatarDataToAgent(ScenePresence avatar)
        {
            //m_log.DebugFormat("[SCENE PRESENCE] SendAvatarDataToAgent from {0} ({1}) to {2} ({3})", Name, UUID, avatar.Name, avatar.UUID);

            avatar.ControllingClient.SendAvatarDataImmediate(this);
            Animator.SendAnimPackToClient(avatar.ControllingClient);
        }

        /// <summary>
        /// Send this agent's appearance to all other root and child agents in the scene
        /// This agent must be root.
        /// </summary>
        public void SendAppearanceToAllOtherAgents()
        {
//            m_log.DebugFormat("[SCENE PRESENCE] SendAppearanceToAllOtherAgents: {0} {1}", Name, UUID);

            // only send update from root agents to other clients; children are only "listening posts"
            if (IsChildAgent)
            {
                m_log.WarnFormat(
                    "[SCENE PRESENCE]: Attempt to send avatar data from a child agent for {0} in {1}",
                    Name, Scene.RegionInfo.RegionName);

                return;
            }
            
            int count = 0;
            m_scene.ForEachScenePresence(delegate(ScenePresence scenePresence)
                        {
                            // only send information to other root agents
                            if (scenePresence.UUID == UUID)
                                return;

                            SendAppearanceToAgent(scenePresence);
                            count++;
                        });

            m_scene.StatsReporter.AddAgentUpdates(count);
        }

        /// <summary>
        /// Send appearance from all other root agents to this agent. this agent
        /// can be either root or child
        /// </summary>
        public void SendOtherAgentsAppearanceToMe()
        {
//            m_log.DebugFormat("[SCENE PRESENCE] SendOtherAgentsAppearanceToMe: {0} {1}", Name, UUID);

            int count = 0;
            m_scene.ForEachRootScenePresence(delegate(ScenePresence scenePresence)
                        {
                            // only send information about other root agents
                            if (scenePresence.UUID == UUID)
                                return;
                                             
                            scenePresence.SendAppearanceToAgent(this);
                            count++;
                        });

            m_scene.StatsReporter.AddAgentUpdates(count);
        }

        /// <summary>
        /// Send appearance data to an agent.
        /// </summary>
        /// <param name="avatar"></param>
        public void SendAppearanceToAgent(ScenePresence avatar)
        {
//            m_log.DebugFormat(
//                "[SCENE PRESENCE]: Sending appearance data from {0} {1} to {2} {3}", Name, m_uuid, avatar.Name, avatar.UUID);

            avatar.ControllingClient.SendAppearance(
                UUID, Appearance.VisualParams, Appearance.Texture.GetBytes());

            
        }

        #endregion

        #region Significant Movement Method

        /// <summary>
        /// This checks for a significant movement and sends a coarselocationchange update
        /// </summary>
        protected void CheckForSignificantMovement()
        {
            if (Util.GetDistanceTo(AbsolutePosition, posLastSignificantMove) > SIGNIFICANT_MOVEMENT)
            {
                posLastSignificantMove = AbsolutePosition;
                m_scene.EventManager.TriggerSignificantClientMovement(this);
            }

            // Minimum Draw distance is 64 meters, the Radius of the draw distance sphere is 32m
            if (Util.GetDistanceTo(AbsolutePosition, m_lastChildAgentUpdatePosition) >= Scene.ChildReprioritizationDistance)
            {
                m_lastChildAgentUpdatePosition = AbsolutePosition;
//                m_lastChildAgentUpdateCamPosition = CameraPosition;

                ChildAgentDataUpdate cadu = new ChildAgentDataUpdate();
                cadu.ActiveGroupID = UUID.Zero.Guid;
                cadu.AgentID = UUID.Guid;
                cadu.alwaysrun = SetAlwaysRun;
                cadu.AVHeight = Appearance.AvatarHeight;
                cadu.cameraPosition = CameraPosition;
                cadu.drawdistance = DrawDistance;
                cadu.GroupAccess = 0;
                cadu.Position = AbsolutePosition;
                cadu.regionHandle = RegionHandle;

                // Throttles 
                float multiplier = 1;
                int childRegions = KnownRegionCount;
                if (childRegions != 0)
                    multiplier = 1f / childRegions;

                // Minimum throttle for a child region is 1/4 of the root region throttle
                if (multiplier <= 0.25f)
                    multiplier = 0.25f;

                cadu.throttles = ControllingClient.GetThrottlesPacked(multiplier);
                cadu.Velocity = Velocity;

                AgentPosition agentpos = new AgentPosition();
                agentpos.CopyFrom(cadu, ControllingClient.SessionId);

                // Let's get this out of the update loop
                Util.FireAndForget(delegate { m_scene.SendOutChildAgentUpdates(agentpos, this); });
            }
        }

        #endregion

        #region Border Crossing Methods

        /// <summary>
        /// Starts the process of moving an avatar into another region if they are crossing the border.
        /// </summary>
        /// <remarks>
        /// Also removes the avatar from the physical scene if transit has started.
        /// </remarks>
        protected void CheckForBorderCrossing()
        {
            // Check that we we are not a child
            if (IsChildAgent) 
                return;

            // If we don't have a PhysActor, we can't cross anyway
            // Also don't do this while sat, sitting avatars cross with the
            // object they sit on. ParentUUID denoted a pending sit, don't
            // interfere with it.
            if (ParentID != 0 || PhysicsActor == null || ParentUUID != UUID.Zero)
                return;

            if (!IsInTransit)
            {
                Vector3 pos2 = AbsolutePosition;
                Vector3 vel = Velocity;
                int neighbor = 0;
                int[] fix = new int[2];

                float timeStep = 0.1f;
                pos2.X = pos2.X + (vel.X * timeStep);
                pos2.Y = pos2.Y + (vel.Y * timeStep);
                pos2.Z = pos2.Z + (vel.Z * timeStep);

                if (!IsInTransit)
                {
//                    m_log.DebugFormat(
//                        "[SCENE PRESENCE]: Testing border check for projected position {0} of {1} in {2}", 
//                        pos2, Name, Scene.Name);

                    // Checks if where it's headed exists a region
                    bool needsTransit = false;
                    if (m_scene.TestBorderCross(pos2, Cardinals.W))
                    {
                        if (m_scene.TestBorderCross(pos2, Cardinals.S))
                        {
                            needsTransit = true;
                            neighbor = m_scene.HaveNeighbor(Cardinals.SW, ref fix);
                        }
                        else if (m_scene.TestBorderCross(pos2, Cardinals.N))
                        {
                            needsTransit = true;
                            neighbor = m_scene.HaveNeighbor(Cardinals.NW, ref fix);
                        }
                        else
                        {
                            needsTransit = true;
                            neighbor = m_scene.HaveNeighbor(Cardinals.W, ref fix);
                        }
                    }
                    else if (m_scene.TestBorderCross(pos2, Cardinals.E))
                    {
                        if (m_scene.TestBorderCross(pos2, Cardinals.S))
                        {
                            needsTransit = true;
                            neighbor = m_scene.HaveNeighbor(Cardinals.SE, ref fix);
                        }
                        else if (m_scene.TestBorderCross(pos2, Cardinals.N))
                        {
                            needsTransit = true;
                            neighbor = m_scene.HaveNeighbor(Cardinals.NE, ref fix);
                        }
                        else
                        {
                            needsTransit = true;
                            neighbor = m_scene.HaveNeighbor(Cardinals.E, ref fix);
                        }
                    }
                    else if (m_scene.TestBorderCross(pos2, Cardinals.S))
                    {
                        needsTransit = true;
                        neighbor = m_scene.HaveNeighbor(Cardinals.S, ref fix);
                    }
                    else if (m_scene.TestBorderCross(pos2, Cardinals.N))
                    {
                        needsTransit = true;
                        neighbor = m_scene.HaveNeighbor(Cardinals.N, ref fix);
                    }

                    // Makes sure avatar does not end up outside region
                    if (neighbor <= 0)
                    {
                        if (needsTransit)
                        {
                            if (m_requestedSitTargetUUID == UUID.Zero)
                            {
                                bool isFlying = Flying;
                                RemoveFromPhysicalScene();

                                Vector3 pos = AbsolutePosition;
                                if (AbsolutePosition.X < 0)
                                    pos.X += Velocity.X * 2;
                                else if (AbsolutePosition.X > Constants.RegionSize)
                                    pos.X -= Velocity.X * 2;
                                if (AbsolutePosition.Y < 0)
                                    pos.Y += Velocity.Y * 2;
                                else if (AbsolutePosition.Y > Constants.RegionSize)
                                    pos.Y -= Velocity.Y * 2;
                                Velocity = Vector3.Zero;
                                AbsolutePosition = pos;

//                                m_log.DebugFormat("[SCENE PRESENCE]: Prevented flyoff for {0} at {1}", Name, AbsolutePosition);

                                AddToPhysicalScene(isFlying);
                            }
                        }
                    }
                    else if (neighbor > 0)
                    {
                        if (!CrossToNewRegion())
                        {
                            if (m_requestedSitTargetUUID == UUID.Zero)
                            {
                                bool isFlying = Flying;
                                RemoveFromPhysicalScene();

                                Vector3 pos = AbsolutePosition;
                                if (AbsolutePosition.X < 0)
                                    pos.X += Velocity.X * 2;
                                else if (AbsolutePosition.X > Constants.RegionSize)
                                    pos.X -= Velocity.X * 2;
                                if (AbsolutePosition.Y < 0)
                                    pos.Y += Velocity.Y * 2;
                                else if (AbsolutePosition.Y > Constants.RegionSize)
                                    pos.Y -= Velocity.Y * 2;
                                Velocity = Vector3.Zero;
                                AbsolutePosition = pos;

                                AddToPhysicalScene(isFlying);
                            }
                        }
                    }
                }
                else
                {
                    // This constant has been inferred from experimentation
                    // I'm not sure what this value should be, so I tried a few values.
                    timeStep = 0.04f;
                    pos2 = AbsolutePosition;
                    pos2.X = pos2.X + (vel.X * timeStep);
                    pos2.Y = pos2.Y + (vel.Y * timeStep);
                    // Don't touch the Z
                    m_pos = pos2;
                    m_log.DebugFormat("[SCENE PRESENCE]: In transit m_pos={0}", m_pos);
                }
            }   
        }

        /// <summary>
        /// Moves the agent outside the region bounds
        /// Tells neighbor region that we're crossing to it
        /// If the neighbor accepts, remove the agent's viewable avatar from this scene
        /// set them to a child agent.
        /// </summary>
        protected bool CrossToNewRegion()
        {
            try
            {
                return m_scene.CrossAgentToNewRegion(this, Flying);
            }
            catch
            {
                return m_scene.CrossAgentToNewRegion(this, false);
            }
        }

        public void Reset()
        {
//            m_log.DebugFormat("[SCENE PRESENCE]: Resetting {0} in {1}", Name, Scene.RegionInfo.RegionName);

            // Put the child agent back at the center
            AbsolutePosition 
                = new Vector3(((float)Constants.RegionSize * 0.5f), ((float)Constants.RegionSize * 0.5f), 70);

            Animator.ResetAnimations();
        }

        /// <summary>
        /// Computes which child agents to close when the scene presence moves to another region.
        /// Removes those regions from m_knownRegions.
        /// </summary>
        /// <param name="newRegionX">The new region's x on the map</param>
        /// <param name="newRegionY">The new region's y on the map</param>
        /// <returns></returns>
        public void CloseChildAgents(uint newRegionX, uint newRegionY)
        {
            List<ulong> byebyeRegions = new List<ulong>();
            List<ulong> knownRegions = KnownRegionHandles;
            m_log.DebugFormat(
                "[SCENE PRESENCE]: Closing child agents. Checking {0} regions in {1}", 
                knownRegions.Count, Scene.RegionInfo.RegionName);
            //DumpKnownRegions();

            foreach (ulong handle in knownRegions)
            {
                // Don't close the agent on this region yet
                if (handle != Scene.RegionInfo.RegionHandle)
                {
                    uint x, y;
                    Utils.LongToUInts(handle, out x, out y);
                    x = x / Constants.RegionSize;
                    y = y / Constants.RegionSize;

//                    m_log.Debug("---> x: " + x + "; newx:" + newRegionX + "; Abs:" + (int)Math.Abs((int)(x - newRegionX)));
//                    m_log.Debug("---> y: " + y + "; newy:" + newRegionY + "; Abs:" + (int)Math.Abs((int)(y - newRegionY)));
                    if (Util.IsOutsideView(DrawDistance, x, newRegionX, y, newRegionY))
                    {
                        byebyeRegions.Add(handle);
                    }
                }
            }
            
            if (byebyeRegions.Count > 0)
            {
                m_log.Debug("[SCENE PRESENCE]: Closing " + byebyeRegions.Count + " child agents");

                AgentCircuitData acd = Scene.AuthenticateHandler.GetAgentCircuitData(UUID);
                string auth = string.Empty;
                if (acd != null)
                    auth = acd.SessionID.ToString();
                m_scene.SceneGridService.SendCloseChildAgentConnections(ControllingClient.AgentId, auth, byebyeRegions); 
            }
            
            foreach (ulong handle in byebyeRegions)
            {
                RemoveNeighbourRegion(handle);
            }
        }

        #endregion

        /// <summary>
        /// This allows the Sim owner the abiility to kick users from their sim currently.
        /// It tells the client that the agent has permission to do so.
        /// </summary>
        public void GrantGodlikePowers(UUID agentID, UUID sessionID, UUID token, bool godStatus)
        {
            if (godStatus)
            {
                // For now, assign god level 200 to anyone
                // who is granted god powers, but has no god level set.
                //
                UserAccount account = m_scene.UserAccountService.GetUserAccount(m_scene.RegionInfo.ScopeID, agentID);
                if (account != null)
                {
                    if (account.UserLevel > 0)
                        GodLevel = account.UserLevel;
                    else
                        GodLevel = 200;
                }
            }
            else
            {
                GodLevel = 0;
            }

            ControllingClient.SendAdminResponse(token, (uint)GodLevel);
        }

        #region Child Agent Updates

        public void UpdateChildAgent(AgentData cAgentData)
        {
//            m_log.Debug("   >>> ChildAgentDataUpdate <<< " + Scene.RegionInfo.RegionName);
            if (!IsChildAgent)
                return;

            CopyFrom(cAgentData);
        }

        private static Vector3 marker = new Vector3(-1f, -1f, -1f);

        private void RaiseUpdateThrottles()
        {
            m_scene.EventManager.TriggerThrottleUpdate(this);
        }

        /// <summary>
        /// This updates important decision making data about a child agent
        /// The main purpose is to figure out what objects to send to a child agent that's in a neighboring region
        /// </summary>
        public void UpdateChildAgent(AgentPosition cAgentData, uint tRegionX, uint tRegionY, uint rRegionX, uint rRegionY)
        {
            if (!IsChildAgent)
                return;

            //m_log.Debug("   >>> ChildAgentPositionUpdate <<< " + rRegionX + "-" + rRegionY);
            int shiftx = ((int)rRegionX - (int)tRegionX) * (int)Constants.RegionSize;
            int shifty = ((int)rRegionY - (int)tRegionY) * (int)Constants.RegionSize;

            Vector3 offset = new Vector3(shiftx, shifty, 0f);

            // When we get to the point of re-computing neighbors everytime this
            // changes, then start using the agent's drawdistance rather than the 
            // region's draw distance.
            // DrawDistance = cAgentData.Far;
            DrawDistance = Scene.DefaultDrawDistance;

            if (cAgentData.Position != marker) // UGH!!
                m_pos = cAgentData.Position + offset;

            if (Vector3.Distance(AbsolutePosition, posLastSignificantMove) >= Scene.ChildReprioritizationDistance)
            {
                posLastSignificantMove = AbsolutePosition;
                ReprioritizeUpdates();
            }

            CameraPosition = cAgentData.Center + offset;

            if ((cAgentData.Throttles != null) && cAgentData.Throttles.Length > 0)
                ControllingClient.SetChildAgentThrottle(cAgentData.Throttles);

            //cAgentData.AVHeight;
            RegionHandle = cAgentData.RegionHandle;
            //m_velocity = cAgentData.Velocity;
        }

        public void CopyTo(AgentData cAgent)
        {
            cAgent.CallbackURI = m_callbackURI;

            cAgent.AgentID = UUID;
            cAgent.RegionID = Scene.RegionInfo.RegionID;
            cAgent.SessionID = ControllingClient.SessionId;

            cAgent.Position = AbsolutePosition;
            cAgent.Velocity = m_velocity;
            cAgent.Center = CameraPosition;
            cAgent.AtAxis = CameraAtAxis;
            cAgent.LeftAxis = CameraLeftAxis;
            cAgent.UpAxis = CameraUpAxis;

            cAgent.Far = DrawDistance;

            // Throttles 
            float multiplier = 1;
            int childRegions = KnownRegionCount;
            if (childRegions != 0)
                multiplier = 1f / childRegions;

            // Minimum throttle for a child region is 1/4 of the root region throttle
            if (multiplier <= 0.25f)
                multiplier = 0.25f;

            cAgent.Throttles = ControllingClient.GetThrottlesPacked(multiplier);

            cAgent.HeadRotation = m_headrotation;
            cAgent.BodyRotation = Rotation;
            cAgent.ControlFlags = (uint)m_AgentControlFlags;

            if (m_scene.Permissions.IsGod(new UUID(cAgent.AgentID)))
                cAgent.GodLevel = (byte)GodLevel;
            else 
                cAgent.GodLevel = (byte) 0;

            cAgent.AlwaysRun = SetAlwaysRun;

            cAgent.Appearance = new AvatarAppearance(Appearance);

            cAgent.ParentPart = ParentUUID;
            cAgent.SitOffset = PrevSitOffset;
            
            lock (scriptedcontrols)
            {
                ControllerData[] controls = new ControllerData[scriptedcontrols.Count];
                int i = 0;

                foreach (ScriptControllers c in scriptedcontrols.Values)
                {
                    controls[i++] = new ControllerData(c.objectID, c.itemID, (uint)c.ignoreControls, (uint)c.eventControls);
                }
                cAgent.Controllers = controls;
            }

            // Animations
            try
            {
                cAgent.Anims = Animator.Animations.ToArray();
            }
            catch { }
            cAgent.DefaultAnim = Animator.Animations.DefaultAnimation;
            cAgent.AnimState = Animator.Animations.ImplicitDefaultAnimation;

            if (Scene.AttachmentsModule != null)
                Scene.AttachmentsModule.CopyAttachments(this, cAgent);
        }

        private void CopyFrom(AgentData cAgent)
        {
            lock (m_originRegionIDAccessLock)
                m_originRegionID = cAgent.RegionID;

            m_callbackURI = cAgent.CallbackURI;
//            m_log.DebugFormat(
//                "[SCENE PRESENCE]: Set callback for {0} in {1} to {2} in CopyFrom()",
//                Name, m_scene.RegionInfo.RegionName, m_callbackURI);

            m_pos = cAgent.Position;
            m_velocity = cAgent.Velocity;
            CameraPosition = cAgent.Center;
            CameraAtAxis = cAgent.AtAxis;
            CameraLeftAxis = cAgent.LeftAxis;
            CameraUpAxis = cAgent.UpAxis;
            ParentUUID = cAgent.ParentPart;
            PrevSitOffset = cAgent.SitOffset;

            // When we get to the point of re-computing neighbors everytime this
            // changes, then start using the agent's drawdistance rather than the 
            // region's draw distance.
            // DrawDistance = cAgent.Far;
            DrawDistance = Scene.DefaultDrawDistance;

            if ((cAgent.Throttles != null) && cAgent.Throttles.Length > 0)
                ControllingClient.SetChildAgentThrottle(cAgent.Throttles);

            m_headrotation = cAgent.HeadRotation;
            Rotation = cAgent.BodyRotation;
            m_AgentControlFlags = (AgentManager.ControlFlags)cAgent.ControlFlags; 

            if (m_scene.Permissions.IsGod(new UUID(cAgent.AgentID)))
                GodLevel = cAgent.GodLevel;
            SetAlwaysRun = cAgent.AlwaysRun;

            Appearance = new AvatarAppearance(cAgent.Appearance);
            if (PhysicsActor != null)
            {
                bool isFlying = Flying;
                RemoveFromPhysicalScene();
                AddToPhysicalScene(isFlying);
            }
            
            try
            {
                lock (scriptedcontrols)
                {
                    if (cAgent.Controllers != null)
                    {
                        scriptedcontrols.Clear();

                        foreach (ControllerData c in cAgent.Controllers)
                        {
                            ScriptControllers sc = new ScriptControllers();
                            sc.objectID = c.ObjectID;
                            sc.itemID = c.ItemID;
                            sc.ignoreControls = (ScriptControlled)c.IgnoreControls;
                            sc.eventControls = (ScriptControlled)c.EventControls;

                            scriptedcontrols[sc.itemID] = sc;
                        }
                    }
                }
            }
            catch { }

            // FIXME: Why is this null check necessary?  Where are the cases where we get a null Anims object?
            if (cAgent.Anims != null)
                Animator.Animations.FromArray(cAgent.Anims);
            if (cAgent.DefaultAnim != null)
                Animator.Animations.SetDefaultAnimation(cAgent.DefaultAnim.AnimID, cAgent.DefaultAnim.SequenceNum, UUID.Zero);
            if (cAgent.AnimState != null)
                Animator.Animations.SetImplicitDefaultAnimation(cAgent.AnimState.AnimID, cAgent.AnimState.SequenceNum, UUID.Zero);

            if (Scene.AttachmentsModule != null)
                Scene.AttachmentsModule.CopyAttachments(cAgent, this);
        }

        public bool CopyAgent(out IAgentData agent)
        {
            agent = new CompleteAgentData();
            CopyTo((AgentData)agent);
            return true;
        }

        #endregion Child Agent Updates

        /// <summary>
        /// Handles part of the PID controller function for moving an avatar.
        /// </summary>
        public void UpdateMovement()
        {
            if (m_forceToApply.HasValue)
            {
                Vector3 force = m_forceToApply.Value;

                Velocity = force;

                m_forceToApply = null;
                TriggerScenePresenceUpdated();
            }
        }

        /// <summary>
        /// Adds a physical representation of the avatar to the Physics plugin
        /// </summary>
        public void AddToPhysicalScene(bool isFlying)
        {
//            m_log.DebugFormat(
//                "[SCENE PRESENCE]: Adding physics actor for {0}, ifFlying = {1} in {2}",
//                Name, isFlying, Scene.RegionInfo.RegionName);

            if (PhysicsActor != null)
            {
                m_log.ErrorFormat(
                    "[SCENE PRESENCE]: Adding physics actor for {0} to {1} but this scene presence already has a physics actor",
                    Name, Scene.RegionInfo.RegionName);
            }

            if (Appearance.AvatarHeight == 0)
//                Appearance.SetHeight();
                Appearance.SetSize(new Vector3(0.45f,0.6f,1.9f));

            PhysicsScene scene = m_scene.PhysicsScene;

            Vector3 pVec = AbsolutePosition;

/*
            PhysicsActor = scene.AddAvatar(
                LocalId, Firstname + "." + Lastname, pVec,
                new Vector3(0.45f, 0.6f, Appearance.AvatarHeight), isFlying);
*/

            PhysicsActor = scene.AddAvatar(
                LocalId, Firstname + "." + Lastname, pVec,
                Appearance.AvatarBoxSize,Appearance.AvatarFeetOffset, isFlying);

            //PhysicsActor.OnRequestTerseUpdate += SendTerseUpdateToAllClients;
            PhysicsActor.OnCollisionUpdate += PhysicsCollisionUpdate;
            PhysicsActor.OnOutOfBounds += OutOfBoundsCall; // Called for PhysicsActors when there's something wrong
            PhysicsActor.SubscribeEvents(100);
            PhysicsActor.LocalID = LocalId;
        }

        private void OutOfBoundsCall(Vector3 pos)
        {
            //bool flying = Flying;
            //RemoveFromPhysicalScene();

            //AddToPhysicalScene(flying);
            if (ControllingClient != null)
                ControllingClient.SendAgentAlertMessage("Physics is having a problem with your avatar.  You may not be able to move until you relog.", true);
        }


        /// <summary>
        /// Event called by the physics plugin to tell the avatar about a collision.
        /// </summary>
        /// <remarks>
        /// This function is called continuously, even when there are no collisions.  If the avatar is walking on the
        /// ground or a prim then there will be collision information between the avatar and the surface.
        ///
        /// FIXME: However, we can't safely avoid calling this yet where there are no collisions without analyzing whether
        /// any part of this method is relying on an every-frame call.
        /// </remarks>
        /// <param name="e"></param>
        public void PhysicsCollisionUpdate(EventArgs e)
        {
            if (IsChildAgent || Animator == null)
                return;
            
            //if ((Math.Abs(Velocity.X) > 0.1e-9f) || (Math.Abs(Velocity.Y) > 0.1e-9f))
            // The Physics Scene will send updates every 500 ms grep: PhysicsActor.SubscribeEvents(
            // as of this comment the interval is set in AddToPhysicalScene

//                if (m_updateCount > 0)
//                {
            if (Animator.UpdateMovementAnimations())
                TriggerScenePresenceUpdated();
//                    m_updateCount--;
//                }

            CollisionEventUpdate collisionData = (CollisionEventUpdate)e;
            Dictionary<uint, ContactPoint> coldata = collisionData.m_objCollisionList;


//            // No collisions at all means we may be flying. Update always
//            // to make falling work
//            if (m_lastColCount != coldata.Count || coldata.Count == 0)
//            {
//                m_updateCount = UPDATE_COUNT;
//                m_lastColCount = coldata.Count;
//            }

            if (coldata.Count != 0)
            {
/*
                switch (Animator.CurrentMovementAnimation)
                {
                    case "STAND":
                    case "WALK":
                    case "RUN":
                    case "CROUCH":
                    case "CROUCHWALK":
                        {
 */
                            ContactPoint lowest;
                            lowest.SurfaceNormal = Vector3.Zero;
                            lowest.Position = Vector3.Zero;
                            lowest.Position.Z = float.MaxValue;

                            foreach (ContactPoint contact in coldata.Values)
                            {
                                
                                if (contact.CharacterFeet && contact.Position.Z < lowest.Position.Z)
                                {
                                    lowest = contact;
                                }
                            }

                            if (lowest.Position.Z != float.MaxValue)
                            {
                                lowest.SurfaceNormal = -lowest.SurfaceNormal;
                                CollisionPlane = new Vector4(lowest.SurfaceNormal, Vector3.Dot(lowest.Position, lowest.SurfaceNormal));
                            }
                            else
                                CollisionPlane = Vector4.UnitW;
/*
                        }
                        break;
                }
*/
            }
            else
                CollisionPlane = Vector4.UnitW;

            RaiseCollisionScriptEvents(coldata);

            // Gods do not take damage and Invulnerable is set depending on parcel/region flags
            if (Invulnerable || GodLevel > 0)
                return;

            // The following may be better in the ICombatModule
            // probably tweaking of the values for ground and normal prim collisions will be needed
            float starthealth = Health;
            uint killerObj = 0;
            SceneObjectPart part = null;
            foreach (uint localid in coldata.Keys)
            {
                if (localid == 0)
                {
                    part = null;
                }
                else
                {
                    part = Scene.GetSceneObjectPart(localid);
                }
                if (part != null)
                {
                    // Ignore if it has been deleted or volume detect
                    if (!part.ParentGroup.IsDeleted && !part.ParentGroup.IsVolumeDetect)
                    {
                        if (part.ParentGroup.Damage > 0.0f)
                        {
                            // Something with damage...
                            Health -= part.ParentGroup.Damage;
                            part.ParentGroup.Scene.DeleteSceneObject(part.ParentGroup, false);
                        }
                        else
                        {
                            // An ordinary prim
                            if (coldata[localid].PenetrationDepth >= 0.10f)
                                Health -= coldata[localid].PenetrationDepth * 5.0f;
                        }
                    }
                }
                else
                {
                    // 0 is the ground
                    // what about collisions with other avatars?
                    if (localid == 0 && coldata[localid].PenetrationDepth >= 0.10f)
                        Health -= coldata[localid].PenetrationDepth * 5.0f;
                }


                if (Health <= 0.0f)
                {
                    if (localid != 0)
                        killerObj = localid;
                }
                //m_log.Debug("[AVATAR]: Collision with localid: " + localid.ToString() + " at depth: " + coldata[localid].ToString());
            }
            //Health = 100;
            if (!Invulnerable)
            {
                if (starthealth != Health)
                {
                    ControllingClient.SendHealth(Health);
                }
                if (Health <= 0)
                {
                    m_scene.EventManager.TriggerAvatarKill(killerObj, this);
                }
                if (starthealth == Health && Health < 100.0f)
                {
                    Health += 0.03f;
                    if (Health > 100.0f)
                        Health = 100.0f;
                    ControllingClient.SendHealth(Health);
                }
            }
        }

        public void setHealthWithUpdate(float health)
        {
            Health = health;
            ControllingClient.SendHealth(Health);
        }

        protected internal void Close()
        {
            // Clear known regions
            KnownRegions = new Dictionary<ulong, string>();

            lock (m_reprioritization_timer)
            {
                m_reprioritization_timer.Enabled = false;
                m_reprioritization_timer.Elapsed -= new ElapsedEventHandler(Reprioritize);
            }
            
            // I don't get it but mono crashes when you try to dispose of this timer,
            // unsetting the elapsed callback should be enough to allow for cleanup however.
            // m_reprioritizationTimer.Dispose(); 

            RemoveFromPhysicalScene();
          
            m_scene.EventManager.OnRegionHeartbeatEnd -= RegionHeartbeatEnd;

//            if (Animator != null)
//                Animator.Close();
            Animator = null;

            LifecycleState = ScenePresenceState.Removed;
        }

        public void AddAttachment(SceneObjectGroup gobj)
        {
            lock (m_attachments)
            {
                // This may be true when the attachment comes back
                // from serialization after login. Clear it.
                gobj.IsDeleted = false;

                m_attachments.Add(gobj);
            }
        }

        /// <summary>
        /// Get all the presence's attachments.
        /// </summary>
        /// <returns>A copy of the list which contains the attachments.</returns>
        public List<SceneObjectGroup> GetAttachments()
        {
            lock (m_attachments)
                return new List<SceneObjectGroup>(m_attachments);
        }

        /// <summary>
        /// Get the scene objects attached to the given point.
        /// </summary>
        /// <param name="attachmentPoint"></param>
        /// <returns>Returns an empty list if there were no attachments at the point.</returns>
        public List<SceneObjectGroup> GetAttachments(uint attachmentPoint)
        {
            List<SceneObjectGroup> attachments = new List<SceneObjectGroup>();

            if (attachmentPoint >= 0)
            {
                lock (m_attachments)
                {
                    foreach (SceneObjectGroup so in m_attachments)
                    {
                        if (attachmentPoint == so.AttachmentPoint)
                            attachments.Add(so);
                    }
                }
            }
            
            return attachments;
        }

        public bool HasAttachments()
        {
            lock (m_attachments)
                return m_attachments.Count > 0;
        }

        /// <summary>
        /// Returns the total count of scripts in all parts inventories.
        /// </summary>
        public int ScriptCount()
        {
            int count = 0;
            lock (m_attachments)
            {
                foreach (SceneObjectGroup gobj in m_attachments)
                {
                    if (gobj != null)
                    {
                        count += gobj.ScriptCount();
                    }
                }
            }
            return count;
        }

        /// <summary>
        /// A float the value is a representative execution time in milliseconds of all scripts in all attachments.
        /// </summary>
        public float ScriptExecutionTime()
        {
            float time = 0.0f;
            lock (m_attachments)
            {
                foreach (SceneObjectGroup gobj in m_attachments)
                {
                    if (gobj != null)
                    {
                        time += gobj.ScriptExecutionTime();
                    }
                }
            }
            return time;
        }

        /// <summary>
        /// Returns the total count of running scripts in all parts.
        /// </summary>
        public int RunningScriptCount()
        {
            int count = 0;
            lock (m_attachments)
            {
                foreach (SceneObjectGroup gobj in m_attachments)
                {
                    if (gobj != null)
                    {
                        count += gobj.RunningScriptCount();
                    }
                }
            }
            return count;
        }

        public bool HasScriptedAttachments()
        {
            lock (m_attachments)
            {
                foreach (SceneObjectGroup gobj in m_attachments)
                {
                    if (gobj != null)
                    {
                        if (gobj.RootPart.Inventory.ContainsScripts())
                            return true;
                    }
                }
            }
            return false;
        }

        public void RemoveAttachment(SceneObjectGroup gobj)
        {
            lock (m_attachments)
                m_attachments.Remove(gobj);
        }

        /// <summary>
        /// Clear all attachments
        /// </summary>
        public void ClearAttachments()
        {
            lock (m_attachments)
                m_attachments.Clear();
        }

        /// <summary>
        /// This is currently just being done for information.
        /// </summary>
        public bool ValidateAttachments()
        {
            bool validated = true;

            lock (m_attachments)
            {
                // Validate
                foreach (SceneObjectGroup gobj in m_attachments)
                {
                    if (gobj == null)
                    {
                        m_log.WarnFormat(
                            "[SCENE PRESENCE]: Failed to validate an attachment for {0} since it was null.  Continuing", Name);

                        validated = false;
                    }
                    else if (gobj.IsDeleted)
                    {
                        m_log.WarnFormat(
                            "[SCENE PRESENCE]: Failed to validate attachment {0} {1} for {2} since it had been deleted.  Continuing",
                            gobj.Name, gobj.UUID, Name);

                        validated = false;
                    }
                }
            }

            return validated;
        }

        /// <summary>
        /// Send a script event to this scene presence's attachments
        /// </summary>
        /// <param name="eventName">The name of the event</param>
        /// <param name="args">The arguments for the event</param>
        public void SendScriptEventToAttachments(string eventName, Object[] args)
        {
            Util.FireAndForget(delegate(object x)
            {
                if (m_scriptEngines.Length == 0)
                    return;

                lock (m_attachments)
                {
                    foreach (SceneObjectGroup grp in m_attachments)
                    {
                        // 16384 is CHANGED_ANIMATION
                        //
                        // Send this to all attachment root prims
                        //
                        foreach (IScriptModule m in m_scriptEngines)
                        {
                            if (m == null) // No script engine loaded
                                continue;

                            m.PostObjectEvent(grp.RootPart.UUID, "changed", new Object[] { (int)Changed.ANIMATION });
                        }
                    }
                }
            });
        }

        /// <summary>
        /// Gets the mass.
        /// </summary>
        /// <returns>
        /// The mass.
        /// </returns>
        public float GetMass()
        {
            PhysicsActor pa = PhysicsActor;

            if (pa != null)
                return pa.Mass;
            else
                return 0;
        }

        internal void PushForce(Vector3 impulse)
        {
            if (PhysicsActor != null)
            {
                PhysicsActor.AddForce(impulse,true);
            }
        }

        public void RegisterControlEventsToScript(int controls, int accept, int pass_on, uint Obj_localID, UUID Script_item_UUID)
        {
            SceneObjectPart p = m_scene.GetSceneObjectPart(Obj_localID);
            if (p == null)
                return;

            ControllingClient.SendTakeControls(controls, false, false);
            ControllingClient.SendTakeControls(controls, true, false);

            ScriptControllers obj = new ScriptControllers();
            obj.ignoreControls = ScriptControlled.CONTROL_ZERO;
            obj.eventControls = ScriptControlled.CONTROL_ZERO;

            obj.objectID = p.ParentGroup.UUID;
            obj.itemID = Script_item_UUID;
            if (pass_on == 0 && accept == 0)
            {
                IgnoredControls |= (ScriptControlled)controls;
                obj.ignoreControls = (ScriptControlled)controls;
            }

            if (pass_on == 0 && accept == 1)
            {
                IgnoredControls |= (ScriptControlled)controls;
                obj.ignoreControls = (ScriptControlled)controls;
                obj.eventControls = (ScriptControlled)controls;
            }

            if (pass_on == 1 && accept == 1)
            {
                IgnoredControls = ScriptControlled.CONTROL_ZERO;
                obj.eventControls = (ScriptControlled)controls;
                obj.ignoreControls = ScriptControlled.CONTROL_ZERO;
            }

            lock (scriptedcontrols)
            {
                if (pass_on == 1 && accept == 0)
                {
                    IgnoredControls &= ~(ScriptControlled)controls;
                    if (scriptedcontrols.ContainsKey(Script_item_UUID))
                        scriptedcontrols.Remove(Script_item_UUID);
                }
                else
                {
                    scriptedcontrols[Script_item_UUID] = obj;
                }
            }

            ControllingClient.SendTakeControls(controls, pass_on == 1 ? true : false, true);
        }

        public void HandleForceReleaseControls(IClientAPI remoteClient, UUID agentID)
        {
            IgnoredControls = ScriptControlled.CONTROL_ZERO;
            lock (scriptedcontrols)
            {
                scriptedcontrols.Clear();
            }
            ControllingClient.SendTakeControls(int.MaxValue, false, false);
        }

        private void UnRegisterSeatControls(UUID obj)
        {
            List<UUID> takers = new List<UUID>();

            foreach (ScriptControllers c in scriptedcontrols.Values)
            {
                if (c.objectID == obj)
                    takers.Add(c.itemID);
            }
            foreach (UUID t in takers)
            {
                UnRegisterControlEventsToScript(0, t);
            }
        }

        public void UnRegisterControlEventsToScript(uint Obj_localID, UUID Script_item_UUID)
        {
            ScriptControllers takecontrols;

            lock (scriptedcontrols)
            {
                if (scriptedcontrols.TryGetValue(Script_item_UUID, out takecontrols))
                {
                    ScriptControlled sctc = takecontrols.eventControls;

                    ControllingClient.SendTakeControls((int)sctc, false, false);
                    ControllingClient.SendTakeControls((int)sctc, true, false);

                    scriptedcontrols.Remove(Script_item_UUID);
                    IgnoredControls = ScriptControlled.CONTROL_ZERO;
                    foreach (ScriptControllers scData in scriptedcontrols.Values)
                    {
                        IgnoredControls |= scData.ignoreControls;
                    }
                }
            }
        }

        private void SendControlsToScripts(uint flags)
        {
            // Notify the scripts only after calling UpdateMovementAnimations(), so that if a script
            // (e.g., a walking script) checks which animation is active it will be the correct animation.
            lock (scriptedcontrols)
            {
                if (scriptedcontrols.Count <= 0)
                    return;

                ScriptControlled allflags = ScriptControlled.CONTROL_ZERO;
    
                if (MouseDown)
                {
                    allflags = LastCommands & (ScriptControlled.CONTROL_ML_LBUTTON | ScriptControlled.CONTROL_LBUTTON);
                    if ((flags & (uint)AgentManager.ControlFlags.AGENT_CONTROL_LBUTTON_UP) != 0 || (flags & unchecked((uint)AgentManager.ControlFlags.AGENT_CONTROL_ML_LBUTTON_UP)) != 0)
                    {
                        allflags = ScriptControlled.CONTROL_ZERO;
                        MouseDown = true;
                    }
                }
    
                if ((flags & (uint)AgentManager.ControlFlags.AGENT_CONTROL_ML_LBUTTON_DOWN) != 0)
                {
                    allflags |= ScriptControlled.CONTROL_ML_LBUTTON;
                    MouseDown = true;
                }
    
                if ((flags & (uint)AgentManager.ControlFlags.AGENT_CONTROL_LBUTTON_DOWN) != 0)
                {
                    allflags |= ScriptControlled.CONTROL_LBUTTON;
                    MouseDown = true;
                }
    
                // find all activated controls, whether the scripts are interested in them or not
                if ((flags & (uint)AgentManager.ControlFlags.AGENT_CONTROL_AT_POS) != 0 || (flags & (uint)AgentManager.ControlFlags.AGENT_CONTROL_NUDGE_AT_POS) != 0)
                {
                    allflags |= ScriptControlled.CONTROL_FWD;
                }
    
                if ((flags & (uint)AgentManager.ControlFlags.AGENT_CONTROL_AT_NEG) != 0 || (flags & (uint)AgentManager.ControlFlags.AGENT_CONTROL_NUDGE_AT_NEG) != 0)
                {
                    allflags |= ScriptControlled.CONTROL_BACK;
                }
    
                if ((flags & (uint)AgentManager.ControlFlags.AGENT_CONTROL_UP_POS) != 0 || (flags & (uint)AgentManager.ControlFlags.AGENT_CONTROL_NUDGE_UP_POS) != 0)
                {
                    allflags |= ScriptControlled.CONTROL_UP;
                }
    
                if ((flags & (uint)AgentManager.ControlFlags.AGENT_CONTROL_UP_NEG) != 0 || (flags & (uint)AgentManager.ControlFlags.AGENT_CONTROL_NUDGE_UP_NEG) != 0)
                {
                    allflags |= ScriptControlled.CONTROL_DOWN;
                }

                if ((flags & (uint)AgentManager.ControlFlags.AGENT_CONTROL_LEFT_POS) != 0 || (flags & (uint)AgentManager.ControlFlags.AGENT_CONTROL_NUDGE_LEFT_POS) != 0)
                {
                    allflags |= ScriptControlled.CONTROL_LEFT;
                }
    
                if ((flags & (uint)AgentManager.ControlFlags.AGENT_CONTROL_LEFT_NEG) != 0 || (flags & (uint)AgentManager.ControlFlags.AGENT_CONTROL_NUDGE_LEFT_NEG) != 0)
                {
                    allflags |= ScriptControlled.CONTROL_RIGHT;
                }
    
                if ((flags & (uint)AgentManager.ControlFlags.AGENT_CONTROL_YAW_NEG) != 0)
                {
                    allflags |= ScriptControlled.CONTROL_ROT_RIGHT;
                }
    
                if ((flags & (uint)AgentManager.ControlFlags.AGENT_CONTROL_YAW_POS) != 0)
                {
                    allflags |= ScriptControlled.CONTROL_ROT_LEFT;
                }

                // optimization; we have to check per script, but if nothing is pressed and nothing changed, we can skip that
                if (allflags != ScriptControlled.CONTROL_ZERO || allflags != LastCommands)
                {
                    foreach (KeyValuePair<UUID, ScriptControllers> kvp in scriptedcontrols)
                    {
                        UUID scriptUUID = kvp.Key;
                        ScriptControllers scriptControlData = kvp.Value;
    
                        ScriptControlled localHeld = allflags & scriptControlData.eventControls;     // the flags interesting for us
                        ScriptControlled localLast = LastCommands & scriptControlData.eventControls; // the activated controls in the last cycle
                        ScriptControlled localChange = localHeld ^ localLast;                        // the changed bits

                        if (localHeld != ScriptControlled.CONTROL_ZERO || localChange != ScriptControlled.CONTROL_ZERO)
                        {
                            // only send if still pressed or just changed
                            m_scene.EventManager.TriggerControlEvent(scriptUUID, UUID, (uint)localHeld, (uint)localChange);
                        }
                    }
                }
    
                LastCommands = allflags;
            }
        }

        internal static AgentManager.ControlFlags RemoveIgnoredControls(AgentManager.ControlFlags flags, ScriptControlled ignored)
        {
            if (ignored == ScriptControlled.CONTROL_ZERO)
                return flags;

            if ((ignored & ScriptControlled.CONTROL_BACK) != 0)
                flags &= ~(AgentManager.ControlFlags.AGENT_CONTROL_AT_NEG | AgentManager.ControlFlags.AGENT_CONTROL_NUDGE_AT_NEG);
            if ((ignored & ScriptControlled.CONTROL_FWD) != 0)
                flags &= ~(AgentManager.ControlFlags.AGENT_CONTROL_NUDGE_AT_POS | AgentManager.ControlFlags.AGENT_CONTROL_AT_POS);
            if ((ignored & ScriptControlled.CONTROL_DOWN) != 0)
                flags &= ~(AgentManager.ControlFlags.AGENT_CONTROL_UP_NEG | AgentManager.ControlFlags.AGENT_CONTROL_NUDGE_UP_NEG);
            if ((ignored & ScriptControlled.CONTROL_UP) != 0)
                flags &= ~(AgentManager.ControlFlags.AGENT_CONTROL_NUDGE_UP_POS | AgentManager.ControlFlags.AGENT_CONTROL_UP_POS);
            if ((ignored & ScriptControlled.CONTROL_LEFT) != 0)
                flags &= ~(AgentManager.ControlFlags.AGENT_CONTROL_LEFT_POS | AgentManager.ControlFlags.AGENT_CONTROL_NUDGE_LEFT_POS);
            if ((ignored & ScriptControlled.CONTROL_RIGHT) != 0)
                flags &= ~(AgentManager.ControlFlags.AGENT_CONTROL_NUDGE_LEFT_NEG | AgentManager.ControlFlags.AGENT_CONTROL_LEFT_NEG);
            if ((ignored & ScriptControlled.CONTROL_ROT_LEFT) != 0)
                flags &= ~(AgentManager.ControlFlags.AGENT_CONTROL_YAW_NEG);
            if ((ignored & ScriptControlled.CONTROL_ROT_RIGHT) != 0)
                flags &= ~(AgentManager.ControlFlags.AGENT_CONTROL_YAW_POS);
            if ((ignored & ScriptControlled.CONTROL_ML_LBUTTON) != 0)
                flags &= ~(AgentManager.ControlFlags.AGENT_CONTROL_ML_LBUTTON_DOWN);
            if ((ignored & ScriptControlled.CONTROL_LBUTTON) != 0)
                flags &= ~(AgentManager.ControlFlags.AGENT_CONTROL_LBUTTON_UP | AgentManager.ControlFlags.AGENT_CONTROL_LBUTTON_DOWN);

            //DIR_CONTROL_FLAG_FORWARD = AgentManager.ControlFlags.AGENT_CONTROL_AT_POS,
            //DIR_CONTROL_FLAG_BACK = AgentManager.ControlFlags.AGENT_CONTROL_AT_NEG,
            //DIR_CONTROL_FLAG_LEFT = AgentManager.ControlFlags.AGENT_CONTROL_LEFT_POS,
            //DIR_CONTROL_FLAG_RIGHT = AgentManager.ControlFlags.AGENT_CONTROL_LEFT_NEG,
            //DIR_CONTROL_FLAG_UP = AgentManager.ControlFlags.AGENT_CONTROL_UP_POS,
            //DIR_CONTROL_FLAG_DOWN = AgentManager.ControlFlags.AGENT_CONTROL_UP_NEG,
            //DIR_CONTROL_FLAG_DOWN_NUDGE = AgentManager.ControlFlags.AGENT_CONTROL_NUDGE_UP_NEG

            return flags;
        }

        private void ReprioritizeUpdates()
        {
            if (Scene.IsReprioritizationEnabled && Scene.UpdatePrioritizationScheme != UpdatePrioritizationSchemes.Time)
            {
                lock (m_reprioritization_timer)
                {
                    if (!m_reprioritizing)
                        m_reprioritization_timer.Enabled = m_reprioritizing = true;
                    else
                        m_reprioritization_called = true;
                }
            }
        }

        private void Reprioritize(object sender, ElapsedEventArgs e)
        {
            ControllingClient.ReprioritizeUpdates();

            lock (m_reprioritization_timer)
            {
                m_reprioritization_timer.Enabled = m_reprioritizing = m_reprioritization_called;
                m_reprioritization_called = false;
            }
        }

        private void CheckLandingPoint(ref Vector3 pos)
        {
            // Never constrain lures
            if ((TeleportFlags & TeleportFlags.ViaLure) != 0)
                return;

            if (m_scene.RegionInfo.EstateSettings.AllowDirectTeleport)
                return;

            ILandObject land = m_scene.LandChannel.GetLandObject(pos.X, pos.Y);

            if (land.LandData.LandingType == (byte)LandingType.LandingPoint &&
                land.LandData.UserLocation != Vector3.Zero &&
                land.LandData.OwnerID != m_uuid &&
                (!m_scene.Permissions.IsGod(m_uuid)) &&
                (!m_scene.RegionInfo.EstateSettings.IsEstateManagerOrOwner(m_uuid)))
            {
                float curr = Vector3.Distance(AbsolutePosition, pos);
                if (Vector3.Distance(land.LandData.UserLocation, pos) < curr)
                    pos = land.LandData.UserLocation;
                else
                    ControllingClient.SendAlertMessage("Can't teleport closer to destination");
            }
        }

        private void CheckAndAdjustTelehub(SceneObjectGroup telehub, ref Vector3 pos)
        {
            if ((m_teleportFlags & (TeleportFlags.ViaLogin | TeleportFlags.ViaRegionID)) ==
                (TeleportFlags.ViaLogin | TeleportFlags.ViaRegionID) ||
                (m_scene.TelehubAllowLandmarks == true ? false : ((m_teleportFlags & TeleportFlags.ViaLandmark) != 0 )) ||
                (m_teleportFlags & TeleportFlags.ViaLocation) != 0 ||
                (m_teleportFlags & Constants.TeleportFlags.ViaHGLogin) != 0)
            {

                if (GodLevel < 200 &&
                    ((!m_scene.Permissions.IsGod(m_uuid) &&
                    !m_scene.RegionInfo.EstateSettings.IsEstateManagerOrOwner(m_uuid)) || 
                    (m_teleportFlags & TeleportFlags.ViaLocation) != 0 ||
                    (m_teleportFlags & Constants.TeleportFlags.ViaHGLogin) != 0))
                {
                    SpawnPoint[] spawnPoints = m_scene.RegionInfo.RegionSettings.SpawnPoints().ToArray();
                    if (spawnPoints.Length == 0)
                    {
                        if(m_scene.RegionInfo.EstateSettings.IsEstateManagerOrOwner(m_uuid))
                        {
                            pos.X = 128.0f;
                            pos.Y = 128.0f;
                        }
                        return;
                    }

                    int index;
                    bool selected = false;

                    switch (m_scene.SpawnPointRouting)
                    {
                        case "random":

                            if (spawnPoints.Length == 0)
                                return;
                            do
                            {
                                index = Util.RandomClass.Next(spawnPoints.Length - 1);
                                
                                Vector3 spawnPosition = spawnPoints[index].GetLocation(
                                    telehub.AbsolutePosition,
                                    telehub.GroupRotation
                                );
                                // SpawnPoint sp = spawnPoints[index];

                                ILandObject land = m_scene.LandChannel.GetLandObject(spawnPosition.X, spawnPosition.Y);

                                if (land == null || land.IsEitherBannedOrRestricted(UUID))
                                    selected = false;
                                else
                                    selected = true;

                            } while ( selected == false);

                            pos = spawnPoints[index].GetLocation(
                                telehub.AbsolutePosition,
                                telehub.GroupRotation
                            );
                            return;

                        case "sequence":

                            do
                            {
                                index = m_scene.SpawnPoint();
                                
                                Vector3 spawnPosition = spawnPoints[index].GetLocation(
                                    telehub.AbsolutePosition,
                                    telehub.GroupRotation
                                );
                                // SpawnPoint sp = spawnPoints[index];

                                ILandObject land = m_scene.LandChannel.GetLandObject(spawnPosition.X, spawnPosition.Y);
                                if (land == null || land.IsEitherBannedOrRestricted(UUID))
                                    selected = false;
                                else
                                    selected = true;

                            } while (selected == false);

                            pos = spawnPoints[index].GetLocation(telehub.AbsolutePosition, telehub.GroupRotation);
                            ;
                            return;

                        default:
                        case "closest":

                            float distance = 9999;
                            int closest = -1;
        
                            for (int i = 0; i < spawnPoints.Length; i++)
                            {
                                Vector3 spawnPosition = spawnPoints[i].GetLocation(
                                    telehub.AbsolutePosition,
                                    telehub.GroupRotation
                                );
                                Vector3 offset = spawnPosition - pos;
                                float d = Vector3.Mag(offset);
                                if (d >= distance)
                                    continue;
                                ILandObject land = m_scene.LandChannel.GetLandObject(spawnPosition.X, spawnPosition.Y);
                                if (land == null)
                                    continue;
                                if (land.IsEitherBannedOrRestricted(UUID))
                                    continue;
                                distance = d;
                                closest = i;
                            }
                            if (closest == -1)
                                return;
                            
                            pos = spawnPoints[closest].GetLocation(telehub.AbsolutePosition, telehub.GroupRotation);
                            return;

                    }
                }
            }
        }

        private void CheckAndAdjustLandingPoint(ref Vector3 pos)
        {
            string reason;

            // Honor bans
            if (!m_scene.TestLandRestrictions(UUID, out reason, ref pos.X, ref pos.Y))
                return;

            SceneObjectGroup telehub = null;
            if (m_scene.RegionInfo.RegionSettings.TelehubObject != UUID.Zero && (telehub = m_scene.GetSceneObjectGroup(m_scene.RegionInfo.RegionSettings.TelehubObject)) != null)
            {
                if (!m_scene.RegionInfo.EstateSettings.AllowDirectTeleport)
                {
                    CheckAndAdjustTelehub(telehub, ref pos);
                    return;
                }
            }

            ILandObject land = m_scene.LandChannel.GetLandObject(pos.X, pos.Y);
            if (land != null)
            {
                if (Scene.DebugTeleporting)
                    TeleportFlagsDebug();

                // If we come in via login, landmark or map, we want to
                // honor landing points. If we come in via Lure, we want
                // to ignore them.
                if ((m_teleportFlags & (TeleportFlags.ViaLogin | TeleportFlags.ViaRegionID)) ==
                    (TeleportFlags.ViaLogin | TeleportFlags.ViaRegionID) ||
                    (m_teleportFlags & TeleportFlags.ViaLandmark) != 0 ||
                    (m_teleportFlags & TeleportFlags.ViaLocation) != 0 ||
                    (m_teleportFlags & Constants.TeleportFlags.ViaHGLogin) != 0)
                {
                    // Don't restrict gods, estate managers, or land owners to
                    // the TP point. This behaviour mimics agni.
                    if (land.LandData.LandingType == (byte)LandingType.LandingPoint &&
                        land.LandData.UserLocation != Vector3.Zero &&
                        GodLevel < 200 &&
                        ((land.LandData.OwnerID != m_uuid && 
                          !m_scene.Permissions.IsGod(m_uuid) &&
                          !m_scene.RegionInfo.EstateSettings.IsEstateManagerOrOwner(m_uuid)) || 
                         (m_teleportFlags & TeleportFlags.ViaLocation) != 0 ||
                         (m_teleportFlags & Constants.TeleportFlags.ViaHGLogin) != 0))
                    {
                        pos = land.LandData.UserLocation;
                    }
                }
                
                land.SendLandUpdateToClient(ControllingClient);
            }
        }

        private DetectedObject CreateDetObject(SceneObjectPart obj)
        {
            DetectedObject detobj = new DetectedObject();
            detobj.keyUUID = obj.UUID;
            detobj.nameStr = obj.Name;
            detobj.ownerUUID = obj.OwnerID;
            detobj.posVector = obj.AbsolutePosition;
            detobj.rotQuat = obj.GetWorldRotation();
            detobj.velVector = obj.Velocity;
            detobj.colliderType = 0;
            detobj.groupUUID = obj.GroupID;

            return detobj;
        }

        private DetectedObject CreateDetObject(ScenePresence av)
        {
            DetectedObject detobj = new DetectedObject();
            detobj.keyUUID = av.UUID;
            detobj.nameStr = av.ControllingClient.Name;
            detobj.ownerUUID = av.UUID;
            detobj.posVector = av.AbsolutePosition;
            detobj.rotQuat = av.Rotation;
            detobj.velVector = av.Velocity;
            detobj.colliderType = 0;
            detobj.groupUUID = av.ControllingClient.ActiveGroupId;

            return detobj;
        }

        private DetectedObject CreateDetObjectForGround()
        {
            DetectedObject detobj = new DetectedObject();
            detobj.keyUUID = UUID.Zero;
            detobj.nameStr = "";
            detobj.ownerUUID = UUID.Zero;
            detobj.posVector = AbsolutePosition;
            detobj.rotQuat = Quaternion.Identity;
            detobj.velVector = Vector3.Zero;
            detobj.colliderType = 0;
            detobj.groupUUID = UUID.Zero;

            return detobj;
        }

        private ColliderArgs CreateColliderArgs(SceneObjectPart dest, List<uint> colliders)
        {
            ColliderArgs colliderArgs = new ColliderArgs();
            List<DetectedObject> colliding = new List<DetectedObject>();
            foreach (uint localId in colliders)
            {
                if (localId == 0)
                    continue;

                SceneObjectPart obj = m_scene.GetSceneObjectPart(localId);
                if (obj != null)
                {
                    if (!dest.CollisionFilteredOut(obj.UUID, obj.Name))
                        colliding.Add(CreateDetObject(obj));
                }
                else
                {
                    ScenePresence av = m_scene.GetScenePresence(localId);
                    if (av != null && (!av.IsChildAgent))
                    {
                        if (!dest.CollisionFilteredOut(av.UUID, av.Name))
                            colliding.Add(CreateDetObject(av));
                    }
                }
            }

            colliderArgs.Colliders = colliding;

            return colliderArgs;
        }

        private delegate void ScriptCollidingNotification(uint localID, ColliderArgs message);

        private void SendCollisionEvent(SceneObjectGroup dest, scriptEvents ev, List<uint> colliders, ScriptCollidingNotification notify)
        {
            ColliderArgs CollidingMessage;

            if (colliders.Count > 0)
            {
                if ((dest.RootPart.ScriptEvents & ev) != 0)
                {
                    CollidingMessage = CreateColliderArgs(dest.RootPart, colliders);

                    if (CollidingMessage.Colliders.Count > 0)
                        notify(dest.RootPart.LocalId, CollidingMessage);
                }
            }
        }

        private void SendLandCollisionEvent(SceneObjectGroup dest, scriptEvents ev, ScriptCollidingNotification notify)
        {
            if ((dest.RootPart.ScriptEvents & ev) != 0)
            {
                ColliderArgs LandCollidingMessage = new ColliderArgs();
                List<DetectedObject> colliding = new List<DetectedObject>();

                colliding.Add(CreateDetObjectForGround());
                LandCollidingMessage.Colliders = colliding;

                notify(dest.RootPart.LocalId, LandCollidingMessage);
            }
        }

        private void RaiseCollisionScriptEvents(Dictionary<uint, ContactPoint> coldata)
        {
            try
            {
                List<uint> thisHitColliders = new List<uint>();
                List<uint> endedColliders = new List<uint>();
                List<uint> startedColliders = new List<uint>();
                List<CollisionForSoundInfo> soundinfolist = new List<CollisionForSoundInfo>();
                CollisionForSoundInfo soundinfo;
                ContactPoint curcontact;

                if (coldata.Count == 0)
                {
                    if (m_lastColliders.Count == 0)
                        return; // nothing to do

                    foreach (uint localID in m_lastColliders)
                    {
                        endedColliders.Add(localID);
                    }
                    m_lastColliders.Clear();
                }

                else
                {
                    foreach (uint id in coldata.Keys)
                    {
                        thisHitColliders.Add(id);
                        if (!m_lastColliders.Contains(id))
                        {
                            startedColliders.Add(id);
                            curcontact = coldata[id];
                            if (Math.Abs(curcontact.RelativeSpeed) > 0.2)
                            {
                                soundinfo = new CollisionForSoundInfo();
                                soundinfo.colliderID = id;
                                soundinfo.position = curcontact.Position;
                                soundinfo.relativeVel = curcontact.RelativeSpeed;
                                soundinfolist.Add(soundinfo);
                            }
                        }
                        //m_log.Debug("[SCENE PRESENCE]: Collided with:" + localid.ToString() + " at depth of: " + collissionswith[localid].ToString());
                    }

                    // calculate things that ended colliding
                    foreach (uint localID in m_lastColliders)
                    {
                        if (!thisHitColliders.Contains(localID))
                        {
                            endedColliders.Add(localID);
                        }
                    }
                    //add the items that started colliding this time to the last colliders list.
                    foreach (uint localID in startedColliders)
                    {
                        m_lastColliders.Add(localID);
                    }
                    // remove things that ended colliding from the last colliders list
                    foreach (uint localID in endedColliders)
                    {
                        m_lastColliders.Remove(localID);
                    }

                    if (soundinfolist.Count > 0)
                        CollisionSounds.AvatarCollisionSound(this, soundinfolist);
                }

                foreach (SceneObjectGroup att in GetAttachments())
                {
                    SendCollisionEvent(att, scriptEvents.collision_start, startedColliders, m_scene.EventManager.TriggerScriptCollidingStart);
                    SendCollisionEvent(att, scriptEvents.collision      , m_lastColliders , m_scene.EventManager.TriggerScriptColliding);
                    SendCollisionEvent(att, scriptEvents.collision_end  , endedColliders  , m_scene.EventManager.TriggerScriptCollidingEnd);

                    if (startedColliders.Contains(0))
                        SendLandCollisionEvent(att, scriptEvents.land_collision_start, m_scene.EventManager.TriggerScriptLandCollidingStart);
                    if (m_lastColliders.Contains(0))
                        SendLandCollisionEvent(att, scriptEvents.land_collision, m_scene.EventManager.TriggerScriptLandColliding);
                    if (endedColliders.Contains(0))
                        SendLandCollisionEvent(att, scriptEvents.land_collision_end, m_scene.EventManager.TriggerScriptLandCollidingEnd);
                }
            }
            finally
            {
                m_collisionEventFlag = false;
            }
        }

        private void TeleportFlagsDebug() {
    
            // Some temporary debugging help to show all the TeleportFlags we have...
            bool HG = false;
            if((m_teleportFlags & TeleportFlags.ViaHGLogin) == TeleportFlags.ViaHGLogin)
                HG = true;
    
            m_log.InfoFormat("[SCENE PRESENCE]: TELEPORT ******************");
    
            uint i = 0u;
            for (int x = 0; x <= 30 ; x++, i = 1u << x)
            {
                i = 1u << x;
    
                if((m_teleportFlags & (TeleportFlags)i) == (TeleportFlags)i)
                    if (HG == false)
                        m_log.InfoFormat("[SCENE PRESENCE]: Teleport Flags include {0}", ((TeleportFlags) i).ToString());
                    else
                        m_log.InfoFormat("[SCENE PRESENCE]: HG Teleport Flags include {0}", ((TeleportFlags)i).ToString());
            }
    
            m_log.InfoFormat("[SCENE PRESENCE]: TELEPORT ******************");
    
        }
    }
}<|MERGE_RESOLUTION|>--- conflicted
+++ resolved
@@ -489,13 +489,10 @@
             get { return (IClientCore)ControllingClient; }
         }
 
-<<<<<<< HEAD
         public UUID COF { get; set; }
 
 //        public Vector3 ParentPosition { get; set; }
 
-=======
->>>>>>> 04f8fc1c
         /// <summary>
         /// Position of this avatar relative to the region the avatar is in
         /// </summary>
@@ -555,11 +552,6 @@
                 // Don't update while sitting.  The PhysicsActor above is null whilst sitting.
                 if (ParentID == 0)
                     m_pos = value;
-<<<<<<< HEAD
-//                    ParentPosition = Vector3.Zero;
-                }
-=======
->>>>>>> 04f8fc1c
 
                 //m_log.DebugFormat(
                 //    "[ENTITY BASE]: In {0} set AbsolutePosition of {1} to {2}",
@@ -2472,24 +2464,12 @@
             bool satOnObject = IsSatOnObject;
             SceneObjectPart part = ParentPart;
             SitGround = false;
-<<<<<<< HEAD
-
-/* move this down so avatar gets physical in the new position and not where it is siting
-            if (PhysicsActor == null)
-                AddToPhysicalScene(false);
- */
-=======
->>>>>>> 04f8fc1c
 
             if (satOnObject)
             {
-<<<<<<< HEAD
                 PrevSitOffset = m_pos; // Save sit offset
-                SceneObjectPart part = ParentPart;
                 UnRegisterSeatControls(part.ParentGroup.UUID);
 
-=======
->>>>>>> 04f8fc1c
                 TaskInventoryDictionary taskIDict = part.TaskInventory;
                 if (taskIDict != null)
                 {
@@ -2505,24 +2485,7 @@
                     }
                 }
 
-<<<<<<< HEAD
                 part.ParentGroup.DeleteAvatar(UUID);
-//                ParentPosition = part.GetWorldPosition();
-                ControllingClient.SendClearFollowCamProperties(part.ParentUUID);
-
-//                m_pos += ParentPosition + new Vector3(0.0f, 0.0f, 2.0f * m_sitAvatarHeight);
-//                ParentPosition = Vector3.Zero;
-                m_pos = part.AbsolutePosition + (m_pos * part.GetWorldRotation()) + new Vector3(0.0f, 0.0f, 2.0f * m_sitAvatarHeight);
-                if (part.SitTargetAvatar == UUID)
-                    m_bodyRot = part.GetWorldRotation() * part.SitTargetOrientation;
-
-                ParentID = 0;
-                ParentPart = null;
-
-                if (PhysicsActor == null)
-                    AddToPhysicalScene(false);
-
-=======
                 Vector3 sitPartWorldPosition = part.GetWorldPosition();
                 ControllingClient.SendClearFollowCamProperties(part.ParentUUID);
 
@@ -2575,7 +2538,6 @@
 
             if (satOnObject)
             {
->>>>>>> 04f8fc1c
                 SendAvatarDataToAllAgents();
                 m_requestedSitTargetID = 0;
 
@@ -2663,16 +2625,13 @@
             }
             else
             {
-<<<<<<< HEAD
                 if (PhysicsSit(part,offset)) // physics engine 
                     return;
-=======
+
                 Vector3 pos = part.AbsolutePosition + offset;
->>>>>>> 04f8fc1c
 
                 if (Util.GetDistanceTo(AbsolutePosition, pos) <= 10)
                 {
-
                     AbsolutePosition = pos + new Vector3(0.0f, 0.0f, m_sitAvatarHeight);
                     canSit = true;
                 }
@@ -2883,7 +2842,6 @@
 
                     //Quaternion result = (sitTargetOrient * vq) * nq;
 
-<<<<<<< HEAD
                     double x, y, z, m;
 
                     Quaternion r = sitTargetOrient;
@@ -2917,31 +2875,6 @@
                     m_pos -= part.AbsolutePosition;
 //                    ParentPosition = part.AbsolutePosition;
                     part.ParentGroup.AddAvatar(UUID);
-=======
-                    Vector3 newPos = sitTargetPos + SIT_TARGET_ADJUSTMENT;
-                    Quaternion newRot;
-
-                    if (part.IsRoot)
-                    {
-                        newRot = sitTargetOrient;
-                    }
-                    else
-                    {
-                        newPos = newPos * part.RotationOffset;
-                        newRot = part.RotationOffset * sitTargetOrient;
-                    }
-
-                    newPos += part.OffsetPosition;
-
-                    m_pos = newPos;
-                    Rotation = newRot;
-                }
-                else
-                {
-                    // An viewer expects to specify sit positions as offsets to the root prim, even if a child prim is
-                    // being sat upon.
-                    m_pos -= part.GroupPosition;
->>>>>>> 04f8fc1c
 
 //                        m_log.DebugFormat(
 //                            "[SCENE PRESENCE]: Sitting {0} at position {1} ({2} + {3}) on part {4} {5} without sit target",
