/*
 * Copyright (c) Contributors, http://opensimulator.org/
 * See CONTRIBUTORS.TXT for a full list of copyright holders.
 *
 * Redistribution and use in source and binary forms, with or without
 * modification, are permitted provided that the following conditions are met:
 *     * Redistributions of source code must retain the above copyright
 *       notice, this list of conditions and the following disclaimer.
 *     * Redistributions in binary form must reproduce the above copyright
 *       notice, this list of conditions and the following disclaimer in the
 *       documentation and/or other materials provided with the distribution.
 *     * Neither the name of the OpenSimulator Project nor the
 *       names of its contributors may be used to endorse or promote products
 *       derived from this software without specific prior written permission.
 *
 * THIS SOFTWARE IS PROVIDED BY THE DEVELOPERS ``AS IS'' AND ANY
 * EXPRESS OR IMPLIED WARRANTIES, INCLUDING, BUT NOT LIMITED TO, THE IMPLIED
 * WARRANTIES OF MERCHANTABILITY AND FITNESS FOR A PARTICULAR PURPOSE ARE
 * DISCLAIMED. IN NO EVENT SHALL THE CONTRIBUTORS BE LIABLE FOR ANY
 * DIRECT, INDIRECT, INCIDENTAL, SPECIAL, EXEMPLARY, OR CONSEQUENTIAL DAMAGES
 * (INCLUDING, BUT NOT LIMITED TO, PROCUREMENT OF SUBSTITUTE GOODS OR SERVICES;
 * LOSS OF USE, DATA, OR PROFITS; OR BUSINESS INTERRUPTION) HOWEVER CAUSED AND
 * ON ANY THEORY OF LIABILITY, WHETHER IN CONTRACT, STRICT LIABILITY, OR TORT
 * (INCLUDING NEGLIGENCE OR OTHERWISE) ARISING IN ANY WAY OUT OF THE USE OF THIS
 * SOFTWARE, EVEN IF ADVISED OF THE POSSIBILITY OF SUCH DAMAGE.
 */

using System;
using System.Collections.Generic;
using System.Reflection;
using System.Timers;
using OpenMetaverse;
using log4net;
using OpenSim.Framework;
using OpenSim.Framework.Client;
using OpenSim.Framework.Communications.Cache;
using OpenSim.Region.Framework.Interfaces;
using OpenSim.Region.Framework.Scenes.Animation;
using OpenSim.Region.Framework.Scenes.Types;
using OpenSim.Region.Physics.Manager;
using GridRegion = OpenSim.Services.Interfaces.GridRegion;

namespace OpenSim.Region.Framework.Scenes
{
    enum ScriptControlled : uint
    {
        CONTROL_ZERO = 0,
        CONTROL_FWD = 1,
        CONTROL_BACK = 2,
        CONTROL_LEFT = 4,
        CONTROL_RIGHT = 8,
        CONTROL_UP = 16,
        CONTROL_DOWN = 32,
        CONTROL_ROT_LEFT = 256,
        CONTROL_ROT_RIGHT = 512,
        CONTROL_LBUTTON = 268435456,
        CONTROL_ML_LBUTTON = 1073741824
    }

    struct ScriptControllers
    {
        public UUID itemID;
        public uint objID;
        public ScriptControlled ignoreControls;
        public ScriptControlled eventControls;
    }

    public delegate void SendCourseLocationsMethod(UUID scene, ScenePresence presence);

    public class ScenePresence : EntityBase
    {
//        ~ScenePresence()
//        {
//            m_log.Debug("[ScenePresence] Destructor called");
//        }
        
        private static readonly ILog m_log = LogManager.GetLogger(MethodBase.GetCurrentMethod().DeclaringType);

        private static readonly byte[] BAKE_INDICES = new byte[] { 8, 9, 10, 11, 19, 20 };
//        private static readonly byte[] DEFAULT_TEXTURE = AvatarAppearance.GetDefaultTexture().GetBytes();
        private static readonly Array DIR_CONTROL_FLAGS = Enum.GetValues(typeof(Dir_ControlFlags));
        private static readonly Vector3 HEAD_ADJUSTMENT = new Vector3(0f, 0f, 0.3f);
        
        /// <summary>
        /// Experimentally determined "fudge factor" to make sit-target positions
        /// the same as in SecondLife. Fudge factor was tested for 36 different
        /// test cases including prims of type box, sphere, cylinder, and torus,
        /// with varying parameters for sit target location, prim size, prim
        /// rotation, prim cut, prim twist, prim taper, and prim shear. See mantis
        /// issue #1716
        /// </summary>
//        private static readonly Vector3 SIT_TARGET_ADJUSTMENT = new Vector3(0.1f, 0.0f, 0.3f);
		// Value revised by KF 091121 by comparison with SL.
        private static readonly Vector3 SIT_TARGET_ADJUSTMENT = new Vector3(0.0f, 0.0f, 0.418f);

        public UUID currentParcelUUID = UUID.Zero;

        private ISceneViewer m_sceneViewer;

        /// <value>
        /// The animator for this avatar
        /// </value>
        public ScenePresenceAnimator Animator
        {
            get { return m_animator; }
        }
        protected ScenePresenceAnimator m_animator;

        private Dictionary<UUID, ScriptControllers> scriptedcontrols = new Dictionary<UUID, ScriptControllers>();
        private ScriptControlled IgnoredControls = ScriptControlled.CONTROL_ZERO;
        private ScriptControlled LastCommands = ScriptControlled.CONTROL_ZERO;
        private bool MouseDown = false;
        private SceneObjectGroup proxyObjectGroup;
        //private SceneObjectPart proxyObjectPart = null;
        public Vector3 lastKnownAllowedPosition;
        public bool sentMessageAboutRestrictedParcelFlyingDown;
        public Vector4 CollisionPlane = Vector4.UnitW;
        
		private Vector3 m_avInitialPos;		// used to calculate unscripted sit rotation
		private Vector3 m_avUnscriptedSitPos;	// for non-scripted prims
        private Vector3 m_lastPosition;
        private Quaternion m_lastRotation;
        private Vector3 m_lastVelocity;
        //private int m_lastTerseSent;

        private bool m_updateflag;
        private byte m_movementflag;
        private Vector3? m_forceToApply;
        private uint m_requestedSitTargetID;
        private UUID m_requestedSitTargetUUID;
        private SendCourseLocationsMethod m_sendCourseLocationsMethod;

        private bool m_startAnimationSet;

        //private Vector3 m_requestedSitOffset = new Vector3();

        private Vector3 m_LastFinitePos;

        private float m_sitAvatarHeight = 2.0f;

        private float m_godlevel;

        private bool m_invulnerable = true;

        private Vector3 m_lastChildAgentUpdatePosition;
        private Vector3 m_lastChildAgentUpdateCamPosition;

        private int m_perfMonMS;

        private bool m_setAlwaysRun;
        private bool m_forceFly;
        private bool m_flyDisabled;

        private float m_speedModifier = 1.0f;

        private Quaternion m_bodyRot= Quaternion.Identity;

        private const int LAND_VELOCITYMAG_MAX = 12;

        public bool IsRestrictedToRegion;

        public string JID = String.Empty;

        // Agent moves with a PID controller causing a force to be exerted.
        private bool m_newCoarseLocations = true;
        private float m_health = 100f;

        // Default AV Height
        private float m_avHeight = 127.0f;

        protected RegionInfo m_regionInfo;
        protected ulong crossingFromRegion;

        private readonly Vector3[] Dir_Vectors = new Vector3[11];
        private bool m_isNudging = false;

        // Position of agent's camera in world (region cordinates)
        protected Vector3 m_CameraCenter;
        protected Vector3 m_lastCameraCenter;

        protected Timer m_reprioritization_timer;
        protected bool m_reprioritizing;
        protected bool m_reprioritization_called;

        // Use these three vectors to figure out what the agent is looking at
        // Convert it to a Matrix and/or Quaternion
        protected Vector3 m_CameraAtAxis;
        protected Vector3 m_CameraLeftAxis;
        protected Vector3 m_CameraUpAxis;
        private AgentManager.ControlFlags m_AgentControlFlags;
        private Quaternion m_headrotation = Quaternion.Identity;
        private byte m_state;

        //Reuse the Vector3 instead of creating a new one on the UpdateMovement method
//        private Vector3 movementvector;

        private bool m_autopilotMoving;
        private Vector3 m_autoPilotTarget;
        private bool m_sitAtAutoTarget;
        private Vector3 m_initialSitTarget;		//KF: First estimate of where to sit

        private string m_nextSitAnimation = String.Empty;

        //PauPaw:Proper PID Controler for autopilot************
        private bool m_moveToPositionInProgress;
        private Vector3 m_moveToPositionTarget;

        private bool m_followCamAuto;

        private int m_movementUpdateCount;
        private int m_lastColCount = -1;		//KF: Look for Collision chnages
        private int m_updateCount = 0;			//KF: Update Anims for a while
        private static readonly int UPDATE_COUNT = 10;		// how many frames to update for

        private const int NumMovementsBetweenRayCast = 5;

        private bool CameraConstraintActive;
        //private int m_moveToPositionStateStatus;
        //*****************************************************

        // Agent's Draw distance.
        protected float m_DrawDistance;

        protected AvatarAppearance m_appearance;

        protected List<SceneObjectGroup> m_attachments = new List<SceneObjectGroup>();

        // neighbouring regions we have enabled a child agent in
        // holds the seed cap for the child agent in that region
        private Dictionary<ulong, string> m_knownChildRegions = new Dictionary<ulong, string>();

        /// <summary>
        /// Implemented Control Flags
        /// </summary>
        private enum Dir_ControlFlags
        {
            DIR_CONTROL_FLAG_FORWARD = AgentManager.ControlFlags.AGENT_CONTROL_AT_POS,
            DIR_CONTROL_FLAG_BACK = AgentManager.ControlFlags.AGENT_CONTROL_AT_NEG,
            DIR_CONTROL_FLAG_LEFT = AgentManager.ControlFlags.AGENT_CONTROL_LEFT_POS,
            DIR_CONTROL_FLAG_RIGHT = AgentManager.ControlFlags.AGENT_CONTROL_LEFT_NEG,
            DIR_CONTROL_FLAG_UP = AgentManager.ControlFlags.AGENT_CONTROL_UP_POS,
            DIR_CONTROL_FLAG_DOWN = AgentManager.ControlFlags.AGENT_CONTROL_UP_NEG,
            DIR_CONTROL_FLAG_FORWARD_NUDGE = AgentManager.ControlFlags.AGENT_CONTROL_NUDGE_AT_POS,
            DIR_CONTROL_FLAG_BACK_NUDGE = AgentManager.ControlFlags.AGENT_CONTROL_NUDGE_AT_NEG,
            DIR_CONTROL_FLAG_LEFT_NUDGE = AgentManager.ControlFlags.AGENT_CONTROL_NUDGE_LEFT_POS,
            DIR_CONTROL_FLAG_RIGHT_NUDGE = AgentManager.ControlFlags.AGENT_CONTROL_NUDGE_LEFT_NEG,
            DIR_CONTROL_FLAG_DOWN_NUDGE = AgentManager.ControlFlags.AGENT_CONTROL_NUDGE_UP_NEG
        }
        
        /// <summary>
        /// Position at which a significant movement was made
        /// </summary>
        private Vector3 posLastSignificantMove;

        // For teleports and crossings callbacks
        string m_callbackURI;
        ulong m_rootRegionHandle;

        /// <value>
        /// Script engines present in the scene
        /// </value>
        private IScriptModule[] m_scriptEngines;

        #region Properties

        /// <summary>
        /// Physical scene representation of this Avatar.
        /// </summary>
        public PhysicsActor PhysicsActor
        {
            set { m_physicsActor = value; }
            get { return m_physicsActor; }
        }

        public byte MovementFlag
        {
            set { m_movementflag = value; }
            get { return m_movementflag; }
        }

        public bool Updated
        {
            set { m_updateflag = value; }
            get { return m_updateflag; }
        }

        public bool Invulnerable
        {
            set { m_invulnerable = value; }
            get { return m_invulnerable; }
        }

        public float GodLevel
        {
            get { return m_godlevel; }
        }

        public ulong RegionHandle
        {
            get { return m_rootRegionHandle; }
        }

        public Vector3 CameraPosition
        {
            get { return m_CameraCenter; }
        }

        public Quaternion CameraRotation
        {
            get { return Util.Axes2Rot(m_CameraAtAxis, m_CameraLeftAxis, m_CameraUpAxis); }
        }

        public Vector3 CameraAtAxis
        {
            get { return m_CameraAtAxis; }
        }

        public Vector3 CameraLeftAxis
        {
            get { return m_CameraLeftAxis; }
        }

        public Vector3 CameraUpAxis
        {
            get { return m_CameraUpAxis; }
        }

        public Vector3 Lookat
        {
            get
            {
                Vector3 a = new Vector3(m_CameraAtAxis.X, m_CameraAtAxis.Y, 0);

                if (a == Vector3.Zero)
                    return a;

                return Util.GetNormalizedVector(a);
            }
        }

        private readonly string m_firstname;

        public string Firstname
        {
            get { return m_firstname; }
        }

        private readonly string m_lastname;

        public string Lastname
        {
            get { return m_lastname; }
        }

        private string m_grouptitle;

        public string Grouptitle
        {
            get { return m_grouptitle; }
            set { m_grouptitle = value; }
        }

        public float DrawDistance
        {
            get { return m_DrawDistance; }
        }

        protected bool m_allowMovement = true;

        public bool AllowMovement
        {
            get { return m_allowMovement; }
            set { m_allowMovement = value; }
        }

        public bool SetAlwaysRun
        {
            get
            {
                if (PhysicsActor != null)
                {
                    return PhysicsActor.SetAlwaysRun;
                }
                else
                {
                    return m_setAlwaysRun;
                }
            }
            set
            {
                m_setAlwaysRun = value;
                if (PhysicsActor != null)
                {
                    PhysicsActor.SetAlwaysRun = value;
                }
            }
        }

        public byte State
        {
            get { return m_state; }
            set { m_state = value; }
        }

        public uint AgentControlFlags
        {
            get { return (uint)m_AgentControlFlags; }
            set { m_AgentControlFlags = (AgentManager.ControlFlags)value; }
        }

        /// <summary>
        /// This works out to be the ClientView object associated with this avatar, or it's client connection manager
        /// </summary>
        private IClientAPI m_controllingClient;

        protected PhysicsActor m_physicsActor;

        /// <value>
        /// The client controlling this presence
        /// </value>
        public IClientAPI ControllingClient
        {
            get { return m_controllingClient; }
        }

        public IClientCore ClientView
        {
            get { return (IClientCore) m_controllingClient; }
        }

        protected Vector3 m_parentPosition;
        public Vector3 ParentPosition
        {
            get { return m_parentPosition; }
            set { m_parentPosition = value; }
        }

        /// <summary>
        /// Position of this avatar relative to the region the avatar is in
        /// </summary>
        public override Vector3 AbsolutePosition
        {
            get
            {
                PhysicsActor actor = m_physicsActor;
                if (actor != null)
                    m_pos = actor.Position;

                return m_parentPosition + m_pos;
            }
            set
            {
                PhysicsActor actor = m_physicsActor;
                if (actor != null)
                {
                    try
                    {
                        lock (m_scene.SyncRoot)
                            m_physicsActor.Position = value;
                    }
                    catch (Exception e)
                    {
                        m_log.Error("[SCENEPRESENCE]: ABSOLUTE POSITION " + e.Message);
                    }
                }

                m_pos = value;
                m_parentPosition = Vector3.Zero;
            }
        }

        /// <summary>
        /// Current velocity of the avatar.
        /// </summary>
        public override Vector3 Velocity
        {
            get
            {
                PhysicsActor actor = m_physicsActor;
                if (actor != null)
                    m_velocity = actor.Velocity;

                return m_velocity;
            }
            set
            {
                PhysicsActor actor = m_physicsActor;
                if (actor != null)
                {
                    try
                    {
                        lock (m_scene.SyncRoot)
                            actor.Velocity = value;
                    }
                    catch (Exception e)
                    {
                        m_log.Error("[SCENEPRESENCE]: VELOCITY " + e.Message);
                    }
                }

                m_velocity = value;
            }
        }

        public Quaternion Rotation
        {
            get { return m_bodyRot; }
            set { m_bodyRot = value; }
        }

        /// <summary>
        /// If this is true, agent doesn't have a representation in this scene.
        ///    this is an agent 'looking into' this scene from a nearby scene(region)
        ///
        /// if False, this agent has a representation in this scene
        /// </summary>
        private bool m_isChildAgent = true;

        public bool IsChildAgent
        {
            get { return m_isChildAgent; }
            set { m_isChildAgent = value; }
        }

        private uint m_parentID;

        public uint ParentID
        {
            get { return m_parentID; }
            set { m_parentID = value; }
        }
        public float Health
        {
            get { return m_health; }
            set { m_health = value; }
        }

        /// <summary>
        /// These are the region handles known by the avatar.
        /// </summary>
        public List<ulong> KnownChildRegionHandles
        {
            get 
            {
                if (m_knownChildRegions.Count == 0) 
                    return new List<ulong>();
                else
                    return new List<ulong>(m_knownChildRegions.Keys); 
            }
        }

        public Dictionary<ulong, string> KnownRegions
        {
            get { return m_knownChildRegions; }
            set 
            {
                m_knownChildRegions = value; 
            }
        }

        public ISceneViewer SceneViewer
        {
            get { return m_sceneViewer; }
        }

        public void AdjustKnownSeeds()
        {
            Dictionary<ulong, string> seeds;

            if (Scene.CapsModule != null)
                seeds = Scene.CapsModule.GetChildrenSeeds(UUID);
            else
                seeds = new Dictionary<ulong, string>();

            List<ulong> old = new List<ulong>();
            foreach (ulong handle in seeds.Keys)
            {
                uint x, y;
                Utils.LongToUInts(handle, out x, out y);
                x = x / Constants.RegionSize;
                y = y / Constants.RegionSize;
                if (Util.IsOutsideView(x, Scene.RegionInfo.RegionLocX, y, Scene.RegionInfo.RegionLocY))
                {
                    old.Add(handle);
                }
            }
            DropOldNeighbours(old);
            
            if (Scene.CapsModule != null)
                Scene.CapsModule.SetChildrenSeed(UUID, seeds);
            
            KnownRegions = seeds;
            //m_log.Debug(" ++++++++++AFTER+++++++++++++ ");
            //DumpKnownRegions();
        }

        public void DumpKnownRegions()
        {
            m_log.Info("================ KnownRegions "+Scene.RegionInfo.RegionName+" ================");
            foreach (KeyValuePair<ulong, string> kvp in KnownRegions)
            {
                uint x, y;
                Utils.LongToUInts(kvp.Key, out x, out y);
                x = x / Constants.RegionSize;
                y = y / Constants.RegionSize;
                m_log.Info(" >> "+x+", "+y+": "+kvp.Value);
            }
        }

        private bool m_inTransit;
        private bool m_mouseLook;
        private bool m_leftButtonDown;

        public bool IsInTransit
        {
            get { return m_inTransit; }
            set { m_inTransit = value; }
        }

        public float SpeedModifier
        {
            get { return m_speedModifier; }
            set { m_speedModifier = value; }
        }

        public bool ForceFly
        {
            get { return m_forceFly; }
            set { m_forceFly = value; }
        }

        public bool FlyDisabled
        {
            get { return m_flyDisabled; }
            set { m_flyDisabled = value; }
        }

        #endregion

        #region Constructor(s)

        private ScenePresence(IClientAPI client, Scene world, RegionInfo reginfo)
        {
            m_animator = new ScenePresenceAnimator(this);
            m_sendCourseLocationsMethod = SendCoarseLocationsDefault;
            CreateSceneViewer();
            m_rootRegionHandle = reginfo.RegionHandle;
            m_controllingClient = client;
            m_firstname = m_controllingClient.FirstName;
            m_lastname = m_controllingClient.LastName;
            m_name = String.Format("{0} {1}", m_firstname, m_lastname);
            m_scene = world;
            m_uuid = client.AgentId;
            m_regionInfo = reginfo;
            m_localId = m_scene.AllocateLocalId();

            IGroupsModule gm = m_scene.RequestModuleInterface<IGroupsModule>();
            if (gm != null)
                m_grouptitle = gm.GetGroupTitle(m_uuid);

            m_scriptEngines = m_scene.RequestModuleInterfaces<IScriptModule>();
            
            AbsolutePosition = posLastSignificantMove = m_CameraCenter =
                m_lastCameraCenter = m_controllingClient.StartPos;

            m_reprioritization_timer = new Timer(world.ReprioritizationInterval);
            m_reprioritization_timer.Elapsed += new ElapsedEventHandler(Reprioritize);
            m_reprioritization_timer.AutoReset = false;


            AdjustKnownSeeds();

           Animator.TrySetMovementAnimation("STAND"); 
            // we created a new ScenePresence (a new child agent) in a fresh region.
            // Request info about all the (root) agents in this region
            // Note: This won't send data *to* other clients in that region (children don't send)
            SendInitialFullUpdateToAllClients();

            RegisterToEvents();
            SetDirectionVectors();
        }

        public ScenePresence(IClientAPI client, Scene world, RegionInfo reginfo, byte[] visualParams,
                             AvatarWearable[] wearables)
            : this(client, world, reginfo)
        {
            m_appearance = new AvatarAppearance(m_uuid, wearables, visualParams);
        }

        public ScenePresence(IClientAPI client, Scene world, RegionInfo reginfo, AvatarAppearance appearance)
            : this(client, world, reginfo)
        {
            m_appearance = appearance;
        }

        private void CreateSceneViewer()
        {
            m_sceneViewer = new SceneViewer(this);
        }

        public void RegisterToEvents()
        {
            m_controllingClient.OnRequestWearables += SendWearables;
            m_controllingClient.OnSetAppearance += SetAppearance;
            m_controllingClient.OnCompleteMovementToRegion += CompleteMovement;
            //m_controllingClient.OnCompleteMovementToRegion += SendInitialData;
            m_controllingClient.OnAgentUpdate += HandleAgentUpdate;
            m_controllingClient.OnAgentRequestSit += HandleAgentRequestSit;
            m_controllingClient.OnAgentSit += HandleAgentSit;
            m_controllingClient.OnSetAlwaysRun += HandleSetAlwaysRun;
            m_controllingClient.OnStartAnim += HandleStartAnim;
            m_controllingClient.OnStopAnim += HandleStopAnim;
            m_controllingClient.OnForceReleaseControls += HandleForceReleaseControls;
            m_controllingClient.OnAutoPilotGo += DoAutoPilot;
            m_controllingClient.AddGenericPacketHandler("autopilot", DoMoveToPosition);

            // ControllingClient.OnChildAgentStatus += new StatusChange(this.ChildStatusChange);
            // ControllingClient.OnStopMovement += new GenericCall2(this.StopMovement);
        }

        private void SetDirectionVectors()
        {
            Dir_Vectors[0] = Vector3.UnitX; //FORWARD
            Dir_Vectors[1] = -Vector3.UnitX; //BACK
            Dir_Vectors[2] = Vector3.UnitY; //LEFT
            Dir_Vectors[3] = -Vector3.UnitY; //RIGHT
            Dir_Vectors[4] = Vector3.UnitZ; //UP
            Dir_Vectors[5] = -Vector3.UnitZ; //DOWN
            Dir_Vectors[6] = new Vector3(0.5f, 0f, 0f); //FORWARD_NUDGE
            Dir_Vectors[7] = new Vector3(-0.5f, 0f, 0f);  //BACK_NUDGE
            Dir_Vectors[8] = new Vector3(0f, 0.5f, 0f);  //LEFT_NUDGE
            Dir_Vectors[9] = new Vector3(0f, -0.5f, 0f);  //RIGHT_NUDGE
            Dir_Vectors[10] = new Vector3(0f, 0f, -0.5f); //DOWN_Nudge
        }

        private Vector3[] GetWalkDirectionVectors()
        {
            Vector3[] vector = new Vector3[11];
            vector[0] = new Vector3(m_CameraUpAxis.Z, 0f, -m_CameraAtAxis.Z); //FORWARD
            vector[1] = new Vector3(-m_CameraUpAxis.Z, 0f, m_CameraAtAxis.Z); //BACK
            vector[2] = Vector3.UnitY; //LEFT
            vector[3] = -Vector3.UnitY; //RIGHT
            vector[4] = new Vector3(m_CameraAtAxis.Z, 0f, m_CameraUpAxis.Z); //UP
            vector[5] = new Vector3(-m_CameraAtAxis.Z, 0f, -m_CameraUpAxis.Z); //DOWN
            vector[6] = new Vector3(m_CameraUpAxis.Z, 0f, -m_CameraAtAxis.Z); //FORWARD_NUDGE
            vector[7] = new Vector3(-m_CameraUpAxis.Z, 0f, m_CameraAtAxis.Z); //BACK_NUDGE
            vector[8] = Vector3.UnitY; //LEFT_NUDGE
            vector[9] = -Vector3.UnitY; //RIGHT_NUDGE
            vector[10] = new Vector3(-m_CameraAtAxis.Z, 0f, -m_CameraUpAxis.Z); //DOWN_NUDGE
            return vector;
        }
        
        private bool[] GetDirectionIsNudge()
        {
            bool[] isNudge = new bool[11];
            isNudge[0] = false; //FORWARD
            isNudge[1] = false; //BACK
            isNudge[2] = false; //LEFT
            isNudge[3] = false; //RIGHT
            isNudge[4] = false; //UP
            isNudge[5] = false; //DOWN
            isNudge[6] = true; //FORWARD_NUDGE
            isNudge[7] = true; //BACK_NUDGE
            isNudge[8] = true; //LEFT_NUDGE
            isNudge[9] = true; //RIGHT_NUDGE
            isNudge[10] = true; //DOWN_Nudge
            return isNudge;
        }


        #endregion

        /// <summary>
        /// Add the part to the queue of parts for which we need to send an update to the client
        /// </summary>
        /// <param name="part"></param>
        public void QueuePartForUpdate(SceneObjectPart part)
        {
            m_sceneViewer.QueuePartForUpdate(part);
        }

        public uint GenerateClientFlags(UUID ObjectID)
        {
            return m_scene.Permissions.GenerateClientFlags(m_uuid, ObjectID);
        }

        /// <summary>
        /// Send updates to the client about prims which have been placed on the update queue.  We don't
        /// necessarily send updates for all the parts on the queue, e.g. if an updates with a more recent
        /// timestamp has already been sent.
        /// </summary>
        public void SendPrimUpdates()
        {
            m_perfMonMS = Util.EnvironmentTickCount();

            m_sceneViewer.SendPrimUpdates();

            m_scene.StatsReporter.AddAgentTime(Util.EnvironmentTickCountSubtract(m_perfMonMS));
        }

        #region Status Methods

        /// <summary>
        /// This turns a child agent, into a root agent
        /// This is called when an agent teleports into a region, or if an
        /// agent crosses into this region from a neighbor over the border
        /// </summary>
        public void MakeRootAgent(Vector3 pos, bool isFlying)
        {
            m_log.DebugFormat(
                "[SCENE]: Upgrading child to root agent for {0} in {1}",
                Name, m_scene.RegionInfo.RegionName);

            //m_log.DebugFormat("[SCENE]: known regions in {0}: {1}", Scene.RegionInfo.RegionName, KnownChildRegionHandles.Count);

            IGroupsModule gm = m_scene.RequestModuleInterface<IGroupsModule>();
            if (gm != null)
                m_grouptitle = gm.GetGroupTitle(m_uuid);

            m_rootRegionHandle = m_scene.RegionInfo.RegionHandle;

            m_scene.SetRootAgentScene(m_uuid);

            // Moved this from SendInitialData to ensure that m_appearance is initialized
            // before the inventory is processed in MakeRootAgent. This fixes a race condition
            // related to the handling of attachments
            //m_scene.GetAvatarAppearance(m_controllingClient, out m_appearance);
            if (m_scene.TestBorderCross(pos, Cardinals.E))
            {
                Border crossedBorder = m_scene.GetCrossedBorder(pos, Cardinals.E);
                pos.X = crossedBorder.BorderLine.Z - 1;
            }

            if (m_scene.TestBorderCross(pos, Cardinals.N))
            {
                Border crossedBorder = m_scene.GetCrossedBorder(pos, Cardinals.N);
                pos.Y = crossedBorder.BorderLine.Z - 1;
            }


            if (pos.X < 0 || pos.Y < 0 || pos.Z < 0)
            {
                Vector3 emergencyPos = new Vector3(((int)Constants.RegionSize * 0.5f), ((int)Constants.RegionSize * 0.5f), 128);

                m_log.WarnFormat(
                    "[SCENE PRESENCE]: MakeRootAgent() was given an illegal position of {0} for avatar {1}, {2}.  Substituting {3}",
                    pos, Name, UUID, emergencyPos);

                pos = emergencyPos;
            }

            float localAVHeight = 1.56f;
            if (m_avHeight != 127.0f)
            {
                localAVHeight = m_avHeight;
            }

            float posZLimit = 0;

            if (pos.X <Constants.RegionSize && pos.Y < Constants.RegionSize)
                posZLimit = (float)m_scene.Heightmap[(int)pos.X, (int)pos.Y];
            
            float newPosZ = posZLimit + localAVHeight / 2;
            if (posZLimit >= (pos.Z - (localAVHeight / 2)) && !(Single.IsInfinity(newPosZ) || Single.IsNaN(newPosZ)))
            {
                pos.Z = newPosZ;
            }
            AbsolutePosition = pos;

            AddToPhysicalScene(isFlying);

            if (m_forceFly)
            {
                m_physicsActor.Flying = true;
            }
            else if (m_flyDisabled)
            {
                m_physicsActor.Flying = false;
            }

            if (m_appearance != null)
            {
                if (m_appearance.AvatarHeight > 0)
                    SetHeight(m_appearance.AvatarHeight);
            }
            else
            {
                m_log.ErrorFormat("[SCENE PRESENCE]: null appearance in MakeRoot in {0}", Scene.RegionInfo.RegionName);
                // emergency; this really shouldn't happen
                m_appearance = new AvatarAppearance(UUID);
            }
            
            // Don't send an animation pack here, since on a region crossing this will sometimes cause a flying 
            // avatar to return to the standing position in mid-air.  On login it looks like this is being sent
            // elsewhere anyway
            // Animator.SendAnimPack();

            m_scene.SwapRootAgentCount(false);
            
            //CachedUserInfo userInfo = m_scene.CommsManager.UserProfileCacheService.GetUserDetails(m_uuid);
            //if (userInfo != null)
            //        userInfo.FetchInventory();
            //else
            //    m_log.ErrorFormat("[SCENE]: Could not find user info for {0} when making it a root agent", m_uuid);
            
            // On the next prim update, all objects will be sent
            //
            m_sceneViewer.Reset();

            m_isChildAgent = false;

            ScenePresence[] animAgents = m_scene.GetScenePresences();
            for (int i = 0; i < animAgents.Length; i++)
            {
                ScenePresence presence = animAgents[i];

                if (presence != this)
                    presence.Animator.SendAnimPackToClient(ControllingClient);
            }

            m_scene.EventManager.TriggerOnMakeRootAgent(this);
        }

        /// <summary>
        /// This turns a root agent into a child agent
        /// when an agent departs this region for a neighbor, this gets called.
        ///
        /// It doesn't get called for a teleport.  Reason being, an agent that
        /// teleports out may not end up anywhere near this region
        /// </summary>
        public void MakeChildAgent()
        {
            Animator.ResetAnimations();

//            m_log.DebugFormat(
//                 "[SCENEPRESENCE]: Downgrading root agent {0}, {1} to a child agent in {2}",
//                 Name, UUID, m_scene.RegionInfo.RegionName);

            // Don't zero out the velocity since this can cause problems when an avatar is making a region crossing,
            // depending on the exact timing.  This shouldn't matter anyway since child agent positions are not updated.
            //Velocity = new Vector3(0, 0, 0);
            
            m_isChildAgent = true;
            m_scene.SwapRootAgentCount(true);
            RemoveFromPhysicalScene();

            // FIXME: Set m_rootRegionHandle to the region handle of the scene this agent is moving into
            
            m_scene.EventManager.TriggerOnMakeChildAgent(this);
        }

        /// <summary>
        /// Removes physics plugin scene representation of this agent if it exists.
        /// </summary>
        private void RemoveFromPhysicalScene()
        {
            if (PhysicsActor != null)
            {
                m_physicsActor.OnRequestTerseUpdate -= SendTerseUpdateToAllClients;
                m_physicsActor.OnOutOfBounds -= OutOfBoundsCall;
                m_scene.PhysicsScene.RemoveAvatar(PhysicsActor);
                m_physicsActor.UnSubscribeEvents();
                m_physicsActor.OnCollisionUpdate -= PhysicsCollisionUpdate;
                PhysicsActor = null;
            }
        }

        /// <summary>
        ///
        /// </summary>
        /// <param name="pos"></param>
        public void Teleport(Vector3 pos)
        {
            bool isFlying = false;
            if (m_physicsActor != null)
                isFlying = m_physicsActor.Flying;
            
            RemoveFromPhysicalScene();
            Velocity = Vector3.Zero;
            AbsolutePosition = pos;
            AddToPhysicalScene(isFlying);
            if (m_appearance != null)
            {
                if (m_appearance.AvatarHeight > 0)
                    SetHeight(m_appearance.AvatarHeight);
            }

            SendTerseUpdateToAllClients();
        }

        public void TeleportWithMomentum(Vector3 pos)
        {
            bool isFlying = false;
            if (m_physicsActor != null)
                isFlying = m_physicsActor.Flying;

            RemoveFromPhysicalScene();
            AbsolutePosition = pos;
            AddToPhysicalScene(isFlying);
            if (m_appearance != null)
            {
                if (m_appearance.AvatarHeight > 0)
                    SetHeight(m_appearance.AvatarHeight);
            }

            SendTerseUpdateToAllClients();
        }

        /// <summary>
        ///
        /// </summary>
        public void StopMovement()
        {
        }

        public void StopFlying()
        {
            // It turns out to get the agent to stop flying, you have to feed it stop flying velocities
            // There's no explicit message to send the client to tell it to stop flying..   it relies on the 
            // velocity, collision plane and avatar height

            // Add 1/6 the avatar's height to it's position so it doesn't shoot into the air
            // when the avatar stands up

            if (m_avHeight != 127.0f)
            {
                AbsolutePosition = AbsolutePosition + new Vector3(0f, 0f, (m_avHeight / 6f));
            }
            else
            {
                AbsolutePosition = AbsolutePosition + new Vector3(0f, 0f, (1.56f / 6f));
            }
            
            m_updateCount = UPDATE_COUNT;				//KF: Trigger Anim updates to catch falling anim. 
            
            ControllingClient.SendAvatarTerseUpdate(new SendAvatarTerseData(m_rootRegionHandle, (ushort)(m_scene.TimeDilation * ushort.MaxValue), LocalId,
                    AbsolutePosition, Velocity, Vector3.Zero, m_bodyRot, new Vector4(0,0,1,AbsolutePosition.Z - 0.5f), m_uuid, null, GetUpdatePriority(ControllingClient)));
        }

        public void AddNeighbourRegion(ulong regionHandle, string cap)
        {
            lock (m_knownChildRegions)
            {
                if (!m_knownChildRegions.ContainsKey(regionHandle))
                {
                    uint x, y;
                    Utils.LongToUInts(regionHandle, out x, out y);
                    m_knownChildRegions.Add(regionHandle, cap);
                }
            }
        }

        public void RemoveNeighbourRegion(ulong regionHandle)
        {
            lock (m_knownChildRegions)
            {
                if (m_knownChildRegions.ContainsKey(regionHandle))
                {
                    m_knownChildRegions.Remove(regionHandle);
                   //m_log.Debug(" !!! removing known region {0} in {1}. Count = {2}", regionHandle, Scene.RegionInfo.RegionName, m_knownChildRegions.Count);
                }
            }
        }

        public void DropOldNeighbours(List<ulong> oldRegions)
        {
            foreach (ulong handle in oldRegions)
            {
                RemoveNeighbourRegion(handle);
                Scene.CapsModule.DropChildSeed(UUID, handle);
            }
        }

        public List<ulong> GetKnownRegionList()
        {
            return new List<ulong>(m_knownChildRegions.Keys);
        }

        #endregion

        #region Event Handlers

        /// <summary>
        /// Sets avatar height in the phyiscs plugin
        /// </summary>
        internal void SetHeight(float height)
        {
            m_avHeight = height;
            if (PhysicsActor != null && !IsChildAgent)
            {
                Vector3 SetSize = new Vector3(0.45f, 0.6f, m_avHeight);
                PhysicsActor.Size = SetSize;
            }
        }

        /// <summary>
        /// Complete Avatar's movement into the region.
        /// This is called upon a very important packet sent from the client,
        /// so it's client-controlled. Never call this method directly.
        /// </summary>
        public void CompleteMovement()
        {
            Vector3 look = Velocity;
            if ((look.X == 0) && (look.Y == 0) && (look.Z == 0))
            {
                look = new Vector3(0.99f, 0.042f, 0);
            }

            // Prevent teleporting to an underground location
            // (may crash client otherwise)
            //
            Vector3 pos = AbsolutePosition;
            float ground = m_scene.GetGroundHeight(pos.X, pos.Y);
            if (pos.Z < ground + 1.5f)
            {
                pos.Z = ground + 1.5f;
                AbsolutePosition = pos;
            }

            m_isChildAgent = false;
            bool m_flying = ((m_AgentControlFlags & AgentManager.ControlFlags.AGENT_CONTROL_FLY) != 0);
            MakeRootAgent(AbsolutePosition, m_flying);

            if ((m_callbackURI != null) && !m_callbackURI.Equals(""))
            {
                m_log.DebugFormat("[SCENE PRESENCE]: Releasing agent in URI {0}", m_callbackURI);
                Scene.SendReleaseAgent(m_rootRegionHandle, UUID, m_callbackURI);
                m_callbackURI = null;
            }

            //m_log.DebugFormat("Completed movement");

            m_controllingClient.MoveAgentIntoRegion(m_regionInfo, AbsolutePosition, look);
            SendInitialData();

        }

        /// <summary>
        /// Callback for the Camera view block check.  Gets called with the results of the camera view block test
        /// hitYN is true when there's something in the way.
        /// </summary>
        /// <param name="hitYN"></param>
        /// <param name="collisionPoint"></param>
        /// <param name="localid"></param>
        /// <param name="distance"></param>
        public void RayCastCameraCallback(bool hitYN, Vector3 collisionPoint, uint localid, float distance, Vector3 pNormal)
        {
            const float POSITION_TOLERANCE = 0.02f;
            const float VELOCITY_TOLERANCE = 0.02f;
            const float ROTATION_TOLERANCE = 0.02f;

            if (m_followCamAuto)
            {
                if (hitYN)
                {
                    CameraConstraintActive = true;
                    //m_log.DebugFormat("[RAYCASTRESULT]: {0}, {1}, {2}, {3}", hitYN, collisionPoint, localid, distance);
                    
                    Vector3 normal = Vector3.Normalize(new Vector3(0f, 0f, collisionPoint.Z) - collisionPoint);
                    ControllingClient.SendCameraConstraint(new Vector4(normal.X, normal.Y, normal.Z, -1 * Vector3.Distance(new Vector3(0,0,collisionPoint.Z),collisionPoint)));
                }
                else
                {
                    if (!m_pos.ApproxEquals(m_lastPosition, POSITION_TOLERANCE) ||
                        !Velocity.ApproxEquals(m_lastVelocity, VELOCITY_TOLERANCE) ||
                        !m_bodyRot.ApproxEquals(m_lastRotation, ROTATION_TOLERANCE))
                    {
                        if (CameraConstraintActive)
                        {
                            ControllingClient.SendCameraConstraint(new Vector4(0f, 0.5f, 0.9f, -3000f));
                            CameraConstraintActive = false;
                        }
                    }
                }
            }
        }

        /// <summary>
        /// This is the event handler for client movement. If a client is moving, this event is triggering.
        /// </summary>
        public void HandleAgentUpdate(IClientAPI remoteClient, AgentUpdateArgs agentData)
        {
            //if (m_isChildAgent)
            //{
            //    // m_log.Debug("DEBUG: HandleAgentUpdate: child agent");
            //    return;
            //}

            m_perfMonMS = Util.EnvironmentTickCount();

            ++m_movementUpdateCount;
            if (m_movementUpdateCount < 1)
                m_movementUpdateCount = 1;

            #region Sanity Checking

            // This is irritating.  Really.
            if (!AbsolutePosition.IsFinite())
            {
                RemoveFromPhysicalScene();
                m_log.Error("[AVATAR]: NonFinite Avatar position detected... Reset Position. Mantis this please. Error #9999902");

                m_pos = m_LastFinitePos;
                if (!m_pos.IsFinite())
                {
                    m_pos.X = 127f;
                    m_pos.Y = 127f;
                    m_pos.Z = 127f;
                    m_log.Error("[AVATAR]: NonFinite Avatar position detected... Reset Position. Mantis this please. Error #9999903");
                }

                AddToPhysicalScene(false);
            }
            else
            {
                m_LastFinitePos = m_pos;
            }

            #endregion Sanity Checking

            #region Inputs

            AgentManager.ControlFlags flags = (AgentManager.ControlFlags)agentData.ControlFlags;
            Quaternion bodyRotation = agentData.BodyRotation;

            // Camera location in world.  We'll need to raytrace
            // from this location from time to time.
            m_CameraCenter = agentData.CameraCenter;
            if (Vector3.Distance(m_lastCameraCenter, m_CameraCenter) >= Scene.RootReprioritizationDistance)
            {
                ReprioritizeUpdates();
                m_lastCameraCenter = m_CameraCenter;
            }

            // Use these three vectors to figure out what the agent is looking at
            // Convert it to a Matrix and/or Quaternion
            m_CameraAtAxis = agentData.CameraAtAxis;
            m_CameraLeftAxis = agentData.CameraLeftAxis;
            m_CameraUpAxis = agentData.CameraUpAxis;

            // The Agent's Draw distance setting
            m_DrawDistance = agentData.Far;

            // Check if Client has camera in 'follow cam' or 'build' mode.
            Vector3 camdif = (Vector3.One * m_bodyRot - Vector3.One * CameraRotation);

            m_followCamAuto = ((m_CameraUpAxis.Z > 0.959f && m_CameraUpAxis.Z < 0.98f)
               && (Math.Abs(camdif.X) < 0.4f && Math.Abs(camdif.Y) < 0.4f)) ? true : false;

            m_mouseLook = (flags & AgentManager.ControlFlags.AGENT_CONTROL_MOUSELOOK) != 0;
            m_leftButtonDown = (flags & AgentManager.ControlFlags.AGENT_CONTROL_LBUTTON_DOWN) != 0;

            #endregion Inputs

            if ((flags & AgentManager.ControlFlags.AGENT_CONTROL_STAND_UP) != 0)
            {
                StandUp();
            }

            //m_log.DebugFormat("[FollowCam]: {0}", m_followCamAuto);
            // Raycast from the avatar's head to the camera to see if there's anything blocking the view
            if ((m_movementUpdateCount % NumMovementsBetweenRayCast) == 0 && m_scene.PhysicsScene.SupportsRayCast())
            {
                if (m_followCamAuto)
                {
                    Vector3 posAdjusted = m_pos + HEAD_ADJUSTMENT;
                    m_scene.PhysicsScene.RaycastWorld(m_pos, Vector3.Normalize(m_CameraCenter - posAdjusted), Vector3.Distance(m_CameraCenter, posAdjusted) + 0.3f, RayCastCameraCallback);
                }
            }
            lock (scriptedcontrols)
            {
                if (scriptedcontrols.Count > 0)
                {
                    SendControlToScripts((uint)flags);
                    flags = RemoveIgnoredControls(flags, IgnoredControls);
                }
            }

            if (m_autopilotMoving)
                CheckAtSitTarget();

            if ((flags & AgentManager.ControlFlags.AGENT_CONTROL_SIT_ON_GROUND) != 0)
            {
                m_updateCount = 0;  // Kill animation update burst so that the SIT_G.. will stick.
                Animator.TrySetMovementAnimation("SIT_GROUND_CONSTRAINED");
            }

            // In the future, these values might need to go global.
            // Here's where you get them.
            m_AgentControlFlags = flags;
            m_headrotation = agentData.HeadRotation;
            m_state = agentData.State;

            PhysicsActor actor = PhysicsActor;
            if (actor == null)
            {
                return;
            }
            if (m_allowMovement)
            {
                int i = 0;
                bool update_movementflag = false;
                bool update_rotation = false;
                bool DCFlagKeyPressed = false;
                Vector3 agent_control_v3 = Vector3.Zero;
                Quaternion q = bodyRotation;

                bool oldflying = PhysicsActor.Flying;

                if (m_forceFly)
                    actor.Flying = true;
                else if (m_flyDisabled)
                    actor.Flying = false;
                else
                    actor.Flying = ((flags & AgentManager.ControlFlags.AGENT_CONTROL_FLY) != 0);

                if (actor.Flying != oldflying)
                    update_movementflag = true;

                if (q != m_bodyRot)
                {
                    m_bodyRot = q;
                    update_rotation = true;
                }

                //guilty until proven innocent..
                bool Nudging = true;
                //Basically, if there is at least one non-nudge control then we don't need
                //to worry about stopping the avatar

                if (m_parentID == 0)
                {
                    bool bAllowUpdateMoveToPosition = false;
                    bool bResetMoveToPosition = false;

                    Vector3[] dirVectors;

                    // use camera up angle when in mouselook and not flying or when holding the left mouse button down and not flying
                    // this prevents 'jumping' in inappropriate situations.
                    if ((m_mouseLook && !m_physicsActor.Flying) || (m_leftButtonDown && !m_physicsActor.Flying))
                        dirVectors = GetWalkDirectionVectors();
                    else
                        dirVectors = Dir_Vectors;

                    bool[] isNudge = GetDirectionIsNudge();

                    
                    
                    

                    foreach (Dir_ControlFlags DCF in DIR_CONTROL_FLAGS)
                    {
                        if (((uint)flags & (uint)DCF) != 0)
                        {
                            bResetMoveToPosition = true;
                            DCFlagKeyPressed = true;
                            try
                            {
                                agent_control_v3 += dirVectors[i];
                                if (isNudge[i] == false)
                                {
                                    Nudging = false;
                                }
                            }
                            catch (IndexOutOfRangeException)
                            {
                                // Why did I get this?
                            }

                            if ((m_movementflag & (uint)DCF) == 0)
                            {
                                m_movementflag += (byte)(uint)DCF;
                                update_movementflag = true;
                            }
                        }
                        else
                        {
                            if ((m_movementflag & (uint)DCF) != 0)
                            {
                                m_movementflag -= (byte)(uint)DCF;
                                update_movementflag = true;
                            }
                            else
                            {
                                bAllowUpdateMoveToPosition = true;
                            }
                        }
                        i++;
                    }

                    //Paupaw:Do Proper PID for Autopilot here
                    if (bResetMoveToPosition)
                    {
                        m_moveToPositionTarget = Vector3.Zero;
                        m_moveToPositionInProgress = false;
                        update_movementflag = true;
                        bAllowUpdateMoveToPosition = false;
                    }

                    if (bAllowUpdateMoveToPosition && (m_moveToPositionInProgress && !m_autopilotMoving))
                    {
                        //Check the error term of the current position in relation to the target position
                        if (Util.GetDistanceTo(AbsolutePosition, m_moveToPositionTarget) <= 1.5f)
                        {
                            // we are close enough to the target
                            m_moveToPositionTarget = Vector3.Zero;
                            m_moveToPositionInProgress = false;
                            update_movementflag = true;
                        }
                        else
                        {
                            try
                            {
                                // move avatar in 2D at one meter/second towards target, in avatar coordinate frame.
                                // This movement vector gets added to the velocity through AddNewMovement().
                                // Theoretically we might need a more complex PID approach here if other 
                                // unknown forces are acting on the avatar and we need to adaptively respond
                                // to such forces, but the following simple approach seems to works fine.
                                Vector3 LocalVectorToTarget3D =
                                    (m_moveToPositionTarget - AbsolutePosition) // vector from cur. pos to target in global coords
                                    * Matrix4.CreateFromQuaternion(Quaternion.Inverse(bodyRotation)); // change to avatar coords
                                // Ignore z component of vector
                                Vector3 LocalVectorToTarget2D = new Vector3((float)(LocalVectorToTarget3D.X), (float)(LocalVectorToTarget3D.Y), 0f);
                                LocalVectorToTarget2D.Normalize();
                                
                                //We're not nudging
                                Nudging = false;
                                agent_control_v3 += LocalVectorToTarget2D;

                                // update avatar movement flags. the avatar coordinate system is as follows:
                                //
                                //                        +X (forward)
                                //
                                //                        ^
                                //                        |
                                //                        |
                                //                        |
                                //                        |
                                //     (left) +Y <--------o--------> -Y
                                //                       avatar
                                //                        |
                                //                        |
                                //                        |
                                //                        |
                                //                        v
                                //                        -X
                                //

                                // based on the above avatar coordinate system, classify the movement into 
                                // one of left/right/back/forward.
                                if (LocalVectorToTarget2D.Y > 0)//MoveLeft
                                {
                                    m_movementflag += (byte)(uint)Dir_ControlFlags.DIR_CONTROL_FLAG_LEFT;
                                    update_movementflag = true;
                                }
                                else if (LocalVectorToTarget2D.Y < 0) //MoveRight
                                {
                                    m_movementflag += (byte)(uint)Dir_ControlFlags.DIR_CONTROL_FLAG_RIGHT;
                                    update_movementflag = true;
                                }
                                if (LocalVectorToTarget2D.X < 0) //MoveBack
                                {
                                    m_movementflag += (byte)(uint)Dir_ControlFlags.DIR_CONTROL_FLAG_BACK;
                                    update_movementflag = true;
                                }
                                else if (LocalVectorToTarget2D.X > 0) //Move Forward
                                {
                                    m_movementflag += (byte)(uint)Dir_ControlFlags.DIR_CONTROL_FLAG_FORWARD;
                                    update_movementflag = true;
                                }
                            }
                            catch (Exception)
                            {
                                //Avoid system crash, can be slower but...
                            }
                        }
                    }
                }

                // Cause the avatar to stop flying if it's colliding
                // with something with the down arrow pressed.

                // Only do this if we're flying
                if (m_physicsActor != null && m_physicsActor.Flying && !m_forceFly)
                {
                    // Landing detection code

                    // Are the landing controls requirements filled?
                    bool controlland = (((flags & AgentManager.ControlFlags.AGENT_CONTROL_UP_NEG) != 0) ||
                                        ((flags & AgentManager.ControlFlags.AGENT_CONTROL_NUDGE_UP_NEG) != 0));

                    // Are the collision requirements fulfilled?
                    bool colliding = (m_physicsActor.IsColliding == true);

                    if (m_physicsActor.Flying && colliding && controlland)
                    {
                        // nesting this check because LengthSquared() is expensive and we don't 
                        // want to do it every step when flying.
                        if ((Velocity.LengthSquared() <= LAND_VELOCITYMAG_MAX))
                            StopFlying();
                    }
                }

                if (update_movementflag || (update_rotation && DCFlagKeyPressed))
                {
                    //                    m_log.DebugFormat("{0} {1}", update_movementflag, (update_rotation && DCFlagKeyPressed));
                    //                    m_log.DebugFormat(
                    //                        "In {0} adding velocity to {1} of {2}", m_scene.RegionInfo.RegionName, Name, agent_control_v3);

                    AddNewMovement(agent_control_v3, q, Nudging);

                    if (update_movementflag)
                        Animator.UpdateMovementAnimations();
                }
            }

            m_scene.EventManager.TriggerOnClientMovement(this);

            m_scene.StatsReporter.AddAgentTime(Util.EnvironmentTickCountSubtract(m_perfMonMS));
        }

        public void DoAutoPilot(uint not_used, Vector3 Pos, IClientAPI remote_client)
        {
            m_autopilotMoving = true;
            m_autoPilotTarget = Pos;
            m_sitAtAutoTarget = false;
            PrimitiveBaseShape proxy = PrimitiveBaseShape.Default;
            //proxy.PCode = (byte)PCode.ParticleSystem;
            proxyObjectGroup = new SceneObjectGroup(UUID, Pos, Rotation, proxy);
            proxyObjectGroup.AttachToScene(m_scene);
            
            // Commented out this code since it could never have executed, but might still be informative.
//            if (proxyObjectGroup != null)
//            {
                proxyObjectGroup.SendGroupFullUpdate();
                remote_client.SendSitResponse(proxyObjectGroup.UUID, Vector3.Zero, Quaternion.Identity, true, Vector3.Zero, Vector3.Zero, false);
                m_scene.DeleteSceneObject(proxyObjectGroup, false);
//            }
//            else
//            {
//                m_autopilotMoving = false;
//                m_autoPilotTarget = Vector3.Zero;
//                ControllingClient.SendAlertMessage("Autopilot cancelled");
//            }
        }

        public void DoMoveToPosition(Object sender, string method, List<String> args)
        {
            try
            {
                float locx = 0f;
                float locy = 0f;
                float locz = 0f;
                uint regionX = 0;
                uint regionY = 0;
                try
                {
                    Utils.LongToUInts(Scene.RegionInfo.RegionHandle, out regionX, out regionY);
                    locx = Convert.ToSingle(args[0]) - (float)regionX;
                    locy = Convert.ToSingle(args[1]) - (float)regionY;
                    locz = Convert.ToSingle(args[2]);
                }
                catch (InvalidCastException)
                {
                    m_log.Error("[CLIENT]: Invalid autopilot request");
                    return;
                }
                m_moveToPositionInProgress = true;
                m_moveToPositionTarget = new Vector3(locx, locy, locz);
			}
            catch (Exception ex)
            {
                //Why did I get this error?
               m_log.Error("[SCENEPRESENCE]: DoMoveToPosition" + ex);
            }
        }

        private void CheckAtSitTarget()
        {
            //m_log.Debug("[AUTOPILOT]: " + Util.GetDistanceTo(AbsolutePosition, m_autoPilotTarget).ToString());
            if (Util.GetDistanceTo(AbsolutePosition, m_autoPilotTarget) <= 1.5)
            {
                if (m_sitAtAutoTarget)
                {
                    SceneObjectPart part = m_scene.GetSceneObjectPart(m_requestedSitTargetUUID);
                    if (part != null)
                    {
                        AbsolutePosition = part.AbsolutePosition;
                        Velocity = Vector3.Zero;
                        SendFullUpdateToAllClients();

                        HandleAgentSit(ControllingClient, m_requestedSitTargetUUID);  //KF ??
                    }
                    //ControllingClient.SendSitResponse(m_requestedSitTargetID, m_requestedSitOffset, Quaternion.Identity, false, Vector3.Zero, Vector3.Zero, false);
                    m_requestedSitTargetUUID = UUID.Zero;
                }
                    /*
                else
                {
                    //ControllingClient.SendAlertMessage("Autopilot cancelled");
                    //SendTerseUpdateToAllClients();
                    //PrimitiveBaseShape proxy = PrimitiveBaseShape.Default;
                    //proxy.PCode = (byte)PCode.ParticleSystem;
                    ////uint nextUUID = m_scene.NextLocalId;

                    //proxyObjectGroup = new SceneObjectGroup(m_scene, m_scene.RegionInfo.RegionHandle, UUID, nextUUID, m_autoPilotTarget, Quaternion.Identity, proxy);
                    //if (proxyObjectGroup != null)
                    //{
                        //proxyObjectGroup.SendGroupFullUpdate();
                        //ControllingClient.SendSitResponse(UUID.Zero, m_autoPilotTarget, Quaternion.Identity, true, Vector3.Zero, Vector3.Zero, false);
                        //m_scene.DeleteSceneObject(proxyObjectGroup);
                    //}
                }
                */
                m_autoPilotTarget = Vector3.Zero;
                m_autopilotMoving = false;
            }
        }
        /// <summary>
        /// Perform the logic necessary to stand the avatar up.  This method also executes
        /// the stand animation.
        /// </summary>
        public void StandUp()
        {
            if (m_parentID != 0)
            {
                SceneObjectPart part = m_scene.GetSceneObjectPart(m_parentID);
                if (part != null)
                {
                    part.TaskInventory.LockItemsForRead(true);
                    TaskInventoryDictionary taskIDict = part.TaskInventory;
                    if (taskIDict != null)
                    {
                        foreach (UUID taskID in taskIDict.Keys)
                        {
                            UnRegisterControlEventsToScript(LocalId, taskID);
                            taskIDict[taskID].PermsMask &= ~(
                                2048 | //PERMISSION_CONTROL_CAMERA
                                4); // PERMISSION_TAKE_CONTROLS
                        }
                    }
                    part.TaskInventory.LockItemsForRead(false);
                    // Reset sit target.
                    if (part.GetAvatarOnSitTarget() == UUID)
                        part.SetAvatarOnSitTarget(UUID.Zero);
                    m_parentPosition = part.GetWorldPosition();
                    ControllingClient.SendClearFollowCamProperties(part.ParentUUID);
                }
				// part.GetWorldRotation()   is the rotation of the object being sat on
				// Rotation  is the sittiing Av's rotation
				
				Quaternion wr = Quaternion.Inverse(Quaternion.Inverse(Rotation) * Quaternion.Inverse(part.GetWorldRotation())); // world or. of the av
				Vector3 so = new Vector3(1.0f, 0f, 0f) * wr;		// 1M infront of av
				Vector3 wso = so + part.GetWorldPosition() + ( m_pos * part.GetWorldRotation());			// + av sit offset!

                if (m_physicsActor == null)
                {
                    AddToPhysicalScene(false);
                }
		        AbsolutePosition = wso;                	 //KF: Fix stand up.
                m_parentPosition = Vector3.Zero;
				m_parentID = 0;
                part.IsOccupied = false;
                SendFullUpdateToAllClients();
                m_requestedSitTargetID = 0;
                if ((m_physicsActor != null) && (m_avHeight > 0))
                {
                    SetHeight(m_avHeight);
                }
            }

            Animator.TrySetMovementAnimation("STAND");
        }

        private SceneObjectPart FindNextAvailableSitTarget(UUID targetID)
        {
            SceneObjectPart targetPart = m_scene.GetSceneObjectPart(targetID);
            if (targetPart == null)
                return null;

            // If the primitive the player clicked on has a sit target and that sit target is not full, that sit target is used.
            // If the primitive the player clicked on has no sit target, and one or more other linked objects have sit targets that are not full, the sit target of the object with the lowest link number will be used.

            // Get our own copy of the part array, and sort into the order we want to test
            SceneObjectPart[] partArray = targetPart.ParentGroup.GetParts();
            Array.Sort(partArray, delegate(SceneObjectPart p1, SceneObjectPart p2)
                       {
                           // we want the originally selected part first, then the rest in link order -- so make the selected part link num (-1)
                           int linkNum1 = p1==targetPart ? -1 : p1.LinkNum;
                           int linkNum2 = p2==targetPart ? -1 : p2.LinkNum;
                           return linkNum1 - linkNum2;
                       }
                );

            //look for prims with explicit sit targets that are available
            foreach (SceneObjectPart part in partArray)
            {
                // Is a sit target available?
                Vector3 avSitOffSet = part.SitTargetPosition;
                Quaternion avSitOrientation = part.SitTargetOrientation;
                UUID avOnTargetAlready = part.GetAvatarOnSitTarget();
                bool SitTargetOccupied = (avOnTargetAlready != UUID.Zero);
	            bool SitTargetisSet = (Vector3.Zero != avSitOffSet);		//NB Latest SL Spec shows Sit Rotation setting is ignored.
                if (SitTargetisSet && !SitTargetOccupied)
                {
                    //switch the target to this prim
                    return part;
                }
            }

            // no explicit sit target found - use original target
            return targetPart;
        }

        private void SendSitResponse(IClientAPI remoteClient, UUID targetID, Vector3 offset)
        {
            bool autopilot = true;
            Vector3 autopilotTarget = new Vector3();
            Quaternion sitOrientation = Quaternion.Identity;
            Vector3 cameraEyeOffset = Vector3.Zero;
            Vector3 cameraAtOffset = Vector3.Zero;
            bool forceMouselook = false;

            //SceneObjectPart part =  m_scene.GetSceneObjectPart(targetID);
            SceneObjectPart part =  FindNextAvailableSitTarget(targetID);
            if (part == null) return;
            
            // TODO: determine position to sit at based on scene geometry; don't trust offset from client
            // see http://wiki.secondlife.com/wiki/User:Andrew_Linden/Office_Hours/2007_11_06 for details on how LL does it
                
			// part is the prim to sit on
			// offset is the world-ref vector distance from that prim center to the click-spot
			// UUID  is the UUID of the Avatar doing the clicking
				
<<<<<<< HEAD
                // Is a sit target available?
                Vector3 avSitOffSet = part.SitTargetPosition;
                Quaternion avSitOrientation = part.SitTargetOrientation;
                UUID avOnTargetAlready = part.GetAvatarOnSitTarget();

                bool SitTargetUnOccupied = (!(avOnTargetAlready != UUID.Zero));
                bool SitTargetisSet =
                    (!(avSitOffSet.X == 0f && avSitOffSet.Y == 0f && avSitOffSet.Z == 0f &&
                       (
                           avSitOrientation.X == 0f && avSitOrientation.Y == 0f && avSitOrientation.Z == 0f && avSitOrientation.W == 1f // Valid Zero Rotation quaternion
                           || avSitOrientation.X == 0f && avSitOrientation.Y == 0f && avSitOrientation.Z == 1f && avSitOrientation.W == 0f // W-Z Mapping was invalid at one point
                           || avSitOrientation.X == 0f && avSitOrientation.Y == 0f && avSitOrientation.Z == 0f && avSitOrientation.W == 0f // Invalid Quaternion
                       )
                       ));
                    
//Console.WriteLine("SendSitResponse offset=" + offset + "  UnOccup=" + SitTargetUnOccupied +
//					"    TargSet=" + SitTargetisSet);
				// Sit analysis rewritten by KF 091125 
                if (SitTargetisSet) 		// scipted sit
                {
					if (SitTargetUnOccupied)
					{
    	                part.SetAvatarOnSitTarget(UUID);		// set that Av will be on it
    	                offset = new Vector3(avSitOffSet.X, avSitOffSet.Y, avSitOffSet.Z);	// change ofset to the scripted one
    	                sitOrientation = avSitOrientation;		// Change rotatione to the scripted one
    	                autopilot = false;						// Jump direct to scripted llSitPos()
    	            }
    	        	else return;
=======
			m_avInitialPos = AbsolutePosition; 			// saved to calculate unscripted sit rotation
			
            // Is a sit target available?
            Vector3 avSitOffSet = part.SitTargetPosition;
            Quaternion avSitOrientation = part.SitTargetOrientation;

            bool SitTargetisSet = (Vector3.Zero != avSitOffSet);		//NB Latest SL Spec shows Sit Rotation setting is ignored.
        	Quaternion partIRot = Quaternion.Inverse(part.GetWorldRotation());
                       
//Console.WriteLine("SendSitResponse offset=" + offset + "  Occup=" + part.IsOccupied + "    TargSet=" + SitTargetisSet);
			// Sit analysis rewritten by KF 091125 
            if (SitTargetisSet) 		// scipted sit
            {
				if (!part.IsOccupied)
				{
//Console.WriteLine("Scripted, unoccupied");					
    	            part.SetAvatarOnSitTarget(UUID);		// set that Av will be on it
    	            offset = new Vector3(avSitOffSet.X, avSitOffSet.Y, avSitOffSet.Z);	// change ofset to the scripted one
    	            sitOrientation = avSitOrientation;		// Change rotatione to the scripted one
    	            autopilot = false;						// Jump direct to scripted llSitPos()
>>>>>>> ee9d46c8
    	        }
    	       	else
    	       	{
//Console.WriteLine("Scripted, occupied");    	        	
    	    		 return;
    	       	}
    	    }
    	    else	// Not Scripted
    	    {
    	       	if ( (Math.Abs(offset.X) > 0.5f) || (Math.Abs(offset.Y) > 0.5f) ) 
    	       	{
    	       		// large prim & offset, ignore if other Avs sitting
//    	       		offset.Z -= 0.05f;
    	       		m_avUnscriptedSitPos = offset * partIRot;					// (non-zero) sit where clicked
    	       		autopilotTarget = part.AbsolutePosition + offset;			// World location of clicked point
    	                
//Console.WriteLine(" offset ={0}", offset);            
//Console.WriteLine(" UnscriptedSitPos={0}", m_avUnscriptedSitPos);            
//Console.WriteLine(" autopilotTarget={0}", autopilotTarget);            
    	                
    	       	}
    	       	else		// small offset
    	       	{
//Console.WriteLine("Small offset");    	        	
					if (!part.IsOccupied)
					{
						m_avUnscriptedSitPos = Vector3.Zero;	// Zero = Sit on prim center
						autopilotTarget = part.AbsolutePosition;
    	       		}
    	       		else return; 		// occupied small
    	       	}	// end large/small
    	    } // end Scripted/not
            cameraAtOffset = part.GetCameraAtOffset();
            cameraEyeOffset = part.GetCameraEyeOffset();
            forceMouselook = part.GetForceMouselook();

            if (m_physicsActor != null)
            {
                // If we're not using the client autopilot, we're immediately warping the avatar to the location
                // We can remove the physicsActor until they stand up.
                m_sitAvatarHeight = m_physicsActor.Size.Z;
                if (autopilot)
                {				// its not a scripted sit
//                        if (Util.GetDistanceTo(AbsolutePosition, autopilotTarget) < 4.5)
					if( (Math.Abs(AbsolutePosition.X - autopilotTarget.X) < 2.0f) && (Math.Abs(AbsolutePosition.Y - autopilotTarget.Y) < 2.0f) )
                    {
                        autopilot = false;		// close enough
                        RemoveFromPhysicalScene();
                        AbsolutePosition = autopilotTarget + new Vector3(0.0f, 0.0f, (m_sitAvatarHeight / 2.0f));  // Warp av to over sit target
                    } // else the autopilot will get us close
                }
                else
                {	// its a scripted sit
                    RemoveFromPhysicalScene();
                }
            }
            else return;    // physactor is null! 

			Vector3 offsetr = offset * partIRot;		
            ControllingClient.SendSitResponse(part.UUID, offsetr, sitOrientation, autopilot, cameraAtOffset, cameraEyeOffset, forceMouselook);
            m_requestedSitTargetUUID = part.UUID;		//KF: Correct autopilot target
            // This calls HandleAgentSit twice, once from here, and the client calls
            // HandleAgentSit itself after it gets to the location
            // It doesn't get to the location until we've moved them there though
            // which happens in HandleAgentSit :P
            m_autopilotMoving = autopilot;
            m_autoPilotTarget = autopilotTarget;
            m_sitAtAutoTarget = autopilot;
            m_initialSitTarget = autopilotTarget;
            if (!autopilot)
                HandleAgentSit(remoteClient, UUID);
        }

        public void HandleAgentRequestSit(IClientAPI remoteClient, UUID agentID, UUID targetID, Vector3 offset)
        {
            if (m_parentID != 0)
            {
                StandUp();
            }
            m_nextSitAnimation = "SIT";
            
            //SceneObjectPart part = m_scene.GetSceneObjectPart(targetID);
            SceneObjectPart part = FindNextAvailableSitTarget(targetID);

            if (part != null)
            {
                if (!String.IsNullOrEmpty(part.SitAnimation))
                {
                    m_nextSitAnimation = part.SitAnimation;
                }
                m_requestedSitTargetID = part.LocalId;
                //m_requestedSitOffset = offset;
                //offset.X += part.Scale.X;// *offset.X;
                //offset.Y += part.Scale.Y;// * offset.Y;
                //offset.Z += part.Scale.Z;// * offset.Z;
                //m_requestedSitOffset = offset;
                m_log.DebugFormat("[SIT]: Client requested Sit Position: {0}", offset);
            }
            else
            {
                
                m_log.Warn("Sit requested on unknown object: " + targetID.ToString());
            }

            if (m_scene.PhysicsScene.SupportsRayCast())
            {
                //m_scene.PhysicsScene.RaycastWorld(Vector3.Zero,Vector3.Zero, 0.01f,new RaycastCallback());
            }

            SendSitResponse(remoteClient, targetID, offset);
        }
        
        public void HandleAgentRequestSit(IClientAPI remoteClient, UUID agentID, UUID targetID, Vector3 offset, string sitAnimation)
        {
            if (m_parentID != 0)
            {
                StandUp();
            }
            if (!String.IsNullOrEmpty(sitAnimation))
            {
                m_nextSitAnimation = sitAnimation;
            }
            else
            {
                m_nextSitAnimation = "SIT";
            }

            //SceneObjectPart part = m_scene.GetSceneObjectPart(targetID);
            SceneObjectPart part =  FindNextAvailableSitTarget(targetID);
            if (part != null)
            {
                m_requestedSitTargetID = part.LocalId; 
                //m_requestedSitOffset = offset;
            }
            else
            {
                m_log.Warn("Sit requested on unknown object: " + targetID);
            }
            
            SendSitResponse(remoteClient, targetID, offset);
        }

        public void HandleAgentSit(IClientAPI remoteClient, UUID agentID)
        {
            if (!String.IsNullOrEmpty(m_nextSitAnimation))
            {
                HandleAgentSit(remoteClient, agentID, m_nextSitAnimation);
            }
            else
            {
                HandleAgentSit(remoteClient, agentID, "SIT");
            }
        }
        
        public void HandleAgentSit(IClientAPI remoteClient, UUID agentID, string sitAnimation)
        {
            SceneObjectPart part = m_scene.GetSceneObjectPart(m_requestedSitTargetID);

            if (m_sitAtAutoTarget || !m_autopilotMoving)
            {
                if (part != null)
                {
                    if (part.GetAvatarOnSitTarget() == UUID)
                    {
//Console.WriteLine("Scripted Sit");
                    	// Scripted sit
                        Vector3 sitTargetPos = part.SitTargetPosition;
                        Quaternion sitTargetOrient = part.SitTargetOrientation;
                        m_pos = new Vector3(sitTargetPos.X, sitTargetPos.Y, sitTargetPos.Z);
                        m_pos += SIT_TARGET_ADJUSTMENT;
                        m_bodyRot = sitTargetOrient;
                        m_parentPosition = part.AbsolutePosition;
	    	            part.IsOccupied = true;                        
                    }
                    else
                    {
//Console.WriteLine("NON Scripted Sit");
						// if m_avUnscriptedSitPos is zero then Av sits above center
						// Else Av sits at m_avUnscriptedSitPos						
						
                    	// Non-scripted sit by Kitto Flora 21Nov09
                    	// Calculate angle of line from prim to Av
                    	Quaternion partIRot = Quaternion.Inverse(part.GetWorldRotation());
                    	Vector3 sitTargetPos= part.AbsolutePosition + m_avUnscriptedSitPos;
	                	float y_diff = (m_avInitialPos.Y - sitTargetPos.Y);
    	            	float x_diff = ( m_avInitialPos.X - sitTargetPos.X);
    	            	if(Math.Abs(x_diff) < 0.001f) x_diff = 0.001f;			// avoid div by 0
    	            	if(Math.Abs(y_diff) < 0.001f) y_diff = 0.001f;			// avoid pol flip at 0
    	            	float sit_angle = (float)Math.Atan2( (double)y_diff, (double)x_diff);
						// NOTE: when sitting m_ pos and m_bodyRot are *relative* to the prim location/rotation, not 'World'.
    	            	//  Av sits at world euler <0,0, z>, translated by part rotation 
    	            	m_bodyRot = partIRot * Quaternion.CreateFromEulers(0f, 0f, sit_angle);		// sit at 0,0,inv-click
    	            	
                        m_parentPosition = part.AbsolutePosition;
    	                part.IsOccupied = true;
                        m_pos = new Vector3(0f, 0f, 0.05f) + 					// corrections to get Sit Animation
                        		(new Vector3(0.0f, 0f, 0.61f) * partIRot) + 	// located on center
                        		(new Vector3(0.34f, 0f, 0.0f) * m_bodyRot) +
                        		m_avUnscriptedSitPos;							// adds click offset, if any
	                    //Set up raytrace to find top surface of prim
	         			Vector3 size = part.Scale;
	 					float mag = 0.1f + (float)Math.Sqrt((size.X * size.X) + (size.Y * size.Y) + (size.Z * size.Z));
						Vector3 start =  part.AbsolutePosition + new Vector3(0f, 0f, mag);
	 					Vector3 down = new Vector3(0f, 0f, -1f);    
//Console.WriteLine("st={0}  do={1}  ma={2}", start, down, mag);	 					
		                m_scene.PhysicsScene.RaycastWorld(
	                    		start,		// Vector3 position,
	                    		down, 		// Vector3 direction,
	                    		mag, 		// float length,
	                    		SitAltitudeCallback);          	// retMethod
	                } // end scripted/not
                }
                else  // no Av
                {
                    return;
                }
            }
            m_parentID = m_requestedSitTargetID;

            Velocity = Vector3.Zero;
            RemoveFromPhysicalScene();

            Animator.TrySetMovementAnimation(sitAnimation);
            SendFullUpdateToAllClients();
        }
        
<<<<<<< HEAD
        public void SitAltitudeCallback(bool hitYN, Vector3 collisionPoint, uint localid, float distance, Vector3 normal)
=======
        public void SitAltitudeCallback(bool hitYN, Vector3 collisionPoint, uint localid, float distance)	// KF: Nov 2009
>>>>>>> ee9d46c8
        {
			// KF: 091202 There appears to be a bug in Prim Edit Size - the process sometimes make a prim that RayTrace no longer
			//     sees. Take/re-rez, or sim restart corrects the condition. Result of bug is incorrect sit height.
			if(hitYN)
			{
				// m_pos = Av offset from prim center to make look like on center
				// m_parentPosition = Actual center pos of prim
				// collisionPoint = spot on prim where we want to sit
				// collisionPoint.Z = global sit surface height
				SceneObjectPart part = m_scene.GetSceneObjectPart(localid);
				Quaternion partIRot = Quaternion.Inverse(part.GetWorldRotation());
				float offZ = collisionPoint.Z - m_initialSitTarget.Z;
				Vector3 offset = new Vector3(0.0f, 0.0f, offZ) * partIRot; // Altitude correction
//Console.WriteLine("sitPoint={0},  offset={1}",  sitPoint,  offset);
				m_pos += offset;
			}
		} // End SitAltitudeCallback  KF.

        /// <summary>
        /// Event handler for the 'Always run' setting on the client
        /// Tells the physics plugin to increase speed of movement.
        /// </summary>
        public void HandleSetAlwaysRun(IClientAPI remoteClient, bool pSetAlwaysRun)
        {
            m_setAlwaysRun = pSetAlwaysRun;
            if (PhysicsActor != null)
            {
                PhysicsActor.SetAlwaysRun = pSetAlwaysRun;
            }
        }

        public void HandleStartAnim(IClientAPI remoteClient, UUID animID)
        {
            Animator.AddAnimation(animID, UUID.Zero);
        }

        public void HandleStopAnim(IClientAPI remoteClient, UUID animID)
        {
            Animator.RemoveAnimation(animID);
        }

        /// <summary>
        /// Rotate the avatar to the given rotation and apply a movement in the given relative vector
        /// </summary>
        /// <param name="vec">The vector in which to move.  This is relative to the rotation argument</param>
        /// <param name="rotation">The direction in which this avatar should now face.
        public void AddNewMovement(Vector3 vec, Quaternion rotation, bool Nudging)
        {
            if (m_isChildAgent)
            {
                m_log.Debug("[SCENEPRESENCE]: AddNewMovement() called on child agent, making root agent!");

                // we have to reset the user's child agent connections.
                // Likely, here they've lost the eventqueue for other regions so border 
                // crossings will fail at this point unless we reset them.

                List<ulong> regions = new List<ulong>(KnownChildRegionHandles);
                regions.Remove(m_scene.RegionInfo.RegionHandle);

                MakeRootAgent(new Vector3(127f, 127f, 127f), true);

                // Async command
                if (m_scene.SceneGridService != null)
                {
                    m_scene.SceneGridService.SendCloseChildAgentConnections(UUID, regions);

                    // Give the above command some time to try and close the connections.
                    // this is really an emergency..   so sleep, or we'll get all discombobulated.
                    System.Threading.Thread.Sleep(500);
                }
                
                if (m_scene.SceneGridService != null)
                {
                    m_scene.SceneGridService.EnableNeighbourChildAgents(this, new List<RegionInfo>());
                }
                
                return;
            }

            m_perfMonMS = Util.EnvironmentTickCount();

            Rotation = rotation;
            Vector3 direc = vec * rotation;
            direc.Normalize();

            direc *= 0.03f * 128f * m_speedModifier;

            PhysicsActor actor = m_physicsActor;
            if (actor != null)
            {
                if (actor.Flying)
                {
                    direc *= 4.0f;
                    //bool controlland = (((m_AgentControlFlags & (uint)AgentManager.ControlFlags.AGENT_CONTROL_UP_NEG) != 0) || ((m_AgentControlFlags & (uint)AgentManager.ControlFlags.AGENT_CONTROL_NUDGE_UP_NEG) != 0));
                    //bool colliding = (m_physicsActor.IsColliding==true);
                    //if (controlland)
                    //    m_log.Info("[AGENT]: landCommand");
                    //if (colliding)
                    //    m_log.Info("[AGENT]: colliding");
                    //if (m_physicsActor.Flying && colliding && controlland)
                    //{
                    //    StopFlying();
                    //    m_log.Info("[AGENT]: Stop FLying");
                    //}
                }
                else if (!actor.Flying && actor.IsColliding)
                {
                    if (direc.Z > 2.0f)
                    {
                        direc.Z *= 3.0f;

                        // TODO: PreJump and jump happen too quickly.  Many times prejump gets ignored.
                        Animator.TrySetMovementAnimation("PREJUMP");
                        Animator.TrySetMovementAnimation("JUMP");
                    }
                }
            }

            // TODO: Add the force instead of only setting it to support multiple forces per frame?
            m_forceToApply = direc;
            m_isNudging = Nudging;
            m_scene.StatsReporter.AddAgentTime(Util.EnvironmentTickCountSubtract(m_perfMonMS));
        }

        #endregion

        #region Overridden Methods

        public override void Update()
        {
            const float ROTATION_TOLERANCE = 0.01f;
            const float VELOCITY_TOLERANCE = 0.001f;
            const float POSITION_TOLERANCE = 0.05f;
            //const int TIME_MS_TOLERANCE = 3000;

            

            if (m_newCoarseLocations)
            {
                SendCoarseLocations();
                m_newCoarseLocations = false;
            }

            if (m_isChildAgent == false)
            {
//                PhysicsActor actor = m_physicsActor;

                // NOTE: Velocity is not the same as m_velocity. Velocity will attempt to
                // grab the latest PhysicsActor velocity, whereas m_velocity is often
                // storing a requested force instead of an actual traveling velocity

                // Throw away duplicate or insignificant updates
                if (!m_bodyRot.ApproxEquals(m_lastRotation, ROTATION_TOLERANCE) ||
                    !Velocity.ApproxEquals(m_lastVelocity, VELOCITY_TOLERANCE) ||
                    !m_pos.ApproxEquals(m_lastPosition, POSITION_TOLERANCE))
                    //Environment.TickCount - m_lastTerseSent > TIME_MS_TOLERANCE)
                {
                    SendTerseUpdateToAllClients();

                    // Update the "last" values
                    m_lastPosition = m_pos;
                    m_lastRotation = m_bodyRot;
                    m_lastVelocity = Velocity;
                    //m_lastTerseSent = Environment.TickCount;
                }

                // followed suggestion from mic bowman. reversed the two lines below.
                if (m_parentID == 0 && m_physicsActor != null || m_parentID != 0) // Check that we have a physics actor or we're sitting on something
                    CheckForBorderCrossing();
                CheckForSignificantMovement(); // sends update to the modules.
            }
            
            //Sending prim updates AFTER the avatar terse updates are sent
            SendPrimUpdates();
        }

        #endregion

        #region Update Client(s)

        /// <summary>
        /// Sends a location update to the client connected to this scenePresence
        /// </summary>
        /// <param name="remoteClient"></param>
        public void SendTerseUpdateToClient(IClientAPI remoteClient)
        {
            // If the client is inactive, it's getting its updates from another
            // server.
            if (remoteClient.IsActive)
            {
                m_perfMonMS = Util.EnvironmentTickCount();

                PhysicsActor actor = m_physicsActor;
                Vector3 velocity = (actor != null) ? actor.Velocity : Vector3.Zero;

                Vector3 pos = m_pos;
                pos.Z += m_appearance.HipOffset;

                //m_log.DebugFormat("[SCENEPRESENCE]: TerseUpdate: Pos={0} Rot={1} Vel={2}", m_pos, m_bodyRot, m_velocity);

                remoteClient.SendAvatarTerseUpdate(new SendAvatarTerseData(m_rootRegionHandle, (ushort)(m_scene.TimeDilation * ushort.MaxValue), LocalId,
                    pos, velocity, Vector3.Zero, m_bodyRot, CollisionPlane, m_uuid, null, GetUpdatePriority(remoteClient)));

                m_scene.StatsReporter.AddAgentTime(Util.EnvironmentTickCountSubtract(m_perfMonMS));
                m_scene.StatsReporter.AddAgentUpdates(1);
            }
        }

        /// <summary>
        /// Send a location/velocity/accelleration update to all agents in scene
        /// </summary>
        public void SendTerseUpdateToAllClients()
        {
            m_perfMonMS = Util.EnvironmentTickCount();
            
            m_scene.ForEachClient(SendTerseUpdateToClient);

            m_scene.StatsReporter.AddAgentTime(Util.EnvironmentTickCountSubtract(m_perfMonMS));
        }

        public void SendCoarseLocations()
        {
            SendCourseLocationsMethod d = m_sendCourseLocationsMethod;
            if (d != null)
            {
                d.Invoke(m_scene.RegionInfo.originRegionID, this);
            }
        }

        public void SetSendCourseLocationMethod(SendCourseLocationsMethod d)
        {
            if (d != null)
                m_sendCourseLocationsMethod = d;
        }

        public void SendCoarseLocationsDefault(UUID sceneId, ScenePresence p)
        {
            m_perfMonMS = Util.EnvironmentTickCount();

            List<Vector3> CoarseLocations = new List<Vector3>();
            List<UUID> AvatarUUIDs = new List<UUID>();
            List<ScenePresence> avatars = m_scene.GetAvatars();
            for (int i = 0; i < avatars.Count; i++)
            {
                // Requested by LibOMV.   Send Course Location on self.
                //if (avatars[i] != this)
                //{
                    if (avatars[i].ParentID != 0)
                    {
                        // sitting avatar
                        SceneObjectPart sop = m_scene.GetSceneObjectPart(avatars[i].ParentID);
                        if (sop != null)
                        {
                            CoarseLocations.Add(sop.AbsolutePosition + avatars[i].m_pos);
                            AvatarUUIDs.Add(avatars[i].UUID);
                        }
                        else
                        {
                            // we can't find the parent..  ! arg!
                            CoarseLocations.Add(avatars[i].m_pos);
                            AvatarUUIDs.Add(avatars[i].UUID);
                        }
                    }
                    else
                    {
                        CoarseLocations.Add(avatars[i].m_pos);
                        AvatarUUIDs.Add(avatars[i].UUID);
                    }
                //}
            }

            m_controllingClient.SendCoarseLocationUpdate(AvatarUUIDs, CoarseLocations);

            m_scene.StatsReporter.AddAgentTime(Util.EnvironmentTickCountSubtract(m_perfMonMS));
        }

        public void CoarseLocationChange()
        {
            m_newCoarseLocations = true;
        }

        /// <summary>
        /// Tell other client about this avatar (The client previously didn't know or had outdated details about this avatar)
        /// </summary>
        /// <param name="remoteAvatar"></param>
        public void SendFullUpdateToOtherClient(ScenePresence remoteAvatar)
        {
            // 2 stage check is needed.
            if (remoteAvatar == null)
                return;
            IClientAPI cl=remoteAvatar.ControllingClient;
            if (cl == null)
                return;
            if (m_appearance.Texture == null)
                return;

            Vector3 pos = m_pos;
            pos.Z += m_appearance.HipOffset;

            remoteAvatar.m_controllingClient.SendAvatarData(new SendAvatarData(m_regionInfo.RegionHandle, m_firstname, m_lastname, m_grouptitle, m_uuid,
                                                            LocalId, pos, m_appearance.Texture.GetBytes(),
                                                            m_parentID, m_bodyRot));
            m_scene.StatsReporter.AddAgentUpdates(1);
        }

        /// <summary>
        /// Tell *ALL* agents about this agent
        /// </summary>
        public void SendInitialFullUpdateToAllClients()
        {
            m_perfMonMS = Util.EnvironmentTickCount();

            ScenePresence[] avatars = m_scene.GetScenePresences();

            for (int i = 0; i < avatars.Length; i++)
            {
                ScenePresence avatar = avatars[i];

                // only send if this is the root (children are only "listening posts" in a foreign region)
                if (!IsChildAgent)
                {
                    SendFullUpdateToOtherClient(avatar);
                }

                if (avatar.LocalId != LocalId)
                {
                    if (!avatar.IsChildAgent)
                    {
                        avatar.SendFullUpdateToOtherClient(this);
                        avatar.SendAppearanceToOtherAgent(this);
                        avatar.Animator.SendAnimPackToClient(ControllingClient);
                    }
                }
            }

            m_scene.StatsReporter.AddAgentUpdates(avatars.Length);
            m_scene.StatsReporter.AddAgentTime(Util.EnvironmentTickCountSubtract(m_perfMonMS));

            //Animator.SendAnimPack();
        }

        public void SendFullUpdateToAllClients()
        {
            m_perfMonMS = Util.EnvironmentTickCount();

            // only send update from root agents to other clients; children are only "listening posts"
            List<ScenePresence> avatars = m_scene.GetAvatars();
            foreach (ScenePresence avatar in avatars)
            {
                SendFullUpdateToOtherClient(avatar);

            }
            m_scene.StatsReporter.AddAgentUpdates(avatars.Count);
            m_scene.StatsReporter.AddAgentTime(Util.EnvironmentTickCountSubtract(m_perfMonMS));

            Animator.SendAnimPack();
        }

        /// <summary>
        /// Do everything required once a client completes its movement into a region
        /// </summary>
        public void SendInitialData()
        {
            // Moved this into CompleteMovement to ensure that m_appearance is initialized before
            // the inventory arrives
            // m_scene.GetAvatarAppearance(m_controllingClient, out m_appearance);

            Vector3 pos = m_pos;
            pos.Z += m_appearance.HipOffset;

            m_controllingClient.SendAvatarData(new SendAvatarData(m_regionInfo.RegionHandle, m_firstname, m_lastname, m_grouptitle, m_uuid, LocalId,
                                               pos, m_appearance.Texture.GetBytes(), m_parentID, m_bodyRot));

            if (!m_isChildAgent)
            {
                m_scene.InformClientOfNeighbours(this);
            }

            SendInitialFullUpdateToAllClients();
            SendAppearanceToAllOtherAgents();
         }

        /// <summary>
        /// Tell the client for this scene presence what items it should be wearing now
        /// </summary>
        public void SendWearables()
        {
            ControllingClient.SendWearables(m_appearance.Wearables, m_appearance.Serial++);
        }

        /// <summary>
        ///
        /// </summary>
        public void SendAppearanceToAllOtherAgents()
        {
            m_perfMonMS = Util.EnvironmentTickCount();

            m_scene.ForEachScenePresence(delegate(ScenePresence scenePresence)
                                         {
                                             if (scenePresence.UUID != UUID)
                                             {
                                                 SendAppearanceToOtherAgent(scenePresence);
                                             }
                                         });

            m_scene.StatsReporter.AddAgentTime(Util.EnvironmentTickCountSubtract(m_perfMonMS));
        }

        /// <summary>
        /// Send appearance data to an agent that isn't this one.
        /// </summary>
        /// <param name="avatar"></param>
        public void SendAppearanceToOtherAgent(ScenePresence avatar)
        {
            avatar.ControllingClient.SendAppearance(
                m_appearance.Owner, m_appearance.VisualParams, m_appearance.Texture.GetBytes());
        }

        /// <summary>
        /// Set appearance data (textureentry and slider settings) received from the client
        /// </summary>
        /// <param name="texture"></param>
        /// <param name="visualParam"></param>
        public void SetAppearance(Primitive.TextureEntry textureEntry, byte[] visualParams)
        {
            if (m_physicsActor != null)
            {
                if (!IsChildAgent)
                {
                    // This may seem like it's redundant, remove the avatar from the physics scene
                    // just to add it back again, but it saves us from having to update
                    // 3 variables 10 times a second.
                    bool flyingTemp = m_physicsActor.Flying;
                    RemoveFromPhysicalScene();
                    //m_scene.PhysicsScene.RemoveAvatar(m_physicsActor);

                    //PhysicsActor = null;

                    AddToPhysicalScene(flyingTemp);
                }
            }

            #region Bake Cache Check

            if (textureEntry != null)
            {
                for (int i = 0; i < BAKE_INDICES.Length; i++)
                {
                    int j = BAKE_INDICES[i];
                    Primitive.TextureEntryFace face = textureEntry.FaceTextures[j];

                    if (face != null && face.TextureID != AppearanceManager.DEFAULT_AVATAR_TEXTURE)
                    {
                        if (m_scene.AssetService.Get(face.TextureID.ToString()) == null)
                        {
                            m_log.Warn("[APPEARANCE]: Missing baked texture " + face.TextureID + " (" + j + ") for avatar " + this.Name);
                            this.ControllingClient.SendRebakeAvatarTextures(face.TextureID);
                        }
                    }
                }
            }

            #endregion Bake Cache Check

            m_appearance.SetAppearance(textureEntry, visualParams);
            if (m_appearance.AvatarHeight > 0)
                SetHeight(m_appearance.AvatarHeight);
            m_scene.CommsManager.AvatarService.UpdateUserAppearance(m_controllingClient.AgentId, m_appearance);

            SendAppearanceToAllOtherAgents();
            if (!m_startAnimationSet)
            {
                Animator.UpdateMovementAnimations();
                m_startAnimationSet = true;
            }

            Vector3 pos = m_pos;
            pos.Z += m_appearance.HipOffset;

            m_controllingClient.SendAvatarData(new SendAvatarData(m_regionInfo.RegionHandle, m_firstname, m_lastname, m_grouptitle, m_uuid, LocalId,
                pos, m_appearance.Texture.GetBytes(), m_parentID, m_bodyRot));

        }

        public void SetWearable(int wearableId, AvatarWearable wearable)
        {
            m_appearance.SetWearable(wearableId, wearable);
            m_scene.CommsManager.AvatarService.UpdateUserAppearance(m_controllingClient.AgentId, m_appearance);
            m_controllingClient.SendWearables(m_appearance.Wearables, m_appearance.Serial++);
        }

        // Because appearance setting is in a module, we actually need
        // to give it access to our appearance directly, otherwise we
        // get a synchronization issue.
        public AvatarAppearance Appearance
        {
            get { return m_appearance; }
            set { m_appearance = value; }
        }

        #endregion

        #region Significant Movement Method

        /// <summary>
        /// This checks for a significant movement and sends a courselocationchange update
        /// </summary>
        protected void CheckForSignificantMovement()
        {
            if (Util.GetDistanceTo(AbsolutePosition, posLastSignificantMove) > 0.5)
            {
                posLastSignificantMove = AbsolutePosition;
                m_scene.EventManager.TriggerSignificantClientMovement(m_controllingClient);
                m_scene.NotifyMyCoarseLocationChange();
            }

            // Minimum Draw distance is 64 meters, the Radius of the draw distance sphere is 32m
            if (Util.GetDistanceTo(AbsolutePosition, m_lastChildAgentUpdatePosition) >= Scene.ChildReprioritizationDistance ||
                Util.GetDistanceTo(CameraPosition, m_lastChildAgentUpdateCamPosition) >= Scene.ChildReprioritizationDistance)
            {
                ChildAgentDataUpdate cadu = new ChildAgentDataUpdate();
                cadu.ActiveGroupID = UUID.Zero.Guid;
                cadu.AgentID = UUID.Guid;
                cadu.alwaysrun = m_setAlwaysRun;
                cadu.AVHeight = m_avHeight;
                sLLVector3 tempCameraCenter = new sLLVector3(new Vector3(m_CameraCenter.X, m_CameraCenter.Y, m_CameraCenter.Z));
                cadu.cameraPosition = tempCameraCenter;
                cadu.drawdistance = m_DrawDistance;
                if (m_scene.Permissions.IsGod(new UUID(cadu.AgentID)))
                    cadu.godlevel = m_godlevel;
                cadu.GroupAccess = 0;
                cadu.Position = new sLLVector3(AbsolutePosition);
                cadu.regionHandle = m_rootRegionHandle;
                float multiplier = 1;
                int innacurateNeighbors = m_scene.GetInaccurateNeighborCount();
                if (innacurateNeighbors != 0)
                {
                    multiplier = 1f / (float)innacurateNeighbors;
                }
                if (multiplier <= 0f)
                {
                    multiplier = 0.25f;
                }

                //m_log.Info("[NeighborThrottle]: " + m_scene.GetInaccurateNeighborCount().ToString() + " - m: " + multiplier.ToString());
                cadu.throttles = ControllingClient.GetThrottlesPacked(multiplier);
                cadu.Velocity = new sLLVector3(Velocity);

                AgentPosition agentpos = new AgentPosition();
                agentpos.CopyFrom(cadu);

                m_scene.SendOutChildAgentUpdates(agentpos, this);

                m_lastChildAgentUpdatePosition = AbsolutePosition;
                m_lastChildAgentUpdateCamPosition = CameraPosition;
            }
        }

        #endregion

        #region Border Crossing Methods

        /// <summary>
        /// Checks to see if the avatar is in range of a border and calls CrossToNewRegion
        /// </summary>
        protected void CheckForBorderCrossing()
        {
            if (IsChildAgent)
                return;

            Vector3 pos2 = AbsolutePosition;
            Vector3 vel = Velocity;
            int neighbor = 0;
            int[] fix = new int[2];

            float timeStep = 0.1f;
            pos2.X = pos2.X + (vel.X*timeStep);
            pos2.Y = pos2.Y + (vel.Y*timeStep);
            pos2.Z = pos2.Z + (vel.Z*timeStep);

            if (!IsInTransit)
            {
                // Checks if where it's headed exists a region

                if (m_scene.TestBorderCross(pos2, Cardinals.W))
                {
                    if (m_scene.TestBorderCross(pos2, Cardinals.S))
                        neighbor = HaveNeighbor(Cardinals.SW, ref fix);
                    else if (m_scene.TestBorderCross(pos2, Cardinals.N))
                        neighbor = HaveNeighbor(Cardinals.NW, ref fix);
                    else
                        neighbor = HaveNeighbor(Cardinals.W, ref fix);
                }
                else if (m_scene.TestBorderCross(pos2, Cardinals.E))
                {
                    if (m_scene.TestBorderCross(pos2, Cardinals.S))
                        neighbor = HaveNeighbor(Cardinals.SE, ref fix);
                    else if (m_scene.TestBorderCross(pos2, Cardinals.N))
                        neighbor = HaveNeighbor(Cardinals.NE, ref fix);
                    else
                        neighbor = HaveNeighbor(Cardinals.E, ref fix);
                }
                else if (m_scene.TestBorderCross(pos2, Cardinals.S))
                    neighbor = HaveNeighbor(Cardinals.S, ref fix);
                else if (m_scene.TestBorderCross(pos2, Cardinals.N))
                    neighbor = HaveNeighbor(Cardinals.N, ref fix);

                
                // Makes sure avatar does not end up outside region
                if (neighbor < 0)
                    AbsolutePosition = new Vector3(
                                                   AbsolutePosition.X +  3*fix[0],
                                                   AbsolutePosition.Y +  3*fix[1],
                                                   AbsolutePosition.Z);
                else if (neighbor > 0)
                    CrossToNewRegion();
            }
            else
            {
                RemoveFromPhysicalScene();
                // This constant has been inferred from experimentation
                // I'm not sure what this value should be, so I tried a few values.
                timeStep = 0.04f;
                pos2 = AbsolutePosition;
                pos2.X = pos2.X + (vel.X * timeStep);
                pos2.Y = pos2.Y + (vel.Y * timeStep);
                pos2.Z = pos2.Z + (vel.Z * timeStep);
                m_pos = pos2;
            }
        }

        protected int HaveNeighbor(Cardinals car, ref int[] fix)
        {
            uint neighbourx = m_regionInfo.RegionLocX;
            uint neighboury = m_regionInfo.RegionLocY;

            int dir = (int)car;

            if (dir > 1 && dir < 5) //Heading East
                neighbourx++;
            else if (dir > 5) // Heading West
                neighbourx--;

            if (dir < 3 || dir == 8) // Heading North
                neighboury++;
            else if (dir > 3 && dir < 7) // Heading Sout
                neighboury--;

            int x = (int)(neighbourx * Constants.RegionSize);
            int y = (int)(neighboury * Constants.RegionSize);
            GridRegion neighbourRegion = m_scene.GridService.GetRegionByPosition(m_scene.RegionInfo.ScopeID, x, y);

            if (neighbourRegion == null)
            {
                fix[0] = (int)(m_regionInfo.RegionLocX - neighbourx);
                fix[1] = (int)(m_regionInfo.RegionLocY - neighboury);
                return dir * (-1);
            }
            else
                return dir;
        }

        /// <summary>
        /// Moves the agent outside the region bounds
        /// Tells neighbor region that we're crossing to it
        /// If the neighbor accepts, remove the agent's viewable avatar from this scene
        /// set them to a child agent.
        /// </summary>
        protected void CrossToNewRegion()
        {
            InTransit();
            m_scene.CrossAgentToNewRegion(this, m_physicsActor.Flying);
        }

        public void InTransit()
        {
            m_inTransit = true;

            if ((m_physicsActor != null) && m_physicsActor.Flying)
                m_AgentControlFlags |= AgentManager.ControlFlags.AGENT_CONTROL_FLY;
            else if ((m_AgentControlFlags & AgentManager.ControlFlags.AGENT_CONTROL_FLY) != 0)
                m_AgentControlFlags &= ~AgentManager.ControlFlags.AGENT_CONTROL_FLY;
        }

        public void NotInTransit()
        {
            m_inTransit = false;
        }

        public void RestoreInCurrentScene()
        {
            AddToPhysicalScene(false); // not exactly false
        }

        public void Reset()
        {
            // Put the child agent back at the center
            AbsolutePosition 
                = new Vector3(((float)Constants.RegionSize * 0.5f), ((float)Constants.RegionSize * 0.5f), 70);
            Animator.ResetAnimations();
        }

        /// <summary>
        /// Computes which child agents to close when the scene presence moves to another region.
        /// Removes those regions from m_knownRegions.
        /// </summary>
        /// <param name="newRegionX">The new region's x on the map</param>
        /// <param name="newRegionY">The new region's y on the map</param>
        /// <returns></returns>
        public void CloseChildAgents(uint newRegionX, uint newRegionY)
        {
            List<ulong> byebyeRegions = new List<ulong>();
            m_log.DebugFormat(
                "[SCENE PRESENCE]: Closing child agents. Checking {0} regions in {1}", 
                m_knownChildRegions.Keys.Count, Scene.RegionInfo.RegionName);
            //DumpKnownRegions();

            lock (m_knownChildRegions)
            {
                foreach (ulong handle in m_knownChildRegions.Keys)
                {
                    // Don't close the agent on this region yet
                    if (handle != Scene.RegionInfo.RegionHandle)
                    {
                        uint x, y;
                        Utils.LongToUInts(handle, out x, out y);
                        x = x / Constants.RegionSize;
                        y = y / Constants.RegionSize;

                        //m_log.Debug("---> x: " + x + "; newx:" + newRegionX + "; Abs:" + (int)Math.Abs((int)(x - newRegionX)));
                        //m_log.Debug("---> y: " + y + "; newy:" + newRegionY + "; Abs:" + (int)Math.Abs((int)(y - newRegionY)));
                        if (Util.IsOutsideView(x, newRegionX, y, newRegionY))
                        {
                            byebyeRegions.Add(handle);
                        }
                    }
                }
            }
            
            if (byebyeRegions.Count > 0)
            {
                m_log.Debug("[SCENE PRESENCE]: Closing " + byebyeRegions.Count + " child agents");
                m_scene.SceneGridService.SendCloseChildAgentConnections(m_controllingClient.AgentId, byebyeRegions);
            }
            
            foreach (ulong handle in byebyeRegions)
            {
                RemoveNeighbourRegion(handle);
            }

        }

        #endregion

        /// <summary>
        /// This allows the Sim owner the abiility to kick users from their sim currently.
        /// It tells the client that the agent has permission to do so.
        /// </summary>
        public void GrantGodlikePowers(UUID agentID, UUID sessionID, UUID token, bool godStatus)
        {
            if (godStatus)
            {
                // For now, assign god level 200 to anyone
                // who is granted god powers, but has no god level set.
                //
                CachedUserInfo profile = m_scene.CommsManager.UserProfileCacheService.GetUserDetails(agentID);
                if (profile.UserProfile.GodLevel > 0)
                    m_godlevel = profile.UserProfile.GodLevel;
                else
                    m_godlevel = 200;
            }
            else
            {
                m_godlevel = 0;
            }

            ControllingClient.SendAdminResponse(token, (uint)m_godlevel);
        }

        #region Child Agent Updates

        public void ChildAgentDataUpdate(AgentData cAgentData)
        {
            //m_log.Debug("   >>> ChildAgentDataUpdate <<< " + Scene.RegionInfo.RegionName);
            if (!IsChildAgent)
                return;

            CopyFrom(cAgentData);
        }

        /// <summary>
        /// This updates important decision making data about a child agent
        /// The main purpose is to figure out what objects to send to a child agent that's in a neighboring region
        /// </summary>
        public void ChildAgentDataUpdate(AgentPosition cAgentData, uint tRegionX, uint tRegionY, uint rRegionX, uint rRegionY)
        {
            if (!IsChildAgent)
                return;

            //m_log.Debug("   >>> ChildAgentPositionUpdate <<< " + rRegionX + "-" + rRegionY);
            int shiftx = ((int)rRegionX - (int)tRegionX) * (int)Constants.RegionSize;
            int shifty = ((int)rRegionY - (int)tRegionY) * (int)Constants.RegionSize;

            Vector3 offset = new Vector3(shiftx, shifty, 0f);

            m_DrawDistance = cAgentData.Far;
            if (cAgentData.Position != new Vector3(-1f, -1f, -1f)) // UGH!!
                m_pos = cAgentData.Position + offset;

            if (Vector3.Distance(AbsolutePosition, posLastSignificantMove) >= Scene.ChildReprioritizationDistance)
            {
                posLastSignificantMove = AbsolutePosition;
                ReprioritizeUpdates();
            }

            m_CameraCenter = cAgentData.Center + offset;

            m_avHeight = cAgentData.Size.Z;
            //SetHeight(cAgentData.AVHeight);

            if ((cAgentData.Throttles != null) && cAgentData.Throttles.Length > 0)
                ControllingClient.SetChildAgentThrottle(cAgentData.Throttles);

            // Sends out the objects in the user's draw distance if m_sendTasksToChild is true.
            if (m_scene.m_seeIntoRegionFromNeighbor)
                m_sceneViewer.Reset();

            //cAgentData.AVHeight;
            m_rootRegionHandle = cAgentData.RegionHandle;
            //m_velocity = cAgentData.Velocity;
        }

        public void CopyTo(AgentData cAgent)
        {
            cAgent.AgentID = UUID;
            cAgent.RegionHandle = m_rootRegionHandle;

            cAgent.Position = AbsolutePosition;
            cAgent.Velocity = m_velocity;
            cAgent.Center = m_CameraCenter;
            // Don't copy the size; it is inferred from apearance parameters
            //cAgent.Size = new Vector3(0, 0, m_avHeight);
            cAgent.AtAxis = m_CameraAtAxis;
            cAgent.LeftAxis = m_CameraLeftAxis;
            cAgent.UpAxis = m_CameraUpAxis;

            cAgent.Far = m_DrawDistance;

            // Throttles 
            float multiplier = 1;
            int innacurateNeighbors = m_scene.GetInaccurateNeighborCount();
            if (innacurateNeighbors != 0)
            {
                multiplier = 1f / innacurateNeighbors;
            }
            if (multiplier <= 0f)
            {
                multiplier = 0.25f;
            }
            //m_log.Info("[NeighborThrottle]: " + m_scene.GetInaccurateNeighborCount().ToString() + " - m: " + multiplier.ToString());
            cAgent.Throttles = ControllingClient.GetThrottlesPacked(multiplier);

            cAgent.HeadRotation = m_headrotation;
            cAgent.BodyRotation = m_bodyRot;
            cAgent.ControlFlags = (uint)m_AgentControlFlags;

            if (m_scene.Permissions.IsGod(new UUID(cAgent.AgentID)))
                cAgent.GodLevel = (byte)m_godlevel;
            else 
                cAgent.GodLevel = (byte) 0;

            cAgent.AlwaysRun = m_setAlwaysRun;

            try
            {
                // We might not pass the Wearables in all cases...
                // They're only needed so that persistent changes to the appearance
                // are preserved in the new region where the user is moving to.
                // But in Hypergrid we might not let this happen.
                int i = 0;
                UUID[] wears = new UUID[m_appearance.Wearables.Length * 2];
                foreach (AvatarWearable aw in m_appearance.Wearables)
                {
                    if (aw != null)
                    {
                        wears[i++] = aw.ItemID;
                        wears[i++] = aw.AssetID;
                    }
                    else
                    {
                        wears[i++] = UUID.Zero;
                        wears[i++] = UUID.Zero;
                    }
                }
                cAgent.Wearables = wears;

                cAgent.VisualParams = m_appearance.VisualParams;

                if (m_appearance.Texture != null)
                    cAgent.AgentTextures = m_appearance.Texture.GetBytes();
            }
            catch (Exception e)
            {
                m_log.Warn("[SCENE PRESENCE]: exception in CopyTo " + e.Message);
            }

            //Attachments
            List<int> attPoints = m_appearance.GetAttachedPoints();
            if (attPoints != null)
            {
                m_log.DebugFormat("[SCENE PRESENCE]: attachments {0}", attPoints.Count);
                int i = 0;
                AttachmentData[] attachs = new AttachmentData[attPoints.Count];
                foreach (int point in attPoints)
                {
                    attachs[i++] = new AttachmentData(point, m_appearance.GetAttachedItem(point), m_appearance.GetAttachedAsset(point));
                }
                cAgent.Attachments = attachs;
            }

            // Animations
            try
            {
                cAgent.Anims = Animator.Animations.ToArray();
            }
            catch { }

            // cAgent.GroupID = ??
            // Groups???

        }

        public void CopyFrom(AgentData cAgent)
        {
            m_rootRegionHandle = cAgent.RegionHandle;

            m_callbackURI = cAgent.CallbackURI;

            m_pos = cAgent.Position;
            m_velocity = cAgent.Velocity;
            m_CameraCenter = cAgent.Center;
            //m_avHeight = cAgent.Size.Z;
            m_CameraAtAxis = cAgent.AtAxis;
            m_CameraLeftAxis = cAgent.LeftAxis;
            m_CameraUpAxis = cAgent.UpAxis;

            m_DrawDistance = cAgent.Far;

            if ((cAgent.Throttles != null) && cAgent.Throttles.Length > 0)
                ControllingClient.SetChildAgentThrottle(cAgent.Throttles);

            m_headrotation = cAgent.HeadRotation;
            m_bodyRot = cAgent.BodyRotation;
            m_AgentControlFlags = (AgentManager.ControlFlags)cAgent.ControlFlags; 

            if (m_scene.Permissions.IsGod(new UUID(cAgent.AgentID)))
                m_godlevel = cAgent.GodLevel;
            m_setAlwaysRun = cAgent.AlwaysRun;

            uint i = 0;
            try
            {
                if (cAgent.Wearables == null)
                   cAgent.Wearables  = new UUID[0];
                AvatarWearable[] wears = new AvatarWearable[cAgent.Wearables.Length / 2];
                for (uint n = 0; n < cAgent.Wearables.Length; n += 2)
                {
                    UUID itemId = cAgent.Wearables[n];
                    UUID assetId = cAgent.Wearables[n + 1];
                    wears[i++] = new AvatarWearable(itemId, assetId);
                }
                m_appearance.Wearables = wears;
                Primitive.TextureEntry te;
                if (cAgent.AgentTextures != null && cAgent.AgentTextures.Length > 1)
                    te = new Primitive.TextureEntry(cAgent.AgentTextures, 0, cAgent.AgentTextures.Length);
                else
                    te = AvatarAppearance.GetDefaultTexture();
                if ((cAgent.VisualParams == null) || (cAgent.VisualParams.Length < AvatarAppearance.VISUALPARAM_COUNT))
                    cAgent.VisualParams = AvatarAppearance.GetDefaultVisualParams();
                m_appearance.SetAppearance(te, (byte[])cAgent.VisualParams.Clone());
            }
            catch (Exception e)
            {
                m_log.Warn("[SCENE PRESENCE]: exception in CopyFrom " + e.Message);
            }

            // Attachments
            try
            {
                if (cAgent.Attachments != null)
                {
                    foreach (AttachmentData att in cAgent.Attachments)
                    {
                        m_appearance.SetAttachment(att.AttachPoint, att.ItemID, att.AssetID);
                    }
                }
            }
            catch { } 

            // Animations
            try
            {
                Animator.ResetAnimations();
                Animator.Animations.FromArray(cAgent.Anims);
            }
            catch {  }

            //cAgent.GroupID = ??
            //Groups???
        }

        public bool CopyAgent(out IAgentData agent)
        {
            agent = new CompleteAgentData();
            CopyTo((AgentData)agent);
            return true;
        }

        #endregion Child Agent Updates

        /// <summary>
        /// Handles part of the PID controller function for moving an avatar.
        /// </summary>
        public override void UpdateMovement()
        {
            if (m_forceToApply.HasValue)
            {

                Vector3 force = m_forceToApply.Value;
                m_updateflag = true;
                Velocity = force;

                m_forceToApply = null;
            }
            else
            {
                if (m_isNudging)
                {
                    Vector3 force = Vector3.Zero;

                    m_updateflag = true;
                    Velocity = force;
                    m_isNudging = false;
                    m_updateCount = UPDATE_COUNT;			//KF: Update anims to pickup "STAND"
                }
            }
        }

        public override void SetText(string text, Vector3 color, double alpha)
        {
            throw new Exception("Can't set Text on avatar.");
        }

        /// <summary>
        /// Adds a physical representation of the avatar to the Physics plugin
        /// </summary>
        public void AddToPhysicalScene(bool isFlying)
        {
            PhysicsScene scene = m_scene.PhysicsScene;

            Vector3 pVec = AbsolutePosition;

            // Old bug where the height was in centimeters instead of meters
            if (m_avHeight == 127.0f)
            {
                m_physicsActor = scene.AddAvatar(Firstname + "." + Lastname, pVec, new Vector3(0f, 0f, 1.56f),
                                                 isFlying);
            }
            else
            {
                m_physicsActor = scene.AddAvatar(Firstname + "." + Lastname, pVec,
                                                 new Vector3(0f, 0f, m_avHeight), isFlying);
            }
            scene.AddPhysicsActorTaint(m_physicsActor);
            //m_physicsActor.OnRequestTerseUpdate += SendTerseUpdateToAllClients;
            m_physicsActor.OnCollisionUpdate += PhysicsCollisionUpdate;
            m_physicsActor.OnOutOfBounds += OutOfBoundsCall; // Called for PhysicsActors when there's something wrong
            m_physicsActor.SubscribeEvents(500);
            m_physicsActor.LocalID = LocalId;
            
        }

        private void OutOfBoundsCall(Vector3 pos)
        {
            //bool flying = m_physicsActor.Flying;
            //RemoveFromPhysicalScene();

            //AddToPhysicalScene(flying);
            if (ControllingClient != null)
                ControllingClient.SendAgentAlertMessage("Physics is having a problem with your avatar.  You may not be able to move until you relog.",true);
        }

        // Event called by the physics plugin to tell the avatar about a collision.
        private void PhysicsCollisionUpdate(EventArgs e)
        {
			if (m_updateCount > 0)			//KF: Update Anims for a short period. Many Anim
			{								// changes are very asynchronous.
            	Animator.UpdateMovementAnimations();
            	m_updateCount--;
			}
			
            if (e == null)
                return;

            // The Physics Scene will send updates every 500 ms grep: m_physicsActor.SubscribeEvents(
            // as of this comment the interval is set in AddToPhysicalScene
            if (Animator!=null)
                Animator.UpdateMovementAnimations();

            CollisionEventUpdate collisionData = (CollisionEventUpdate)e;
            Dictionary<uint, ContactPoint> coldata = collisionData.m_objCollisionList;

            CollisionPlane = Vector4.UnitW;

			if (m_lastColCount != coldata.Count)
			{	
				m_updateCount = 10;
				m_lastColCount = coldata.Count;
			}
			
            if (coldata.Count != 0 && Animator != null)
            {
                switch (Animator.CurrentMovementAnimation)
                {
                    case "STAND":
                    case "WALK":
                    case "RUN":
                    case "CROUCH":
                    case "CROUCHWALK":
                        {
                            ContactPoint lowest;
                            lowest.SurfaceNormal = Vector3.Zero;
                            lowest.Position = Vector3.Zero;
                            lowest.Position.Z = Single.NaN;

                            foreach (ContactPoint contact in coldata.Values)
                            {
                                if (Single.IsNaN(lowest.Position.Z) || contact.Position.Z < lowest.Position.Z)
                                {
                                    lowest = contact;
                                }
                            }

                            CollisionPlane = new Vector4(-lowest.SurfaceNormal, -Vector3.Dot(lowest.Position, lowest.SurfaceNormal));
                        }
                        break;
                }
            }

            if (m_invulnerable)
                return;
            
            float starthealth = Health;
            uint killerObj = 0;
            foreach (uint localid in coldata.Keys)
            {
                if (coldata[localid].PenetrationDepth <= 0.10f || m_invulnerable)
                    continue;
                //if (localid == 0)
                    //continue;

                SceneObjectPart part = m_scene.GetSceneObjectPart(localid);

                if (part != null && part.ParentGroup.Damage != -1.0f)
                    Health -= part.ParentGroup.Damage;
                else
                    Health -= coldata[localid].PenetrationDepth * 5.0f;

                if (Health <= 0.0f)
                {
                    if (localid != 0)
                        killerObj = localid;
                }
                //m_log.Debug("[AVATAR]: Collision with localid: " + localid.ToString() + " at depth: " + coldata[localid].ToString());
            }
            //Health = 100;
            if (!m_invulnerable)
            {
                if (starthealth != Health)
                {
                    ControllingClient.SendHealth(Health);
                }
                if (m_health <= 0)
                    m_scene.EventManager.TriggerAvatarKill(killerObj, this);
            }

            
        }

        public void setHealthWithUpdate(float health)
        {
            Health = health;
            ControllingClient.SendHealth(Health);
        }

        public void Close()
        {
            lock (m_attachments)
            {
                // Delete attachments from scene
                // Don't try to save, as this thread won't live long
                // enough to complete the save. This would cause no copy
                // attachments to poof!
                //
                foreach (SceneObjectGroup grp in m_attachments)
                {
                    m_scene.DeleteSceneObject(grp, false);
                }
                m_attachments.Clear();
            }
            
            lock (m_knownChildRegions)
            {
                m_knownChildRegions.Clear();
            }

            lock (m_reprioritization_timer)
            {
                m_reprioritization_timer.Enabled = false;
                m_reprioritization_timer.Elapsed -= new ElapsedEventHandler(Reprioritize);
            }
            
            // I don't get it but mono crashes when you try to dispose of this timer,
            // unsetting the elapsed callback should be enough to allow for cleanup however.
            // m_reprioritizationTimer.Dispose(); 

            m_sceneViewer.Close();

            RemoveFromPhysicalScene();
            m_animator.Close();
            m_animator = null;
        }

        public ScenePresence()
        {
            m_sendCourseLocationsMethod = SendCoarseLocationsDefault;
            CreateSceneViewer();
            m_animator = new ScenePresenceAnimator(this);
        }

        public void AddAttachment(SceneObjectGroup gobj)
        {
            lock (m_attachments)
            {
                m_attachments.Add(gobj);
            }
        }

        public bool HasAttachments()
        {
            return m_attachments.Count > 0;
        }

        public bool HasScriptedAttachments()
        {
            lock (m_attachments)
            {
                foreach (SceneObjectGroup gobj in m_attachments)
                {
                    if (gobj != null)
                    {
                        if (gobj.RootPart.Inventory.ContainsScripts())
                            return true;
                    }
                }
            }
            return false;
        }

        public void RemoveAttachment(SceneObjectGroup gobj)
        {
            lock (m_attachments)
            {
                if (m_attachments.Contains(gobj))
                {
                    m_attachments.Remove(gobj);
                }
            }
        }

        public bool ValidateAttachments()
        {
            lock (m_attachments)
            {
                // Validate
                foreach (SceneObjectGroup gobj in m_attachments)
                {
                    if (gobj == null)
                        return false;

                    if (gobj.IsDeleted)
                        return false;
                }
            }
            return true;
        }

        /// <summary>
        /// Send a script event to this scene presence's attachments
        /// </summary>
        /// <param name="eventName">The name of the event</param>
        /// <param name="args">The arguments for the event</param>
        public void SendScriptEventToAttachments(string eventName, Object[] args)
        {
            if (m_scriptEngines != null)
            {
                lock (m_attachments)
                {
                    foreach (SceneObjectGroup grp in m_attachments)
                    {
                        // 16384 is CHANGED_ANIMATION
                        //
                        // Send this to all attachment root prims
                        //
                        foreach (IScriptModule m in m_scriptEngines)
                        {
                            if (m == null) // No script engine loaded
                                continue;

                            m.PostObjectEvent(grp.RootPart.UUID, "changed", new Object[] { 16384 });
                        }
                    }
                }
            }
        }

        public bool CrossAttachmentsIntoNewRegion(ulong regionHandle, bool silent)
        {
            lock (m_attachments)
            {
                // Validate
                foreach (SceneObjectGroup gobj in m_attachments)
                {
                    if (gobj == null || gobj.IsDeleted)
                        return false;
                }

                foreach (SceneObjectGroup gobj in m_attachments)
                {
                    // If the prim group is null then something must have happened to it!
                    if (gobj != null && gobj.RootPart != null)
                    {
                        // Set the parent localID to 0 so it transfers over properly.
                        gobj.RootPart.SetParentLocalId(0);
                        gobj.AbsolutePosition = gobj.RootPart.AttachedPos;
                        gobj.RootPart.IsAttachment = false;
                        //gobj.RootPart.LastOwnerID = gobj.GetFromAssetID();
                        m_log.DebugFormat("[ATTACHMENT]: Sending attachment {0} to region {1}", gobj.UUID, regionHandle);
                        m_scene.CrossPrimGroupIntoNewRegion(regionHandle, gobj, silent);
                    }
                }
                m_attachments.Clear();

                return true;
            }
        }

        public void initializeScenePresence(IClientAPI client, RegionInfo region, Scene scene)
        {
            m_controllingClient = client;
            m_regionInfo = region;
            m_scene = scene;

            RegisterToEvents();

            /*
            AbsolutePosition = client.StartPos;

            Animations = new AvatarAnimations();
            Animations.LoadAnims();

            m_animations = new List<UUID>();
            m_animations.Add(Animations.AnimsUUID["STAND"]);
            m_animationSeqs.Add(m_controllingClient.NextAnimationSequenceNumber);

            SetDirectionVectors();
            */
        }

        internal void PushForce(Vector3 impulse)
        {
            if (PhysicsActor != null)
            {
                PhysicsActor.AddForce(impulse,true);
            }
        }

        public void RegisterControlEventsToScript(int controls, int accept, int pass_on, uint Obj_localID, UUID Script_item_UUID)
        {
            ScriptControllers obj = new ScriptControllers();
            obj.ignoreControls = ScriptControlled.CONTROL_ZERO;
            obj.eventControls = ScriptControlled.CONTROL_ZERO;

            obj.itemID = Script_item_UUID;
            obj.objID = Obj_localID;
            if (pass_on == 0 && accept == 0)
            {
                IgnoredControls |= (ScriptControlled)controls;
                obj.ignoreControls = (ScriptControlled)controls;
            }

            if (pass_on == 0 && accept == 1)
            {
                IgnoredControls |= (ScriptControlled)controls;
                obj.ignoreControls = (ScriptControlled)controls;
                obj.eventControls = (ScriptControlled)controls;
            }
            if (pass_on == 1 && accept == 1)
            {
                IgnoredControls = ScriptControlled.CONTROL_ZERO;
                obj.eventControls = (ScriptControlled)controls;
                obj.ignoreControls = ScriptControlled.CONTROL_ZERO;
            }

            lock (scriptedcontrols)
            {
                if (pass_on == 1 && accept == 0)
                {
                    IgnoredControls &= ~(ScriptControlled)controls;
                    if (scriptedcontrols.ContainsKey(Script_item_UUID))
                        scriptedcontrols.Remove(Script_item_UUID);
                }
                else
                {
                    scriptedcontrols[Script_item_UUID] = obj;
                }
            }
            ControllingClient.SendTakeControls(controls, pass_on == 1 ? true : false, true);
        }

        public void HandleForceReleaseControls(IClientAPI remoteClient, UUID agentID)
        {
            IgnoredControls = ScriptControlled.CONTROL_ZERO;
            lock (scriptedcontrols)
            {
                scriptedcontrols.Clear();
            }
            ControllingClient.SendTakeControls(int.MaxValue, false, false);
        }

        public void UnRegisterControlEventsToScript(uint Obj_localID, UUID Script_item_UUID)
        {
            ScriptControllers takecontrols;

            lock (scriptedcontrols)
            {
                if (scriptedcontrols.TryGetValue(Script_item_UUID, out takecontrols))
                {
                    ScriptControlled sctc = takecontrols.eventControls;

                    ControllingClient.SendTakeControls((int)sctc, false, false);
                    ControllingClient.SendTakeControls((int)sctc, true, false);

                    scriptedcontrols.Remove(Script_item_UUID);
                    IgnoredControls = ScriptControlled.CONTROL_ZERO;
                    foreach (ScriptControllers scData in scriptedcontrols.Values)
                    {
                        IgnoredControls |= scData.ignoreControls;
                    }
                }
            }
        }

        internal void SendControlToScripts(uint flags)
        {
            ScriptControlled allflags = ScriptControlled.CONTROL_ZERO;

            if (MouseDown)
            {
                allflags = LastCommands & (ScriptControlled.CONTROL_ML_LBUTTON | ScriptControlled.CONTROL_LBUTTON);
                if ((flags & (uint)AgentManager.ControlFlags.AGENT_CONTROL_LBUTTON_UP) != 0 || (flags & unchecked((uint)AgentManager.ControlFlags.AGENT_CONTROL_ML_LBUTTON_UP)) != 0)
                {
                    allflags = ScriptControlled.CONTROL_ZERO;
                    MouseDown = true;
                }
            }

            if ((flags & (uint)AgentManager.ControlFlags.AGENT_CONTROL_ML_LBUTTON_DOWN) != 0)
            {
                allflags |= ScriptControlled.CONTROL_ML_LBUTTON;
                MouseDown = true;
            }
            if ((flags & (uint)AgentManager.ControlFlags.AGENT_CONTROL_LBUTTON_DOWN) != 0)
            {
                allflags |= ScriptControlled.CONTROL_LBUTTON;
                MouseDown = true;
            }

            // find all activated controls, whether the scripts are interested in them or not
            if ((flags & (uint)AgentManager.ControlFlags.AGENT_CONTROL_AT_POS) != 0 || (flags & (uint)AgentManager.ControlFlags.AGENT_CONTROL_NUDGE_AT_POS) != 0)
            {
                allflags |= ScriptControlled.CONTROL_FWD;
            }
            if ((flags & (uint)AgentManager.ControlFlags.AGENT_CONTROL_AT_NEG) != 0 || (flags & (uint)AgentManager.ControlFlags.AGENT_CONTROL_NUDGE_AT_NEG) != 0)
            {
                allflags |= ScriptControlled.CONTROL_BACK;
            }
            if ((flags & (uint)AgentManager.ControlFlags.AGENT_CONTROL_UP_POS) != 0 || (flags & (uint)AgentManager.ControlFlags.AGENT_CONTROL_NUDGE_UP_POS) != 0)
            {
                allflags |= ScriptControlled.CONTROL_UP;
            }
            if ((flags & (uint)AgentManager.ControlFlags.AGENT_CONTROL_UP_NEG) != 0 || (flags & (uint)AgentManager.ControlFlags.AGENT_CONTROL_NUDGE_UP_NEG) != 0)
            {
                allflags |= ScriptControlled.CONTROL_DOWN;
            }
            if ((flags & (uint)AgentManager.ControlFlags.AGENT_CONTROL_LEFT_POS) != 0 || (flags & (uint)AgentManager.ControlFlags.AGENT_CONTROL_NUDGE_LEFT_POS) != 0)
            {
                allflags |= ScriptControlled.CONTROL_LEFT;
            }
            if ((flags & (uint)AgentManager.ControlFlags.AGENT_CONTROL_LEFT_NEG) != 0 || (flags & (uint)AgentManager.ControlFlags.AGENT_CONTROL_NUDGE_LEFT_NEG) != 0)
            {
                allflags |= ScriptControlled.CONTROL_RIGHT;
            }
            if ((flags & (uint)AgentManager.ControlFlags.AGENT_CONTROL_YAW_NEG) != 0)
            {
                allflags |= ScriptControlled.CONTROL_ROT_RIGHT;
            }
            if ((flags & (uint)AgentManager.ControlFlags.AGENT_CONTROL_YAW_POS) != 0)
            {
                allflags |= ScriptControlled.CONTROL_ROT_LEFT;
            }
            // optimization; we have to check per script, but if nothing is pressed and nothing changed, we can skip that
            if (allflags != ScriptControlled.CONTROL_ZERO || allflags != LastCommands)
            {
                lock (scriptedcontrols)
                {
                    foreach (KeyValuePair<UUID, ScriptControllers> kvp in scriptedcontrols)
                    {
                        UUID scriptUUID = kvp.Key;
                        ScriptControllers scriptControlData = kvp.Value;

                        ScriptControlled localHeld = allflags & scriptControlData.eventControls;     // the flags interesting for us
                        ScriptControlled localLast = LastCommands & scriptControlData.eventControls; // the activated controls in the last cycle
                        ScriptControlled localChange = localHeld ^ localLast;                        // the changed bits
                        if (localHeld != ScriptControlled.CONTROL_ZERO || localChange != ScriptControlled.CONTROL_ZERO)
                        {
                            // only send if still pressed or just changed
                            m_scene.EventManager.TriggerControlEvent(scriptControlData.objID, scriptUUID, UUID, (uint)localHeld, (uint)localChange);
                        }
                    }
                }
            }

            LastCommands = allflags;
        }

        internal static AgentManager.ControlFlags RemoveIgnoredControls(AgentManager.ControlFlags flags, ScriptControlled ignored)
        {
            if (ignored == ScriptControlled.CONTROL_ZERO)
                return flags;

            if ((ignored & ScriptControlled.CONTROL_BACK) != 0)
                flags &= ~(AgentManager.ControlFlags.AGENT_CONTROL_AT_NEG | AgentManager.ControlFlags.AGENT_CONTROL_NUDGE_AT_NEG);
            if ((ignored & ScriptControlled.CONTROL_FWD) != 0)
                flags &= ~(AgentManager.ControlFlags.AGENT_CONTROL_NUDGE_AT_POS | AgentManager.ControlFlags.AGENT_CONTROL_AT_POS);
            if ((ignored & ScriptControlled.CONTROL_DOWN) != 0)
                flags &= ~(AgentManager.ControlFlags.AGENT_CONTROL_UP_NEG | AgentManager.ControlFlags.AGENT_CONTROL_NUDGE_UP_NEG);
            if ((ignored & ScriptControlled.CONTROL_UP) != 0)
                flags &= ~(AgentManager.ControlFlags.AGENT_CONTROL_NUDGE_UP_POS | AgentManager.ControlFlags.AGENT_CONTROL_UP_POS);
            if ((ignored & ScriptControlled.CONTROL_LEFT) != 0)
                flags &= ~(AgentManager.ControlFlags.AGENT_CONTROL_LEFT_POS | AgentManager.ControlFlags.AGENT_CONTROL_NUDGE_LEFT_POS);
            if ((ignored & ScriptControlled.CONTROL_RIGHT) != 0)
                flags &= ~(AgentManager.ControlFlags.AGENT_CONTROL_NUDGE_LEFT_NEG | AgentManager.ControlFlags.AGENT_CONTROL_LEFT_NEG);
            if ((ignored & ScriptControlled.CONTROL_ROT_LEFT) != 0)
                flags &= ~(AgentManager.ControlFlags.AGENT_CONTROL_YAW_NEG);
            if ((ignored & ScriptControlled.CONTROL_ROT_RIGHT) != 0)
                flags &= ~(AgentManager.ControlFlags.AGENT_CONTROL_YAW_POS);
            if ((ignored & ScriptControlled.CONTROL_ML_LBUTTON) != 0)
                flags &= ~(AgentManager.ControlFlags.AGENT_CONTROL_ML_LBUTTON_DOWN);
            if ((ignored & ScriptControlled.CONTROL_LBUTTON) != 0)
                flags &= ~(AgentManager.ControlFlags.AGENT_CONTROL_LBUTTON_UP | AgentManager.ControlFlags.AGENT_CONTROL_LBUTTON_DOWN);

            //DIR_CONTROL_FLAG_FORWARD = AgentManager.ControlFlags.AGENT_CONTROL_AT_POS,
            //DIR_CONTROL_FLAG_BACK = AgentManager.ControlFlags.AGENT_CONTROL_AT_NEG,
            //DIR_CONTROL_FLAG_LEFT = AgentManager.ControlFlags.AGENT_CONTROL_LEFT_POS,
            //DIR_CONTROL_FLAG_RIGHT = AgentManager.ControlFlags.AGENT_CONTROL_LEFT_NEG,
            //DIR_CONTROL_FLAG_UP = AgentManager.ControlFlags.AGENT_CONTROL_UP_POS,
            //DIR_CONTROL_FLAG_DOWN = AgentManager.ControlFlags.AGENT_CONTROL_UP_NEG,
            //DIR_CONTROL_FLAG_DOWN_NUDGE = AgentManager.ControlFlags.AGENT_CONTROL_NUDGE_UP_NEG

            return flags;
        }

        /// <summary>
        /// RezAttachments. This should only be called upon login on the first region.
        /// Attachment rezzings on crossings and TPs are done in a different way.
        /// </summary>
        public void RezAttachments()
        {
            if (null == m_appearance)
            {
                m_log.WarnFormat("[ATTACHMENT] Appearance has not been initialized for agent {0}", UUID);
                return;
            }

            List<int> attPoints = m_appearance.GetAttachedPoints();
            foreach (int p in attPoints)
            {
                if (m_isDeleted)
                    return;

                UUID itemID = m_appearance.GetAttachedItem(p);
                UUID assetID = m_appearance.GetAttachedAsset(p);

                // For some reason assetIDs are being written as Zero's in the DB -- need to track tat down
                // But they're not used anyway, the item is being looked up for now, so let's proceed.
                //if (UUID.Zero == assetID) 
                //{
                //    m_log.DebugFormat("[ATTACHMENT]: Cannot rez attachment in point {0} with itemID {1}", p, itemID);
                //    continue;
                //}

                try
                {
                    // Rez from inventory
                    UUID asset = m_scene.RezSingleAttachment(ControllingClient,
                            itemID, (uint)p);

                    m_log.InfoFormat("[ATTACHMENT]: Rezzed attachment in point {0} from item {1} and asset {2} ({3})",
                            p, itemID, assetID, asset);

                }
                catch (Exception e)
                {
                    m_log.ErrorFormat("[ATTACHMENT]: Unable to rez attachment: {0}", e.ToString());
                }
            }
        }

        public double GetUpdatePriority(IClientAPI client)
        {
            switch (Scene.UpdatePrioritizationScheme)
            {
                case Scene.UpdatePrioritizationSchemes.Time:
                    return GetPriorityByTime();
                case Scene.UpdatePrioritizationSchemes.Distance:
                    return GetPriorityByDistance(client);
                case Scene.UpdatePrioritizationSchemes.SimpleAngularDistance:
                    return GetPriorityByDistance(client);
                case Scenes.Scene.UpdatePrioritizationSchemes.FrontBack:
                    return GetPriorityByFrontBack(client);
                default:
                    throw new InvalidOperationException("UpdatePrioritizationScheme not defined.");
            }
        }

        private double GetPriorityByTime()
        {
            return DateTime.Now.ToOADate();
        }

        private double GetPriorityByDistance(IClientAPI client)
        {
            ScenePresence presence = Scene.GetScenePresence(client.AgentId);
            if (presence != null)
            {
                return GetPriorityByDistance((presence.IsChildAgent) ?
                    presence.AbsolutePosition : presence.CameraPosition);
            }
            return double.NaN;
        }

        private double GetPriorityByFrontBack(IClientAPI client)
        {
            ScenePresence presence = Scene.GetScenePresence(client.AgentId);
            if (presence != null)
            {
                return GetPriorityByFrontBack(presence.CameraPosition, presence.CameraAtAxis);
            }
            return double.NaN;
        }

        private double GetPriorityByDistance(Vector3 position)
        {
            return Vector3.Distance(AbsolutePosition, position);
        }

        private double GetPriorityByFrontBack(Vector3 camPosition, Vector3 camAtAxis)
        {
            // Distance
            double priority = Vector3.Distance(camPosition, AbsolutePosition);

            // Plane equation
            float d = -Vector3.Dot(camPosition, camAtAxis);
            float p = Vector3.Dot(camAtAxis, AbsolutePosition) + d;
            if (p < 0.0f) priority *= 2.0f;

            return priority;
        }

        private double GetSOGUpdatePriority(SceneObjectGroup sog)
        {
            switch (Scene.UpdatePrioritizationScheme)
            {
                case Scene.UpdatePrioritizationSchemes.Time:
                    throw new InvalidOperationException("UpdatePrioritizationScheme for time not supported for reprioritization");
                case Scene.UpdatePrioritizationSchemes.Distance:
                    return sog.GetPriorityByDistance((IsChildAgent) ? AbsolutePosition : CameraPosition);
                case Scene.UpdatePrioritizationSchemes.SimpleAngularDistance:
                    return sog.GetPriorityBySimpleAngularDistance((IsChildAgent) ? AbsolutePosition : CameraPosition);
                case Scenes.Scene.UpdatePrioritizationSchemes.FrontBack:
                    return sog.GetPriorityByFrontBack(CameraPosition, CameraAtAxis);
                default:
                    throw new InvalidOperationException("UpdatePrioritizationScheme not defined");
            }
        }

        private double UpdatePriority(UpdatePriorityData data)
        {
            EntityBase entity;
            SceneObjectGroup group;

            if (Scene.Entities.TryGetValue(data.localID, out entity))
            {
                group = entity as SceneObjectGroup;
                if (group != null)
                    return GetSOGUpdatePriority(group);

                ScenePresence presence = entity as ScenePresence;
                if (presence == null)
                    throw new InvalidOperationException("entity found is neither SceneObjectGroup nor ScenePresence");
                switch (Scene.UpdatePrioritizationScheme)
                {
                    case Scene.UpdatePrioritizationSchemes.Time:
                        throw new InvalidOperationException("UpdatePrioritization for time not supported for reprioritization");
                    case Scene.UpdatePrioritizationSchemes.Distance:
                    case Scene.UpdatePrioritizationSchemes.SimpleAngularDistance:
                        return GetPriorityByDistance((IsChildAgent) ? AbsolutePosition : CameraPosition);
                    case Scenes.Scene.UpdatePrioritizationSchemes.FrontBack:
                        return GetPriorityByFrontBack(CameraPosition, CameraAtAxis);
                    default:
                        throw new InvalidOperationException("UpdatePrioritizationScheme not defined");
                }
            }
            else
            {
                group = Scene.GetGroupByPrim(data.localID);
                if (group != null)
                    return GetSOGUpdatePriority(group);
            }
            return double.NaN;
        }

        private void ReprioritizeUpdates()
        {
            if (Scene.IsReprioritizationEnabled && Scene.UpdatePrioritizationScheme != Scene.UpdatePrioritizationSchemes.Time)
            {
                lock (m_reprioritization_timer)
                {
                    if (!m_reprioritizing)
                        m_reprioritization_timer.Enabled = m_reprioritizing = true;
                    else
                        m_reprioritization_called = true;
                }
            }
        }

        private void Reprioritize(object sender, ElapsedEventArgs e)
        {
            m_controllingClient.ReprioritizeUpdates(StateUpdateTypes.All, UpdatePriority);

            lock (m_reprioritization_timer)
            {
                m_reprioritization_timer.Enabled = m_reprioritizing = m_reprioritization_called;
                m_reprioritization_called = false;
            }
        }
        
        private Vector3 Quat2Euler(Quaternion rot){
        	float x = Utils.RAD_TO_DEG * (float)Math.Atan2((double)((2.0f * rot.X * rot.W) - (2.0f * rot.Y * rot.Z)) , 
        													(double)(1 - (2.0f * rot.X * rot.X) - (2.0f * rot.Z * rot.Z)));
        	float y = Utils.RAD_TO_DEG * (float)Math.Asin ((double)((2.0f * rot.X * rot.Y) + (2.0f * rot.Z * rot.W)));
        	float z = Utils.RAD_TO_DEG * (float)Math.Atan2(((double)(2.0f * rot.Y * rot.W) - (2.0f * rot.X * rot.Z)) , 
        													(double)(1 - (2.0f * rot.Y * rot.Y) - (2.0f * rot.Z * rot.Z)));
	        return(new Vector3(x,y,z));
	    }


    }
}<|MERGE_RESOLUTION|>--- conflicted
+++ resolved
@@ -1732,36 +1732,6 @@
 			// offset is the world-ref vector distance from that prim center to the click-spot
 			// UUID  is the UUID of the Avatar doing the clicking
 				
-<<<<<<< HEAD
-                // Is a sit target available?
-                Vector3 avSitOffSet = part.SitTargetPosition;
-                Quaternion avSitOrientation = part.SitTargetOrientation;
-                UUID avOnTargetAlready = part.GetAvatarOnSitTarget();
-
-                bool SitTargetUnOccupied = (!(avOnTargetAlready != UUID.Zero));
-                bool SitTargetisSet =
-                    (!(avSitOffSet.X == 0f && avSitOffSet.Y == 0f && avSitOffSet.Z == 0f &&
-                       (
-                           avSitOrientation.X == 0f && avSitOrientation.Y == 0f && avSitOrientation.Z == 0f && avSitOrientation.W == 1f // Valid Zero Rotation quaternion
-                           || avSitOrientation.X == 0f && avSitOrientation.Y == 0f && avSitOrientation.Z == 1f && avSitOrientation.W == 0f // W-Z Mapping was invalid at one point
-                           || avSitOrientation.X == 0f && avSitOrientation.Y == 0f && avSitOrientation.Z == 0f && avSitOrientation.W == 0f // Invalid Quaternion
-                       )
-                       ));
-                    
-//Console.WriteLine("SendSitResponse offset=" + offset + "  UnOccup=" + SitTargetUnOccupied +
-//					"    TargSet=" + SitTargetisSet);
-				// Sit analysis rewritten by KF 091125 
-                if (SitTargetisSet) 		// scipted sit
-                {
-					if (SitTargetUnOccupied)
-					{
-    	                part.SetAvatarOnSitTarget(UUID);		// set that Av will be on it
-    	                offset = new Vector3(avSitOffSet.X, avSitOffSet.Y, avSitOffSet.Z);	// change ofset to the scripted one
-    	                sitOrientation = avSitOrientation;		// Change rotatione to the scripted one
-    	                autopilot = false;						// Jump direct to scripted llSitPos()
-    	            }
-    	        	else return;
-=======
 			m_avInitialPos = AbsolutePosition; 			// saved to calculate unscripted sit rotation
 			
             // Is a sit target available?
@@ -1782,7 +1752,6 @@
     	            offset = new Vector3(avSitOffSet.X, avSitOffSet.Y, avSitOffSet.Z);	// change ofset to the scripted one
     	            sitOrientation = avSitOrientation;		// Change rotatione to the scripted one
     	            autopilot = false;						// Jump direct to scripted llSitPos()
->>>>>>> ee9d46c8
     	        }
     	       	else
     	       	{
@@ -2009,11 +1978,7 @@
             SendFullUpdateToAllClients();
         }
         
-<<<<<<< HEAD
         public void SitAltitudeCallback(bool hitYN, Vector3 collisionPoint, uint localid, float distance, Vector3 normal)
-=======
-        public void SitAltitudeCallback(bool hitYN, Vector3 collisionPoint, uint localid, float distance)	// KF: Nov 2009
->>>>>>> ee9d46c8
         {
 			// KF: 091202 There appears to be a bug in Prim Edit Size - the process sometimes make a prim that RayTrace no longer
 			//     sees. Take/re-rez, or sim restart corrects the condition. Result of bug is incorrect sit height.
