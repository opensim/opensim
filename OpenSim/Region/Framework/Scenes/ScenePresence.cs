--- conflicted
+++ resolved
@@ -1297,12 +1297,9 @@
             {
                 return;
             }
-<<<<<<< HEAD
-=======
             
             bool update_movementflag = false;
 
->>>>>>> 0639e90f
             if (m_allowMovement)
             {
                 int i = 0;
@@ -1730,13 +1727,9 @@
         private void SendSitResponse(IClientAPI remoteClient, UUID targetID, Vector3 offset, Quaternion pSitOrientation)
         {
             bool autopilot = true;
-<<<<<<< HEAD
             Vector3 autopilotTarget = new Vector3();
             Quaternion sitOrientation = Quaternion.Identity;
-=======
             Vector3 pos = new Vector3();
-            Quaternion sitOrientation = pSitOrientation;
->>>>>>> 0639e90f
             Vector3 cameraEyeOffset = Vector3.Zero;
             Vector3 cameraAtOffset = Vector3.Zero;
             bool forceMouselook = false;
