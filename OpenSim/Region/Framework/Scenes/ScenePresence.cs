/*
 * Copyright (c) Contributors, http://opensimulator.org/
 * See CONTRIBUTORS.TXT for a full list of copyright holders.
 *
 * Redistribution and use in source and binary forms, with or without
 * modification, are permitted provided that the following conditions are met:
 *     * Redistributions of source code must retain the above copyright
 *       notice, this list of conditions and the following disclaimer.
 *     * Redistributions in binary form must reproduce the above copyright
 *       notice, this list of conditions and the following disclaimer in the
 *       documentation and/or other materials provided with the distribution.
 *     * Neither the name of the OpenSimulator Project nor the
 *       names of its contributors may be used to endorse or promote products
 *       derived from this software without specific prior written permission.
 *
 * THIS SOFTWARE IS PROVIDED BY THE DEVELOPERS ``AS IS'' AND ANY
 * EXPRESS OR IMPLIED WARRANTIES, INCLUDING, BUT NOT LIMITED TO, THE IMPLIED
 * WARRANTIES OF MERCHANTABILITY AND FITNESS FOR A PARTICULAR PURPOSE ARE
 * DISCLAIMED. IN NO EVENT SHALL THE CONTRIBUTORS BE LIABLE FOR ANY
 * DIRECT, INDIRECT, INCIDENTAL, SPECIAL, EXEMPLARY, OR CONSEQUENTIAL DAMAGES
 * (INCLUDING, BUT NOT LIMITED TO, PROCUREMENT OF SUBSTITUTE GOODS OR SERVICES;
 * LOSS OF USE, DATA, OR PROFITS; OR BUSINESS INTERRUPTION) HOWEVER CAUSED AND
 * ON ANY THEORY OF LIABILITY, WHETHER IN CONTRACT, STRICT LIABILITY, OR TORT
 * (INCLUDING NEGLIGENCE OR OTHERWISE) ARISING IN ANY WAY OUT OF THE USE OF THIS
 * SOFTWARE, EVEN IF ADVISED OF THE POSSIBILITY OF SUCH DAMAGE.
 */

using System;
using System.Xml;
using System.Collections.Generic;
using System.Reflection;
using System.Timers;
using OpenMetaverse;
using log4net;
using OpenSim.Framework;
using OpenSim.Framework.Client;
using OpenSim.Region.Framework.Interfaces;
using OpenSim.Region.Framework.Scenes.Animation;
using OpenSim.Region.Framework.Scenes.Types;
using OpenSim.Region.Physics.Manager;
using GridRegion = OpenSim.Services.Interfaces.GridRegion;
using OpenSim.Services.Interfaces;

namespace OpenSim.Region.Framework.Scenes
{
    enum ScriptControlled : uint
    {
        CONTROL_ZERO = 0,
        CONTROL_FWD = 1,
        CONTROL_BACK = 2,
        CONTROL_LEFT = 4,
        CONTROL_RIGHT = 8,
        CONTROL_UP = 16,
        CONTROL_DOWN = 32,
        CONTROL_ROT_LEFT = 256,
        CONTROL_ROT_RIGHT = 512,
        CONTROL_LBUTTON = 268435456,
        CONTROL_ML_LBUTTON = 1073741824
    }

    struct ScriptControllers
    {
        public UUID itemID;
        public ScriptControlled ignoreControls;
        public ScriptControlled eventControls;
    }

    public delegate void SendCourseLocationsMethod(UUID scene, ScenePresence presence, List<Vector3> coarseLocations, List<UUID> avatarUUIDs);

    public class ScenePresence : EntityBase, IScenePresence
    {
//        ~ScenePresence()
//        {
//            m_log.Debug("[SCENE PRESENCE] Destructor called");
//        }
        
        private static readonly ILog m_log = LogManager.GetLogger(MethodBase.GetCurrentMethod().DeclaringType);

        public PresenceType PresenceType { get; private set; }

//        private static readonly byte[] DEFAULT_TEXTURE = AvatarAppearance.GetDefaultTexture().GetBytes();
        private static readonly Array DIR_CONTROL_FLAGS = Enum.GetValues(typeof(Dir_ControlFlags));
        private static readonly Vector3 HEAD_ADJUSTMENT = new Vector3(0f, 0f, 0.3f);
        
        /// <summary>
        /// Experimentally determined "fudge factor" to make sit-target positions
        /// the same as in SecondLife. Fudge factor was tested for 36 different
        /// test cases including prims of type box, sphere, cylinder, and torus,
        /// with varying parameters for sit target location, prim size, prim
        /// rotation, prim cut, prim twist, prim taper, and prim shear. See mantis
        /// issue #1716
        /// </summary>
//        private static readonly Vector3 SIT_TARGET_ADJUSTMENT = new Vector3(0.1f, 0.0f, 0.3f);
		// Value revised by KF 091121 by comparison with SL.
        private static readonly Vector3 SIT_TARGET_ADJUSTMENT = new Vector3(0.0f, 0.0f, 0.418f);

        /// <summary>
        /// Movement updates for agents in neighboring regions are sent directly to clients.
        /// This value only affects how often agent positions are sent to neighbor regions
        /// for things such as distance-based update prioritization
        /// </summary>
        public static readonly float SIGNIFICANT_MOVEMENT = 2.0f;

        public UUID currentParcelUUID = UUID.Zero;

        protected ScenePresenceAnimator m_animator;
        /// <value>
        /// The animator for this avatar
        /// </value>
        public ScenePresenceAnimator Animator
        {
            get { return m_animator; }
            private set { m_animator = value; }
        }

        /// <summary>
        /// Attachments recorded on this avatar.
        /// </summary>
        /// <remarks>
        /// TODO: For some reason, we effectively have a list both here and in Appearance.  Need to work out if this is
        /// necessary.
        /// </remarks>

        protected List<SceneObjectGroup> m_attachments = new List<SceneObjectGroup>();

        public Object AttachmentsSyncLock { get; private set; }

        private Dictionary<UUID, ScriptControllers> scriptedcontrols = new Dictionary<UUID, ScriptControllers>();
        private ScriptControlled IgnoredControls = ScriptControlled.CONTROL_ZERO;
        private ScriptControlled LastCommands = ScriptControlled.CONTROL_ZERO;
        private bool MouseDown = false;
//        private SceneObjectGroup proxyObjectGroup;
        //private SceneObjectPart proxyObjectPart = null;
        public Vector3 lastKnownAllowedPosition;
        public bool sentMessageAboutRestrictedParcelFlyingDown;
        public Vector4 CollisionPlane = Vector4.UnitW;
        
		private Vector3 m_avInitialPos;		// used to calculate unscripted sit rotation
		private Vector3 m_avUnscriptedSitPos;	// for non-scripted prims
        private Vector3 m_lastPosition;
        private Vector3 m_lastWorldPosition;
        private Quaternion m_lastRotation;
        private Vector3 m_lastVelocity;
        //private int m_lastTerseSent;

        private Vector3? m_forceToApply;
        private int m_userFlags;
        public int UserFlags
        {
            get { return m_userFlags; }
        }
        private TeleportFlags m_teleportFlags;
        public TeleportFlags TeleportFlags
        {
            get { return m_teleportFlags; }
            set { m_teleportFlags = value; }
        }

        private uint m_requestedSitTargetID;
        private UUID m_requestedSitTargetUUID;
        public bool SitGround = false;

        private SendCourseLocationsMethod m_sendCourseLocationsMethod;

        //private Vector3 m_requestedSitOffset = new Vector3();

        private Vector3 m_LastFinitePos;

        private float m_sitAvatarHeight = 2.0f;

        private Vector3 m_lastChildAgentUpdatePosition;
        private Vector3 m_lastChildAgentUpdateCamPosition;

        private bool m_flyingOld;		// add for fly velocity control
        public bool m_wasFlying;		// add for fly velocity control

        private const int LAND_VELOCITYMAG_MAX = 12;

        public bool IsRestrictedToRegion;

        public string JID = String.Empty;

        private float m_health = 100f;

        protected ulong crossingFromRegion;

        private readonly Vector3[] Dir_Vectors = new Vector3[11];


        protected Timer m_reprioritization_timer;
        protected bool m_reprioritizing;
        protected bool m_reprioritization_called;

        private Quaternion m_headrotation = Quaternion.Identity;

        //Reuse the Vector3 instead of creating a new one on the UpdateMovement method
//        private Vector3 movementvector;

        private bool m_autopilotMoving;
        private Vector3 m_autoPilotTarget;
        private bool m_sitAtAutoTarget;
        private Vector3 m_initialSitTarget = Vector3.Zero;		//KF: First estimate of where to sit

        private string m_nextSitAnimation = String.Empty;

        //PauPaw:Proper PID Controler for autopilot************
        public bool MovingToTarget { get; private set; }
        public Vector3 MoveToPositionTarget { get; private set; }
        private Quaternion m_offsetRotation = new Quaternion(0.0f, 0.0f, 0.0f, 1.0f);

        /// <summary>
        /// Controls whether an avatar automatically moving to a target will land when it gets there (if flying).
        /// </summary>
        public bool LandAtTarget { get; private set; }

        private bool m_followCamAuto;

        private int m_movementUpdateCount;
        private int m_lastColCount = -1;		//KF: Look for Collision chnages
        private int m_updateCount = 0;			//KF: Update Anims for a while
        private static readonly int UPDATE_COUNT = 10;		// how many frames to update for
        private const int NumMovementsBetweenRayCast = 5;
        private List<uint> m_lastColliders = new List<uint>();

        private object m_syncRoot = new Object();

        private bool CameraConstraintActive;
        //private int m_moveToPositionStateStatus;
        //*****************************************************

        protected AvatarAppearance m_appearance;

        public AvatarAppearance Appearance
        {
            get { return m_appearance; }
            set
            {
                m_appearance = value;
//                m_log.DebugFormat("[SCENE PRESENCE]: Set appearance for {0} to {1}", Name, value);
            }
        }

        /// <summary>
        /// Copy of the script states while the agent is in transit. This state may
        /// need to be placed back in case of transfer fail.
        /// </summary>
        public List<string> InTransitScriptStates
        {
            get { return m_InTransitScriptStates; }
            private set { m_InTransitScriptStates = value; }
        }
        private List<string> m_InTransitScriptStates = new List<string>();

        /// <summary>
        /// Implemented Control Flags
        /// </summary>
        private enum Dir_ControlFlags
        {
            DIR_CONTROL_FLAG_FORWARD = AgentManager.ControlFlags.AGENT_CONTROL_AT_POS,
            DIR_CONTROL_FLAG_BACK = AgentManager.ControlFlags.AGENT_CONTROL_AT_NEG,
            DIR_CONTROL_FLAG_LEFT = AgentManager.ControlFlags.AGENT_CONTROL_LEFT_POS,
            DIR_CONTROL_FLAG_RIGHT = AgentManager.ControlFlags.AGENT_CONTROL_LEFT_NEG,
            DIR_CONTROL_FLAG_UP = AgentManager.ControlFlags.AGENT_CONTROL_UP_POS,
            DIR_CONTROL_FLAG_DOWN = AgentManager.ControlFlags.AGENT_CONTROL_UP_NEG,
            DIR_CONTROL_FLAG_FORWARD_NUDGE = AgentManager.ControlFlags.AGENT_CONTROL_NUDGE_AT_POS,
            DIR_CONTROL_FLAG_BACK_NUDGE = AgentManager.ControlFlags.AGENT_CONTROL_NUDGE_AT_NEG,
            DIR_CONTROL_FLAG_LEFT_NUDGE = AgentManager.ControlFlags.AGENT_CONTROL_NUDGE_LEFT_POS,
            DIR_CONTROL_FLAG_RIGHT_NUDGE = AgentManager.ControlFlags.AGENT_CONTROL_NUDGE_LEFT_NEG,
            DIR_CONTROL_FLAG_DOWN_NUDGE = AgentManager.ControlFlags.AGENT_CONTROL_NUDGE_UP_NEG
        }
        
        /// <summary>
        /// Position at which a significant movement was made
        /// </summary>
        private Vector3 posLastSignificantMove;

        // For teleports and crossings callbacks
        string m_callbackURI;
        UUID m_originRegionID;

        /// <value>
        /// Script engines present in the scene
        /// </value>
        private IScriptModule[] m_scriptEngines;

        #region Properties

        protected PhysicsActor m_physicsActor;

        /// <summary>
        /// Physical scene representation of this Avatar.
        /// </summary>
        public PhysicsActor PhysicsActor
        {
            set { m_physicsActor = value; }
            get { return m_physicsActor; }
        }

        private byte m_movementflag;

        public byte MovementFlag
        {
            set { m_movementflag = value; }
            get { return m_movementflag; }
        }

        private bool m_updateflag;

        public bool Updated
        {
            set { m_updateflag = value; }
            get { return m_updateflag; }
        }

        private bool m_invulnerable = true;

        public bool Invulnerable
        {
            set { m_invulnerable = value; }
            get { return m_invulnerable; }
        }

        private int m_userLevel;

        public int UserLevel
        {
            get { return m_userLevel; }
            private set { m_userLevel = value; }
        }

        private int m_godLevel;

        public int GodLevel
        {
            get { return m_godLevel; }
            private set { m_godLevel = value; }
        }

        private ulong m_rootRegionHandle;

        public ulong RegionHandle
        {
            get { return m_rootRegionHandle; }
            private set { m_rootRegionHandle = value; }
        }

        #region Client Camera
        // Position of agent's camera in world (region cordinates)
        protected Vector3 m_lastCameraPosition;

        protected Vector3 m_CameraPosition;

        public Vector3 CameraPosition
        {
            get { return m_CameraPosition; }
            private set { m_CameraPosition = value; }
        }

        public Quaternion CameraRotation
        {
            get { return Util.Axes2Rot(CameraAtAxis, CameraLeftAxis, CameraUpAxis); }
        }

        // Use these three vectors to figure out what the agent is looking at
        // Convert it to a Matrix and/or Quaternion
        //
        protected Vector3 m_CameraAtAxis;
        protected Vector3 m_CameraLeftAxis;
        protected Vector3 m_CameraUpAxis;

        public Vector3 CameraAtAxis
        {
            get { return m_CameraAtAxis; }
            private set { m_CameraAtAxis = value; }
        }


        public Vector3 CameraLeftAxis
        {
            get { return m_CameraLeftAxis; }
            private set { m_CameraLeftAxis = value; }
        }

        public Vector3 CameraUpAxis
        {
            get { return m_CameraUpAxis; }
            private set { m_CameraUpAxis = value; }
        }

        public Vector3 Lookat
        {
            get
            {
                Vector3 a = new Vector3(CameraAtAxis.X, CameraAtAxis.Y, 0);

                if (a == Vector3.Zero)
                    return a;

                return Util.GetNormalizedVector(a);
            }
        }
        #endregion        

        public readonly string Firstname;
        public readonly string Lastname;

        private string m_grouptitle;

        public string Grouptitle
        {
            get { return m_grouptitle; }
            set { m_grouptitle = value; }
        }

        // Agent's Draw distance.
        protected float m_DrawDistance;

        public float DrawDistance
        {
            get { return m_DrawDistance; }
            private set { m_DrawDistance = value; }
        }

        protected bool m_allowMovement = true;

        public bool AllowMovement
        {
            get { return m_allowMovement; }
            set { m_allowMovement = value; }
        }

        private bool m_setAlwaysRun;
        
        public bool SetAlwaysRun
        {
            get
            {
                if (PhysicsActor != null)
                {
                    return PhysicsActor.SetAlwaysRun;
                }
                else
                {
                    return m_setAlwaysRun;
                }
            }
            set
            {
                m_setAlwaysRun = value;
                if (PhysicsActor != null)
                {
                    PhysicsActor.SetAlwaysRun = value;
                }
            }
        }

        private byte m_state;

        public byte State
        {
            get { return m_state; }
            set { m_state = value; }
        }

        private AgentManager.ControlFlags m_AgentControlFlags;

        public uint AgentControlFlags
        {
            get { return (uint)m_AgentControlFlags; }
            set { m_AgentControlFlags = (AgentManager.ControlFlags)value; }
        }

        /// <summary>
        /// This works out to be the ClientView object associated with this avatar, or it's client connection manager
        /// </summary>
        private IClientAPI m_controllingClient;

        public IClientAPI ControllingClient
        {
            get { return m_controllingClient; }
            private set { m_controllingClient = value; }
        }

        public IClientCore ClientView
        {
            get { return (IClientCore) m_controllingClient; }
        }

        protected Vector3 m_parentPosition;

        public Vector3 ParentPosition
        {
            get { return m_parentPosition; }
            set { m_parentPosition = value; }
        }

        /// <summary>
        /// Position of this avatar relative to the region the avatar is in
        /// </summary>
        public override Vector3 AbsolutePosition
        {
            get
            {
                PhysicsActor actor = m_physicsActor;
//                if (actor != null)
                if ((actor != null) && (m_parentID == 0))   // KF Do NOT update m_pos here if Av is sitting!
				{
                    m_pos = actor.Position;

//                    m_log.DebugFormat(
//                        "[SCENE PRESENCE]: Set position {0} for {1} in {2} via getting AbsolutePosition!",
//                        m_pos, Name, Scene.RegionInfo.RegionName);
                }
                else
                {
                    // Obtain the correct position of a seated avatar.
                    // In addition to providing the correct position while
                    // the avatar is seated, this value will also
                    // be used as the location to unsit to.
                    //
                    // If ParentID is not 0, assume we are a seated avatar
                    // and we should return the position based on the sittarget
                    // offset and rotation of the prim we are seated on.
                    //
                    // Generally, m_pos will contain the position of the avatar
                    // in the sim unless the avatar is on a sit target. While
                    // on a sit target, m_pos will contain the desired offset
                    // without the parent rotation applied.
                    if (ParentID != 0)
                    {
                        SceneObjectPart part = m_scene.GetSceneObjectPart(ParentID);
                        if (part != null)
                        {
                            return part.AbsolutePosition + (m_pos * part.GetWorldRotation());
                        }
                        else
                        {
                            return ParentPosition + m_pos;
                        }
                    }
                }

                return m_pos;
            }
            set
            {
                if (PhysicsActor != null)
                {
                    try
                    {
                        lock (m_scene.SyncRoot)
                            PhysicsActor.Position = value;
                    }
                    catch (Exception e)
                    {
                        m_log.Error("[SCENE PRESENCE]: ABSOLUTE POSITION " + e.Message);
                    }
                }

//				Changed this to update unconditionally to make npose work
//                if (m_parentID == 0)   // KF Do NOT update m_pos here if Av is sitting!
                    m_pos = value;
                m_parentPosition = Vector3.Zero;

//                m_log.DebugFormat(
//                    "[ENTITY BASE]: In {0} set AbsolutePosition of {1} to {2}",
//                    Scene.RegionInfo.RegionName, Name, m_pos);
            }
        }

        /// <summary>
        /// If sitting, returns the offset position from the prim the avatar is sitting on.
        /// Otherwise, returns absolute position in the scene.
        /// </summary>
        public Vector3 OffsetPosition
        {
            get { return m_pos; }
        }

        /// <summary>
        /// Current velocity of the avatar.
        /// </summary>
        public override Vector3 Velocity
        {
            get
            {
                if (PhysicsActor != null)
                {
                    m_velocity = PhysicsActor.Velocity;

//                    m_log.DebugFormat(
//                        "[SCENE PRESENCE]: Set velocity {0} for {1} in {2} via getting Velocity!",
//                        m_velocity, Name, Scene.RegionInfo.RegionName);
                }

                return m_velocity;
            }
            set
            {
                if (PhysicsActor != null)
                {
                    try
                    {
                        lock (m_scene.SyncRoot)
                            PhysicsActor.Velocity = value;
                    }
                    catch (Exception e)
                    {
                        m_log.Error("[SCENE PRESENCE]: VELOCITY " + e.Message);
                    }
                }

                m_velocity = value;

//                m_log.DebugFormat(
//                    "[SCENE PRESENCE]: In {0} set velocity of {1} to {2}",
//                    Scene.RegionInfo.RegionName, Name, m_velocity);
            }
        }

        public Quaternion OffsetRotation
        {
            get { return m_offsetRotation; }
            set { m_offsetRotation = value; }
        }
        private Quaternion m_bodyRot = Quaternion.Identity;

        public Quaternion Rotation
        {
            get {
                if (m_parentID != 0)
                {
                    if (m_offsetRotation != null)
                    {
                        return m_offsetRotation;
                    }
                    else
                    {
                        return new Quaternion(0.0f, 0.0f, 0.0f, 1.0f);
                    }
                    
                }
                else
                {
                    return m_bodyRot;
                }
            }
            set { 
                m_bodyRot = value;
                if (m_parentID != 0)
                {
                    m_offsetRotation = new Quaternion(0.0f, 0.0f, 0.0f, 1.0f);
                }
            }
        }

        /// <summary>
        /// If this is true, agent doesn't have a representation in this scene.
        ///    this is an agent 'looking into' this scene from a nearby scene(region)
        ///
        /// if False, this agent has a representation in this scene
        /// </summary>
        private bool m_isChildAgent = true;

        public bool IsChildAgent
        {
            get { return m_isChildAgent; }
            set { m_isChildAgent = value; }
        }

<<<<<<< HEAD
        private uint m_parentID;


        private UUID m_linkedPrim;

=======
>>>>>>> 0c041ce1
        public uint ParentID
        {
            get { return m_parentID; }
            set { m_parentID = value; }
        }
<<<<<<< HEAD

        public UUID LinkedPrim
        {
            get { return m_linkedPrim; }
            set { m_linkedPrim = value; }
        }
=======
        private uint m_parentID;
>>>>>>> 0c041ce1

        public float Health
        {
            get { return m_health; }
            set { m_health = value; }
        }

        private ISceneViewer m_sceneViewer;

        public ISceneViewer SceneViewer
        {
            get { return m_sceneViewer; }
            private set { m_sceneViewer = value; }
        }

        public void AdjustKnownSeeds()
        {
            Dictionary<ulong, string> seeds;

            if (Scene.CapsModule != null)
                seeds = Scene.CapsModule.GetChildrenSeeds(UUID);
            else
                seeds = new Dictionary<ulong, string>();

            List<ulong> old = new List<ulong>();
            foreach (ulong handle in seeds.Keys)
            {
                uint x, y;
                Utils.LongToUInts(handle, out x, out y);
                x = x / Constants.RegionSize;
                y = y / Constants.RegionSize;
                if (Util.IsOutsideView(DrawDistance, x, Scene.RegionInfo.RegionLocX, y, Scene.RegionInfo.RegionLocY))
                {
                    old.Add(handle);
                }
            }
            DropOldNeighbours(old);
            
            if (Scene.CapsModule != null)
                Scene.CapsModule.SetChildrenSeed(UUID, seeds);
            
            KnownRegions = seeds;
            //m_log.Debug(" ++++++++++AFTER+++++++++++++ ");
            //DumpKnownRegions();
        }

        public void DumpKnownRegions()
        {
            m_log.Info("================ KnownRegions "+Scene.RegionInfo.RegionName+" ================");
            foreach (KeyValuePair<ulong, string> kvp in KnownRegions)
            {
                uint x, y;
                Utils.LongToUInts(kvp.Key, out x, out y);
                x = x / Constants.RegionSize;
                y = y / Constants.RegionSize;
                m_log.Info(" >> "+x+", "+y+": "+kvp.Value);
            }
        }

        private bool m_mouseLook;
        private bool m_leftButtonDown;

        private bool m_inTransit;

        public bool IsInTransit
        {
            get { return m_inTransit; }
            set { 
                if(value)
                {
                    if ((PhysicsActor != null) && PhysicsActor.Flying)
                        m_AgentControlFlags |= AgentManager.ControlFlags.AGENT_CONTROL_FLY;
                    else if ((m_AgentControlFlags & AgentManager.ControlFlags.AGENT_CONTROL_FLY) != 0)
                        m_AgentControlFlags &= ~AgentManager.ControlFlags.AGENT_CONTROL_FLY;
                }
                m_inTransit = value;
            }
        }

        private float m_speedModifier = 1.0f;

        public float SpeedModifier
        {
            get { return m_speedModifier; }
            set { m_speedModifier = value; }
        }

        private bool m_forceFly;

        public bool ForceFly
        {
            get { return m_forceFly; }
            set { m_forceFly = value; }
        }

        private bool m_flyDisabled;

        public bool FlyDisabled
        {
            get { return m_flyDisabled; }
            set { m_flyDisabled = value; }
        }

        public string Viewer
        {
            get { return m_scene.AuthenticateHandler.GetAgentCircuitData(ControllingClient.CircuitCode).Viewer; }
        }

        #endregion

        #region Constructor(s)

        public ScenePresence(
            IClientAPI client, Scene world, AvatarAppearance appearance, PresenceType type)
        {
            AttachmentsSyncLock = new Object();

            m_sendCourseLocationsMethod = SendCoarseLocationsDefault;
            SceneViewer = new SceneViewer(this);
            Animator = new ScenePresenceAnimator(this);
            PresenceType = type;
            DrawDistance = world.DefaultDrawDistance;
            RegionHandle = world.RegionInfo.RegionHandle;
            ControllingClient = client;
            Firstname = ControllingClient.FirstName;
            Lastname = ControllingClient.LastName;
            m_name = String.Format("{0} {1}", Firstname, Lastname);
            m_scene = world;
            m_uuid = client.AgentId;
            m_localId = m_scene.AllocateLocalId();

            UserAccount account = m_scene.UserAccountService.GetUserAccount(m_scene.RegionInfo.ScopeID, m_uuid);
            m_userFlags = account.UserFlags;

            if (account != null)
                UserLevel = account.UserLevel;

            IGroupsModule gm = m_scene.RequestModuleInterface<IGroupsModule>();
            if (gm != null)
                Grouptitle = gm.GetGroupTitle(m_uuid);

            m_scriptEngines = m_scene.RequestModuleInterfaces<IScriptModule>();
            
            AbsolutePosition = posLastSignificantMove = CameraPosition =
                m_lastCameraPosition = ControllingClient.StartPos;

            m_reprioritization_timer = new Timer(world.ReprioritizationInterval);
            m_reprioritization_timer.Elapsed += new ElapsedEventHandler(Reprioritize);
            m_reprioritization_timer.AutoReset = false;

            AdjustKnownSeeds();
            Animator.TrySetMovementAnimation("STAND"); 
            // we created a new ScenePresence (a new child agent) in a fresh region.
            // Request info about all the (root) agents in this region
            // Note: This won't send data *to* other clients in that region (children don't send)

// MIC: This gets called again in CompleteMovement
            // SendInitialFullUpdateToAllClients();
            SendOtherAgentsAvatarDataToMe();
            SendOtherAgentsAppearanceToMe();

            RegisterToEvents();
            SetDirectionVectors();

            Appearance = appearance;
        }

        public void RegisterToEvents()
        {
            ControllingClient.OnCompleteMovementToRegion += CompleteMovement;
            //ControllingClient.OnCompleteMovementToRegion += SendInitialData;
            ControllingClient.OnAgentUpdate += HandleAgentUpdate;
            ControllingClient.OnAgentRequestSit += HandleAgentRequestSit;
            ControllingClient.OnAgentSit += HandleAgentSit;
            ControllingClient.OnSetAlwaysRun += HandleSetAlwaysRun;
            ControllingClient.OnStartAnim += HandleStartAnim;
            ControllingClient.OnStopAnim += HandleStopAnim;
            ControllingClient.OnForceReleaseControls += HandleForceReleaseControls;
            ControllingClient.OnAutoPilotGo += MoveToTarget;

            // ControllingClient.OnChildAgentStatus += new StatusChange(this.ChildStatusChange);
            // ControllingClient.OnStopMovement += new GenericCall2(this.StopMovement);
        }

        private void SetDirectionVectors()
        {
            Dir_Vectors[0] = Vector3.UnitX; //FORWARD
            Dir_Vectors[1] = -Vector3.UnitX; //BACK
            Dir_Vectors[2] = Vector3.UnitY; //LEFT
            Dir_Vectors[3] = -Vector3.UnitY; //RIGHT
            Dir_Vectors[4] = Vector3.UnitZ; //UP
            Dir_Vectors[5] = -Vector3.UnitZ; //DOWN
            Dir_Vectors[6] = new Vector3(0.5f, 0f, 0f); //FORWARD_NUDGE
            Dir_Vectors[7] = new Vector3(-0.5f, 0f, 0f);  //BACK_NUDGE
            Dir_Vectors[8] = new Vector3(0f, 0.5f, 0f);  //LEFT_NUDGE
            Dir_Vectors[9] = new Vector3(0f, -0.5f, 0f);  //RIGHT_NUDGE
            Dir_Vectors[10] = new Vector3(0f, 0f, -0.5f); //DOWN_Nudge
        }

        private Vector3[] GetWalkDirectionVectors()
        {
            Vector3[] vector = new Vector3[11];
            vector[0] = new Vector3(m_CameraUpAxis.Z, 0f, -m_CameraAtAxis.Z); //FORWARD
            vector[1] = new Vector3(-m_CameraUpAxis.Z, 0f, m_CameraAtAxis.Z); //BACK
            vector[2] = Vector3.UnitY; //LEFT
            vector[3] = -Vector3.UnitY; //RIGHT
            vector[4] = new Vector3(m_CameraAtAxis.Z, 0f, m_CameraUpAxis.Z); //UP
            vector[5] = new Vector3(-m_CameraAtAxis.Z, 0f, -m_CameraUpAxis.Z); //DOWN
            vector[6] = new Vector3(m_CameraUpAxis.Z, 0f, -m_CameraAtAxis.Z); //FORWARD_NUDGE
            vector[7] = new Vector3(-m_CameraUpAxis.Z, 0f, m_CameraAtAxis.Z); //BACK_NUDGE
            vector[8] = Vector3.UnitY; //LEFT_NUDGE
            vector[9] = -Vector3.UnitY; //RIGHT_NUDGE
            vector[10] = new Vector3(-m_CameraAtAxis.Z, 0f, -m_CameraUpAxis.Z); //DOWN_NUDGE
            return vector;
        }
        
        #endregion

        public uint GenerateClientFlags(UUID ObjectID)
        {
            return m_scene.Permissions.GenerateClientFlags(m_uuid, ObjectID);
        }

        /// <summary>
        /// Send updates to the client about prims which have been placed on the update queue.  We don't
        /// necessarily send updates for all the parts on the queue, e.g. if an updates with a more recent
        /// timestamp has already been sent.
        /// </summary>
        public void SendPrimUpdates()
        {
            m_sceneViewer.SendPrimUpdates();

            SceneViewer.SendPrimUpdates();
        }

        #region Status Methods

        /// <summary>
        /// This turns a child agent, into a root agent
        /// This is called when an agent teleports into a region, or if an
        /// agent crosses into this region from a neighbor over the border
        /// </summary>
        public void MakeRootAgent(Vector3 pos, bool isFlying)
        {
            m_log.DebugFormat(
                "[SCENE]: Upgrading child to root agent for {0} in {1}",
                Name, m_scene.RegionInfo.RegionName);

            //m_log.DebugFormat("[SCENE]: known regions in {0}: {1}", Scene.RegionInfo.RegionName, KnownChildRegionHandles.Count);

            bool wasChild = IsChildAgent;
            IsChildAgent = false;

            IGroupsModule gm = m_scene.RequestModuleInterface<IGroupsModule>();
            if (gm != null)
                Grouptitle = gm.GetGroupTitle(m_uuid);

            RegionHandle = m_scene.RegionInfo.RegionHandle;

            m_scene.EventManager.TriggerSetRootAgentScene(m_uuid, m_scene);

            // Moved this from SendInitialData to ensure that Appearance is initialized
            // before the inventory is processed in MakeRootAgent. This fixes a race condition
            // related to the handling of attachments
            //m_scene.GetAvatarAppearance(ControllingClient, out Appearance);
            if (m_scene.TestBorderCross(pos, Cardinals.E))
            {
                Border crossedBorder = m_scene.GetCrossedBorder(pos, Cardinals.E);
                pos.X = crossedBorder.BorderLine.Z - 1;
            }

            if (m_scene.TestBorderCross(pos, Cardinals.N))
            {
                Border crossedBorder = m_scene.GetCrossedBorder(pos, Cardinals.N);
                pos.Y = crossedBorder.BorderLine.Z - 1;
            }

            ILandObject land = m_scene.LandChannel.GetLandObject(pos.X, pos.Y);
            if (land != null)
            {
                // If we come in via login, landmark or map, we want to
                // honor landing points. If we come in via Lure, we want
                // to ignore them.
                if ((m_teleportFlags & (TeleportFlags.ViaLogin | TeleportFlags.ViaRegionID)) == (TeleportFlags.ViaLogin | TeleportFlags.ViaRegionID) ||
                    (m_teleportFlags & TeleportFlags.ViaLandmark) != 0 ||
                    (m_teleportFlags & TeleportFlags.ViaLocation) != 0)
                {
                    // Don't restrict gods, estate managers, or land owners to
                    // the TP point. This behaviour mimics agni.
                    if (land.LandData.LandingType == (byte)LandingType.LandingPoint &&
                        land.LandData.UserLocation != Vector3.Zero &&
                        GodLevel < 200 &&
                        ((land.LandData.OwnerID != m_uuid &&
                        (!m_scene.Permissions.IsGod(m_uuid)) &&
                        (!m_scene.RegionInfo.EstateSettings.IsEstateManager(m_uuid))) || (m_teleportFlags & TeleportFlags.ViaLocation) != 0))
                    {
                        pos = land.LandData.UserLocation;
                    }
                }
                
                land.SendLandUpdateToClient(ControllingClient);
            }

            if (pos.X < 0 || pos.Y < 0 || pos.Z < 0)
            {
                Vector3 emergencyPos = new Vector3(((int)Constants.RegionSize * 0.5f), ((int)Constants.RegionSize * 0.5f), 128);
                
                if (pos.X < 0)
                {
                    emergencyPos.X = (int)Constants.RegionSize + pos.X;
                    if (!(pos.Y < 0))
                        emergencyPos.Y = pos.Y;
                    if (!(pos.Z < 0))
                        emergencyPos.Z = pos.Z;
                }
                if (pos.Y < 0)
                {
                    emergencyPos.Y = (int)Constants.RegionSize + pos.Y;
                    if (!(pos.X < 0))
                        emergencyPos.X = pos.X;
                    if (!(pos.Z < 0))
                        emergencyPos.Z = pos.Z;
                }
                if (pos.Z < 0)
                {
                    emergencyPos.Z = 128;
                    if (!(pos.Y < 0))
                        emergencyPos.Y = pos.Y;
                    if (!(pos.X < 0))
                        emergencyPos.X = pos.X;
                }
            }

            if (pos.X < 0f || pos.Y < 0f || pos.Z < 0f)
            {
                m_log.WarnFormat(
                    "[SCENE PRESENCE]: MakeRootAgent() was given an illegal position of {0} for avatar {1}, {2}. Clamping",
                    pos, Name, UUID);

                if (pos.X < 0f) pos.X = 0f;
                if (pos.Y < 0f) pos.Y = 0f;
                if (pos.Z < 0f) pos.Z = 0f;
            }

            float localAVHeight = 1.56f;
            if (Appearance.AvatarHeight > 0)
                localAVHeight = Appearance.AvatarHeight;

            float posZLimit = 0;

            if (pos.X < Constants.RegionSize && pos.Y < Constants.RegionSize)
                posZLimit = (float)m_scene.Heightmap[(int)pos.X, (int)pos.Y];
            
            float newPosZ = posZLimit + localAVHeight / 2;
            if (posZLimit >= (pos.Z - (localAVHeight / 2)) && !(Single.IsInfinity(newPosZ) || Single.IsNaN(newPosZ)))
            {
                pos.Z = newPosZ;
            }
            AbsolutePosition = pos;

            AddToPhysicalScene(isFlying);

            if (ForceFly)
            {
                PhysicsActor.Flying = true;
            }
            else if (FlyDisabled)
            {
                PhysicsActor.Flying = false;
            }

            // Don't send an animation pack here, since on a region crossing this will sometimes cause a flying 
            // avatar to return to the standing position in mid-air.  On login it looks like this is being sent
            // elsewhere anyway
            // Animator.SendAnimPack();

            m_scene.SwapRootAgentCount(false);

            // The initial login scene presence is already root when it gets here
            // and it has already rezzed the attachments and started their scripts.
            // We do the following only for non-login agents, because their scripts
            // haven't started yet.
            lock (m_attachments)
            {
                if (wasChild && HasAttachments())
                {
                    m_log.DebugFormat("[SCENE PRESENCE]: Restarting scripts in attachments...");
                    // Resume scripts
                    foreach (SceneObjectGroup sog in m_attachments)
                    {
                        sog.RootPart.ParentGroup.CreateScriptInstances(0, false, m_scene.DefaultScriptEngine, GetStateSource());
                        sog.ResumeScripts();
                    }
                }
            }

            // send the animations of the other presences to me
            m_scene.ForEachScenePresence(delegate(ScenePresence presence)
            {
                if (presence != this)
                    presence.Animator.SendAnimPackToClient(ControllingClient);
            });

            // If we don't reset the movement flag here, an avatar that crosses to a neighbouring sim and returns will
            // stall on the border crossing since the existing child agent will still have the last movement
            // recorded, which stops the input from being processed.
            MovementFlag = 0;

            m_scene.EventManager.TriggerOnMakeRootAgent(this);
        }

        public int GetStateSource()
        {
            AgentCircuitData aCircuit = m_scene.AuthenticateHandler.GetAgentCircuitData(UUID);

            if (aCircuit != null && (aCircuit.teleportFlags != (uint)TeleportFlags.Default))
            {
                // This will get your attention
                //m_log.Error("[XXX] Triggering CHANGED_TELEPORT");

                return 5; // StateSource.Teleporting
            }
            return 2; // StateSource.PrimCrossing
        }

        /// <summary>
        /// This turns a root agent into a child agent
        /// when an agent departs this region for a neighbor, this gets called.
        ///
        /// It doesn't get called for a teleport.  Reason being, an agent that
        /// teleports out may not end up anywhere near this region
        /// </summary>
        public void MakeChildAgent()
        {
            // Reset these so that teleporting in and walking out isn't seen
            // as teleporting back
            TeleportFlags = TeleportFlags.Default;

            // It looks like Animator is set to null somewhere, and MakeChild
            // is called after that. Probably in aborted teleports.
            if (Animator == null)
                Animator = new ScenePresenceAnimator(this);
            else
                Animator.ResetAnimations();

//            m_log.DebugFormat(
//                 "[SCENE PRESENCE]: Downgrading root agent {0}, {1} to a child agent in {2}",
//                 Name, UUID, m_scene.RegionInfo.RegionName);

            // Don't zero out the velocity since this can cause problems when an avatar is making a region crossing,
            // depending on the exact timing.  This shouldn't matter anyway since child agent positions are not updated.
            //Velocity = new Vector3(0, 0, 0);
            
            IsChildAgent = true;
            m_scene.SwapRootAgentCount(true);
            RemoveFromPhysicalScene();

            // FIXME: Set RegionHandle to the region handle of the scene this agent is moving into
            
            m_scene.EventManager.TriggerOnMakeChildAgent(this);
        }

        /// <summary>
        /// Removes physics plugin scene representation of this agent if it exists.
        /// </summary>
        public void RemoveFromPhysicalScene()
        {
            if (PhysicsActor != null)
            {
                try
                {
                    m_physicsActor.OnRequestTerseUpdate -= SendTerseUpdateToAllClients;
                    m_physicsActor.OnOutOfBounds -= OutOfBoundsCall;
                    m_physicsActor.OnCollisionUpdate -= PhysicsCollisionUpdate;
                    m_scene.PhysicsScene.RemoveAvatar(PhysicsActor);
                    m_physicsActor.UnSubscribeEvents();
                    PhysicsActor = null;
                }
                catch
                { }
            }
        }

        /// <summary>
        ///
        /// </summary>
        /// <param name="pos"></param>
        public void Teleport(Vector3 pos)
        {
            bool isFlying = false;
            if (PhysicsActor != null)
                isFlying = PhysicsActor.Flying;
            
            RemoveFromPhysicalScene();
            Velocity = Vector3.Zero;
            CheckLandingPoint(ref pos);
            AbsolutePosition = pos;
            AddToPhysicalScene(isFlying);

            SendTerseUpdateToAllClients();
            
        }

        public void TeleportWithMomentum(Vector3 pos)
        {
            bool isFlying = false;
            if (PhysicsActor != null)
                isFlying = PhysicsActor.Flying;

            RemoveFromPhysicalScene();
            CheckLandingPoint(ref pos);
            AbsolutePosition = pos;
            AddToPhysicalScene(isFlying);

            SendTerseUpdateToAllClients();
        }

        public void StopFlying()
        {
            ControllingClient.StopFlying(this);
        }

        // neighbouring regions we have enabled a child agent in
        // holds the seed cap for the child agent in that region
        private Dictionary<ulong, string> m_knownChildRegions = new Dictionary<ulong, string>();

        public void AddNeighbourRegion(ulong regionHandle, string cap)
        {
            lock (m_knownChildRegions)
            {
                if (!m_knownChildRegions.ContainsKey(regionHandle))
                {
                    uint x, y;
                    Utils.LongToUInts(regionHandle, out x, out y);
                    m_knownChildRegions.Add(regionHandle, cap);
                }
            }
        }

        public void RemoveNeighbourRegion(ulong regionHandle)
        {
            lock (m_knownChildRegions)
            {
                // Checking ContainsKey is redundant as Remove works either way and returns a bool
                // This is here to allow the Debug output to be conditional on removal
                //if (m_knownChildRegions.ContainsKey(regionHandle))
                //    m_log.DebugFormat(" !!! removing known region {0} in {1}. Count = {2}", regionHandle, Scene.RegionInfo.RegionName, m_knownChildRegions.Count);
                m_knownChildRegions.Remove(regionHandle);
            }
        }

        public void DropOldNeighbours(List<ulong> oldRegions)
        {
            foreach (ulong handle in oldRegions)
            {
                RemoveNeighbourRegion(handle);
                Scene.CapsModule.DropChildSeed(UUID, handle);
            }
        }

        public Dictionary<ulong, string> KnownRegions
        {
            get
            {
                lock (m_knownChildRegions)
                    return new Dictionary<ulong, string>(m_knownChildRegions);
            }
            set
            {
                // Replacing the reference is atomic but we still need to lock on
                // the original dictionary object which may be in use elsewhere
                lock (m_knownChildRegions)
                    m_knownChildRegions = value;
            }
        }

        public List<ulong> KnownRegionHandles
        {
            get
            {
                return new List<ulong>(KnownRegions.Keys);
            }
        }

        public int KnownRegionCount
        {
            get
            {
                lock (m_knownChildRegions)
                    return m_knownChildRegions.Count;
            }
        }

        #endregion

        #region Event Handlers

        /// <summary>
        /// Sets avatar height in the physics plugin
        /// </summary>
        public void SetHeight(float height)
        {
            if (PhysicsActor != null && !IsChildAgent)
            {
                Vector3 SetSize = new Vector3(0.45f, 0.6f, height);
                PhysicsActor.Size = SetSize;
            }
        }

        /// <summary>
        /// Complete Avatar's movement into the region.
        /// </summary>
        /// <param name="client"></param>
        /// <param name="openChildAgents">
        /// If true, send notification to neighbour regions to expect
        /// a child agent from the client.  These neighbours can be some distance away, depending right now on the
        /// configuration of DefaultDrawDistance in the [Startup] section of config
        /// </param>
        public void CompleteMovement(IClientAPI client, bool openChildAgents)
        {
//            DateTime startTime = DateTime.Now;
            
            m_log.DebugFormat(
                "[SCENE PRESENCE]: Completing movement of {0} into region {1}", 
                client.Name, Scene.RegionInfo.RegionName);

            Vector3 look = Velocity;
            if ((look.X == 0) && (look.Y == 0) && (look.Z == 0))
            {
                look = new Vector3(0.99f, 0.042f, 0);
            }

            // Prevent teleporting to an underground location
            // (may crash client otherwise)
            //
            Vector3 pos = AbsolutePosition;
            float ground = m_scene.GetGroundHeight(pos.X, pos.Y);
            if (pos.Z < ground + 1.5f)
            {
                pos.Z = ground + 1.5f;
                AbsolutePosition = pos;
            }

            bool m_flying = ((m_AgentControlFlags & AgentManager.ControlFlags.AGENT_CONTROL_FLY) != 0);
            MakeRootAgent(AbsolutePosition, m_flying);

            if ((m_callbackURI != null) && !m_callbackURI.Equals(""))
            {
                m_log.DebugFormat("[SCENE PRESENCE]: Releasing agent in URI {0}", m_callbackURI);
                Scene.SimulationService.ReleaseAgent(m_originRegionID, UUID, m_callbackURI);
                m_callbackURI = null;
            }

            //m_log.DebugFormat("[SCENE PRESENCE] Completed movement");

            ControllingClient.MoveAgentIntoRegion(m_scene.RegionInfo, AbsolutePosition, look);
            SendInitialData();

            // Create child agents in neighbouring regions
            if (openChildAgents && !IsChildAgent)
            {
                IEntityTransferModule m_agentTransfer = m_scene.RequestModuleInterface<IEntityTransferModule>();
                if (m_agentTransfer != null)
                    m_agentTransfer.EnableChildAgents(this);

                IFriendsModule friendsModule = m_scene.RequestModuleInterface<IFriendsModule>();
                if (friendsModule != null)
                    friendsModule.SendFriendsOnlineIfNeeded(ControllingClient);
            }

//            m_log.DebugFormat(
//                "[SCENE PRESENCE]: Completing movement of {0} into region {1} took {2}ms", 
//                client.Name, Scene.RegionInfo.RegionName, (DateTime.Now - startTime).Milliseconds);
        }

        /// <summary>
        /// Callback for the Camera view block check.  Gets called with the results of the camera view block test
        /// hitYN is true when there's something in the way.
        /// </summary>
        /// <param name="hitYN"></param>
        /// <param name="collisionPoint"></param>
        /// <param name="localid"></param>
        /// <param name="distance"></param>
        public void RayCastCameraCallback(bool hitYN, Vector3 collisionPoint, uint localid, float distance, Vector3 pNormal)
        {
            const float POSITION_TOLERANCE = 0.02f;
            const float VELOCITY_TOLERANCE = 0.02f;
            const float ROTATION_TOLERANCE = 0.02f;

            if (m_followCamAuto)
            {
                if (hitYN)
                {
                    CameraConstraintActive = true;
                    //m_log.DebugFormat("[RAYCASTRESULT]: {0}, {1}, {2}, {3}", hitYN, collisionPoint, localid, distance);
                    
                    Vector3 normal = Vector3.Normalize(new Vector3(0f, 0f, collisionPoint.Z) - collisionPoint);
                    ControllingClient.SendCameraConstraint(new Vector4(normal.X, normal.Y, normal.Z, -1 * Vector3.Distance(new Vector3(0,0,collisionPoint.Z),collisionPoint)));
                }
                else
                {
                    if (!m_pos.ApproxEquals(m_lastPosition, POSITION_TOLERANCE) ||
                        !Velocity.ApproxEquals(m_lastVelocity, VELOCITY_TOLERANCE) ||
                        !Rotation.ApproxEquals(m_lastRotation, ROTATION_TOLERANCE))
                    {
                        if (CameraConstraintActive)
                        {
                            ControllingClient.SendCameraConstraint(new Vector4(0f, 0.5f, 0.9f, -3000f));
                            CameraConstraintActive = false;
                        }
                    }
                }
            }
        }

        /// <summary>
        /// This is the event handler for client movement. If a client is moving, this event is triggering.
        /// </summary>
        /// <summary>
        /// This is the event handler for client movement. If a client is moving, this event is triggering.
        /// </summary>
        public void HandleAgentUpdate(IClientAPI remoteClient, AgentUpdateArgs agentData)
        {
            //            m_log.DebugFormat("[SCENE PRESENCE]: Received agent update from {0}", remoteClient.Name);

            //if (IsChildAgent)
            //{
            //    // m_log.Debug("DEBUG: HandleAgentUpdate: child agent");
            //    return;
            //}

            ++m_movementUpdateCount;
            if (m_movementUpdateCount < 1)
                m_movementUpdateCount = 1;

            #region Sanity Checking

            // This is irritating.  Really.
            if (!AbsolutePosition.IsFinite())
            {
                RemoveFromPhysicalScene();
                m_log.Error("[AVATAR]: NonFinite Avatar position detected... Reset Position. Mantis this please. Error #9999902");

                m_pos = m_LastFinitePos;
                if (!m_pos.IsFinite())
                {
                    m_pos.X = 127f;
                    m_pos.Y = 127f;
                    m_pos.Z = 127f;
                    m_log.Error("[AVATAR]: NonFinite Avatar position detected... Reset Position. Mantis this please. Error #9999903");
                }

                AddToPhysicalScene(false);
            }
            else
            {
                m_LastFinitePos = m_pos;
            }

            #endregion Sanity Checking

            #region Inputs

            AgentManager.ControlFlags flags = (AgentManager.ControlFlags)agentData.ControlFlags;

            // Camera location in world.  We'll need to raytrace
            // from this location from time to time.
            CameraPosition = agentData.CameraCenter;
            if (Vector3.Distance(m_lastCameraPosition, CameraPosition) >= Scene.RootReprioritizationDistance)
            {
                ReprioritizeUpdates();
                m_lastCameraPosition = CameraPosition;
            }

            // Use these three vectors to figure out what the agent is looking at
            // Convert it to a Matrix and/or Quaternion
            CameraAtAxis = agentData.CameraAtAxis;
            CameraLeftAxis = agentData.CameraLeftAxis;
            m_CameraUpAxis = agentData.CameraUpAxis;

            // The Agent's Draw distance setting
            // When we get to the point of re-computing neighbors everytime this
            // changes, then start using the agent's drawdistance rather than the 
            // region's draw distance.
            // DrawDistance = agentData.Far;
            DrawDistance = Scene.DefaultDrawDistance;

            // Check if Client has camera in 'follow cam' or 'build' mode.
            Vector3 camdif = (Vector3.One * Rotation - Vector3.One * CameraRotation);

            m_followCamAuto = ((m_CameraUpAxis.Z > 0.959f && m_CameraUpAxis.Z < 0.98f)
               && (Math.Abs(camdif.X) < 0.4f && Math.Abs(camdif.Y) < 0.4f)) ? true : false;

            m_mouseLook = (flags & AgentManager.ControlFlags.AGENT_CONTROL_MOUSELOOK) != 0;
            m_leftButtonDown = (flags & AgentManager.ControlFlags.AGENT_CONTROL_LBUTTON_DOWN) != 0;

            #endregion Inputs

            // Make anims work for client side autopilot
            if ((flags & AgentManager.ControlFlags.AGENT_CONTROL_AT_POS) != 0)
                m_updateCount = UPDATE_COUNT;

            if ((flags & AgentManager.ControlFlags.AGENT_CONTROL_STAND_UP) != 0)
            {
                StandUp();
            }

            //m_log.DebugFormat("[FollowCam]: {0}", m_followCamAuto);
            // Raycast from the avatar's head to the camera to see if there's anything blocking the view
            if ((m_movementUpdateCount % NumMovementsBetweenRayCast) == 0 && m_scene.PhysicsScene.SupportsRayCast())
            {
                if (m_followCamAuto)
                {
                    Vector3 posAdjusted = m_pos + HEAD_ADJUSTMENT;
                    m_scene.PhysicsScene.RaycastWorld(m_pos, Vector3.Normalize(CameraPosition - posAdjusted), Vector3.Distance(CameraPosition, posAdjusted) + 0.3f, RayCastCameraCallback);
                }
            }

            lock (scriptedcontrols)
            {
                if (scriptedcontrols.Count > 0)
                {
                    SendControlToScripts((uint)flags);
                    flags = RemoveIgnoredControls(flags, IgnoredControls);
                }
            }

            if (m_autopilotMoving)
                CheckAtSitTarget();

            if ((flags & AgentManager.ControlFlags.AGENT_CONTROL_SIT_ON_GROUND) != 0)
            {
                m_updateCount = 0;  // Kill animation update burst so that the SIT_G.. will stick.
                Animator.TrySetMovementAnimation("SIT_GROUND_CONSTRAINED");

                // TODO: This doesn't prevent the user from walking yet.
                // Setting parent ID would fix this, if we knew what value
                // to use.  Or we could add a m_isSitting variable.
                //Animator.TrySetMovementAnimation("SIT_GROUND_CONSTRAINED");
                SitGround = true;
            }

            // In the future, these values might need to go global.
            // Here's where you get them.
            m_AgentControlFlags = flags;
            m_headrotation = agentData.HeadRotation;
            State = agentData.State;

            PhysicsActor actor = PhysicsActor;
            if (actor == null)
            {
                return;
            }

            if (AllowMovement && !SitGround)
            {
                Quaternion bodyRotation = agentData.BodyRotation;
                bool update_rotation = false;

                if (bodyRotation != Rotation)
                {
                    Rotation = bodyRotation;
                    update_rotation = true;
                }

                bool update_movementflag = false;

                if (agentData.UseClientAgentPosition)
                {
                    MovingToTarget = (agentData.ClientAgentPosition - AbsolutePosition).Length() > 0.2f;
                    MoveToPositionTarget = agentData.ClientAgentPosition;
                }

                int i = 0;
                bool DCFlagKeyPressed = false;
                Vector3 agent_control_v3 = Vector3.Zero;

                bool oldflying = PhysicsActor.Flying;

                if (ForceFly)
                    actor.Flying = true;
                else if (FlyDisabled)
                    actor.Flying = false;
                else
                    actor.Flying = ((flags & AgentManager.ControlFlags.AGENT_CONTROL_FLY) != 0);

                if (actor.Flying != oldflying)
                    update_movementflag = true;

                if (ParentID == 0)
                {
                    bool bAllowUpdateMoveToPosition = false;

                    Vector3[] dirVectors;

                    // use camera up angle when in mouselook and not flying or when holding the left mouse button down and not flying
                    // this prevents 'jumping' in inappropriate situations.
                    if ((m_mouseLook && !PhysicsActor.Flying) || (m_leftButtonDown && !PhysicsActor.Flying))
                        dirVectors = GetWalkDirectionVectors();
                    else
                        dirVectors = Dir_Vectors;

                    // The fact that MovementFlag is a byte needs to be fixed
                    // it really should be a uint
                    // A DIR_CONTROL_FLAG occurs when the user is trying to move in a particular direction.
                    uint nudgehack = 250;
                    foreach (Dir_ControlFlags DCF in DIR_CONTROL_FLAGS)
                    {
                        if (((uint)flags & (uint)DCF) != 0)
                        {
                            DCFlagKeyPressed = true;

                            try
                            {
                                agent_control_v3 += dirVectors[i];
                                //m_log.DebugFormat("[Motion]: {0}, {1}",i, dirVectors[i]);
                            }
                            catch (IndexOutOfRangeException)
                            {
                                // Why did I get this?
                            }

                            if ((MovementFlag & (byte)(uint)DCF) == 0)
                            {
                                if (DCF == Dir_ControlFlags.DIR_CONTROL_FLAG_FORWARD_NUDGE || DCF == Dir_ControlFlags.DIR_CONTROL_FLAG_BACK_NUDGE)
                                {
                                    MovementFlag |= (byte)nudgehack;
                                }

//                                m_log.DebugFormat("[SCENE PRESENCE]: Updating MovementFlag for {0} with {1}", Name, DCF);
                                MovementFlag += (byte)(uint)DCF;
                                update_movementflag = true;
                            }
                        }
                        else
                        {
                            if ((m_movementflag & (byte)(uint)DCF) != 0 ||
                                ((DCF == Dir_ControlFlags.DIR_CONTROL_FLAG_FORWARD_NUDGE || DCF == Dir_ControlFlags.DIR_CONTROL_FLAG_BACK_NUDGE)
                                && ((m_movementflag & (byte)nudgehack) == nudgehack))
                                ) // This or is for Nudge forward
                            {
                                //                                m_log.DebugFormat("[SCENE PRESENCE]: Updating m_movementflag for {0} with lack of {1}", Name, DCF);
                                m_movementflag -= ((byte)(uint)DCF);
                                update_movementflag = true;

                                /*
                                    if ((DCF == Dir_ControlFlags.DIR_CONTROL_FLAG_FORWARD_NUDGE || DCF == Dir_ControlFlags.DIR_CONTROL_FLAG_BACKWARD_NUDGE)
                                    && ((MovementFlag & (byte)nudgehack) == nudgehack))
                                    {
                                        m_log.Debug("Removed Hack flag");
                                    }
                                */
                            }
                            else
                            {
                                bAllowUpdateMoveToPosition = true;
                            }
                        }

                        i++;
                    }

                    if (MovingToTarget)
                    {
                        // If the user has pressed a key then we want to cancel any move to target.
                        if (DCFlagKeyPressed)
                        {
                            ResetMoveToTarget();
                            update_movementflag = true;
                        }
                        else if (bAllowUpdateMoveToPosition)
                        {
                            if (HandleMoveToTargetUpdate(ref agent_control_v3))
                                update_movementflag = true;
                        }
                    }
                }

                // Cause the avatar to stop flying if it's colliding
                // with something with the down arrow pressed.

                // Only do this if we're flying
                if (PhysicsActor != null && PhysicsActor.Flying && !ForceFly)
                {
                    // Landing detection code

                    // Are the landing controls requirements filled?
                    bool controlland = (((flags & AgentManager.ControlFlags.AGENT_CONTROL_UP_NEG) != 0) ||
                                        ((flags & AgentManager.ControlFlags.AGENT_CONTROL_NUDGE_UP_NEG) != 0));

                    if (PhysicsActor.Flying && PhysicsActor.IsColliding && controlland)
                    {
                        // nesting this check because LengthSquared() is expensive and we don't 
                        // want to do it every step when flying.
                        if ((Velocity.LengthSquared() <= LAND_VELOCITYMAG_MAX))
                            StopFlying();
                    }
                }

                // If the agent update does move the avatar, then calculate the force ready for the velocity update,
                // which occurs later in the main scene loop
                if (update_movementflag || (update_rotation && DCFlagKeyPressed))
                {
                    //                    m_log.DebugFormat(
                    //                        "[SCENE PRESENCE]: In {0} adding velocity of {1} to {2}, umf = {3}, ur = {4}",
                    //                        m_scene.RegionInfo.RegionName, agent_control_v3, Name, update_movementflag, update_rotation);

                    AddNewMovement(agent_control_v3);
                }
                //                else
                //                {
                //                    if (!update_movementflag)
                //                    {
                //                        m_log.DebugFormat(
                //                            "[SCENE PRESENCE]: In {0} ignoring requested update of {1} for {2} as update_movementflag = false",
                //                            m_scene.RegionInfo.RegionName, agent_control_v3, Name);
                //                    }
                //                }

                if (update_movementflag && ParentID == 0)
                    Animator.UpdateMovementAnimations();
            }

            m_scene.EventManager.TriggerOnClientMovement(this);
        }

        /// <summary>
        /// Calculate an update to move the presence to the set target.
        /// </summary>
        /// <remarks>
        /// This doesn't actually perform the movement.  Instead, it adds its vector to agent_control_v3.
        /// </remarks>
        /// <param value="agent_control_v3">Cumulative agent movement that this method will update.</param>
        /// <returns>True if movement has been updated in some way.  False otherwise.</returns>
        public bool HandleMoveToTargetUpdate(ref Vector3 agent_control_v3)
        {
            //            m_log.DebugFormat("[SCENE PRESENCE]: Called HandleMoveToTargetUpdate() for {0}", Name);

            bool updated = false;

            //            m_log.DebugFormat(
            //                "[SCENE PRESENCE]: bAllowUpdateMoveToPosition {0}, m_moveToPositionInProgress {1}, m_autopilotMoving {2}",
            //                allowUpdate, m_moveToPositionInProgress, m_autopilotMoving);

            if (!m_autopilotMoving)
            {
                double distanceToTarget = Util.GetDistanceTo(AbsolutePosition, MoveToPositionTarget);
                //                        m_log.DebugFormat(
                //                            "[SCENE PRESENCE]: Abs pos of {0} is {1}, target {2}, distance {3}",
                //                            Name, AbsolutePosition, MoveToPositionTarget, distanceToTarget);

                // Check the error term of the current position in relation to the target position
                if (distanceToTarget <= 1)
                {
                    // We are close enough to the target
                    AbsolutePosition = MoveToPositionTarget;
                    ResetMoveToTarget();
                    updated = true;
                }
                else
                {
                    try
                    {
                        // move avatar in 3D at one meter/second towards target, in avatar coordinate frame.
                        // This movement vector gets added to the velocity through AddNewMovement().
                        // Theoretically we might need a more complex PID approach here if other
                        // unknown forces are acting on the avatar and we need to adaptively respond
                        // to such forces, but the following simple approach seems to works fine.
                        Vector3 LocalVectorToTarget3D =
                            (MoveToPositionTarget - AbsolutePosition) // vector from cur. pos to target in global coords
                            * Matrix4.CreateFromQuaternion(Quaternion.Inverse(Rotation)); // change to avatar coords
                        // Ignore z component of vector
                        //                        Vector3 LocalVectorToTarget2D = new Vector3((float)(LocalVectorToTarget3D.X), (float)(LocalVectorToTarget3D.Y), 0f);
                        LocalVectorToTarget3D.Normalize();

                        // update avatar movement flags. the avatar coordinate system is as follows:
                        //
                        //                        +X (forward)
                        //
                        //                        ^
                        //                        |
                        //                        |
                        //                        |
                        //                        |
                        //     (left) +Y <--------o--------> -Y
                        //                       avatar
                        //                        |
                        //                        |
                        //                        |
                        //                        |
                        //                        v
                        //                        -X
                        //

                        // based on the above avatar coordinate system, classify the movement into
                        // one of left/right/back/forward.
                        if (LocalVectorToTarget3D.X < 0) //MoveBack
                        {
                            MovementFlag += (byte)(uint)Dir_ControlFlags.DIR_CONTROL_FLAG_BACK;
                            AgentControlFlags |= (uint)Dir_ControlFlags.DIR_CONTROL_FLAG_BACK;
                            updated = true;
                        }
                        else if (LocalVectorToTarget3D.X > 0) //Move Forward
                        {
                            MovementFlag += (byte)(uint)Dir_ControlFlags.DIR_CONTROL_FLAG_FORWARD;
                            AgentControlFlags |= (uint)Dir_ControlFlags.DIR_CONTROL_FLAG_FORWARD;
                            updated = true;
                        }

                        if (LocalVectorToTarget3D.Y > 0) //MoveLeft
                        {
                            MovementFlag += (byte)(uint)Dir_ControlFlags.DIR_CONTROL_FLAG_LEFT;
                            AgentControlFlags |= (uint)Dir_ControlFlags.DIR_CONTROL_FLAG_LEFT;
                            updated = true;
                        }
                        else if (LocalVectorToTarget3D.Y < 0) //MoveRight
                        {
                            MovementFlag += (byte)(uint)Dir_ControlFlags.DIR_CONTROL_FLAG_RIGHT;
                            AgentControlFlags |= (uint)Dir_ControlFlags.DIR_CONTROL_FLAG_RIGHT;
                            updated = true;
                        }

                        if (LocalVectorToTarget3D.Z > 0) //Up
                        {
                            // Don't set these flags for up or down - doing so will make the avatar crouch or
                            // keep trying to jump even if walking along level ground
                            //MovementFlag += (byte)(uint)Dir_ControlFlags.DIR_CONTROL_FLAG_UP;
                            //AgentControlFlags
                            //AgentControlFlags |= (uint)Dir_ControlFlags.DIR_CONTROL_FLAG_UP;
                            updated = true;
                        }
                        else if (LocalVectorToTarget3D.Z < 0) //Down
                        {
                            //MovementFlag += (byte)(uint)Dir_ControlFlags.DIR_CONTROL_FLAG_DOWN;
                            //AgentControlFlags |= (uint)Dir_ControlFlags.DIR_CONTROL_FLAG_DOWN;
                            updated = true;
                        }

                        //                        m_log.DebugFormat(
                        //                            "[SCENE PRESENCE]: HandleMoveToTargetUpdate adding {0} to move vector {1} for {2}",
                        //                            LocalVectorToTarget3D, agent_control_v3, Name);

                        agent_control_v3 += LocalVectorToTarget3D;
                    }
                    catch (Exception e)
                    {
                        //Avoid system crash, can be slower but...
                        m_log.DebugFormat("Crash! {0}", e.ToString());
                    }
                }
            }

            return updated;
        }

        /// <summary>
        /// Move to the given target over time.
        /// </summary>
        /// <param name="pos"></param>
        /// <param name="noFly">
        /// If true, then don't allow the avatar to fly to the target, even if it's up in the air.
        /// This is to allow movement to targets that are known to be on an elevated platform with a continuous path
        /// from start to finish.
        /// </param>
        /// <param name="landAtTarget">
        /// If true and the avatar starts flying during the move then land at the target.
        /// </param>
        public void MoveToTarget(Vector3 pos, bool noFly, bool landAtTarget)
        {
            if (SitGround)
                StandUp();

//            m_log.DebugFormat(
//                "[SCENE PRESENCE]: Avatar {0} received request to move to position {1} in {2}",
//                Name, pos, m_scene.RegionInfo.RegionName);

            if (pos.X < 0 || pos.X >= Constants.RegionSize
                || pos.Y < 0 || pos.Y >= Constants.RegionSize
                || pos.Z < 0)
                return;

//            Vector3 heightAdjust = new Vector3(0, 0, Appearance.AvatarHeight / 2);
//            pos += heightAdjust;
//
//            // Anti duck-walking measure
//            if (Math.Abs(pos.Z - AbsolutePosition.Z) < 0.2f)
//            {
////                m_log.DebugFormat("[SCENE PRESENCE]: Adjusting MoveToPosition from {0} to {1}", pos, AbsolutePosition);
//                pos.Z = AbsolutePosition.Z;
//            }

            float terrainHeight = (float)m_scene.Heightmap[(int)pos.X, (int)pos.Y];
            pos.Z = Math.Max(terrainHeight, pos.Z);

            // Fudge factor.  It appears that if one clicks "go here" on a piece of ground, the go here request is
            // always slightly higher than the actual terrain height.
            // FIXME: This constrains NPC movements as well, so should be somewhere else.
            if (pos.Z - terrainHeight < 0.2)
                pos.Z = terrainHeight;

//            m_log.DebugFormat(
//                "[SCENE PRESENCE]: Avatar {0} set move to target {1} (terrain height {2}) in {3}",
//                Name, pos, terrainHeight, m_scene.RegionInfo.RegionName);

            if (noFly)
                PhysicsActor.Flying = false;
            else if (pos.Z > terrainHeight)
                PhysicsActor.Flying = true;

            LandAtTarget = landAtTarget;
            MovingToTarget = true;
            MoveToPositionTarget = pos;

            // Rotate presence around the z-axis to point in same direction as movement.
            // Ignore z component of vector
            Vector3 localVectorToTarget3D = pos - AbsolutePosition;
            Vector3 localVectorToTarget2D = new Vector3((float)(localVectorToTarget3D.X), (float)(localVectorToTarget3D.Y), 0f);

//            m_log.DebugFormat("[SCENE PRESENCE]: Local vector to target is {0}", localVectorToTarget2D);

            // Calculate the yaw.
            Vector3 angle = new Vector3(0, 0, (float)(Math.Atan2(localVectorToTarget2D.Y, localVectorToTarget2D.X)));

//            m_log.DebugFormat("[SCENE PRESENCE]: Angle is {0}", angle);

            Rotation = Quaternion.CreateFromEulers(angle);
//            m_log.DebugFormat("[SCENE PRESENCE]: Body rot for {0} set to {1}", Name, Rotation);

            Vector3 agent_control_v3 = new Vector3();
            HandleMoveToTargetUpdate(ref agent_control_v3);
            AddNewMovement(agent_control_v3);
        }

        /// <summary>
        /// Reset the move to target.
        /// </summary>
        public void ResetMoveToTarget()
        {
//            m_log.DebugFormat("[SCENE PRESENCE]: Resetting move to target for {0}", Name);

            MovingToTarget = false;
            MoveToPositionTarget = Vector3.Zero;

            // We need to reset the control flag as the ScenePresenceAnimator uses this to determine the correct
            // resting animation (e.g. hover or stand).  NPCs don't have a client that will quickly reset this flag.
            // However, the line is here rather than in the NPC module since it also appears necessary to stop a
            // viewer that uses "go here" from juddering on all subsequent avatar movements.
            AgentControlFlags = (uint)AgentManager.ControlFlags.NONE;
        }

        private void CheckAtSitTarget()
        {
            //m_log.Debug("[AUTOPILOT]: " + Util.GetDistanceTo(AbsolutePosition, m_autoPilotTarget).ToString());
            if (Util.GetDistanceTo(AbsolutePosition, m_autoPilotTarget) <= 1.5)
            {
                if (m_sitAtAutoTarget)
                {
                    SceneObjectPart part = m_scene.GetSceneObjectPart(m_requestedSitTargetUUID);
                    if (part != null)
                    {
                        AbsolutePosition = part.AbsolutePosition;
                        Velocity = Vector3.Zero;
                        SendAvatarDataToAllAgents();

                        HandleAgentSit(ControllingClient, m_requestedSitTargetUUID);  //KF ??
                    }
                    //ControllingClient.SendSitResponse(m_requestedSitTargetID, m_requestedSitOffset, Quaternion.Identity, false, Vector3.Zero, Vector3.Zero, false);
                    m_requestedSitTargetUUID = UUID.Zero;
                }
                    /*
                else
                {
                    //ControllingClient.SendAlertMessage("Autopilot cancelled");
                    //SendTerseUpdateToAllClients();
                    //PrimitiveBaseShape proxy = PrimitiveBaseShape.Default;
                    //proxy.PCode = (byte)PCode.ParticleSystem;
                    ////uint nextUUID = m_scene.NextLocalId;

                    //proxyObjectGroup = new SceneObjectGroup(m_scene, m_scene.RegionInfo.RegionHandle, UUID, nextUUID, m_autoPilotTarget, Quaternion.Identity, proxy);
                    //if (proxyObjectGroup != null)
                    //{
                        //proxyObjectGroup.SendGroupFullUpdate();
                        //ControllingClient.SendSitResponse(UUID.Zero, m_autoPilotTarget, Quaternion.Identity, true, Vector3.Zero, Vector3.Zero, false);
                        //m_scene.DeleteSceneObject(proxyObjectGroup);
                    //}
                }
                */
                m_autoPilotTarget = Vector3.Zero;
                m_autopilotMoving = false;
            }
        }
        /// <summary>
        /// Perform the logic necessary to stand the avatar up.  This method also executes
        /// the stand animation.
        /// </summary>
        public void StandUp()
        {
            SitGround = false;

            if (ParentID != 0)
            {
                SceneObjectPart part = m_scene.GetSceneObjectPart(m_requestedSitTargetID);
                if (part != null)
                {
                    part.TaskInventory.LockItemsForRead(true);
                    TaskInventoryDictionary taskIDict = part.TaskInventory;
                    if (taskIDict != null)
                    {
                        foreach (UUID taskID in taskIDict.Keys)
                        {
                            UnRegisterControlEventsToScript(LocalId, taskID);
                            taskIDict[taskID].PermsMask &= ~(
                                2048 | //PERMISSION_CONTROL_CAMERA
                                4); // PERMISSION_TAKE_CONTROLS
                        }
                    }
                    part.TaskInventory.LockItemsForRead(false);
                    // Reset sit target.
                    if (part.GetAvatarOnSitTarget() == UUID)
                        part.SitTargetAvatar = UUID.Zero;
                    part.ParentGroup.TriggerScriptChangedEvent(Changed.LINK);

                    ParentPosition = part.GetWorldPosition();
                    ControllingClient.SendClearFollowCamProperties(part.ParentUUID);
                }
				// part.GetWorldRotation()   is the rotation of the object being sat on
				// Rotation  is the sittiing Av's rotation

	           	Quaternion partRot;
//	            if (part.LinkNum == 1)
//	            {				// Root prim of linkset
//	                partRot = part.ParentGroup.RootPart.RotationOffset;
//	            }
//	            else
//	            {				// single or child prim

//	            }                       
                if (part == null) //CW: Part may be gone. llDie() for example.
                {
                    partRot = new Quaternion(0.0f, 0.0f, 0.0f, 1.0f);
                }
                else
                {
                    partRot = part.GetWorldRotation();
                }

	            Quaternion partIRot = Quaternion.Inverse(partRot);

				Quaternion avatarRot = Quaternion.Inverse(Quaternion.Inverse(Rotation) * partIRot); // world or. of the av
				Vector3 avStandUp = new Vector3(0.3f, 0f, 0f) * avatarRot;		// 0.3M infront of av

                
                if (m_physicsActor == null)
                {
                    AddToPhysicalScene(false);
                }
                //CW: If the part isn't null then we can set the current position 
                if (part != null)
                {
                    Vector3 avWorldStandUp = avStandUp + part.GetWorldPosition() + ((m_pos - part.OffsetPosition) * partRot);			// + av sit offset!
                    AbsolutePosition = avWorldStandUp;                	 //KF: Fix stand up.
                    part.IsOccupied = false;
                    part.ParentGroup.DeleteAvatar(ControllingClient.AgentId);
                }
                else
                {
                    //CW: Since the part doesn't exist, a coarse standup position isn't an issue
                    AbsolutePosition = m_lastWorldPosition;
                }
                
		        m_parentPosition = Vector3.Zero;
				m_parentID = 0;
                m_linkedPrim = UUID.Zero;
                m_offsetRotation = new Quaternion(0.0f, 0.0f, 0.0f, 1.0f);
                SendAvatarDataToAllAgents();
                m_requestedSitTargetID = 0;
            }

            Animator.UpdateMovementAnimations();
        }

        private SceneObjectPart FindNextAvailableSitTarget(UUID targetID)
        {
            SceneObjectPart targetPart = m_scene.GetSceneObjectPart(targetID);
            if (targetPart == null)
                return null;

            // If the primitive the player clicked on has a sit target and that sit target is not full, that sit target is used.
            // If the primitive the player clicked on has no sit target, and one or more other linked objects have sit targets that are not full, the sit target of the object with the lowest link number will be used.

            // Get our own copy of the part array, and sort into the order we want to test
            SceneObjectPart[] partArray = targetPart.ParentGroup.Parts;
            Array.Sort(partArray, delegate(SceneObjectPart p1, SceneObjectPart p2)
                       {
                           // we want the originally selected part first, then the rest in link order -- so make the selected part link num (-1)
                           int linkNum1 = p1==targetPart ? -1 : p1.LinkNum;
                           int linkNum2 = p2==targetPart ? -1 : p2.LinkNum;
                           return linkNum1 - linkNum2;
                       }
                );

            //look for prims with explicit sit targets that are available
            foreach (SceneObjectPart part in partArray)
            {
                // Is a sit target available?
                Vector3 avSitOffSet = part.SitTargetPosition;
                Quaternion avSitOrientation = part.SitTargetOrientation;
                UUID avOnTargetAlready = part.GetAvatarOnSitTarget();
                bool SitTargetOccupied = (avOnTargetAlready != UUID.Zero);
	            bool SitTargetisSet = (Vector3.Zero != avSitOffSet);		//NB Latest SL Spec shows Sit Rotation setting is ignored.
                if (SitTargetisSet && !SitTargetOccupied)
                {
                    //switch the target to this prim
                    return part;
                }
            }

            // no explicit sit target found - use original target
            return targetPart;
        }

        private void SendSitResponse(IClientAPI remoteClient, UUID targetID, Vector3 offset, Quaternion pSitOrientation)
        {
            bool autopilot = true;
            Vector3 autopilotTarget = new Vector3();
            Quaternion sitOrientation = Quaternion.Identity;
            Vector3 pos = new Vector3();
            Vector3 cameraEyeOffset = Vector3.Zero;
            Vector3 cameraAtOffset = Vector3.Zero;
            bool forceMouselook = false;

            //SceneObjectPart part =  m_scene.GetSceneObjectPart(targetID);
            SceneObjectPart part = FindNextAvailableSitTarget(targetID);
            if (part == null) return;
            
            // TODO: determine position to sit at based on scene geometry; don't trust offset from client
            // see http://wiki.secondlife.com/wiki/User:Andrew_Linden/Office_Hours/2007_11_06 for details on how LL does it
                
			// part is the prim to sit on
			// offset is the world-ref vector distance from that prim center to the click-spot
			// UUID  is the UUID of the Avatar doing the clicking
				
			m_avInitialPos = AbsolutePosition; 			// saved to calculate unscripted sit rotation
			
            // Is a sit target available?
            Vector3 avSitOffSet = part.SitTargetPosition;
            Quaternion avSitOrientation = part.SitTargetOrientation;

            bool SitTargetisSet = (Vector3.Zero != avSitOffSet);		//NB Latest SL Spec shows Sit Rotation setting is ignored.
   //     	Quaternion partIRot = Quaternion.Inverse(part.GetWorldRotation());
           	Quaternion partRot;
//            if (part.LinkNum == 1)
//            {				// Root prim of linkset
//                partRot = part.ParentGroup.RootPart.RotationOffset;
//            }
//            else
//            {				// single or child prim
                partRot = part.GetWorldRotation();
//            }                       
           	Quaternion partIRot = Quaternion.Inverse(partRot);
//Console.WriteLine("SendSitResponse offset=" + offset + "  Occup=" + part.IsOccupied + "    TargSet=" + SitTargetisSet);
			// Sit analysis rewritten by KF 091125 
            if (SitTargetisSet) 		// scipted sit
            {
<<<<<<< HEAD
				if (!part.IsOccupied)
				{
//Console.WriteLine("Scripted, unoccupied");
    	            part.SitTargetAvatar = UUID;		// set that Av will be on it
    	            offset = new Vector3(avSitOffSet.X, avSitOffSet.Y, avSitOffSet.Z);	// change ofset to the scripted one

                    Quaternion nrot = avSitOrientation;
                    if (!part.IsRoot)
=======
                // TODO: determine position to sit at based on scene geometry; don't trust offset from client
                // see http://wiki.secondlife.com/wiki/User:Andrew_Linden/Office_Hours/2007_11_06 for details on how LL does it

                // Is a sit target available?
                Vector3 avSitOffSet = part.SitTargetPosition;
                Quaternion avSitOrientation = part.SitTargetOrientation;
                UUID avOnTargetAlready = part.GetAvatarOnSitTarget();

                bool SitTargetUnOccupied = (!(avOnTargetAlready != UUID.Zero));
                bool SitTargetisSet =
                    (!(avSitOffSet.X == 0f && avSitOffSet.Y == 0f && avSitOffSet.Z == 0f &&
                       (
                           avSitOrientation.X == 0f && avSitOrientation.Y == 0f && avSitOrientation.Z == 0f && avSitOrientation.W == 1f // Valid Zero Rotation quaternion
                           || avSitOrientation.X == 0f && avSitOrientation.Y == 0f && avSitOrientation.Z == 1f && avSitOrientation.W == 0f // W-Z Mapping was invalid at one point
                           || avSitOrientation.X == 0f && avSitOrientation.Y == 0f && avSitOrientation.Z == 0f && avSitOrientation.W == 0f // Invalid Quaternion
                       )
                       ));

//                m_log.DebugFormat("[SCENE PRESENCE]: {0} {1}", SitTargetisSet, SitTargetUnOccupied);

                if (SitTargetisSet && SitTargetUnOccupied)
                {
                    part.SitTargetAvatar = UUID;
                    offset = new Vector3(avSitOffSet.X, avSitOffSet.Y, avSitOffSet.Z);
                    sitOrientation = avSitOrientation;
                    autopilot = false;
                }
                part.ParentGroup.TriggerScriptChangedEvent(Changed.LINK);

                pos = part.AbsolutePosition + offset;
                //if (Math.Abs(part.AbsolutePosition.Z - AbsolutePosition.Z) > 1)
                //{
                   // offset = pos;
                    //autopilot = false;
                //}
                if (PhysicsActor != null)
                {
                    // If we're not using the client autopilot, we're immediately warping the avatar to the location
                    // We can remove the physicsActor until they stand up.
                    m_sitAvatarHeight = PhysicsActor.Size.Z;

                    if (autopilot)
>>>>>>> 0c041ce1
                    {
                        nrot = part.RotationOffset * avSitOrientation;
                    }
    	            sitOrientation = nrot;		// Change rotatione to the scripted one
                    OffsetRotation = nrot;
    	            autopilot = false;						// Jump direct to scripted llSitPos()
    	        }
    	       	else
    	       	{
//Console.WriteLine("Scripted, occupied");    	        	
    	    		 return;
    	       	}
    	    }
    	    else	// Not Scripted
    	    {
    	       	if ( (Math.Abs(offset.X) > 0.1f) || (Math.Abs(offset.Y) > 0.1f) ) // Changed 0.5M to 0.1M as they want to be able to sit close together 
    	       	{
    	       		// large prim & offset, ignore if other Avs sitting
//    	       		offset.Z -= 0.05f;
    	       		m_avUnscriptedSitPos = offset * partIRot;					// (non-zero) sit where clicked
    	       		autopilotTarget = part.AbsolutePosition + offset;			// World location of clicked point
    	                
//Console.WriteLine(" offset ={0}", offset);            
//Console.WriteLine(" UnscriptedSitPos={0}", m_avUnscriptedSitPos);            
//Console.WriteLine(" autopilotTarget={0}", autopilotTarget);            
    	                
    	       	}
    	       	else		// small offset
    	       	{
//Console.WriteLine("Small offset");    	        	
					if (!part.IsOccupied)
					{
						m_avUnscriptedSitPos = Vector3.Zero;	// Zero = Sit on prim center
						autopilotTarget = part.AbsolutePosition;
//Console.WriteLine("UsSmall autopilotTarget={0}", autopilotTarget);						
    	       		}
    	       		else return; 		// occupied small
    	       	}	// end large/small
    	    } // end Scripted/not

            part.ParentGroup.TriggerScriptChangedEvent(Changed.LINK);

            cameraAtOffset = part.GetCameraAtOffset();
            cameraEyeOffset = part.GetCameraEyeOffset();
            forceMouselook = part.GetForceMouselook();
            if(cameraAtOffset == Vector3.Zero) cameraAtOffset =  new Vector3(0f, 0f, 0.1f); // 
            if(cameraEyeOffset == Vector3.Zero) cameraEyeOffset =  new Vector3(0f, 0f, 0.1f); // 

            if (m_physicsActor != null)
            {
                // If we're not using the client autopilot, we're immediately warping the avatar to the location
                // We can remove the physicsActor until they stand up.
                m_sitAvatarHeight = m_physicsActor.Size.Z;
                if (autopilot)
                {				// its not a scripted sit
//                        if (Util.GetDistanceTo(AbsolutePosition, autopilotTarget) < 4.5)
					if( (Math.Abs(AbsolutePosition.X - autopilotTarget.X) < 256.0f) && (Math.Abs(AbsolutePosition.Y - autopilotTarget.Y) < 256.0f) )
                    {
                        autopilot = false;		// close enough
                        m_lastWorldPosition = m_pos; /* CW - This give us a position to return the avatar to if the part is killed before standup.
                                                             Not using the part's position because returning the AV to the last known standing
                                                             position is likely to be more friendly, isn't it? */
                        RemoveFromPhysicalScene();
                        Velocity = Vector3.Zero;
                        AbsolutePosition = autopilotTarget + new Vector3(0.0f, 0.0f, (m_sitAvatarHeight / 2.0f));  // Warp av to over sit target
                    } // else the autopilot will get us close
                }
                else
                {	// its a scripted sit
                    m_lastWorldPosition = part.AbsolutePosition;  /* CW - This give us a position to return the avatar to if the part is killed before standup.
                                                                          I *am* using the part's position this time because we have no real idea how far away
                                                                          the avatar is from the sit target. */
                    RemoveFromPhysicalScene();
                    Velocity = Vector3.Zero;
                }
            }
            else return;    // physactor is null! 

			Vector3 offsetr; // = offset * partIRot;	
			// KF: In a linkset, offsetr needs to be relative to the group root!  091208	
	//		offsetr = (part.OffsetPosition * Quaternion.Inverse(part.ParentGroup.RootPart.RotationOffset)) + (offset * partIRot);
 //           if (part.LinkNum < 2)    091216 All this was necessary because of the GetWorldRotation error.
  //          {				// Single, or Root prim of linkset, target is ClickOffset * RootRot
            	//offsetr = offset * partIRot;
//
  //          }
  //          else
    //        {	// Child prim, offset is (ChildOffset * RootRot) + (ClickOffset * ChildRot)
        //    	offsetr = //(part.OffsetPosition * Quaternion.Inverse(part.ParentGroup.RootPart.RotationOffset)) +	
      //      				(offset * partRot);
    //        }

//Console.WriteLine(" ");
//Console.WriteLine("link number ={0}", part.LinkNum);		
//Console.WriteLine("Prim offset ={0}", part.OffsetPosition );			
//Console.WriteLine("Root Rotate ={0}", part.ParentGroup.RootPart.RotationOffset);
//Console.WriteLine("Click offst ={0}", offset);
//Console.WriteLine("Prim Rotate ={0}", part.GetWorldRotation());
//Console.WriteLine("offsetr     ={0}", offsetr);
//Console.WriteLine("Camera At   ={0}", cameraAtOffset);
//Console.WriteLine("Camera Eye  ={0}", cameraEyeOffset);

            //NOTE: SendSitResponse should be relative to the GROUP *NOT* THE PRIM if we're sitting on a child
            ControllingClient.SendSitResponse(part.ParentGroup.UUID, ((offset * part.RotationOffset) + part.OffsetPosition), sitOrientation, autopilot, cameraAtOffset, cameraEyeOffset, forceMouselook);
            
            m_requestedSitTargetUUID = part.UUID;		//KF: Correct autopilot target
            // This calls HandleAgentSit twice, once from here, and the client calls
            // HandleAgentSit itself after it gets to the location
            // It doesn't get to the location until we've moved them there though
            // which happens in HandleAgentSit :P
            m_autopilotMoving = autopilot;
            m_autoPilotTarget = autopilotTarget;
            m_sitAtAutoTarget = autopilot;
            m_initialSitTarget = autopilotTarget;
            if (!autopilot)
                HandleAgentSit(remoteClient, UUID);
        }

        // public void HandleAgentRequestSit(IClientAPI remoteClient, UUID agentID, UUID targetID, Vector3 offset, string sitAnimation)
        public void HandleAgentRequestSit(IClientAPI remoteClient, UUID agentID, UUID targetID, Vector3 offset)
        {
            if (ParentID != 0)
            {
                StandUp();
            }

//            if (!String.IsNullOrEmpty(sitAnimation))
//            {
//                m_nextSitAnimation = sitAnimation;
//            }
//            else
//            {
            m_nextSitAnimation = "SIT";
//            }

            //SceneObjectPart part = m_scene.GetSceneObjectPart(targetID);
            SceneObjectPart part = FindNextAvailableSitTarget(targetID);

            if (part != null)
            {
                if (!String.IsNullOrEmpty(part.SitAnimation))
                {
                    m_nextSitAnimation = part.SitAnimation;
                }
                m_requestedSitTargetID = part.LocalId;
                //m_requestedSitOffset = offset;
                m_requestedSitTargetUUID = targetID;
                
                m_log.DebugFormat("[SIT]: Client requested Sit Position: {0}", offset);
                
                if (m_scene.PhysicsScene.SupportsRayCast())
                {
                    //m_scene.PhysicsScene.RaycastWorld(Vector3.Zero,Vector3.Zero, 0.01f,new RaycastCallback());
                    //SitRayCastAvatarPosition(part);
                    //return;
                }
            }
            else
            {
                m_log.Warn("Sit requested on unknown object: " + targetID.ToString());
            }

            SendSitResponse(remoteClient, targetID, offset, Quaternion.Identity);
        }

        /*
        public void SitRayCastAvatarPosition(SceneObjectPart part)
        {
            Vector3 EndRayCastPosition = part.AbsolutePosition + m_requestedSitOffset;
            Vector3 StartRayCastPosition = AbsolutePosition;
            Vector3 direction = Vector3.Normalize(EndRayCastPosition - StartRayCastPosition);
            float distance = Vector3.Distance(EndRayCastPosition, StartRayCastPosition);
            m_scene.PhysicsScene.RaycastWorld(StartRayCastPosition, direction, distance, SitRayCastAvatarPositionResponse);
        }

        public void SitRayCastAvatarPositionResponse(bool hitYN, Vector3 collisionPoint, uint localid, float pdistance, Vector3 normal)
        {
            SceneObjectPart part =  FindNextAvailableSitTarget(m_requestedSitTargetUUID);
            if (part != null)
            {
                if (hitYN)
                {
                    if (collisionPoint.ApproxEquals(m_requestedSitOffset + part.AbsolutePosition, 0.2f))
                    {
                        SitRaycastFindEdge(collisionPoint, normal);
                        m_log.DebugFormat("[SIT]: Raycast Avatar Position succeeded at point: {0}, normal:{1}", collisionPoint, normal);
                    }
                    else
                    {
                        SitRayCastAvatarPositionCameraZ(part);
                    }
                }
                else
                {
                    SitRayCastAvatarPositionCameraZ(part);
                }
            }
            else
            {
                ControllingClient.SendAlertMessage("Sit position no longer exists");
                m_requestedSitTargetUUID = UUID.Zero;
                m_requestedSitTargetID = 0;
                m_requestedSitOffset = Vector3.Zero;
            }

        }

        public void SitRayCastAvatarPositionCameraZ(SceneObjectPart part)
        {
            // Next, try to raycast from the camera Z position
            Vector3 EndRayCastPosition = part.AbsolutePosition + m_requestedSitOffset;
            Vector3 StartRayCastPosition = AbsolutePosition; StartRayCastPosition.Z = CameraPosition.Z;
            Vector3 direction = Vector3.Normalize(EndRayCastPosition - StartRayCastPosition);
            float distance = Vector3.Distance(EndRayCastPosition, StartRayCastPosition);
            m_scene.PhysicsScene.RaycastWorld(StartRayCastPosition, direction, distance, SitRayCastAvatarPositionCameraZResponse);
        }

        public void SitRayCastAvatarPositionCameraZResponse(bool hitYN, Vector3 collisionPoint, uint localid, float pdistance, Vector3 normal)
        {
            SceneObjectPart part = FindNextAvailableSitTarget(m_requestedSitTargetUUID);
            if (part != null)
            {
                if (hitYN)
                {
                    if (collisionPoint.ApproxEquals(m_requestedSitOffset + part.AbsolutePosition, 0.2f))
                    {
                        SitRaycastFindEdge(collisionPoint, normal);
                        m_log.DebugFormat("[SIT]: Raycast Avatar Position + CameraZ succeeded at point: {0}, normal:{1}", collisionPoint, normal);
                    }
                    else
                    {
                        SitRayCastCameraPosition(part);
                    }
                }
                else
                {
                    SitRayCastCameraPosition(part);
                }
            }
            else
            {
                ControllingClient.SendAlertMessage("Sit position no longer exists");
                m_requestedSitTargetUUID = UUID.Zero;
                m_requestedSitTargetID = 0;
                m_requestedSitOffset = Vector3.Zero;
            }

        }

        public void SitRayCastCameraPosition(SceneObjectPart part)
        {
            // Next, try to raycast from the camera position
            Vector3 EndRayCastPosition = part.AbsolutePosition + m_requestedSitOffset;
            Vector3 StartRayCastPosition = CameraPosition;
            Vector3 direction = Vector3.Normalize(EndRayCastPosition - StartRayCastPosition);
            float distance = Vector3.Distance(EndRayCastPosition, StartRayCastPosition);
            m_scene.PhysicsScene.RaycastWorld(StartRayCastPosition, direction, distance, SitRayCastCameraPositionResponse);
        }

        public void SitRayCastCameraPositionResponse(bool hitYN, Vector3 collisionPoint, uint localid, float pdistance, Vector3 normal)
        {
            SceneObjectPart part = FindNextAvailableSitTarget(m_requestedSitTargetUUID);
            if (part != null)
            {
                if (hitYN)
                {
                    if (collisionPoint.ApproxEquals(m_requestedSitOffset + part.AbsolutePosition, 0.2f))
                    {
                        SitRaycastFindEdge(collisionPoint, normal);
                        m_log.DebugFormat("[SIT]: Raycast Camera Position succeeded at point: {0}, normal:{1}", collisionPoint, normal);
                    }
                    else
                    {
                        SitRayHorizontal(part);
                    }
                }
                else
                {
                    SitRayHorizontal(part);
                }
            }
            else
            {
                ControllingClient.SendAlertMessage("Sit position no longer exists");
                m_requestedSitTargetUUID = UUID.Zero;
                m_requestedSitTargetID = 0;
                m_requestedSitOffset = Vector3.Zero;
            }

        }

        public void SitRayHorizontal(SceneObjectPart part)
        {
            // Next, try to raycast from the avatar position to fwd
            Vector3 EndRayCastPosition = part.AbsolutePosition + m_requestedSitOffset;
            Vector3 StartRayCastPosition = CameraPosition;
            Vector3 direction = Vector3.Normalize(EndRayCastPosition - StartRayCastPosition);
            float distance = Vector3.Distance(EndRayCastPosition, StartRayCastPosition);
            m_scene.PhysicsScene.RaycastWorld(StartRayCastPosition, direction, distance, SitRayCastHorizontalResponse);
        }

        public void SitRayCastHorizontalResponse(bool hitYN, Vector3 collisionPoint, uint localid, float pdistance, Vector3 normal)
        {
            SceneObjectPart part = FindNextAvailableSitTarget(m_requestedSitTargetUUID);
            if (part != null)
            {
                if (hitYN)
                {
                    if (collisionPoint.ApproxEquals(m_requestedSitOffset + part.AbsolutePosition, 0.2f))
                    {
                        SitRaycastFindEdge(collisionPoint, normal);
                        m_log.DebugFormat("[SIT]: Raycast Horizontal Position succeeded at point: {0}, normal:{1}", collisionPoint, normal);
                        // Next, try to raycast from the camera position
                        Vector3 EndRayCastPosition = part.AbsolutePosition + m_requestedSitOffset;
                        Vector3 StartRayCastPosition = CameraPosition;
                        Vector3 direction = Vector3.Normalize(EndRayCastPosition - StartRayCastPosition);
                        float distance = Vector3.Distance(EndRayCastPosition, StartRayCastPosition);
                        //m_scene.PhysicsScene.RaycastWorld(StartRayCastPosition, direction, distance, SitRayCastResponseAvatarPosition);
                    }
                    else
                    {
                        ControllingClient.SendAlertMessage("Sit position not accessable.");
                        m_requestedSitTargetUUID = UUID.Zero;
                        m_requestedSitTargetID = 0;
                        m_requestedSitOffset = Vector3.Zero;
                    }
                }
                else
                {
                    ControllingClient.SendAlertMessage("Sit position not accessable.");
                    m_requestedSitTargetUUID = UUID.Zero;
                    m_requestedSitTargetID = 0;
                    m_requestedSitOffset = Vector3.Zero;
                }
            }
            else
            {
                ControllingClient.SendAlertMessage("Sit position no longer exists");
                m_requestedSitTargetUUID = UUID.Zero;
                m_requestedSitTargetID = 0;
                m_requestedSitOffset = Vector3.Zero;
            }

        }

        private void SitRaycastFindEdge(Vector3 collisionPoint, Vector3 collisionNormal)
        {
            int i = 0;
            //throw new NotImplementedException();
            //m_requestedSitTargetUUID = UUID.Zero;
            //m_requestedSitTargetID = 0;
            //m_requestedSitOffset = Vector3.Zero;

            SendSitResponse(ControllingClient, m_requestedSitTargetUUID, collisionPoint - m_requestedSitOffset, Quaternion.Identity);
        }
        */

        public void HandleAgentSit(IClientAPI remoteClient, UUID agentID)
        {
            if (!String.IsNullOrEmpty(m_nextSitAnimation))
            {
                HandleAgentSit(remoteClient, agentID, m_nextSitAnimation);
            }
            else
            {
                HandleAgentSit(remoteClient, agentID, "SIT");
            }
        }
        
        public void HandleAgentSit(IClientAPI remoteClient, UUID agentID, string sitAnimation)
        {
            SceneObjectPart part = m_scene.GetSceneObjectPart(m_requestedSitTargetID);

            if (m_sitAtAutoTarget || !m_autopilotMoving)
            {
                if (part != null)
                {
//Console.WriteLine("Link #{0}, Rot {1}", part.LinkNum, part.GetWorldRotation());                
                    if (part.GetAvatarOnSitTarget() == UUID)
                    {
//Console.WriteLine("Scripted Sit");
                    	// Scripted sit
                        Vector3 sitTargetPos = part.SitTargetPosition;
                        Quaternion sitTargetOrient = part.SitTargetOrientation;
                        m_pos = new Vector3(sitTargetPos.X, sitTargetPos.Y, sitTargetPos.Z);
                        m_pos += SIT_TARGET_ADJUSTMENT;
                        if (!part.IsRoot)
                        {
                            m_pos *= part.RotationOffset;
                        }
                        m_bodyRot = sitTargetOrient;
                        m_parentPosition = part.AbsolutePosition;
	    	            part.IsOccupied = true;
                        part.ParentGroup.AddAvatar(agentID); 	                                
                    }
                    else
                    {
						// if m_avUnscriptedSitPos is zero then Av sits above center
						// Else Av sits at m_avUnscriptedSitPos						
						
                    	// Non-scripted sit by Kitto Flora 21Nov09
                    	// Calculate angle of line from prim to Av
                    	Quaternion partIRot;
//                    	if (part.LinkNum == 1)
//                  	{				// Root prim of linkset
//                    		partIRot = Quaternion.Inverse(part.ParentGroup.RootPart.RotationOffset);
//                    	}
//                    	else
//                    	{				// single or child prim
                    		partIRot = Quaternion.Inverse(part.GetWorldRotation());
//                    	}
                    	Vector3 sitTargetPos= part.AbsolutePosition + m_avUnscriptedSitPos;
	                	float y_diff = (m_avInitialPos.Y - sitTargetPos.Y);
    	            	float x_diff = ( m_avInitialPos.X - sitTargetPos.X);
    	            	if(Math.Abs(x_diff) < 0.001f) x_diff = 0.001f;			// avoid div by 0
    	            	if(Math.Abs(y_diff) < 0.001f) y_diff = 0.001f;			// avoid pol flip at 0
    	            	float sit_angle = (float)Math.Atan2( (double)y_diff, (double)x_diff);
						// NOTE: when sitting m_ pos and m_bodyRot are *relative* to the prim location/rotation, not 'World'.
    	            	//  Av sits at world euler <0,0, z>, translated by part rotation 
    	            	m_bodyRot = partIRot * Quaternion.CreateFromEulers(0f, 0f, sit_angle);		// sit at 0,0,inv-click
    	            	
                        m_parentPosition = part.AbsolutePosition;
    	                part.IsOccupied = true;
                        part.ParentGroup.AddAvatar(agentID);
                        m_pos = new Vector3(0f, 0f, 0.05f) + 					// corrections to get Sit Animation
                        		(new Vector3(0.0f, 0f, 0.61f) * partIRot) + 	// located on center
                        		(new Vector3(0.34f, 0f, 0.0f) * m_bodyRot) +
                        		m_avUnscriptedSitPos;							// adds click offset, if any
	                    //Set up raytrace to find top surface of prim
	         			Vector3 size = part.Scale;
	 					float mag = 2.0f; // 0.1f + (float)Math.Sqrt((size.X * size.X) + (size.Y * size.Y) + (size.Z * size.Z));
						Vector3 start =  part.AbsolutePosition + new Vector3(0f, 0f, mag);
	 					Vector3 down = new Vector3(0f, 0f, -1f);    
//Console.WriteLine("st={0}  do={1}  ma={2}", start, down, mag);	 					
		                m_scene.PhysicsScene.RaycastWorld(
	                    		start,		// Vector3 position,
	                    		down, 		// Vector3 direction,
	                    		mag, 		// float length,
	                    		SitAltitudeCallback);          	// retMethod
	                } // end scripted/not
                }
                else  // no Av
                {
                    return;
                }
            }
            ParentID = m_requestedSitTargetID;

            //We want our offsets to reference the root prim, not the child we may have sat on
            if (!part.IsRoot)
            {
                m_parentID = part.ParentGroup.RootPart.LocalId;
                m_pos += part.OffsetPosition;
            }
            else
            {
                m_parentID = m_requestedSitTargetID;
            }

            m_linkedPrim = part.UUID;
            if (part.GetAvatarOnSitTarget() != UUID)
            {
                m_offsetRotation = m_offsetRotation / part.RotationOffset;
            }
            Velocity = Vector3.Zero;
            RemoveFromPhysicalScene();
            Animator.TrySetMovementAnimation(sitAnimation);
            SendAvatarDataToAllAgents();
            //SendTerseUpdateToAllClients();
        }
        
        public void SitAltitudeCallback(bool hitYN, Vector3 collisionPoint, uint localid, float distance, Vector3 normal)
        {
			// KF: 091202 There appears to be a bug in Prim Edit Size - the process sometimes make a prim that RayTrace no longer
			//     sees. Take/re-rez, or sim restart corrects the condition. Result of bug is incorrect sit height.
			if(hitYN)
			{
				// m_pos = Av offset from prim center to make look like on center
				// m_parentPosition = Actual center pos of prim
				// collisionPoint = spot on prim where we want to sit
				// collisionPoint.Z = global sit surface height
				SceneObjectPart part = m_scene.GetSceneObjectPart(localid);
				Quaternion partIRot;
//	            if (part.LinkNum == 1)
///    	        {				// Root prim of linkset
//    	            partIRot = Quaternion.Inverse(part.ParentGroup.RootPart.RotationOffset);
//    	        }
//    	        else
//    	        {				// single or child prim
    	            partIRot = Quaternion.Inverse(part.GetWorldRotation());
//    	        }          
                if (m_initialSitTarget != null)
                {
                    float offZ = collisionPoint.Z - m_initialSitTarget.Z;
                    Vector3 offset = new Vector3(0.0f, 0.0f, offZ) * partIRot; // Altitude correction
                    //Console.WriteLine("sitPoint={0},  offset={1}",  sitPoint,  offset);
                    m_pos += offset;
                    //  ControllingClient.SendClearFollowCamProperties(part.UUID);
                }
				
			}
		} // End SitAltitudeCallback  KF.

        /// <summary>
        /// Event handler for the 'Always run' setting on the client
        /// Tells the physics plugin to increase speed of movement.
        /// </summary>
        public void HandleSetAlwaysRun(IClientAPI remoteClient, bool pSetAlwaysRun)
        {
            SetAlwaysRun = pSetAlwaysRun;
        }

        public void HandleStartAnim(IClientAPI remoteClient, UUID animID)
        {
            Animator.AddAnimation(animID, UUID.Zero);
        }

        public void HandleStopAnim(IClientAPI remoteClient, UUID animID)
        {
            Animator.RemoveAnimation(animID);
        }

        /// <summary>
        /// Rotate the avatar to the given rotation and apply a movement in the given relative vector
        /// </summary>
        /// <param name="vec">The vector in which to move.  This is relative to the rotation argument</param>
        public void AddNewMovement(Vector3 vec)
        {
            Vector3 direc = vec * Rotation;
            direc.Normalize();

            if (PhysicsActor.Flying != m_flyingOld)                // add for fly velocity control
            {
                m_flyingOld = PhysicsActor.Flying;                 // add for fly velocity control
                if (!PhysicsActor.Flying)
                    m_wasFlying = true;      // add for fly velocity control
            }

            if (PhysicsActor.IsColliding == true)
                m_wasFlying = false;        // add for fly velocity control

            if ((vec.Z == 0f) && !PhysicsActor.Flying)
                direc.Z = 0f; // Prevent camera WASD up.

            direc *= 0.03f * 128f * SpeedModifier;

            if (PhysicsActor != null)
            {
                if (PhysicsActor.Flying)
                {
                    direc *= 4.0f;
                    //bool controlland = (((m_AgentControlFlags & (uint)AgentManager.ControlFlags.AGENT_CONTROL_UP_NEG) != 0) || ((m_AgentControlFlags & (uint)AgentManager.ControlFlags.AGENT_CONTROL_NUDGE_UP_NEG) != 0));
                    //if (controlland)
                    //    m_log.Info("[AGENT]: landCommand");
                    //if (PhysicsActor.IsColliding)
                    //    m_log.Info("[AGENT]: colliding");
                    //if (PhysicsActor.Flying && PhysicsActor.IsColliding && controlland)
                    //{
                    //    StopFlying();
                    //    m_log.Info("[AGENT]: Stop Flying");
                    //}
                }
                if (Animator.m_falling && m_wasFlying)    // if falling from flying, disable motion add
                {
                    direc *= 0.0f;
                }
                else if (!PhysicsActor.Flying && PhysicsActor.IsColliding)
                {
                    if (direc.Z > 2.0f)
                    {
                        direc.Z *= 3.0f;

                        // TODO: PreJump and jump happen too quickly.  Many times prejump gets ignored.
                        Animator.TrySetMovementAnimation("PREJUMP");
                        Animator.TrySetMovementAnimation("JUMP");
                    }
                }
            }

            // TODO: Add the force instead of only setting it to support multiple forces per frame?
            m_forceToApply = direc;
        }

        #endregion

        #region Overridden Methods

        private bool sendingPrims = false;

        public override void Update()
        {
            const float ROTATION_TOLERANCE = 0.01f;
            const float VELOCITY_TOLERANCE = 0.001f;
            const float POSITION_TOLERANCE = 0.05f;
            //const int TIME_MS_TOLERANCE = 3000;

            if (!sendingPrims)
                Util.FireAndForget(delegate { sendingPrims = true; SendPrimUpdates(); sendingPrims = false; });

            if (IsChildAgent == false)
            {
                // NOTE: Velocity is not the same as m_velocity. Velocity will attempt to
                // grab the latest PhysicsActor velocity, whereas m_velocity is often
                // storing a requested force instead of an actual traveling velocity

                // Throw away duplicate or insignificant updates
                if (!Rotation.ApproxEquals(m_lastRotation, ROTATION_TOLERANCE) ||
                    !Velocity.ApproxEquals(m_lastVelocity, VELOCITY_TOLERANCE) ||
                    !m_pos.ApproxEquals(m_lastPosition, POSITION_TOLERANCE))
                    //Environment.TickCount - m_lastTerseSent > TIME_MS_TOLERANCE)
                {
                    SendTerseUpdateToAllClients();

                    // Update the "last" values
                    m_lastPosition = m_pos;
                    m_lastRotation = Rotation;
                    m_lastVelocity = Velocity;
                    //m_lastTerseSent = Environment.TickCount;
                }

                // followed suggestion from mic bowman. reversed the two lines below.
                if (ParentID == 0 && PhysicsActor != null || ParentID != 0) // Check that we have a physics actor or we're sitting on something
                    CheckForBorderCrossing();

                CheckForSignificantMovement(); // sends update to the modules.
            }
            
            //Sending prim updates AFTER the avatar terse updates are sent
            SendPrimUpdates();
        }

        #endregion

        #region Update Client(s)


        /// <summary>
        /// Sends a location update to the client connected to this scenePresence
        /// </summary>
        /// <param name="remoteClient"></param>
        public void SendTerseUpdateToClient(IClientAPI remoteClient)
        {
            // If the client is inactive, it's getting its updates from another
            // server.
            if (remoteClient.IsActive)
            {
                Vector3 pos = m_pos;
                pos.Z += Appearance.HipOffset;

                //m_log.DebugFormat("[SCENE PRESENCE]: " + Name + " sending TerseUpdate to " + remoteClient.Name + " : Pos={0} Rot={1} Vel={2}", m_pos, Rotation, m_velocity);

                remoteClient.SendEntityUpdate(
                    this,
                    PrimUpdateFlags.Position | PrimUpdateFlags.Rotation | PrimUpdateFlags.Velocity
                    | PrimUpdateFlags.Acceleration | PrimUpdateFlags.AngularVelocity);

                m_scene.StatsReporter.AddAgentUpdates(1);
            }
        }


        // vars to support reduced update frequency when velocity is unchanged
        private Vector3 lastVelocitySentToAllClients = Vector3.Zero;
        private Vector3 lastPositionSentToAllClients = Vector3.Zero;
        private int lastTerseUpdateToAllClientsTick = Util.EnvironmentTickCount();

        /// <summary>
        /// Send a location/velocity/accelleration update to all agents in scene
        /// </summary>
        public void SendTerseUpdateToAllClients()
        {
            int currentTick = Util.EnvironmentTickCount();

            // Decrease update frequency when avatar is moving but velocity is
            // not changing.
            // If there is a mismatch between distance travelled and expected
            // distance based on last velocity sent and velocity hasnt changed,
            // then send a new terse update

            float timeSinceLastUpdate = (currentTick - lastTerseUpdateToAllClientsTick) * 0.001f;

            Vector3 expectedPosition = lastPositionSentToAllClients + lastVelocitySentToAllClients * timeSinceLastUpdate;

            float distanceError = Vector3.Distance(OffsetPosition, expectedPosition);

            float speed = Velocity.Length();
            float velocidyDiff = Vector3.Distance(lastVelocitySentToAllClients, Velocity);

            // assuming 5 ms. worst case precision for timer, use 2x that 
            // for distance error threshold
            float distanceErrorThreshold = speed * 0.01f;

            if (speed < 0.01f // allow rotation updates if avatar position is unchanged
                || Math.Abs(distanceError) > distanceErrorThreshold
                || velocidyDiff > 0.01f) // did velocity change from last update?
            {
                lastVelocitySentToAllClients = Velocity;
                lastTerseUpdateToAllClientsTick = currentTick;
                lastPositionSentToAllClients = OffsetPosition;

                m_scene.ForEachClient(SendTerseUpdateToClient);
            }
        }

        public void SendCoarseLocations(List<Vector3> coarseLocations, List<UUID> avatarUUIDs)
        {
            SendCourseLocationsMethod d = m_sendCourseLocationsMethod;
            if (d != null)
            {
                d.Invoke(m_scene.RegionInfo.originRegionID, this, coarseLocations, avatarUUIDs);
            }
        }

        public void SetSendCourseLocationMethod(SendCourseLocationsMethod d)
        {
            if (d != null)
                m_sendCourseLocationsMethod = d;
        }

        public void SendCoarseLocationsDefault(UUID sceneId, ScenePresence p, List<Vector3> coarseLocations, List<UUID> avatarUUIDs)
        {
            ControllingClient.SendCoarseLocationUpdate(avatarUUIDs, coarseLocations);
        }

        /// <summary>
        /// Do everything required once a client completes its movement into a region and becomes
        /// a root agent.
        /// </summary>
        private void SendInitialData()
        {
            //m_log.DebugFormat("[SCENE PRESENCE] SendInitialData: {0} ({1})", Name, UUID);
            // Moved this into CompleteMovement to ensure that Appearance is initialized before
            // the inventory arrives
            // m_scene.GetAvatarAppearance(ControllingClient, out Appearance);

            bool cachedappearance = false;

            // We have an appearance but we may not have the baked textures. Check the asset cache 
            // to see if all the baked textures are already here. 
            if (m_scene.AvatarFactory != null)
                cachedappearance = m_scene.AvatarFactory.ValidateBakedTextureCache(ControllingClient);
            
            // If we aren't using a cached appearance, then clear out the baked textures
            if (!cachedappearance)
            {
                Appearance.ResetAppearance();
                if (m_scene.AvatarFactory != null)
                    m_scene.AvatarFactory.QueueAppearanceSave(UUID);
            }
            
            // This agent just became root. We are going to tell everyone about it. The process of
            // getting other avatars information was initiated in the constructor... don't do it 
            // again here... this comes after the cached appearance check because the avatars
            // appearance goes into the avatar update packet
            SendAvatarDataToAllAgents();
            SendAppearanceToAgent(this);

            // If we are using the the cached appearance then send it out to everyone
            if (cachedappearance)
            {
                m_log.DebugFormat("[SCENEPRESENCE]: baked textures are in the cache for {0}", Name);

                // If the avatars baked textures are all in the cache, then we have a 
                // complete appearance... send it out, if not, then we'll send it when
                // the avatar finishes updating its appearance
                SendAppearanceToAllOtherAgents();
            }
        }

        /// <summary>
        /// Send this agent's avatar data to all other root and child agents in the scene
        /// This agent must be root. This avatar will receive its own update. 
        /// </summary>
        public void SendAvatarDataToAllAgents()
        {
            //m_log.DebugFormat("[SCENE PRESENCE] SendAvatarDataToAllAgents: {0} ({1})", Name, UUID);
            // only send update from root agents to other clients; children are only "listening posts"
            if (IsChildAgent)
            {
                m_log.Warn("[SCENE PRESENCE] attempt to send avatar data from a child agent");
                return;
            }

            int count = 0;
            m_scene.ForEachScenePresence(delegate(ScenePresence scenePresence)
                                         {
                                             SendAvatarDataToAgent(scenePresence);
                                             count++;
                                         });

            m_scene.StatsReporter.AddAgentUpdates(count);
        }

        /// <summary>
        /// Send avatar data for all other root agents to this agent, this agent
        /// can be either a child or root
        /// </summary>
        public void SendOtherAgentsAvatarDataToMe()
        {
            int count = 0;
            m_scene.ForEachScenePresence(delegate(ScenePresence scenePresence)
                                         {
                                             // only send information about root agents
                                             if (scenePresence.IsChildAgent)
                                                 return;
                                             
                                             // only send information about other root agents
                                             if (scenePresence.UUID == UUID)
                                                 return;
                                             
                                             scenePresence.SendAvatarDataToAgent(this);
                                             count++;
                                         });

            m_scene.StatsReporter.AddAgentUpdates(count);
        }

        /// <summary>
        /// Send avatar data to an agent.
        /// </summary>
        /// <param name="avatar"></param>
        public void SendAvatarDataToAgent(ScenePresence avatar)
        {
            //m_log.DebugFormat("[SCENE PRESENCE] SendAvatarDataToAgent from {0} ({1}) to {2} ({3})", Name, UUID, avatar.Name, avatar.UUID);

            avatar.ControllingClient.SendAvatarDataImmediate(this);
            if (Animator != null)
                Animator.SendAnimPackToClient(avatar.ControllingClient);
        }

        /// <summary>
        /// Send this agent's appearance to all other root and child agents in the scene
        /// This agent must be root.
        /// </summary>
        public void SendAppearanceToAllOtherAgents()
        {
            //m_log.DebugFormat("[SCENE PRESENCE] SendAppearanceToAllOtherAgents: {0} ({1})", Name, UUID);
            // only send update from root agents to other clients; children are only "listening posts"
            if (IsChildAgent)
            {
                m_log.Warn("[SCENE PRESENCE] attempt to send avatar data from a child agent");
                return;
            }

            int count = 0;
            m_scene.ForEachScenePresence(delegate(ScenePresence scenePresence)
                                         {
                                             if (scenePresence.UUID == UUID)
                                                 return;

                                             SendAppearanceToAgent(scenePresence);
                                             count++;
                                         });

            m_scene.StatsReporter.AddAgentUpdates(count);
        }

        /// <summary>
        /// Send appearance from all other root agents to this agent. this agent
        /// can be either root or child
        /// </summary>
        public void SendOtherAgentsAppearanceToMe()
        {
            //m_log.DebugFormat("[SCENE PRESENCE] SendOtherAgentsAppearanceToMe: {0} ({1})", Name, UUID);

            int count = 0;
            m_scene.ForEachScenePresence(delegate(ScenePresence scenePresence)
                                         {
                                             // only send information about root agents
                                             if (scenePresence.IsChildAgent)
                                                 return;
                                             
                                             // only send information about other root agents
                                             if (scenePresence.UUID == UUID)
                                                 return;
                                             
                                             scenePresence.SendAppearanceToAgent(this);
                                             count++;
                                         });

            m_scene.StatsReporter.AddAgentUpdates(count);
        }

        /// <summary>
        /// Send appearance data to an agent.
        /// </summary>
        /// <param name="avatar"></param>
        public void SendAppearanceToAgent(ScenePresence avatar)
        {
//            m_log.DebugFormat(
//                "[SCENE PRESENCE] Send appearance from {0} {1} to {2} {3}", Name, m_uuid, avatar.Name, avatar.UUID);

            avatar.ControllingClient.SendAppearance(
                UUID, Appearance.VisualParams, Appearance.Texture.GetBytes());
        }

        #endregion

        #region Significant Movement Method

        /// <summary>
        /// This checks for a significant movement and sends a courselocationchange update
        /// </summary>
        protected void CheckForSignificantMovement()
        {
            if (Util.GetDistanceTo(AbsolutePosition, posLastSignificantMove) > SIGNIFICANT_MOVEMENT)
            {
                posLastSignificantMove = AbsolutePosition;
                m_scene.EventManager.TriggerSignificantClientMovement(this);
            }

            // Minimum Draw distance is 64 meters, the Radius of the draw distance sphere is 32m
            if (Util.GetDistanceTo(AbsolutePosition, m_lastChildAgentUpdatePosition) >= Scene.ChildReprioritizationDistance ||
                Util.GetDistanceTo(CameraPosition, m_lastChildAgentUpdateCamPosition) >= Scene.ChildReprioritizationDistance)
            {
                m_lastChildAgentUpdatePosition = AbsolutePosition;
                m_lastChildAgentUpdateCamPosition = CameraPosition;

                ChildAgentDataUpdate cadu = new ChildAgentDataUpdate();
                cadu.ActiveGroupID = UUID.Zero.Guid;
                cadu.AgentID = UUID.Guid;
                cadu.alwaysrun = SetAlwaysRun;
                cadu.AVHeight = Appearance.AvatarHeight;
                cadu.cameraPosition = CameraPosition;
                cadu.drawdistance = DrawDistance;
                cadu.GroupAccess = 0;
                cadu.Position = AbsolutePosition;
                cadu.regionHandle = RegionHandle;

                // Throttles 
                float multiplier = 1;
                int childRegions = KnownRegionCount;
                if (childRegions != 0)
                    multiplier = 1f / childRegions;

                // Minimum throttle for a child region is 1/4 of the root region throttle
                if (multiplier <= 0.25f)
                    multiplier = 0.25f;

                cadu.throttles = ControllingClient.GetThrottlesPacked(multiplier);
                cadu.Velocity = Velocity;

                AgentPosition agentpos = new AgentPosition();
                agentpos.CopyFrom(cadu);

                m_scene.SendOutChildAgentUpdates(agentpos, this);
            }
        }

        #endregion

        #region Border Crossing Methods

        /// <summary>
        /// Starts the process of moving an avatar into another region if they are crossing the border.
        /// </summary>
        /// <remarks>
        /// Also removes the avatar from the physical scene if transit has started.
        /// </remarks>
        protected void CheckForBorderCrossing()
        {
            if (IsChildAgent)
                return;

            Vector3 pos2 = AbsolutePosition;
            Vector3 vel = Velocity;
            int neighbor = 0;
            int[] fix = new int[2];

            float timeStep = 0.1f;
            pos2.X = pos2.X + (vel.X*timeStep);
            pos2.Y = pos2.Y + (vel.Y*timeStep);
            pos2.Z = pos2.Z + (vel.Z*timeStep);

            if (!IsInTransit)
            {
                // Checks if where it's headed exists a region

                bool needsTransit = false;
                if (m_scene.TestBorderCross(pos2, Cardinals.W))
                {
                    if (m_scene.TestBorderCross(pos2, Cardinals.S))
                    {
                        needsTransit = true;
                        neighbor = HaveNeighbor(Cardinals.SW, ref fix);
                    }
                    else if (m_scene.TestBorderCross(pos2, Cardinals.N))
                    {
                        needsTransit = true;
                        neighbor = HaveNeighbor(Cardinals.NW, ref fix);
                    }
                    else
                    {
                        needsTransit = true;
                        neighbor = HaveNeighbor(Cardinals.W, ref fix);
                    }
                }
                else if (m_scene.TestBorderCross(pos2, Cardinals.E))
                {
                    if (m_scene.TestBorderCross(pos2, Cardinals.S))
                    {
                        needsTransit = true;
                        neighbor = HaveNeighbor(Cardinals.SE, ref fix);
                    }
                    else if (m_scene.TestBorderCross(pos2, Cardinals.N))
                    {
                        needsTransit = true;
                        neighbor = HaveNeighbor(Cardinals.NE, ref fix);
                    }
                    else
                    {
                        needsTransit = true;
                        neighbor = HaveNeighbor(Cardinals.E, ref fix);
                    }
                }
                else if (m_scene.TestBorderCross(pos2, Cardinals.S))
                {
                    needsTransit = true;
                    neighbor = HaveNeighbor(Cardinals.S, ref fix);
                }
                else if (m_scene.TestBorderCross(pos2, Cardinals.N))
                {
                    needsTransit = true;
                    neighbor = HaveNeighbor(Cardinals.N, ref fix);
                }

                // Makes sure avatar does not end up outside region
                if (neighbor <= 0)
                {
                    if (needsTransit)
                    {
                        if (m_requestedSitTargetUUID == UUID.Zero)
                        {
                            bool isFlying = PhysicsActor.Flying;
                            RemoveFromPhysicalScene();

                            Vector3 pos = AbsolutePosition;
                            if (AbsolutePosition.X < 0)
                                pos.X += Velocity.X * 2;
                            else if (AbsolutePosition.X > Constants.RegionSize)
                                pos.X -= Velocity.X * 2;
                            if (AbsolutePosition.Y < 0)
                                pos.Y += Velocity.Y * 2;
                            else if (AbsolutePosition.Y > Constants.RegionSize)
                                pos.Y -= Velocity.Y * 2;
                            Velocity = Vector3.Zero;
                            AbsolutePosition = pos;

                            AddToPhysicalScene(isFlying);
                        }
                    }
                }
                else if (neighbor > 0)
                {
                    if (!CrossToNewRegion())
                    {
                        if (m_requestedSitTargetUUID == UUID.Zero)
                        {
                            bool isFlying = PhysicsActor.Flying;
                            RemoveFromPhysicalScene();

                            Vector3 pos = AbsolutePosition;
                            if (AbsolutePosition.X < 0)
                                pos.X += Velocity.X * 2;
                            else if (AbsolutePosition.X > Constants.RegionSize)
                                pos.X -= Velocity.X * 2;
                            if (AbsolutePosition.Y < 0)
                                pos.Y += Velocity.Y * 2;
                            else if (AbsolutePosition.Y > Constants.RegionSize)
                                pos.Y -= Velocity.Y * 2;
                            Velocity = Vector3.Zero;
                            AbsolutePosition = pos;

                            AddToPhysicalScene(isFlying);
                        }
                    }
                }
            }
            else
            {
                // We must remove the agent from the physical scene if it has been placed in transit.  If we don't,
                // then this method continues to be called from ScenePresence.Update() until the handover of the client between
                // regions is completed.  Since this handover can take more than 1000ms (due to the 1000ms
                // event queue polling response from the server), this results in the avatar pausing on the border
                // for the handover period.
                RemoveFromPhysicalScene();
                
                // This constant has been inferred from experimentation
                // I'm not sure what this value should be, so I tried a few values.
                timeStep = 0.04f;
                pos2 = AbsolutePosition;
                pos2.X = pos2.X + (vel.X * timeStep);
                pos2.Y = pos2.Y + (vel.Y * timeStep);
                pos2.Z = pos2.Z + (vel.Z * timeStep);
                m_pos = pos2;
            }
        }

        /// <summary>
        /// Checks whether this region has a neighbour in the given direction.
        /// </summary>
        /// <param name="car"></param>
        /// <param name="fix"></param>
        /// <returns>
        /// An integer which represents a compass point.  N == 1, going clockwise until we reach NW == 8.
        /// Returns a positive integer if there is a region in that direction, a negative integer if not.
        /// </returns>
        protected int HaveNeighbor(Cardinals car, ref int[] fix)
        {
            uint neighbourx = m_scene.RegionInfo.RegionLocX;
            uint neighboury = m_scene.RegionInfo.RegionLocY;

            int dir = (int)car;

            if (dir > 1 && dir < 5) //Heading East
                neighbourx++;
            else if (dir > 5) // Heading West
                neighbourx--;

            if (dir < 3 || dir == 8) // Heading North
                neighboury++;
            else if (dir > 3 && dir < 7) // Heading Sout
                neighboury--;

            int x = (int)(neighbourx * Constants.RegionSize);
            int y = (int)(neighboury * Constants.RegionSize);
            GridRegion neighbourRegion = m_scene.GridService.GetRegionByPosition(m_scene.RegionInfo.ScopeID, x, y);

            if (neighbourRegion == null)
            {
                fix[0] = (int)(m_scene.RegionInfo.RegionLocX - neighbourx);
                fix[1] = (int)(m_scene.RegionInfo.RegionLocY - neighboury);
                return dir * (-1);
            }
            else
                return dir;
        }

        /// <summary>
        /// Moves the agent outside the region bounds
        /// Tells neighbor region that we're crossing to it
        /// If the neighbor accepts, remove the agent's viewable avatar from this scene
        /// set them to a child agent.
        /// </summary>
        protected bool CrossToNewRegion()
        {
            try
            {
                return m_scene.CrossAgentToNewRegion(this, PhysicsActor.Flying);
            }
            catch
            {
                return m_scene.CrossAgentToNewRegion(this, false);
            }
        }

        public void NotInTransit()
        {
            IsInTransit = false;
        }

        public void RestoreInCurrentScene()
        {
            AddToPhysicalScene(false); // not exactly false
        }

        public void Reset()
        {
            // Put the child agent back at the center
            AbsolutePosition 
                = new Vector3(((float)Constants.RegionSize * 0.5f), ((float)Constants.RegionSize * 0.5f), 70);
            Animator.ResetAnimations();
        }

        /// <summary>
        /// Computes which child agents to close when the scene presence moves to another region.
        /// Removes those regions from m_knownRegions.
        /// </summary>
        /// <param name="newRegionX">The new region's x on the map</param>
        /// <param name="newRegionY">The new region's y on the map</param>
        /// <returns></returns>
        public void CloseChildAgents(uint newRegionX, uint newRegionY)
        {
            List<ulong> byebyeRegions = new List<ulong>();
            List<ulong> knownRegions = KnownRegionHandles;
            m_log.DebugFormat(
                "[SCENE PRESENCE]: Closing child agents. Checking {0} regions in {1}", 
                knownRegions.Count, Scene.RegionInfo.RegionName);
            //DumpKnownRegions();

            foreach (ulong handle in knownRegions)
            {
                // Don't close the agent on this region yet
                if (handle != Scene.RegionInfo.RegionHandle)
                {
                    uint x, y;
                    Utils.LongToUInts(handle, out x, out y);
                    x = x / Constants.RegionSize;
                    y = y / Constants.RegionSize;

                    //m_log.Debug("---> x: " + x + "; newx:" + newRegionX + "; Abs:" + (int)Math.Abs((int)(x - newRegionX)));
                    //m_log.Debug("---> y: " + y + "; newy:" + newRegionY + "; Abs:" + (int)Math.Abs((int)(y - newRegionY)));
                    if (Util.IsOutsideView(DrawDistance, x, newRegionX, y, newRegionY))
                    {
                        byebyeRegions.Add(handle);
                    }
                }
            }
            
            if (byebyeRegions.Count > 0)
            {
                m_log.Debug("[SCENE PRESENCE]: Closing " + byebyeRegions.Count + " child agents");
                m_scene.SceneGridService.SendCloseChildAgentConnections(ControllingClient.AgentId, byebyeRegions);
            }
            
            foreach (ulong handle in byebyeRegions)
            {
                RemoveNeighbourRegion(handle);
            }
        }

        #endregion

        /// <summary>
        /// This allows the Sim owner the abiility to kick users from their sim currently.
        /// It tells the client that the agent has permission to do so.
        /// </summary>
        public void GrantGodlikePowers(UUID agentID, UUID sessionID, UUID token, bool godStatus)
        {
            if (godStatus)
            {
                // For now, assign god level 200 to anyone
                // who is granted god powers, but has no god level set.
                //
                UserAccount account = m_scene.UserAccountService.GetUserAccount(m_scene.RegionInfo.ScopeID, agentID);
                if (account != null)
                {
                    if (account.UserLevel > 0)
                        GodLevel = account.UserLevel;
                    else
                        GodLevel = 200;
                }
            }
            else
            {
                GodLevel = 0;
            }

            ControllingClient.SendAdminResponse(token, (uint)GodLevel);
        }

        #region Child Agent Updates

        public void ChildAgentDataUpdate(AgentData cAgentData)
        {
            //m_log.Debug("   >>> ChildAgentDataUpdate <<< " + Scene.RegionInfo.RegionName);
            if (!IsChildAgent)
                return;

            CopyFrom(cAgentData);
        }

        /// <summary>
        /// This updates important decision making data about a child agent
        /// The main purpose is to figure out what objects to send to a child agent that's in a neighboring region
        /// </summary>
        public void ChildAgentDataUpdate(AgentPosition cAgentData, uint tRegionX, uint tRegionY, uint rRegionX, uint rRegionY)
        {
            if (!IsChildAgent)
                return;

            //m_log.Debug("   >>> ChildAgentPositionUpdate <<< " + rRegionX + "-" + rRegionY);
            int shiftx = ((int)rRegionX - (int)tRegionX) * (int)Constants.RegionSize;
            int shifty = ((int)rRegionY - (int)tRegionY) * (int)Constants.RegionSize;

            Vector3 offset = new Vector3(shiftx, shifty, 0f);

            // When we get to the point of re-computing neighbors everytime this
            // changes, then start using the agent's drawdistance rather than the 
            // region's draw distance.
            // DrawDistance = cAgentData.Far;
            DrawDistance = Scene.DefaultDrawDistance;
            
            if (cAgentData.Position != new Vector3(-1f, -1f, -1f)) // UGH!!
                m_pos = cAgentData.Position + offset;

            if (Vector3.Distance(AbsolutePosition, posLastSignificantMove) >= Scene.ChildReprioritizationDistance)
            {
                posLastSignificantMove = AbsolutePosition;
                ReprioritizeUpdates();
            }

            CameraPosition = cAgentData.Center + offset;

            //SetHeight(cAgentData.AVHeight);

            if ((cAgentData.Throttles != null) && cAgentData.Throttles.Length > 0)
                ControllingClient.SetChildAgentThrottle(cAgentData.Throttles);

            //cAgentData.AVHeight;
            RegionHandle = cAgentData.RegionHandle;
            //m_velocity = cAgentData.Velocity;
        }

        public void CopyTo(AgentData cAgent)
        {
            cAgent.CallbackURI = m_callbackURI;

            cAgent.AgentID = UUID;
            cAgent.RegionID = Scene.RegionInfo.RegionID;

            cAgent.Position = AbsolutePosition;
            cAgent.Velocity = m_velocity;
            cAgent.Center = CameraPosition;
            cAgent.AtAxis = CameraAtAxis;
            cAgent.LeftAxis = CameraLeftAxis;
            cAgent.UpAxis = m_CameraUpAxis;

            cAgent.Far = DrawDistance;

            // Throttles 
            float multiplier = 1;
            int childRegions = KnownRegionCount;
            if (childRegions != 0)
                multiplier = 1f / childRegions;

            // Minimum throttle for a child region is 1/4 of the root region throttle
            if (multiplier <= 0.25f)
                multiplier = 0.25f;

            cAgent.Throttles = ControllingClient.GetThrottlesPacked(multiplier);

            cAgent.HeadRotation = m_headrotation;
            cAgent.BodyRotation = Rotation;
            cAgent.ControlFlags = (uint)m_AgentControlFlags;

            if (m_scene.Permissions.IsGod(new UUID(cAgent.AgentID)))
                cAgent.GodLevel = (byte)GodLevel;
            else 
                cAgent.GodLevel = (byte) 0;

            cAgent.AlwaysRun = SetAlwaysRun;

            cAgent.Appearance = new AvatarAppearance(Appearance);
            
            lock (scriptedcontrols)
            {
                ControllerData[] controls = new ControllerData[scriptedcontrols.Count];
                int i = 0;

                foreach (ScriptControllers c in scriptedcontrols.Values)
                {
                    controls[i++] = new ControllerData(c.itemID, (uint)c.ignoreControls, (uint)c.eventControls);
                }
                cAgent.Controllers = controls;
            }

            // Animations
            try
            {
                cAgent.Anims = Animator.Animations.ToArray();
            }
            catch { }

            // Attachment objects
            lock (m_attachments)
            {
                if (m_attachments.Count > 0)
                {
                    cAgent.AttachmentObjects = new List<ISceneObject>();
                    cAgent.AttachmentObjectStates = new List<string>();
    //                IScriptModule se = m_scene.RequestModuleInterface<IScriptModule>();
                    InTransitScriptStates.Clear();

                    foreach (SceneObjectGroup sog in m_attachments)
                    {
                        // We need to make a copy and pass that copy
                        // because of transfers withn the same sim
                        ISceneObject clone = sog.CloneForNewScene();
                        // Attachment module assumes that GroupPosition holds the offsets...!
                        ((SceneObjectGroup)clone).RootPart.GroupPosition = sog.RootPart.AttachedPos;
                        ((SceneObjectGroup)clone).IsAttachment = false;
                        cAgent.AttachmentObjects.Add(clone);
                        string state = sog.GetStateSnapshot();
                        cAgent.AttachmentObjectStates.Add(state);
                        InTransitScriptStates.Add(state);
                        // Let's remove the scripts of the original object here
                        sog.RemoveScriptInstances(true);
                    }
                }
            }
        }

        public void CopyFrom(AgentData cAgent)
        {
            m_originRegionID = cAgent.RegionID;

            m_callbackURI = cAgent.CallbackURI;

            m_pos = cAgent.Position;
            
            m_velocity = cAgent.Velocity;
            CameraPosition = cAgent.Center;
            CameraAtAxis = cAgent.AtAxis;
            CameraLeftAxis = cAgent.LeftAxis;
            m_CameraUpAxis = cAgent.UpAxis;

            // When we get to the point of re-computing neighbors everytime this
            // changes, then start using the agent's drawdistance rather than the 
            // region's draw distance.
            // DrawDistance = cAgent.Far;
            DrawDistance = Scene.DefaultDrawDistance;

            if ((cAgent.Throttles != null) && cAgent.Throttles.Length > 0)
                ControllingClient.SetChildAgentThrottle(cAgent.Throttles);

            m_headrotation = cAgent.HeadRotation;
            Rotation = cAgent.BodyRotation;
            m_AgentControlFlags = (AgentManager.ControlFlags)cAgent.ControlFlags; 

            if (m_scene.Permissions.IsGod(new UUID(cAgent.AgentID)))
                GodLevel = cAgent.GodLevel;
            SetAlwaysRun = cAgent.AlwaysRun;

            Appearance = new AvatarAppearance(cAgent.Appearance);
            if (PhysicsActor != null)
            {
                bool isFlying = PhysicsActor.Flying;
                RemoveFromPhysicalScene();
                AddToPhysicalScene(isFlying);
            }
            
            try
            {
                lock (scriptedcontrols)
                {
                    if (cAgent.Controllers != null)
                    {
                        scriptedcontrols.Clear();

                        foreach (ControllerData c in cAgent.Controllers)
                        {
                            ScriptControllers sc = new ScriptControllers();
                            sc.itemID = c.ItemID;
                            sc.ignoreControls = (ScriptControlled)c.IgnoreControls;
                            sc.eventControls = (ScriptControlled)c.EventControls;

                            scriptedcontrols[sc.itemID] = sc;
                        }
                    }
                }
            }
            catch { }
            // Animations
            try
            {
                Animator.ResetAnimations();
                Animator.Animations.FromArray(cAgent.Anims);
            }
            catch {  }

            if (cAgent.AttachmentObjects != null && cAgent.AttachmentObjects.Count > 0)
            {
                m_attachments = new List<SceneObjectGroup>();
                int i = 0;
                foreach (ISceneObject so in cAgent.AttachmentObjects)
                {
                    ((SceneObjectGroup)so).LocalId = 0;
                    ((SceneObjectGroup)so).RootPart.UpdateFlag = 0;
                    so.SetState(cAgent.AttachmentObjectStates[i++], m_scene);
                    m_scene.IncomingCreateObject(so);
                }
            }
        }

        public bool CopyAgent(out IAgentData agent)
        {
            agent = new CompleteAgentData();
            CopyTo((AgentData)agent);
            return true;
        }

        #endregion Child Agent Updates

        /// <summary>
        /// Handles part of the PID controller function for moving an avatar.
        /// </summary>
        public void UpdateMovement()
        {
            if (m_forceToApply.HasValue)
            {
                Vector3 force = m_forceToApply.Value;

                Updated = true;

                Velocity = force;

                m_forceToApply = null;
            }
        }

        /// <summary>
        /// Adds a physical representation of the avatar to the Physics plugin
        /// </summary>
        public void AddToPhysicalScene(bool isFlying)
        {
//            m_log.DebugFormat(
//                "[SCENE PRESENCE]: Adding physics actor for {0}, ifFlying = {1} in {2}",
//                Name, isFlying, Scene.RegionInfo.RegionName);

            if (Appearance.AvatarHeight == 0)
                Appearance.SetHeight();

            PhysicsScene scene = m_scene.PhysicsScene;

            Vector3 pVec = AbsolutePosition;

            // Old bug where the height was in centimeters instead of meters
            PhysicsActor = scene.AddAvatar(LocalId, Firstname + "." + Lastname, pVec,
                                                 new Vector3(0f, 0f, Appearance.AvatarHeight), isFlying);

            scene.AddPhysicsActorTaint(PhysicsActor);
            //PhysicsActor.OnRequestTerseUpdate += SendTerseUpdateToAllClients;
            PhysicsActor.OnCollisionUpdate += PhysicsCollisionUpdate;
            PhysicsActor.OnOutOfBounds += OutOfBoundsCall; // Called for PhysicsActors when there's something wrong
            PhysicsActor.SubscribeEvents(500);
            PhysicsActor.LocalID = LocalId;

            SetHeight(Appearance.AvatarHeight);
        }

        private void OutOfBoundsCall(Vector3 pos)
        {
            //bool flying = PhysicsActor.Flying;
            //RemoveFromPhysicalScene();

            //AddToPhysicalScene(flying);
            if (ControllingClient != null)
                ControllingClient.SendAgentAlertMessage("Physics is having a problem with your avatar.  You may not be able to move until you relog.", true);
        }

        // Event called by the physics plugin to tell the avatar about a collision.
        private void PhysicsCollisionUpdate(EventArgs e)
        {
            if (e == null)
                return;

            //if ((Math.Abs(Velocity.X) > 0.1e-9f) || (Math.Abs(Velocity.Y) > 0.1e-9f))
            // The Physics Scene will send updates every 500 ms grep: PhysicsActor.SubscribeEvents(
            // as of this comment the interval is set in AddToPhysicalScene
            if (Animator!=null)
            {
				if (m_updateCount > 0)			//KF: DO NOT call UpdateMovementAnimations outside of the m_updateCount wrapper,
				{								//  else its will lock out other animation changes, like ground sit.
	            	Animator.UpdateMovementAnimations();
	            	m_updateCount--;
				}
			}

            CollisionEventUpdate collisionData = (CollisionEventUpdate)e;
            Dictionary<uint, ContactPoint> coldata = collisionData.m_objCollisionList;

            CollisionPlane = Vector4.UnitW;

            // No collisions at all means we may be flying. Update always
            // to make falling work
			if (m_lastColCount != coldata.Count || coldata.Count == 0)
			{	
				m_updateCount = UPDATE_COUNT;
				m_lastColCount = coldata.Count;
			}
			
            if (coldata.Count != 0 && Animator != null)
            {
                switch (Animator.CurrentMovementAnimation)
                {
                    case "STAND":
                    case "WALK":
                    case "RUN":
                    case "CROUCH":
                    case "CROUCHWALK":
                        {
                            ContactPoint lowest;
                            lowest.SurfaceNormal = Vector3.Zero;
                            lowest.Position = Vector3.Zero;
                            lowest.Position.Z = Single.NaN;

                            foreach (ContactPoint contact in coldata.Values)
                            {
                                if (Single.IsNaN(lowest.Position.Z) || contact.Position.Z < lowest.Position.Z)
                                {
                                    lowest = contact;
                                }
                            }

                            CollisionPlane = new Vector4(-lowest.SurfaceNormal, -Vector3.Dot(lowest.Position, lowest.SurfaceNormal));
                        }
                        break;
                }
            }

            List<uint> thisHitColliders = new List<uint>();
            List<uint> endedColliders = new List<uint>();
            List<uint> startedColliders = new List<uint>();

            foreach (uint localid in coldata.Keys)
            {
                thisHitColliders.Add(localid);
                if (!m_lastColliders.Contains(localid))
                {
                    startedColliders.Add(localid);
                }
                //m_log.Debug("[SCENE PRESENCE]: Collided with:" + localid.ToString() + " at depth of: " + collissionswith[localid].ToString());
            }
            
            // calculate things that ended colliding
            foreach (uint localID in m_lastColliders)
            {
                if (!thisHitColliders.Contains(localID))
                {
                    endedColliders.Add(localID);
                }
            }
            //add the items that started colliding this time to the last colliders list.
            foreach (uint localID in startedColliders)
            {
                m_lastColliders.Add(localID);
            }
            // remove things that ended colliding from the last colliders list
            foreach (uint localID in endedColliders)
            {
                m_lastColliders.Remove(localID);
            }

            // do event notification
            if (startedColliders.Count > 0)
            {
                ColliderArgs StartCollidingMessage = new ColliderArgs();
                List<DetectedObject> colliding = new List<DetectedObject>();
                foreach (uint localId in startedColliders)
                {
                    if (localId == 0)
                        continue;

                    SceneObjectPart obj = Scene.GetSceneObjectPart(localId);
                    string data = "";
                    if (obj != null)
                    {
                        DetectedObject detobj = new DetectedObject();
                        detobj.keyUUID = obj.UUID;
                        detobj.nameStr = obj.Name;
                        detobj.ownerUUID = obj.OwnerID;
                        detobj.posVector = obj.AbsolutePosition;
                        detobj.rotQuat = obj.GetWorldRotation();
                        detobj.velVector = obj.Velocity;
                        detobj.colliderType = 0;
                        detobj.groupUUID = obj.GroupID;
                        colliding.Add(detobj);
                    }
                }

                if (colliding.Count > 0)
                {
                    StartCollidingMessage.Colliders = colliding;

                    foreach (SceneObjectGroup att in GetAttachments())
                        Scene.EventManager.TriggerScriptCollidingStart(att.LocalId, StartCollidingMessage);
                }
            }

            if (endedColliders.Count > 0)
            {
                ColliderArgs EndCollidingMessage = new ColliderArgs();
                List<DetectedObject> colliding = new List<DetectedObject>();
                foreach (uint localId in endedColliders)
                {
                    if (localId == 0)
                        continue;

                    SceneObjectPart obj = Scene.GetSceneObjectPart(localId);
                    string data = "";
                    if (obj != null)
                    {
                        DetectedObject detobj = new DetectedObject();
                        detobj.keyUUID = obj.UUID;
                        detobj.nameStr = obj.Name;
                        detobj.ownerUUID = obj.OwnerID;
                        detobj.posVector = obj.AbsolutePosition;
                        detobj.rotQuat = obj.GetWorldRotation();
                        detobj.velVector = obj.Velocity;
                        detobj.colliderType = 0;
                        detobj.groupUUID = obj.GroupID;
                        colliding.Add(detobj);
                    }
                }

                if (colliding.Count > 0)
                {
                    EndCollidingMessage.Colliders = colliding;

                    foreach (SceneObjectGroup att in GetAttachments())
                        Scene.EventManager.TriggerScriptCollidingEnd(att.LocalId, EndCollidingMessage);
                }
            }

            if (thisHitColliders.Count > 0)
            {
                ColliderArgs CollidingMessage = new ColliderArgs();
                List<DetectedObject> colliding = new List<DetectedObject>();
                foreach (uint localId in thisHitColliders)
                {
                    if (localId == 0)
                        continue;

                    SceneObjectPart obj = Scene.GetSceneObjectPart(localId);
                    string data = "";
                    if (obj != null)
                    {
                        DetectedObject detobj = new DetectedObject();
                        detobj.keyUUID = obj.UUID;
                        detobj.nameStr = obj.Name;
                        detobj.ownerUUID = obj.OwnerID;
                        detobj.posVector = obj.AbsolutePosition;
                        detobj.rotQuat = obj.GetWorldRotation();
                        detobj.velVector = obj.Velocity;
                        detobj.colliderType = 0;
                        detobj.groupUUID = obj.GroupID;
                        colliding.Add(detobj);
                    }
                }

                if (colliding.Count > 0)
                {
                    CollidingMessage.Colliders = colliding;

                    lock (m_attachments)
                    {
                        foreach (SceneObjectGroup att in m_attachments)
                            Scene.EventManager.TriggerScriptColliding(att.LocalId, CollidingMessage);
                    }
                }
            }

            if (Invulnerable)
                return;
            
            float starthealth = Health;
            uint killerObj = 0;
            foreach (uint localid in coldata.Keys)
            {
                SceneObjectPart part = Scene.GetSceneObjectPart(localid);

                if (part != null && part.ParentGroup.Damage != -1.0f)
                    Health -= part.ParentGroup.Damage;
                else
                {
                    if (coldata[localid].PenetrationDepth >= 0.10f)
                        Health -= coldata[localid].PenetrationDepth * 5.0f;
                }

                if (Health <= 0.0f)
                {
                    if (localid != 0)
                        killerObj = localid;
                }
                //m_log.Debug("[AVATAR]: Collision with localid: " + localid.ToString() + " at depth: " + coldata[localid].ToString());
            }
            //Health = 100;
            if (!Invulnerable)
            {
                if (starthealth != Health)
                {
                    ControllingClient.SendHealth(Health);
                }
                if (Health <= 0)
                    m_scene.EventManager.TriggerAvatarKill(killerObj, this);
            }
        }

        public void setHealthWithUpdate(float health)
        {
            Health = health;
            ControllingClient.SendHealth(Health);
        }

        public void Close()
        {
            if (!IsChildAgent)
                m_scene.AttachmentsModule.DeleteAttachmentsFromScene(this, false);

            // Clear known regions
            KnownRegions = new Dictionary<ulong, string>();

            lock (m_reprioritization_timer)
            {
                m_reprioritization_timer.Enabled = false;
                m_reprioritization_timer.Elapsed -= new ElapsedEventHandler(Reprioritize);
            }
            
            // I don't get it but mono crashes when you try to dispose of this timer,
            // unsetting the elapsed callback should be enough to allow for cleanup however.
            // m_reprioritizationTimer.Dispose(); 

            SceneViewer.Close();

            RemoveFromPhysicalScene();
            Animator.Close();
            Animator = null;
        }

        public void AddAttachment(SceneObjectGroup gobj)
        {
            lock (m_attachments)
            {
                // This may be true when the attachment comes back
                // from serialization after login. Clear it.
                gobj.IsDeleted = false;

                m_attachments.Add(gobj);
            }
        }

        /// <summary>
        /// Get all the presence's attachments.
        /// </summary>
        /// <returns>A copy of the list which contains the attachments.</returns>
        public List<SceneObjectGroup> GetAttachments()
        {
            lock (m_attachments)
                return new List<SceneObjectGroup>(m_attachments);
        }

        /// <summary>
        /// Get the scene objects attached to the given point.
        /// </summary>
        /// <param name="attachmentPoint"></param>
        /// <returns>Returns an empty list if there were no attachments at the point.</returns>
        public List<SceneObjectGroup> GetAttachments(uint attachmentPoint)
        {
            List<SceneObjectGroup> attachments = new List<SceneObjectGroup>();
            
            lock (m_attachments)
            {
                foreach (SceneObjectGroup so in m_attachments)
                {
                    if (attachmentPoint == so.AttachmentPoint)
                        attachments.Add(so);
                }
            }
            
            return attachments;
        }

        public bool HasAttachments()
        {
            lock (m_attachments)
                return m_attachments.Count > 0;
        }

        public bool HasScriptedAttachments()
        {
            lock (m_attachments)
            {
                foreach (SceneObjectGroup gobj in m_attachments)
                {
                    if (gobj != null)
                    {
                        if (gobj.RootPart.Inventory.ContainsScripts())
                            return true;
                    }
                }
            }
            return false;
        }

        public void RemoveAttachment(SceneObjectGroup gobj)
        {
            lock (m_attachments)
                m_attachments.Remove(gobj);
        }

        /// <summary>
        /// Clear all attachments
        /// </summary>
        public void ClearAttachments()
        {
            lock (m_attachments)
                m_attachments.Clear();
        }

        /// <summary>
        /// This is currently just being done for information.
        /// </summary>
        public bool ValidateAttachments()
        {
            bool validated = true;

            lock (m_attachments)
            {
                // Validate
                foreach (SceneObjectGroup gobj in m_attachments)
                {
                    if (gobj == null)
                    {
                        m_log.WarnFormat(
                            "[SCENE PRESENCE]: Failed to validate an attachment for {0} since it was null.  Continuing", Name);

                        validated = false;
                    }
                    else if (gobj.IsDeleted)
                    {
                        m_log.WarnFormat(
                            "[SCENE PRESENCE]: Failed to validate attachment {0} {1} for {2} since it had been deleted.  Continuing",
                            gobj.Name, gobj.UUID, Name);

                        validated = false;
                    }
                }
            }

            return validated;
        }

        /// <summary>
        /// Send a script event to this scene presence's attachments
        /// </summary>
        /// <param name="eventName">The name of the event</param>
        /// <param name="args">The arguments for the event</param>
        public void SendScriptEventToAttachments(string eventName, Object[] args)
        {
            if (m_scriptEngines != null)
            {
                lock (m_attachments)
                {
                    foreach (SceneObjectGroup grp in m_attachments)
                    {
                        // 16384 is CHANGED_ANIMATION
                        //
                        // Send this to all attachment root prims
                        //
                        foreach (IScriptModule m in m_scriptEngines)
                        {
                            if (m == null) // No script engine loaded
                                continue;

                            m.PostObjectEvent(grp.RootPart.UUID, "changed", new Object[] { (int)Changed.ANIMATION });
                        }
                    }
                }
            }
        }

        internal void PushForce(Vector3 impulse)
        {
            if (PhysicsActor != null)
            {
                PhysicsActor.AddForce(impulse,true);
            }
        }

        public void RegisterControlEventsToScript(int controls, int accept, int pass_on, uint Obj_localID, UUID Script_item_UUID)
        {
            ScriptControllers obj = new ScriptControllers();
            obj.ignoreControls = ScriptControlled.CONTROL_ZERO;
            obj.eventControls = ScriptControlled.CONTROL_ZERO;

            obj.itemID = Script_item_UUID;
            if (pass_on == 0 && accept == 0)
            {
                IgnoredControls |= (ScriptControlled)controls;
                obj.ignoreControls = (ScriptControlled)controls;
            }

            if (pass_on == 0 && accept == 1)
            {
                IgnoredControls |= (ScriptControlled)controls;
                obj.ignoreControls = (ScriptControlled)controls;
                obj.eventControls = (ScriptControlled)controls;
            }

            if (pass_on == 1 && accept == 1)
            {
                IgnoredControls = ScriptControlled.CONTROL_ZERO;
                obj.eventControls = (ScriptControlled)controls;
                obj.ignoreControls = ScriptControlled.CONTROL_ZERO;
            }

            lock (scriptedcontrols)
            {
                if (pass_on == 1 && accept == 0)
                {
                    IgnoredControls &= ~(ScriptControlled)controls;
                    if (scriptedcontrols.ContainsKey(Script_item_UUID))
                        scriptedcontrols.Remove(Script_item_UUID);
                }
                else
                {
                    scriptedcontrols[Script_item_UUID] = obj;
                }
            }

            ControllingClient.SendTakeControls(controls, pass_on == 1 ? true : false, true);
        }

        public void HandleForceReleaseControls(IClientAPI remoteClient, UUID agentID)
        {
            IgnoredControls = ScriptControlled.CONTROL_ZERO;
            lock (scriptedcontrols)
            {
                scriptedcontrols.Clear();
            }
            ControllingClient.SendTakeControls(int.MaxValue, false, false);
        }

        public void UnRegisterControlEventsToScript(uint Obj_localID, UUID Script_item_UUID)
        {
            ScriptControllers takecontrols;

            lock (scriptedcontrols)
            {
                if (scriptedcontrols.TryGetValue(Script_item_UUID, out takecontrols))
                {
                    ScriptControlled sctc = takecontrols.eventControls;

                    ControllingClient.SendTakeControls((int)sctc, false, false);
                    ControllingClient.SendTakeControls((int)sctc, true, false);

                    scriptedcontrols.Remove(Script_item_UUID);
                    IgnoredControls = ScriptControlled.CONTROL_ZERO;
                    foreach (ScriptControllers scData in scriptedcontrols.Values)
                    {
                        IgnoredControls |= scData.ignoreControls;
                    }
                }
            }
        }

        internal void SendControlToScripts(uint flags)
        {
            ScriptControlled allflags = ScriptControlled.CONTROL_ZERO;

            if (MouseDown)
            {
                allflags = LastCommands & (ScriptControlled.CONTROL_ML_LBUTTON | ScriptControlled.CONTROL_LBUTTON);
                if ((flags & (uint)AgentManager.ControlFlags.AGENT_CONTROL_LBUTTON_UP) != 0 || (flags & unchecked((uint)AgentManager.ControlFlags.AGENT_CONTROL_ML_LBUTTON_UP)) != 0)
                {
                    allflags = ScriptControlled.CONTROL_ZERO;
                    MouseDown = true;
                }
            }

            if ((flags & (uint)AgentManager.ControlFlags.AGENT_CONTROL_ML_LBUTTON_DOWN) != 0)
            {
                allflags |= ScriptControlled.CONTROL_ML_LBUTTON;
                MouseDown = true;
            }
            if ((flags & (uint)AgentManager.ControlFlags.AGENT_CONTROL_LBUTTON_DOWN) != 0)
            {
                allflags |= ScriptControlled.CONTROL_LBUTTON;
                MouseDown = true;
            }

            // find all activated controls, whether the scripts are interested in them or not
            if ((flags & (uint)AgentManager.ControlFlags.AGENT_CONTROL_AT_POS) != 0 || (flags & (uint)AgentManager.ControlFlags.AGENT_CONTROL_NUDGE_AT_POS) != 0)
            {
                allflags |= ScriptControlled.CONTROL_FWD;
            }
            if ((flags & (uint)AgentManager.ControlFlags.AGENT_CONTROL_AT_NEG) != 0 || (flags & (uint)AgentManager.ControlFlags.AGENT_CONTROL_NUDGE_AT_NEG) != 0)
            {
                allflags |= ScriptControlled.CONTROL_BACK;
            }
            if ((flags & (uint)AgentManager.ControlFlags.AGENT_CONTROL_UP_POS) != 0 || (flags & (uint)AgentManager.ControlFlags.AGENT_CONTROL_NUDGE_UP_POS) != 0)
            {
                allflags |= ScriptControlled.CONTROL_UP;
            }
            if ((flags & (uint)AgentManager.ControlFlags.AGENT_CONTROL_UP_NEG) != 0 || (flags & (uint)AgentManager.ControlFlags.AGENT_CONTROL_NUDGE_UP_NEG) != 0)
            {
                allflags |= ScriptControlled.CONTROL_DOWN;
            }
            if ((flags & (uint)AgentManager.ControlFlags.AGENT_CONTROL_LEFT_POS) != 0 || (flags & (uint)AgentManager.ControlFlags.AGENT_CONTROL_NUDGE_LEFT_POS) != 0)
            {
                allflags |= ScriptControlled.CONTROL_LEFT;
            }
            if ((flags & (uint)AgentManager.ControlFlags.AGENT_CONTROL_LEFT_NEG) != 0 || (flags & (uint)AgentManager.ControlFlags.AGENT_CONTROL_NUDGE_LEFT_NEG) != 0)
            {
                allflags |= ScriptControlled.CONTROL_RIGHT;
            }
            if ((flags & (uint)AgentManager.ControlFlags.AGENT_CONTROL_YAW_NEG) != 0)
            {
                allflags |= ScriptControlled.CONTROL_ROT_RIGHT;
            }
            if ((flags & (uint)AgentManager.ControlFlags.AGENT_CONTROL_YAW_POS) != 0)
            {
                allflags |= ScriptControlled.CONTROL_ROT_LEFT;
            }
            // optimization; we have to check per script, but if nothing is pressed and nothing changed, we can skip that
            if (allflags != ScriptControlled.CONTROL_ZERO || allflags != LastCommands)
            {
                lock (scriptedcontrols)
                {
                    foreach (KeyValuePair<UUID, ScriptControllers> kvp in scriptedcontrols)
                    {
                        UUID scriptUUID = kvp.Key;
                        ScriptControllers scriptControlData = kvp.Value;

                        ScriptControlled localHeld = allflags & scriptControlData.eventControls;     // the flags interesting for us
                        ScriptControlled localLast = LastCommands & scriptControlData.eventControls; // the activated controls in the last cycle
                        ScriptControlled localChange = localHeld ^ localLast;                        // the changed bits
                        if (localHeld != ScriptControlled.CONTROL_ZERO || localChange != ScriptControlled.CONTROL_ZERO)
                        {
                            // only send if still pressed or just changed
                            m_scene.EventManager.TriggerControlEvent(scriptUUID, UUID, (uint)localHeld, (uint)localChange);
                        }
                    }
                }
            }

            LastCommands = allflags;
        }

        internal static AgentManager.ControlFlags RemoveIgnoredControls(AgentManager.ControlFlags flags, ScriptControlled ignored)
        {
            if (ignored == ScriptControlled.CONTROL_ZERO)
                return flags;

            if ((ignored & ScriptControlled.CONTROL_BACK) != 0)
                flags &= ~(AgentManager.ControlFlags.AGENT_CONTROL_AT_NEG | AgentManager.ControlFlags.AGENT_CONTROL_NUDGE_AT_NEG);
            if ((ignored & ScriptControlled.CONTROL_FWD) != 0)
                flags &= ~(AgentManager.ControlFlags.AGENT_CONTROL_NUDGE_AT_POS | AgentManager.ControlFlags.AGENT_CONTROL_AT_POS);
            if ((ignored & ScriptControlled.CONTROL_DOWN) != 0)
                flags &= ~(AgentManager.ControlFlags.AGENT_CONTROL_UP_NEG | AgentManager.ControlFlags.AGENT_CONTROL_NUDGE_UP_NEG);
            if ((ignored & ScriptControlled.CONTROL_UP) != 0)
                flags &= ~(AgentManager.ControlFlags.AGENT_CONTROL_NUDGE_UP_POS | AgentManager.ControlFlags.AGENT_CONTROL_UP_POS);
            if ((ignored & ScriptControlled.CONTROL_LEFT) != 0)
                flags &= ~(AgentManager.ControlFlags.AGENT_CONTROL_LEFT_POS | AgentManager.ControlFlags.AGENT_CONTROL_NUDGE_LEFT_POS);
            if ((ignored & ScriptControlled.CONTROL_RIGHT) != 0)
                flags &= ~(AgentManager.ControlFlags.AGENT_CONTROL_NUDGE_LEFT_NEG | AgentManager.ControlFlags.AGENT_CONTROL_LEFT_NEG);
            if ((ignored & ScriptControlled.CONTROL_ROT_LEFT) != 0)
                flags &= ~(AgentManager.ControlFlags.AGENT_CONTROL_YAW_NEG);
            if ((ignored & ScriptControlled.CONTROL_ROT_RIGHT) != 0)
                flags &= ~(AgentManager.ControlFlags.AGENT_CONTROL_YAW_POS);
            if ((ignored & ScriptControlled.CONTROL_ML_LBUTTON) != 0)
                flags &= ~(AgentManager.ControlFlags.AGENT_CONTROL_ML_LBUTTON_DOWN);
            if ((ignored & ScriptControlled.CONTROL_LBUTTON) != 0)
                flags &= ~(AgentManager.ControlFlags.AGENT_CONTROL_LBUTTON_UP | AgentManager.ControlFlags.AGENT_CONTROL_LBUTTON_DOWN);

            //DIR_CONTROL_FLAG_FORWARD = AgentManager.ControlFlags.AGENT_CONTROL_AT_POS,
            //DIR_CONTROL_FLAG_BACK = AgentManager.ControlFlags.AGENT_CONTROL_AT_NEG,
            //DIR_CONTROL_FLAG_LEFT = AgentManager.ControlFlags.AGENT_CONTROL_LEFT_POS,
            //DIR_CONTROL_FLAG_RIGHT = AgentManager.ControlFlags.AGENT_CONTROL_LEFT_NEG,
            //DIR_CONTROL_FLAG_UP = AgentManager.ControlFlags.AGENT_CONTROL_UP_POS,
            //DIR_CONTROL_FLAG_DOWN = AgentManager.ControlFlags.AGENT_CONTROL_UP_NEG,
            //DIR_CONTROL_FLAG_DOWN_NUDGE = AgentManager.ControlFlags.AGENT_CONTROL_NUDGE_UP_NEG

            return flags;
        }

        private void ReprioritizeUpdates()
        {
            if (Scene.IsReprioritizationEnabled && Scene.UpdatePrioritizationScheme != UpdatePrioritizationSchemes.Time)
            {
                lock (m_reprioritization_timer)
                {
                    if (!m_reprioritizing)
                        m_reprioritization_timer.Enabled = m_reprioritizing = true;
                    else
                        m_reprioritization_called = true;
                }
            }
        }

        private void Reprioritize(object sender, ElapsedEventArgs e)
        {
            ControllingClient.ReprioritizeUpdates();

            lock (m_reprioritization_timer)
            {
                m_reprioritization_timer.Enabled = m_reprioritizing = m_reprioritization_called;
                m_reprioritization_called = false;
            }
        }
        
        private Vector3 Quat2Euler(Quaternion rot){
        	float x = Utils.RAD_TO_DEG * (float)Math.Atan2((double)((2.0f * rot.X * rot.W) - (2.0f * rot.Y * rot.Z)) , 
        													(double)(1 - (2.0f * rot.X * rot.X) - (2.0f * rot.Z * rot.Z)));
        	float y = Utils.RAD_TO_DEG * (float)Math.Asin ((double)((2.0f * rot.X * rot.Y) + (2.0f * rot.Z * rot.W)));
        	float z = Utils.RAD_TO_DEG * (float)Math.Atan2(((double)(2.0f * rot.Y * rot.W) - (2.0f * rot.X * rot.Z)) , 
        													(double)(1 - (2.0f * rot.Y * rot.Y) - (2.0f * rot.Z * rot.Z)));
	        return(new Vector3(x,y,z));
	    }

        private void CheckLandingPoint(ref Vector3 pos)
        {
            // Never constrain lures
            if ((TeleportFlags & TeleportFlags.ViaLure) != 0)
                return;

            if (m_scene.RegionInfo.EstateSettings.AllowDirectTeleport)
                return;

            ILandObject land = m_scene.LandChannel.GetLandObject(pos.X, pos.Y);

            if (land.LandData.LandingType == (byte)LandingType.LandingPoint &&
                land.LandData.UserLocation != Vector3.Zero &&
                land.LandData.OwnerID != m_uuid &&
                (!m_scene.Permissions.IsGod(m_uuid)) &&
                (!m_scene.RegionInfo.EstateSettings.IsEstateManager(m_uuid)))
            {
                float curr = Vector3.Distance(AbsolutePosition, pos);
                if (Vector3.Distance(land.LandData.UserLocation, pos) < curr)
                    pos = land.LandData.UserLocation;
                else
                    ControllingClient.SendAlertMessage("Can't teleport closer to destination");
            }
        }
    }
}<|MERGE_RESOLUTION|>--- conflicted
+++ resolved
@@ -668,29 +668,15 @@
             set { m_isChildAgent = value; }
         }
 
-<<<<<<< HEAD
         private uint m_parentID;
 
 
-        private UUID m_linkedPrim;
-
-=======
->>>>>>> 0c041ce1
         public uint ParentID
         {
             get { return m_parentID; }
             set { m_parentID = value; }
         }
-<<<<<<< HEAD
-
-        public UUID LinkedPrim
-        {
-            get { return m_linkedPrim; }
-            set { m_linkedPrim = value; }
-        }
-=======
-        private uint m_parentID;
->>>>>>> 0c041ce1
+
 
         public float Health
         {
@@ -2063,7 +2049,6 @@
                 
 		        m_parentPosition = Vector3.Zero;
 				m_parentID = 0;
-                m_linkedPrim = UUID.Zero;
                 m_offsetRotation = new Quaternion(0.0f, 0.0f, 0.0f, 1.0f);
                 SendAvatarDataToAllAgents();
                 m_requestedSitTargetID = 0;
@@ -2155,7 +2140,6 @@
 			// Sit analysis rewritten by KF 091125 
             if (SitTargetisSet) 		// scipted sit
             {
-<<<<<<< HEAD
 				if (!part.IsOccupied)
 				{
 //Console.WriteLine("Scripted, unoccupied");
@@ -2164,50 +2148,6 @@
 
                     Quaternion nrot = avSitOrientation;
                     if (!part.IsRoot)
-=======
-                // TODO: determine position to sit at based on scene geometry; don't trust offset from client
-                // see http://wiki.secondlife.com/wiki/User:Andrew_Linden/Office_Hours/2007_11_06 for details on how LL does it
-
-                // Is a sit target available?
-                Vector3 avSitOffSet = part.SitTargetPosition;
-                Quaternion avSitOrientation = part.SitTargetOrientation;
-                UUID avOnTargetAlready = part.GetAvatarOnSitTarget();
-
-                bool SitTargetUnOccupied = (!(avOnTargetAlready != UUID.Zero));
-                bool SitTargetisSet =
-                    (!(avSitOffSet.X == 0f && avSitOffSet.Y == 0f && avSitOffSet.Z == 0f &&
-                       (
-                           avSitOrientation.X == 0f && avSitOrientation.Y == 0f && avSitOrientation.Z == 0f && avSitOrientation.W == 1f // Valid Zero Rotation quaternion
-                           || avSitOrientation.X == 0f && avSitOrientation.Y == 0f && avSitOrientation.Z == 1f && avSitOrientation.W == 0f // W-Z Mapping was invalid at one point
-                           || avSitOrientation.X == 0f && avSitOrientation.Y == 0f && avSitOrientation.Z == 0f && avSitOrientation.W == 0f // Invalid Quaternion
-                       )
-                       ));
-
-//                m_log.DebugFormat("[SCENE PRESENCE]: {0} {1}", SitTargetisSet, SitTargetUnOccupied);
-
-                if (SitTargetisSet && SitTargetUnOccupied)
-                {
-                    part.SitTargetAvatar = UUID;
-                    offset = new Vector3(avSitOffSet.X, avSitOffSet.Y, avSitOffSet.Z);
-                    sitOrientation = avSitOrientation;
-                    autopilot = false;
-                }
-                part.ParentGroup.TriggerScriptChangedEvent(Changed.LINK);
-
-                pos = part.AbsolutePosition + offset;
-                //if (Math.Abs(part.AbsolutePosition.Z - AbsolutePosition.Z) > 1)
-                //{
-                   // offset = pos;
-                    //autopilot = false;
-                //}
-                if (PhysicsActor != null)
-                {
-                    // If we're not using the client autopilot, we're immediately warping the avatar to the location
-                    // We can remove the physicsActor until they stand up.
-                    m_sitAvatarHeight = PhysicsActor.Size.Z;
-
-                    if (autopilot)
->>>>>>> 0c041ce1
                     {
                         nrot = part.RotationOffset * avSitOrientation;
                     }
@@ -2667,7 +2607,6 @@
                 m_parentID = m_requestedSitTargetID;
             }
 
-            m_linkedPrim = part.UUID;
             if (part.GetAvatarOnSitTarget() != UUID)
             {
                 m_offsetRotation = m_offsetRotation / part.RotationOffset;
