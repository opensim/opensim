--- conflicted
+++ resolved
@@ -2174,10 +2174,7 @@
             byte[] extraP = new byte[oldextrap.Length];
             Array.Copy(oldextrap, extraP, extraP.Length);
             dupe.Shape.ExtraParams = extraP;
-<<<<<<< HEAD
-
-=======
->>>>>>> f745ccd6
+            
             if (Shape.RenderMaterials is not null && Shape.RenderMaterials.overrides is not null &&
                 Shape.RenderMaterials.overrides.Length > 0)
             {
@@ -2205,10 +2202,7 @@
 
             dupe.PseudoCRC = (int)(DateTime.UtcNow.Ticks);
 
-<<<<<<< HEAD
             dupe.LinksetData = null;  
-=======
->>>>>>> f745ccd6
             if (LinksetData is not null)
             {
                 dupe.LinksetData = (LinksetData)LinksetData.Clone();
@@ -2216,11 +2210,6 @@
 
             ParentGroup.Scene.EventManager.TriggerOnSceneObjectPartCopy(dupe, this, userExposed);
 
-<<<<<<< HEAD
-=======
-            //            m_log.DebugFormat("[SCENE OBJECT PART]: Clone of {0} {1} finished", Name, UUID);
-
->>>>>>> f745ccd6
             return dupe;
         }
 
@@ -5698,11 +5687,7 @@
 
         public string SerializeLinksetData()
         {
-<<<<<<< HEAD
             if (LinksetData is not null)
-=======
-            if (IsRoot && (LinksetData is not null))
->>>>>>> f745ccd6
             {
                 return LinksetData.SerializeLinksetData();
             }
