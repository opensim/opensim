/*
 * Copyright (c) Contributors, http://opensimulator.org/
 * See CONTRIBUTORS.TXT for a full list of copyright holders.
 *
 * Redistribution and use in source and binary forms, with or without
 * modification, are permitted provided that the following conditions are met:
 *     * Redistributions of source code must retain the above copyright
 *       notice, this list of conditions and the following disclaimer.
 *     * Redistributions in binary form must reproduce the above copyright
 *       notice, this list of conditions and the following disclaimer in the
 *       documentation and/or other materials provided with the distribution.
 *     * Neither the name of the OpenSimulator Project nor the
 *       names of its contributors may be used to endorse or promote products
 *       derived from this software without specific prior written permission.
 *
 * THIS SOFTWARE IS PROVIDED BY THE DEVELOPERS ``AS IS'' AND ANY
 * EXPRESS OR IMPLIED WARRANTIES, INCLUDING, BUT NOT LIMITED TO, THE IMPLIED
 * WARRANTIES OF MERCHANTABILITY AND FITNESS FOR A PARTICULAR PURPOSE ARE
 * DISCLAIMED. IN NO EVENT SHALL THE CONTRIBUTORS BE LIABLE FOR ANY
 * DIRECT, INDIRECT, INCIDENTAL, SPECIAL, EXEMPLARY, OR CONSEQUENTIAL DAMAGES
 * (INCLUDING, BUT NOT LIMITED TO, PROCUREMENT OF SUBSTITUTE GOODS OR SERVICES;
 * LOSS OF USE, DATA, OR PROFITS; OR BUSINESS INTERRUPTION) HOWEVER CAUSED AND
 * ON ANY THEORY OF LIABILITY, WHETHER IN CONTRACT, STRICT LIABILITY, OR TORT
 * (INCLUDING NEGLIGENCE OR OTHERWISE) ARISING IN ANY WAY OUT OF THE USE OF THIS
 * SOFTWARE, EVEN IF ADVISED OF THE POSSIBILITY OF SUCH DAMAGE.
 */

using System;
using System.Collections.Generic;
using System.Drawing;
using System.Reflection;
using System.Runtime.Serialization;
using System.Security.Permissions;
using System.Xml;
using System.Xml.Serialization;
using log4net;
using OpenMetaverse;
using OpenMetaverse.Packets;
using OpenSim.Framework;
using OpenSim.Region.Framework.Interfaces;
using OpenSim.Region.Framework.Scenes.Scripting;
using OpenSim.Region.Physics.Manager;

namespace OpenSim.Region.Framework.Scenes
{
    #region Enumerations

    [Flags]
    public enum Changed : uint
    {
        INVENTORY = 1,
        COLOR = 2,
        SHAPE = 4,
        SCALE = 8,
        TEXTURE = 16,
        LINK = 32,
        ALLOWED_DROP = 64,
        OWNER = 128,
        REGION = 256,
        TELEPORT = 512,
        REGION_RESTART = 1024,
        MEDIA = 2048,
        ANIMATION = 16384,
        POSITION = 32768
    }

    // I don't really know where to put this except here.
    // Can't access the OpenSim.Region.ScriptEngine.Common.LSL_BaseClass.Changed constants
    [Flags]
    public enum ExtraParamType
    {
        Something1 = 1,
        Something2 = 2,
        Something3 = 4,
        Something4 = 8,
        Flexible = 16,
        Light = 32,
        Sculpt = 48,
        Something5 = 64,
        Something6 = 128
    }

    [Flags]
    public enum TextureAnimFlags : byte
    {
        NONE = 0x00,
        ANIM_ON = 0x01,
        LOOP = 0x02,
        REVERSE = 0x04,
        PING_PONG = 0x08,
        SMOOTH = 0x10,
        ROTATE = 0x20,
        SCALE = 0x40
    }

    public enum PrimType : int
    {
        BOX = 0,
        CYLINDER = 1,
        PRISM = 2,
        SPHERE = 3,
        TORUS = 4,
        TUBE = 5,
        RING = 6,
        SCULPT = 7
    }

    #endregion Enumerations

    public class SceneObjectPart : IScriptHost, ISceneEntity
    {
        /// <value>
        /// Denote all sides of the prim
        /// </value>
        public const int ALL_SIDES = -1;
        
        private static readonly ILog m_log = LogManager.GetLogger(MethodBase.GetCurrentMethod().DeclaringType);

        /// <value>
        /// Is this sop a root part?
        /// </value>
        [XmlIgnore]
        public bool IsRoot 
        {
           get { return ParentGroup.RootPart == this; } 
        }

        // use only one serializer to give the runtime a chance to optimize it (it won't do that if you
        // use a new instance every time)
        private static XmlSerializer serializer = new XmlSerializer(typeof (SceneObjectPart));

        #region Fields

        public bool AllowedDrop;

        [XmlIgnore]
        public bool DIE_AT_EDGE;

        [XmlIgnore]
        public bool RETURN_AT_EDGE;

        [XmlIgnore]
        public bool BlockGrab;

        [XmlIgnore]
        public bool StatusSandbox;

        [XmlIgnore]
        public Vector3 StatusSandboxPos;

        // TODO: This needs to be persisted in next XML version update!
        [XmlIgnore]
<<<<<<< HEAD
        public int[] PayPrice = {-2,-2,-2,-2,-2};
=======
        public readonly int[] PayPrice = {-2,-2,-2,-2,-2};
        
>>>>>>> 4f62f00c
        [XmlIgnore]
        public PhysicsActor PhysActor
        {
            get { return m_physActor; }
            set
            {
//                m_log.DebugFormat("[SOP]: PhysActor set to {0} for {1} {2}", value, Name, UUID);
                m_physActor = value;
            }
        }

        //Xantor 20080528 Sound stuff:
        //  Note: This isn't persisted in the database right now, as the fields for that aren't just there yet.
        //        Not a big problem as long as the script that sets it remains in the prim on startup.
        //        for SL compatibility it should be persisted though (set sound / displaytext / particlesystem, kill script)
        [XmlIgnore]
        public UUID Sound;
        
        [XmlIgnore]
        public byte SoundFlags;
        
        [XmlIgnore]
        public double SoundGain;
        
        [XmlIgnore]
        public double SoundRadius;
        
        [XmlIgnore]
        public uint TimeStampFull;
        
        [XmlIgnore]
        public uint TimeStampLastActivity; // Will be used for AutoReturn
        
        [XmlIgnore]
        public uint TimeStampTerse;

        [XmlIgnore]
        public UUID FromItemID;

        [XmlIgnore]
        public UUID FromFolderID;

        // The following two are to hold the attachment data
        // while an object is inworld
        [XmlIgnore]
        public byte AttachPoint = 0;

        [XmlIgnore]
        public Vector3 AttachOffset = Vector3.Zero;

        [XmlIgnore]
        public int STATUS_ROTATE_X;

        [XmlIgnore]
        public int STATUS_ROTATE_Y;

        [XmlIgnore]
        public int STATUS_ROTATE_Z;
        
        [XmlIgnore]
        private Dictionary<int, string> m_CollisionFilter = new Dictionary<int, string>();
               
        /// <value>
        /// The UUID of the user inventory item from which this object was rezzed if this is a root part.
        /// If UUID.Zero then either this is not a root part or there is no connection with a user inventory item.
        /// </value>
        private UUID m_fromUserInventoryItemID;
        
        [XmlIgnore]
        public UUID FromUserInventoryItemID
        {
            get { return m_fromUserInventoryItemID; }
        }

        [XmlIgnore]
        public bool IsAttachment;

        [XmlIgnore]
        public scriptEvents AggregateScriptEvents;

        [XmlIgnore]
        public UUID AttachedAvatar;

        [XmlIgnore]
        public Vector3 AttachedPos;

        [XmlIgnore]
        public uint AttachmentPoint;

        [XmlIgnore]
        public Vector3 RotationAxis = Vector3.One;

        [XmlIgnore]
        public bool VolumeDetectActive; // XmlIgnore set to avoid problems with persistance until I come to care for this
                                        // Certainly this must be a persistant setting finally

        [XmlIgnore]
        public bool IsWaitingForFirstSpinUpdatePacket;

        [XmlIgnore]
        public Quaternion SpinOldOrientation = Quaternion.Identity;

        [XmlIgnore]
        public Quaternion m_APIDTarget = Quaternion.Identity;

        [XmlIgnore]
        public float m_APIDDamp = 0;

        [XmlIgnore]
        public float m_APIDStrength = 0;

        /// <summary>
        /// This part's inventory
        /// </summary>
        [XmlIgnore]
        public IEntityInventory Inventory
        {
            get { return m_inventory; }
        }
        protected SceneObjectPartInventory m_inventory;

        [XmlIgnore]
        public bool Undoing;

        [XmlIgnore]
        public bool IgnoreUndoUpdate = false;

        [XmlIgnore]
        private PrimFlags LocalFlags;
        [XmlIgnore]
        private float m_damage = -1.0f;
        private byte[] m_TextureAnimation;
        private byte m_clickAction;
        private Color m_color = Color.Black;
        private string m_description = String.Empty;
        private readonly List<uint> m_lastColliders = new List<uint>();
        private int m_linkNum;
        [XmlIgnore]
        private int m_scriptAccessPin;
        [XmlIgnore]
        private readonly Dictionary<UUID, scriptEvents> m_scriptEvents = new Dictionary<UUID, scriptEvents>();
        private string m_sitName = String.Empty;
        private Quaternion m_sitTargetOrientation = Quaternion.Identity;
        private Vector3 m_sitTargetPosition;
        private string m_sitAnimation = "SIT";
        private bool m_occupied;					// KF if any av is sitting on this prim
        private string m_text = String.Empty;
        private string m_touchName = String.Empty;
        private readonly UndoStack<UndoState> m_undo = new UndoStack<UndoState>(5);
        private readonly UndoStack<UndoState> m_redo = new UndoStack<UndoState>(5);
        private UUID _creatorID;

        private bool m_passTouches;

        /// <summary>
        /// Only used internally to schedule client updates.
        /// 0 - no update is scheduled
        /// 1 - terse update scheduled
        /// 2 - full update scheduled
        ///
        /// TODO - This should be an enumeration
        /// </summary>
        private byte m_updateFlag;

        private PhysicsActor m_physActor;
        protected Vector3 m_acceleration;
        protected Vector3 m_angularVelocity;

        //unkown if this will be kept, added as a way of removing the group position from the group class
        protected Vector3 m_groupPosition;
        protected uint m_localId;
        protected Material m_material = OpenMetaverse.Material.Wood;
        protected string m_name;
        protected Vector3 m_offsetPosition;

        // FIXME, TODO, ERROR: 'ParentGroup' can't be in here, move it out.
        protected SceneObjectGroup m_parentGroup;
        protected byte[] m_particleSystem = Utils.EmptyBytes;
        protected ulong m_regionHandle;
        protected Quaternion m_rotationOffset = Quaternion.Identity;
        protected PrimitiveBaseShape m_shape;
        protected UUID m_uuid;
        protected Vector3 m_velocity;

        protected Vector3 m_lastPosition;
        protected Quaternion m_lastRotation;
        protected Vector3 m_lastVelocity;
        protected Vector3 m_lastAcceleration;
        protected Vector3 m_lastAngularVelocity;
        protected int m_lastTerseSent;
        
        /// <summary>
        /// Stores media texture data
        /// </summary>
        protected string m_mediaUrl;

        // TODO: Those have to be changed into persistent properties at some later point,
        // or sit-camera on vehicles will break on sim-crossing.
        private Vector3 m_cameraEyeOffset;
        private Vector3 m_cameraAtOffset;
        private bool m_forceMouselook;

        // TODO: Collision sound should have default.
        private UUID m_collisionSound;
        private float m_collisionSoundVolume;

        #endregion Fields

        #region Constructors

        /// <summary>
        /// No arg constructor called by region restore db code
        /// </summary>
        public SceneObjectPart()
        {
            // It's not necessary to persist this
            m_TextureAnimation = Utils.EmptyBytes;
            m_particleSystem = Utils.EmptyBytes;
            Rezzed = DateTime.UtcNow;
            
            m_inventory = new SceneObjectPartInventory(this);
        }

        /// <summary>
        /// Create a completely new SceneObjectPart (prim).  This will need to be added separately to a SceneObjectGroup
        /// </summary>
        /// <param name="ownerID"></param>
        /// <param name="shape"></param>
        /// <param name="position"></param>
        /// <param name="rotationOffset"></param>
        /// <param name="offsetPosition"></param>
        public SceneObjectPart(
            UUID ownerID, PrimitiveBaseShape shape, Vector3 groupPosition, 
            Quaternion rotationOffset, Vector3 offsetPosition)
        {
            m_name = "Object";

            Rezzed = DateTime.UtcNow;
            _creationDate = (int)Utils.DateTimeToUnixTime(Rezzed);
            _ownerID = ownerID;
            _creatorID = _ownerID;
            _lastOwnerID = UUID.Zero;
            UUID = UUID.Random();
            Shape = shape;
            // Todo: Add More Object Parameter from above!
            _ownershipCost = 0;
            _objectSaleType = 0;
            _salePrice = 0;
            _category = 0;
            _lastOwnerID = _creatorID;
            // End Todo: ///
            GroupPosition = groupPosition;
            OffsetPosition = offsetPosition;
            RotationOffset = rotationOffset;
            Velocity = Vector3.Zero;
            AngularVelocity = Vector3.Zero;
            Acceleration = Vector3.Zero;
            m_TextureAnimation = Utils.EmptyBytes;
            m_particleSystem = Utils.EmptyBytes;

            // Prims currently only contain a single folder (Contents).  From looking at the Second Life protocol,
            // this appears to have the same UUID (!) as the prim.  If this isn't the case, one can't drag items from
            // the prim into an agent inventory (Linden client reports that the "Object not found for drop" in its log

            Flags = 0;
            CreateSelected = true;

            TrimPermissions();
            //m_undo = new UndoStack<UndoState>(ParentGroup.GetSceneMaxUndo());
            
            m_inventory = new SceneObjectPartInventory(this);
        }

        #endregion Constructors

        #region XML Schema

        private UUID _lastOwnerID;
        private UUID _ownerID;
        private UUID _groupID;
        private int _ownershipCost;
        private byte _objectSaleType;
        private int _salePrice;
        private uint _category;
        private Int32 _creationDate;
        private uint _parentID = 0;
        private UUID m_sitTargetAvatar = UUID.Zero;
        private uint _baseMask = (uint)PermissionMask.All;
        private uint _ownerMask = (uint)PermissionMask.All;
        private uint _groupMask = (uint)PermissionMask.None;
        private uint _everyoneMask = (uint)PermissionMask.None;
        private uint _nextOwnerMask = (uint)PermissionMask.All;
        private PrimFlags _flags = PrimFlags.None;
        private DateTime m_expires;
        private DateTime m_rezzed;
        private bool m_createSelected = false;

        public UUID CreatorID 
        {
            get
            {
                return _creatorID;
            }
            set
            {
                _creatorID = value;
            }
        }

        /// <summary>
        /// A relic from when we we thought that prims contained folder objects. In 
        /// reality, prim == folder
        /// Exposing this is not particularly good, but it's one of the least evils at the moment to see
        /// folder id from prim inventory item data, since it's not (yet) actually stored with the prim.
        /// </summary>
        public UUID FolderID
        {
            get { return UUID; }
            set { } // Don't allow assignment, or legacy prims wil b0rk - but we need the setter for legacy serialization.
        }

        /// <value>
        /// Access should be via Inventory directly - this property temporarily remains for xml serialization purposes
        /// </value>
        public uint InventorySerial
        {
            get { return m_inventory.Serial; }
            set { m_inventory.Serial = value; }
        }

        /// <value>
        /// Get the inventory list
        /// </value>
        public TaskInventoryDictionary TaskInventory
        {
            get {
                return m_inventory.Items;
            }
            set {
                m_inventory.Items = value;
            }
        }

        /// <summary>
        /// This is idential to the Flags property, except that the returned value is uint rather than PrimFlags
        /// </summary>
        [Obsolete("Use Flags property instead")]
        public uint ObjectFlags
        {
            get { return (uint)Flags; }
            set { Flags = (PrimFlags)value; }
        }

        public UUID UUID
        {
            get { return m_uuid; }
            set { m_uuid = value; }
        }

        public uint LocalId
        {
            get { return m_localId; }
            set { m_localId = value; }
        }

        public virtual string Name
        {
            get { return m_name; }
            set 
            { 
                m_name = value;
                if (PhysActor != null)
                {
                    PhysActor.SOPName = value;
                }
            }
        }

        public byte Material
        {
            get { return (byte) m_material; }
            set
            {
                m_material = (Material)value;
                if (PhysActor != null)
                {
                    PhysActor.SetMaterial((int)value);
                }
            }
        }

        public bool PassTouches
        {
            get { return m_passTouches; }
            set
            {
                m_passTouches = value;
                if (ParentGroup != null)
                    ParentGroup.HasGroupChanged = true;
            }
        }

        
        [XmlIgnore]
        public Dictionary<int, string> CollisionFilter
        {
            get { return m_CollisionFilter; }
            set
            {
                m_CollisionFilter = value;
            }
        }

        [XmlIgnore]
        public Quaternion APIDTarget
        {
            get { return m_APIDTarget; }
            set { m_APIDTarget = value; }
        }

        [XmlIgnore]
        public float APIDDamp
        {
            get { return m_APIDDamp; }
            set { m_APIDDamp = value; }
        }

        [XmlIgnore]
        public float APIDStrength
        {
            get { return m_APIDStrength; }
            set { m_APIDStrength = value; }
        }

        public ulong RegionHandle
        {
            get { return m_regionHandle; }
            set { m_regionHandle = value; }
        }

        public int ScriptAccessPin
        {
            get { return m_scriptAccessPin; }
            set { m_scriptAccessPin = (int)value; }
        }
        private SceneObjectPart m_PlaySoundMasterPrim = null;
        public SceneObjectPart PlaySoundMasterPrim
        {
            get { return m_PlaySoundMasterPrim; }
            set { m_PlaySoundMasterPrim = value; }
        }

        private List<SceneObjectPart> m_PlaySoundSlavePrims = new List<SceneObjectPart>();
        public List<SceneObjectPart> PlaySoundSlavePrims
        {
            get { return m_PlaySoundSlavePrims; }
            set { m_PlaySoundSlavePrims = value; }
        }

        private SceneObjectPart m_LoopSoundMasterPrim = null;
        public SceneObjectPart LoopSoundMasterPrim
        {
            get { return m_LoopSoundMasterPrim; }
            set { m_LoopSoundMasterPrim = value; }
        }

        private List<SceneObjectPart> m_LoopSoundSlavePrims = new List<SceneObjectPart>();
        public List<SceneObjectPart> LoopSoundSlavePrims
        {
            get { return m_LoopSoundSlavePrims; }
            set { m_LoopSoundSlavePrims = value; }
        }

        public Byte[] TextureAnimation
        {
            get { return m_TextureAnimation; }
            set { m_TextureAnimation = value; }
        }

        public Byte[] ParticleSystem
        {
            get { return m_particleSystem; }
            set { m_particleSystem = value; }
        }

        [XmlIgnore]
        public DateTime Expires
        {
            get { return m_expires; }
            set { m_expires = value; }
        }

        [XmlIgnore]
        public DateTime Rezzed
        {
            get { return m_rezzed; }
            set { m_rezzed = value; }
        }

        [XmlIgnore]
        public float Damage
        {
            get { return m_damage; }
            set { m_damage = value; }
        }

        /// <summary>
        /// The position of the entire group that this prim belongs to.
        /// </summary>
        public Vector3 GroupPosition
        {
            get
            {
                // If this is a linkset, we don't want the physics engine mucking up our group position here.
                PhysicsActor actor = PhysActor;
                if (actor != null && _parentID == 0)
                {
                    m_groupPosition = actor.Position;
                }

                if (IsAttachment)
                {
                    ScenePresence sp = m_parentGroup.Scene.GetScenePresence(AttachedAvatar);
                    if (sp != null)
                        return sp.AbsolutePosition;
                }

                return m_groupPosition;
            }
            set
            {
                m_groupPosition = value;
                PhysicsActor actor = PhysActor;
                if (actor != null)
                {
                    try
                    {
                        // Root prim actually goes at Position
                        if (_parentID == 0)
                        {
                            actor.Position = value;
                        }
                        else
                        {
                            // To move the child prim in respect to the group position and rotation we have to calculate
                            actor.Position = GetWorldPosition();
                            actor.Orientation = GetWorldRotation();
                        }

                        // Tell the physics engines that this prim changed.
                        m_parentGroup.Scene.PhysicsScene.AddPhysicsActorTaint(actor);

                    }
                    catch (Exception e)
                    {
                        m_log.Error("[SCENEOBJECTPART]: GROUP POSITION. " + e.Message);
                    }
                }
            }
        }

        public Vector3 OffsetPosition
        {
            get { return m_offsetPosition; }
            set
            {
                Vector3 oldpos = m_offsetPosition;
                StoreUndoState(UndoType.STATE_PRIM_POSITION);
                m_offsetPosition = value;

                if (ParentGroup != null && !ParentGroup.IsDeleted)
                {
                    PhysicsActor actor = PhysActor;
                    if (_parentID != 0 && actor != null)
                    {
                        actor.Position = GetWorldPosition();
                        actor.Orientation = GetWorldRotation();

                        // Tell the physics engines that this prim changed.
                        m_parentGroup.Scene.PhysicsScene.AddPhysicsActorTaint(actor);
                    }

                    if (!m_parentGroup.m_dupeInProgress)
                    {
                        List<ScenePresence> avs = ParentGroup.GetLinkedAvatars();
                        foreach (ScenePresence av in avs)
                        {
                            if (av.LinkedPrim == m_uuid)
                            {
                                Vector3 offset = (m_offsetPosition - oldpos);
                                av.OffsetPosition += offset;
                                av.SendFullUpdateToAllClients();
                            }
                        }
                    }
                }
                TriggerScriptChangedEvent(Changed.POSITION);
            }
        }

        public Vector3 RelativePosition
        {
            get
            {
                if (IsRoot)
                {
                    if (IsAttachment)
                        return AttachedPos;
                    else
                        return AbsolutePosition;
                }
                else
                {
                    return OffsetPosition;
                }
            }
        }

        public Quaternion RotationOffset
        {
            get
            {
                // We don't want the physics engine mucking up the rotations in a linkset
                PhysicsActor actor = PhysActor;
                if (_parentID == 0 && (Shape.PCode != 9 || Shape.State == 0)  && actor != null)
                {
                    if (actor.Orientation.X != 0f || actor.Orientation.Y != 0f
                        || actor.Orientation.Z != 0f || actor.Orientation.W != 0f)
                    {
                        m_rotationOffset = actor.Orientation;
                    }
                }
                
                return m_rotationOffset;
            }
            
            set
            {
                StoreUndoState(UndoType.STATE_PRIM_ROTATION);
                m_rotationOffset = value;

                PhysicsActor actor = PhysActor;
                if (actor != null)
                {
                    try
                    {
                        // Root prim gets value directly
                        if (_parentID == 0)
                        {
                            actor.Orientation = value;
                            //m_log.Info("[PART]: RO1:" + actor.Orientation.ToString());
                        }
                        else
                        {
                            // Child prim we have to calculate it's world rotationwel
                            Quaternion resultingrotation = GetWorldRotation();
                            actor.Orientation = resultingrotation;
                            //m_log.Info("[PART]: RO2:" + actor.Orientation.ToString());
                        }
                        m_parentGroup.Scene.PhysicsScene.AddPhysicsActorTaint(actor);
                        //}
                    }
                    catch (Exception ex)
                    {
                        m_log.Error("[SCENEOBJECTPART]: ROTATIONOFFSET" + ex.Message);
                    }
                }

            }
        }

        /// <summary></summary>
        public Vector3 Velocity
        {
            get
            {
                PhysicsActor actor = PhysActor;
                if (actor != null)
                {
                    if (actor.IsPhysical)
                    {
                        m_velocity = actor.Velocity;
                    }
                }

                return m_velocity;
            }

            set
            {
                m_velocity = value;

                PhysicsActor actor = PhysActor;
                if (actor != null)
                {
                    if (actor.IsPhysical)
                    {
                        actor.Velocity = value;
                        m_parentGroup.Scene.PhysicsScene.AddPhysicsActorTaint(actor);
                    }
                }
            }
        }

        /// <summary></summary>
        public Vector3 AngularVelocity
        {
            get
            {
                PhysicsActor actor = PhysActor;
                if ((actor != null) && actor.IsPhysical)
                {
                    m_angularVelocity = actor.RotationalVelocity;
                }
                return m_angularVelocity;
            }
            set { m_angularVelocity = value; }
        }

        /// <summary></summary>
        public Vector3 Acceleration
        {
			get 
			{ 
                PhysicsActor actor = PhysActor;
                if (actor != null)
				{
					m_acceleration = actor.Acceleration;
				}
				return m_acceleration;
			} 
            
            set { m_acceleration = value; }
        }

        public string Description
        {
            get { return m_description; }
            set 
            {
                m_description = value;
                PhysicsActor actor = PhysActor;
                if (actor != null)
                {
                    actor.SOPDescription = value;
                }
            }
        }

        /// <value>
        /// Text color.
        /// </value>
        public Color Color
        {
            get { return m_color; }
            set
            {
                m_color = value;

                /* ScheduleFullUpdate() need not be called b/c after
                 * setting the color, the text will be set, so then
                 * ScheduleFullUpdate() will be called. */
                //ScheduleFullUpdate();
            }
        }

        public string Text
        {
            get
            {
                string returnstr = m_text;
                if (returnstr.Length > 255)
                {
                    returnstr = returnstr.Substring(0, 254);
                }
                return returnstr;
            }
            set
            {
                m_text = value;
            }
        }


        public string SitName
        {
            get { return m_sitName; }
            set { m_sitName = value; }
        }

        public string TouchName
        {
            get { return m_touchName; }
            set { m_touchName = value; }
        }

        public int LinkNum
        {
            get { return m_linkNum; }
            set { m_linkNum = value; }
        }

        public byte ClickAction
        {
            get { return m_clickAction; }
            set
            {
                m_clickAction = value;
            }
        }

        public PrimitiveBaseShape Shape
        {
            get { return m_shape; }
            set
            {
                bool shape_changed = false;
                // TODO: this should really be restricted to the right
                // set of attributes on shape change.  For instance,
                // changing the lighting on a shape shouldn't cause
                // this.
                if (m_shape != null)
                    shape_changed = true;

                m_shape = value;

                if (shape_changed)
                    TriggerScriptChangedEvent(Changed.SHAPE);
            }
        }
        
        public Vector3 Scale
        {
            get { return m_shape.Scale; }
            set
            {
                StoreUndoState(UndoType.STATE_PRIM_SCALE);
                if (m_shape != null)
                {
                    m_shape.Scale = value;

                    PhysicsActor actor = PhysActor;
                    if (actor != null && m_parentGroup != null)
                    {
                        if (m_parentGroup.Scene != null)
                        {
                            if (m_parentGroup.Scene.PhysicsScene != null)
                            {
                                actor.Size = m_shape.Scale;
                                m_parentGroup.Scene.PhysicsScene.AddPhysicsActorTaint(actor);
                            }
                        }
                    }
                }
                TriggerScriptChangedEvent(Changed.SCALE);
            }
        }
        
        public byte UpdateFlag
        {
            get { return m_updateFlag; }
            set { m_updateFlag = value; }
        }
        
        /// <summary>
        /// Used for media on a prim.
        /// </summary>
        /// Do not change this value directly - always do it through an IMoapModule.
        public string MediaUrl 
        { 
            get
            {
                return m_mediaUrl; 
            }
            
            set               
            {   
                m_mediaUrl = value;
                
                if (ParentGroup != null)
                    ParentGroup.HasGroupChanged = true;        
            }
        }

        [XmlIgnore]
        public bool CreateSelected
        {
            get { return m_createSelected; }
            set 
            { 
//                m_log.DebugFormat("[SOP]: Setting CreateSelected to {0} for {1} {2}", value, Name, UUID);
                m_createSelected = value; 
            }
        }                

        #endregion

//---------------
#region Public Properties with only Get

        public Vector3 AbsolutePosition
        {
            get {
                if (IsAttachment)
                    return GroupPosition;

//                return m_offsetPosition + m_groupPosition; }
                return m_groupPosition + (m_offsetPosition * ParentGroup.RootPart.RotationOffset) ; }  //KF: Rotation was ignored!
        }

        public SceneObjectGroup ParentGroup
        {
            get { return m_parentGroup; }
        }

        public scriptEvents ScriptEvents
        {
            get { return AggregateScriptEvents; }
        }

        public Quaternion SitTargetOrientation
        {
            get { return m_sitTargetOrientation; }
            set { m_sitTargetOrientation = value; }
        }


        public Vector3 SitTargetPosition
        {
            get { return m_sitTargetPosition; }
            set { m_sitTargetPosition = value; }
        }

        // This sort of sucks, but I'm adding these in to make some of
        // the mappings more consistant.
        public Vector3 SitTargetPositionLL
        {
            get { return new Vector3(m_sitTargetPosition.X, m_sitTargetPosition.Y,m_sitTargetPosition.Z); }
            set { m_sitTargetPosition = value; }
        }

        public Quaternion SitTargetOrientationLL
        {
            get
            {
                return new Quaternion(
                                        m_sitTargetOrientation.X,
                                        m_sitTargetOrientation.Y,
                                        m_sitTargetOrientation.Z,
                                        m_sitTargetOrientation.W
                                        );
            }

            set { m_sitTargetOrientation = new Quaternion(value.X, value.Y, value.Z, value.W); }
        }

        public bool Stopped
        {
            get {
                double threshold = 0.02;
                return (Math.Abs(Velocity.X) < threshold &&
                        Math.Abs(Velocity.Y) < threshold &&
                        Math.Abs(Velocity.Z) < threshold &&
                        Math.Abs(AngularVelocity.X) < threshold &&
                        Math.Abs(AngularVelocity.Y) < threshold &&
                        Math.Abs(AngularVelocity.Z) < threshold);
            }
        }

        public uint ParentID
        {
            get { return _parentID; }
            set { _parentID = value; }
        }

        public int CreationDate
        {
            get { return _creationDate; }
            set { _creationDate = value; }
        }

        public uint Category
        {
            get { return _category; }
            set { _category = value; }
        }

        public int SalePrice
        {
            get { return _salePrice; }
            set { _salePrice = value; }
        }

        public byte ObjectSaleType
        {
            get { return _objectSaleType; }
            set { _objectSaleType = value; }
        }

        public int OwnershipCost
        {
            get { return _ownershipCost; }
            set { _ownershipCost = value; }
        }

        public UUID GroupID
        {
            get { return _groupID; }
            set { _groupID = value; }
        }

        public UUID OwnerID
        {
            get { return _ownerID; }
            set { _ownerID = value; }
        }

        public UUID LastOwnerID
        {
            get { return _lastOwnerID; }
            set { _lastOwnerID = value; }
        }

        public uint BaseMask
        {
            get { return _baseMask; }
            set { _baseMask = value; }
        }

        public uint OwnerMask
        {
            get { return _ownerMask; }
            set { _ownerMask = value; }
        }

        public uint GroupMask
        {
            get { return _groupMask; }
            set { _groupMask = value; }
        }

        public uint EveryoneMask
        {
            get { return _everyoneMask; }
            set { _everyoneMask = value; }
        }

        public uint NextOwnerMask
        {
            get { return _nextOwnerMask; }
            set { _nextOwnerMask = value; }
        }

        /// <summary>
        /// Property flags.  See OpenMetaverse.PrimFlags 
        /// </summary>      
        /// Example properties are PrimFlags.Phantom and PrimFlags.DieAtEdge
        public PrimFlags Flags
        {
            get { return _flags; }
            set 
            { 
//                m_log.DebugFormat("[SOP]: Setting flags for {0} {1} to {2}", UUID, Name, value);
                _flags = value; 
            }
        }
        
        [XmlIgnore]
        public bool IsOccupied				// KF If an av is sittingon this prim
        {
        	get { return m_occupied; }
        	set { m_occupied = value; }
        }

        [XmlIgnore]
        public UUID SitTargetAvatar
        {
            get { return m_sitTargetAvatar; }
            set { m_sitTargetAvatar = value; }
        }

        [XmlIgnore]
        public virtual UUID RegionID
        {
            get
            {
                if (ParentGroup != null && ParentGroup.Scene != null)
                    return ParentGroup.Scene.RegionInfo.RegionID;
                else
                    return UUID.Zero;
            }
            set {} // read only
        }

        private UUID _parentUUID = UUID.Zero;
        [XmlIgnore]
        public UUID ParentUUID
        {
            get
            {
                if (ParentGroup != null)
                {
                    _parentUUID = ParentGroup.UUID;
                }
                return _parentUUID;
            }
            set { _parentUUID = value; }
        }

        [XmlIgnore]
        public string SitAnimation
        {
            get { return m_sitAnimation; }
            set { m_sitAnimation = value; }
        }

        public UUID CollisionSound
        {
            get { return m_collisionSound; }
            set
            {
                m_collisionSound = value;
                aggregateScriptEvents();
            }
        }

        public float CollisionSoundVolume
        {
            get { return m_collisionSoundVolume; }
            set { m_collisionSoundVolume = value; }
        }

        #endregion Public Properties with only Get

        #region Private Methods

        private uint ApplyMask(uint val, bool set, uint mask)
        {
            if (set)
            {
                return val |= mask;
            }
            else
            {
                return val &= ~mask;
            }
        }

        private void SendObjectPropertiesToClient(UUID AgentID)
        {
            m_parentGroup.Scene.ForEachScenePresence(delegate(ScenePresence avatar)
            {
                // Ugly reference :(
                if (avatar.UUID == AgentID)
                {
                    m_parentGroup.GetProperties(avatar.ControllingClient);
                }
            });
        }

        // TODO: unused:
        // private void handleTimerAccounting(uint localID, double interval)
        // {
        //     if (localID == LocalId)
        //     {
        //         float sec = (float)interval;
        //         if (m_parentGroup != null)
        //         {
        //             if (sec == 0)
        //             {
        //                 if (m_parentGroup.scriptScore + 0.001f >= float.MaxValue - 0.001)
        //                     m_parentGroup.scriptScore = 0;
        //
        //                 m_parentGroup.scriptScore += 0.001f;
        //                 return;
        //             }
        //
        //             if (m_parentGroup.scriptScore + (0.001f / sec) >= float.MaxValue - (0.001f / sec))
        //                 m_parentGroup.scriptScore = 0;
        //             m_parentGroup.scriptScore += (0.001f / sec);
        //         }
        //     }
        // }

        #endregion Private Methods

        #region Public Methods

        public void ResetExpire()
        {
            Expires = DateTime.Now + new TimeSpan(600000000);
        }

        public void AddFlag(PrimFlags flag)
        {
            // PrimFlags prevflag = Flags;
            if ((ObjectFlags & (uint) flag) == 0)
            {
                //m_log.Debug("Adding flag: " + ((PrimFlags) flag).ToString());
                Flags |= flag;

                if (flag == PrimFlags.TemporaryOnRez)
                    ResetExpire();
            }
            // m_log.Debug("Aprev: " + prevflag.ToString() + " curr: " + Flags.ToString());
        }

        /// <summary>
        /// Tell all scene presences that they should send updates for this part to their clients
        /// </summary>
        public void AddFullUpdateToAllAvatars()
        {
            m_parentGroup.Scene.ForEachScenePresence(delegate(ScenePresence avatar)
            {
                AddFullUpdateToAvatar(avatar);
            });
        }

        /// <summary>
        /// Tell the scene presence that it should send updates for this part to its client
        /// </summary>        
        public void AddFullUpdateToAvatar(ScenePresence presence)
        {
            presence.SceneViewer.QueuePartForUpdate(this);
        }

        public void AddNewParticleSystem(Primitive.ParticleSystem pSystem)
        {
            m_particleSystem = pSystem.GetBytes();
        }

        public void RemoveParticleSystem()
        {
            m_particleSystem = new byte[0];
        }

        /// Terse updates
        public void AddTerseUpdateToAllAvatars()
        {
            m_parentGroup.Scene.ForEachScenePresence(delegate(ScenePresence avatar)
            {
                AddTerseUpdateToAvatar(avatar);
            });
        }

        public void AddTerseUpdateToAvatar(ScenePresence presence)
        {
            presence.SceneViewer.QueuePartForUpdate(this);
        }

        public void AddTextureAnimation(Primitive.TextureAnimation pTexAnim)
        {
            byte[] data = new byte[16];
            int pos = 0;

            // The flags don't like conversion from uint to byte, so we have to do
            // it the crappy way.  See the above function :(

            data[pos] = ConvertScriptUintToByte((uint)pTexAnim.Flags); pos++;
            data[pos] = (byte)pTexAnim.Face; pos++;
            data[pos] = (byte)pTexAnim.SizeX; pos++;
            data[pos] = (byte)pTexAnim.SizeY; pos++;

            Utils.FloatToBytes(pTexAnim.Start).CopyTo(data, pos);
            Utils.FloatToBytes(pTexAnim.Length).CopyTo(data, pos + 4);
            Utils.FloatToBytes(pTexAnim.Rate).CopyTo(data, pos + 8);

            m_TextureAnimation = data;
        }

        public void AdjustSoundGain(double volume)
        {
            if (volume > 1)
                volume = 1;
            if (volume < 0)
                volume = 0;

            m_parentGroup.Scene.ForEachScenePresence(delegate(ScenePresence sp)
            {
                if(!sp.IsChildAgent)
                    sp.ControllingClient.SendAttachedSoundGainChange(UUID, (float)volume);
            });
        }

        /// <summary>
        /// hook to the physics scene to apply impulse
        /// This is sent up to the group, which then finds the root prim
        /// and applies the force on the root prim of the group
        /// </summary>
        /// <param name="impulsei">Vector force</param>
        /// <param name="localGlobalTF">true for the local frame, false for the global frame</param>
        public void ApplyImpulse(Vector3 impulsei, bool localGlobalTF)
        {
            Vector3 impulse = impulsei;

            if (localGlobalTF)
            {
                Quaternion grot = GetWorldRotation();
                Quaternion AXgrot = grot;
                Vector3 AXimpulsei = impulsei;
                Vector3 newimpulse = AXimpulsei * AXgrot;
                impulse = newimpulse;
            }

            if (m_parentGroup != null)
            {
                m_parentGroup.applyImpulse(impulse);
            }
        }

        /// <summary>
        /// hook to the physics scene to apply angular impulse
        /// This is sent up to the group, which then finds the root prim
        /// and applies the force on the root prim of the group
        /// </summary>
        /// <param name="impulsei">Vector force</param>
        /// <param name="localGlobalTF">true for the local frame, false for the global frame</param>
        public void ApplyAngularImpulse(Vector3 impulsei, bool localGlobalTF)
        {
            Vector3 impulse = impulsei;

            if (localGlobalTF)
            {
                Quaternion grot = GetWorldRotation();
                Quaternion AXgrot = grot;
                Vector3 AXimpulsei = impulsei;
                Vector3 newimpulse = AXimpulsei * AXgrot;
                impulse = newimpulse;
            }

            if (m_parentGroup != null)
            {
                m_parentGroup.applyAngularImpulse(impulse);
            }
        }

        /// <summary>
        /// hook to the physics scene to apply angular impulse
        /// This is sent up to the group, which then finds the root prim
        /// and applies the force on the root prim of the group
        /// </summary>
        /// <param name="impulsei">Vector force</param>
        /// <param name="localGlobalTF">true for the local frame, false for the global frame</param>
        public void SetAngularImpulse(Vector3 impulsei, bool localGlobalTF)
        {
            Vector3 impulse = impulsei;

            if (localGlobalTF)
            {
                Quaternion grot = GetWorldRotation();
                Quaternion AXgrot = grot;
                Vector3 AXimpulsei = impulsei;
                Vector3 newimpulse = AXimpulsei * AXgrot;
                impulse = newimpulse;
            }

            if (m_parentGroup != null)
            {
                m_parentGroup.setAngularImpulse(impulse);
            }
        }

        public Vector3 GetTorque()
        {
            if (m_parentGroup != null)
            {
                m_parentGroup.GetTorque();
            }
            return Vector3.Zero;
        }

        /// <summary>
        /// Apply physics to this part.
        /// </summary>
        /// <param name="rootObjectFlags"></param>
        /// <param name="m_physicalPrim"></param>
        public void ApplyPhysics(uint rootObjectFlags, bool VolumeDetectActive, bool m_physicalPrim)
        {
            bool isPhysical = (((rootObjectFlags & (uint) PrimFlags.Physics) != 0) && m_physicalPrim);
            bool isPhantom = ((rootObjectFlags & (uint) PrimFlags.Phantom) != 0);

            if (IsJoint())
            {
                DoPhysicsPropertyUpdate(isPhysical, true);
            }
            else
            {
                // Special case for VolumeDetection: If VolumeDetection is set, the phantom flag is locally ignored
                if (VolumeDetectActive)
                    isPhantom = false;

                // Added clarification..   since A rigid body is an object that you can kick around, etc.
                bool RigidBody = isPhysical && !isPhantom;

                // The only time the physics scene shouldn't know about the prim is if it's phantom or an attachment, which is phantom by definition
                // or flexible
                if (!isPhantom && !IsAttachment && !(Shape.PathCurve == (byte) Extrusion.Flexible))
                {
                    try
                    {
                        PhysActor = m_parentGroup.Scene.PhysicsScene.AddPrimShape(
                                Name,
                                Shape,
                                AbsolutePosition,
                                Scale,
                                RotationOffset,
                                RigidBody);
                    }
                    catch
                    {
                        m_log.ErrorFormat("[SCENE]: caught exception meshing object {0}. Object set to phantom.", m_uuid);
                        PhysActor = null;
                    }
                    // Basic Physics returns null..  joy joy joy.
                    if (PhysActor != null)
                    {
                        PhysActor.SOPName = this.Name; // save object name and desc into the PhysActor so ODE internals know the joint/body info
                        PhysActor.SOPDescription = this.Description;
                        PhysActor.LocalID = LocalId;
                        DoPhysicsPropertyUpdate(RigidBody, true);
                        PhysActor.SetVolumeDetect(VolumeDetectActive ? 1 : 0);
                    }
                    else
                    {
                        m_log.DebugFormat("[SOP]: physics actor is null for {0} with parent {1}", UUID, this.ParentGroup.UUID);
                    }
                }
            }
        }

        public void ClearUndoState()
        {
            lock (m_undo)
            {
                m_undo.Clear();
            }
            lock (m_redo)
            {
                m_redo.Clear();
            }
            StoreUndoState(UndoType.STATE_ALL);
        }

        public byte ConvertScriptUintToByte(uint indata)
        {
            byte outdata = (byte)TextureAnimFlags.NONE;
            if ((indata & 1) != 0) outdata |= (byte)TextureAnimFlags.ANIM_ON;
            if ((indata & 2) != 0) outdata |= (byte)TextureAnimFlags.LOOP;
            if ((indata & 4) != 0) outdata |= (byte)TextureAnimFlags.REVERSE;
            if ((indata & 8) != 0) outdata |= (byte)TextureAnimFlags.PING_PONG;
            if ((indata & 16) != 0) outdata |= (byte)TextureAnimFlags.SMOOTH;
            if ((indata & 32) != 0) outdata |= (byte)TextureAnimFlags.ROTATE;
            if ((indata & 64) != 0) outdata |= (byte)TextureAnimFlags.SCALE;
            return outdata;
        }

        /// <summary>
        /// Duplicates this part.
        /// </summary>
        /// <param name="localID"></param>
        /// <param name="AgentID"></param>
        /// <param name="GroupID"></param>
        /// <param name="linkNum"></param>
        /// <param name="userExposed">True if the duplicate will immediately be in the scene, false otherwise</param>
        /// <returns></returns>
        public SceneObjectPart Copy(uint localID, UUID AgentID, UUID GroupID, int linkNum, bool userExposed)
        {
            SceneObjectPart dupe = (SceneObjectPart)MemberwiseClone();
            dupe.m_shape = m_shape.Copy();
            dupe.m_regionHandle = m_regionHandle;
            if (userExposed)
                dupe.UUID = UUID.Random();

            //memberwiseclone means it also clones the physics actor reference
            // This will make physical prim 'bounce' if not set to null.
            if (!userExposed)
                dupe.PhysActor = null;

            dupe._ownerID = AgentID;
            dupe._groupID = GroupID;
            dupe.GroupPosition = GroupPosition;
            dupe.OffsetPosition = OffsetPosition;
            dupe.RotationOffset = RotationOffset;
            dupe.Velocity = new Vector3(0, 0, 0);
            dupe.Acceleration = new Vector3(0, 0, 0);
            dupe.AngularVelocity = new Vector3(0, 0, 0);
            dupe.ObjectFlags = ObjectFlags;

            dupe._ownershipCost = _ownershipCost;
            dupe._objectSaleType = _objectSaleType;
            dupe._salePrice = _salePrice;
            dupe._category = _category;
            dupe.m_rezzed = m_rezzed;

            dupe.m_inventory = new SceneObjectPartInventory(dupe);
            dupe.m_inventory.Items = (TaskInventoryDictionary)m_inventory.Items.Clone();

            if (userExposed)
            {
                dupe.ResetIDs(linkNum);
                dupe.m_inventory.HasInventoryChanged = true;
            }
            else
            {
                dupe.m_inventory.HasInventoryChanged = m_inventory.HasInventoryChanged;
            }

            // Move afterwards ResetIDs as it clears the localID
            dupe.LocalId = localID;
            // This may be wrong...    it might have to be applied in SceneObjectGroup to the object that's being duplicated.
            dupe._lastOwnerID = OwnerID;

            byte[] extraP = new byte[Shape.ExtraParams.Length];
            Array.Copy(Shape.ExtraParams, extraP, extraP.Length);
            dupe.Shape.ExtraParams = extraP;

            if (userExposed)
            {
                if (dupe.m_shape.SculptEntry && dupe.m_shape.SculptTexture != UUID.Zero)
                {
                    m_parentGroup.Scene.AssetService.Get(dupe.m_shape.SculptTexture.ToString(), dupe, AssetReceived); 
                }
                
                bool UsePhysics = ((dupe.ObjectFlags & (uint)PrimFlags.Physics) != 0);
                dupe.DoPhysicsPropertyUpdate(UsePhysics, true);
            }
            
            ParentGroup.Scene.EventManager.TriggerOnSceneObjectPartCopy(dupe, this, userExposed);

//            m_log.DebugFormat("[SCENE OBJECT PART]: Clone of {0} {1} finished", Name, UUID);
                          
            return dupe;            
        }

        protected void AssetReceived(string id, Object sender, AssetBase asset)
        {
            if (asset != null)
            {
                SceneObjectPart sop = (SceneObjectPart)sender;
                if (sop != null)
                    sop.SculptTextureCallback(asset.FullID, asset);
            }
        }

        public static SceneObjectPart Create()
        {
            SceneObjectPart part = new SceneObjectPart();
            part.UUID = UUID.Random();

            PrimitiveBaseShape shape = PrimitiveBaseShape.Create();
            part.Shape = shape;

            part.Name = "Object";
            part._ownerID = UUID.Random();

            return part;
        }

        public void DoPhysicsPropertyUpdate(bool UsePhysics, bool isNew)
        {
            if (IsJoint())
            {
                if (UsePhysics)
                {
                    // by turning a joint proxy object physical, we cause creation of a joint in the ODE scene.
                    // note that, as a special case, joints have no bodies or geoms in the physics scene, even though they are physical.

                    PhysicsJointType jointType;
                    if (IsHingeJoint())
                    {
                        jointType = PhysicsJointType.Hinge;
                    }
                    else if (IsBallJoint())
                    {
                        jointType = PhysicsJointType.Ball;
                    }
                    else
                    {
                        jointType = PhysicsJointType.Ball;
                    }

                    List<string> bodyNames = new List<string>();
                    string RawParams = Description;
                    string[] jointParams = RawParams.Split(" ".ToCharArray(), System.StringSplitOptions.RemoveEmptyEntries);
                    string trackedBodyName = null;
                    if (jointParams.Length >= 2)
                    {
                        for (int iBodyName = 0; iBodyName < 2; iBodyName++)
                        {
                            string bodyName = jointParams[iBodyName];
                            bodyNames.Add(bodyName);
                            if (bodyName != "NULL")
                            {
                                if (trackedBodyName == null)
                                {
                                    trackedBodyName = bodyName;
                                }
                            }
                        }
                    }

                    SceneObjectPart trackedBody = m_parentGroup.Scene.GetSceneObjectPart(trackedBodyName); // FIXME: causes a sequential lookup
                    Quaternion localRotation = Quaternion.Identity;
                    if (trackedBody != null)
                    {
                        localRotation = Quaternion.Inverse(trackedBody.RotationOffset) * this.RotationOffset;
                    }
                    else
                    {
                        // error, output it below
                    }

                    PhysicsJoint joint;

                    joint = m_parentGroup.Scene.PhysicsScene.RequestJointCreation(Name, jointType,
                        AbsolutePosition,
                        this.RotationOffset,
                        Description,
                        bodyNames,
                        trackedBodyName,
                        localRotation);

                    if (trackedBody == null)
                    {
                        ParentGroup.Scene.jointErrorMessage(joint, "warning: tracked body name not found! joint location will not be updated properly. joint: " + Name);
                    }

                }
                else
                {
                    if (isNew)
                    {
                        // if the joint proxy is new, and it is not physical, do nothing. There is no joint in ODE to
                        // delete, and if we try to delete it, due to asynchronous processing, the deletion request
                        // will get processed later at an indeterminate time, which could cancel a later-arriving
                        // joint creation request.
                    }
                    else
                    {
                        // here we turn off the joint object, so remove the joint from the physics scene
                        m_parentGroup.Scene.PhysicsScene.RequestJointDeletion(Name); // FIXME: what if the name changed?

                        // make sure client isn't interpolating the joint proxy object
                        Velocity = Vector3.Zero;
                        AngularVelocity = Vector3.Zero;
                        Acceleration = Vector3.Zero;
                    }
                }
            }
            else
            {
                if (PhysActor != null)
                {
                    if (UsePhysics != PhysActor.IsPhysical || isNew)
                    {
                        if (PhysActor.IsPhysical) // implies UsePhysics==false for this block
                        {
                            if (!isNew)
                                ParentGroup.Scene.RemovePhysicalPrim(1);

                            PhysActor.OnRequestTerseUpdate -= PhysicsRequestingTerseUpdate;
                            PhysActor.OnOutOfBounds -= PhysicsOutOfBounds;
                            PhysActor.delink();

                            if (ParentGroup.Scene.PhysicsScene.SupportsNINJAJoints && (!isNew))
                            {
                                // destroy all joints connected to this now deactivated body
                                m_parentGroup.Scene.PhysicsScene.RemoveAllJointsConnectedToActorThreadLocked(PhysActor);
                            }

                            // stop client-side interpolation of all joint proxy objects that have just been deleted
                            // this is done because RemoveAllJointsConnectedToActor invokes the OnJointDeactivated callback,
                            // which stops client-side interpolation of deactivated joint proxy objects.
                        }

                        if (!UsePhysics)
                        {
                            // reset velocity to 0 on physics switch-off. Without that, the client thinks the
                            // prim still has velocity and continues to interpolate its position along the old
                            // velocity-vector.
                            Velocity = new Vector3(0, 0, 0);
                            Acceleration = new Vector3(0, 0, 0);
                            AngularVelocity = new Vector3(0, 0, 0);
                            //RotationalVelocity = new Vector3(0, 0, 0);
                        }

                        PhysActor.IsPhysical = UsePhysics;


                        // If we're not what we're supposed to be in the physics scene, recreate ourselves.
                        //m_parentGroup.Scene.PhysicsScene.RemovePrim(PhysActor);
                        /// that's not wholesome.  Had to make Scene public
                        //PhysActor = null;

                        if ((Flags & PrimFlags.Phantom) == 0)
                        {
                            if (UsePhysics)
                            {
                                ParentGroup.Scene.AddPhysicalPrim(1);

                                PhysActor.OnRequestTerseUpdate += PhysicsRequestingTerseUpdate;
                                PhysActor.OnOutOfBounds += PhysicsOutOfBounds;
                                if (_parentID != 0 && _parentID != LocalId)
                                {
                                    if (ParentGroup.RootPart.PhysActor != null)
                                    {
                                        PhysActor.link(ParentGroup.RootPart.PhysActor);
                                    }
                                }
                            }
                        }
                    }
                    m_parentGroup.Scene.PhysicsScene.AddPhysicsActorTaint(PhysActor);
                }
            }
        }

        /// <summary>
        /// Restore this part from the serialized xml representation.
        /// </summary>
        /// <param name="xmlReader"></param>
        /// <returns></returns>
        public static SceneObjectPart FromXml(XmlReader xmlReader)
        {
            return FromXml(UUID.Zero, xmlReader);
        }

        /// <summary>
        /// Restore this part from the serialized xml representation.
        /// </summary>
        /// <param name="fromUserInventoryItemId">The inventory id from which this part came, if applicable</param>
        /// <param name="xmlReader"></param>
        /// <returns></returns>
        public static SceneObjectPart FromXml(UUID fromUserInventoryItemId, XmlReader xmlReader)
        {
            SceneObjectPart part = (SceneObjectPart)serializer.Deserialize(xmlReader);
            part.m_fromUserInventoryItemID = fromUserInventoryItemId;

            // for tempOnRez objects, we have to fix the Expire date.
            if ((part.Flags & PrimFlags.TemporaryOnRez) != 0) part.ResetExpire();

            return part;
        }

        public UUID GetAvatarOnSitTarget()
        {
            return m_sitTargetAvatar;
        }

        public bool GetDieAtEdge()
        {
            if (m_parentGroup == null)
                return false;
            if (m_parentGroup.IsDeleted)
                return false;

            return m_parentGroup.RootPart.DIE_AT_EDGE;
        }

        public bool GetReturnAtEdge()
        {
            if (m_parentGroup == null)
                return false;
            if (m_parentGroup.IsDeleted)
                return false;

            return m_parentGroup.RootPart.RETURN_AT_EDGE;
        }

        public void SetReturnAtEdge(bool p)
        {
            if (m_parentGroup == null)
                return;
            if (m_parentGroup.IsDeleted)
                return;

            m_parentGroup.RootPart.RETURN_AT_EDGE = p;
        }

        public bool GetBlockGrab()
        {
            if (m_parentGroup == null)
                return false;
            if (m_parentGroup.IsDeleted)
                return false;

            return m_parentGroup.RootPart.BlockGrab;
        }

        public void SetBlockGrab(bool p)
        {
            if (m_parentGroup == null)
                return;
            if (m_parentGroup.IsDeleted)
                return;

            m_parentGroup.RootPart.BlockGrab = p;
        }

        public void SetStatusSandbox(bool p)
        {
            if (m_parentGroup == null)
                return;
            if (m_parentGroup.IsDeleted)
                return;
            StatusSandboxPos = m_parentGroup.RootPart.AbsolutePosition;
            m_parentGroup.RootPart.StatusSandbox = p;
        }

        public bool GetStatusSandbox()
        {
            if (m_parentGroup == null)
                return false;
            if (m_parentGroup.IsDeleted)
                return false;

            return m_parentGroup.RootPart.StatusSandbox;
        }

        public int GetAxisRotation(int axis)
        {
            //Cannot use ScriptBaseClass constants as no referance to it currently.
            if (axis == 2)//STATUS_ROTATE_X
                return STATUS_ROTATE_X;
            if (axis == 4)//STATUS_ROTATE_Y
                return STATUS_ROTATE_Y;
            if (axis == 8)//STATUS_ROTATE_Z
                return STATUS_ROTATE_Z;

            return 0;
        }

        public double GetDistanceTo(Vector3 a, Vector3 b)
        {
            float dx = a.X - b.X;
            float dy = a.Y - b.Y;
            float dz = a.Z - b.Z;
            return Math.Sqrt(dx * dx + dy * dy + dz * dz);
        }

        public uint GetEffectiveObjectFlags()
        {            
            // Commenting this section of code out since it doesn't actually do anything, as enums are handled by 
            // value rather than reference
//            PrimFlags f = _flags;                        
//            if (m_parentGroup == null || m_parentGroup.RootPart == this)
//                f &= ~(PrimFlags.Touch | PrimFlags.Money);

            return (uint)Flags | (uint)LocalFlags;
        }

        public Vector3 GetGeometricCenter()
        {
            if (PhysActor != null)
            {
                return new Vector3(PhysActor.CenterOfMass.X, PhysActor.CenterOfMass.Y, PhysActor.CenterOfMass.Z);
            }
            else
            {
                return new Vector3(0, 0, 0);
            }
        }

        public float GetMass()
        {
            if (PhysActor != null)
            {
                return PhysActor.Mass;
            }
            else
            {
                return 0;
            }
        }

        public Vector3 GetForce()
        {
            if (PhysActor != null)
                return PhysActor.Force;
            else
                return Vector3.Zero;
        }

        public void GetProperties(IClientAPI client)
        {
            client.SendObjectPropertiesReply(
                m_fromUserInventoryItemID, (ulong)_creationDate, _creatorID, UUID.Zero, UUID.Zero,
                _groupID, (short)InventorySerial, _lastOwnerID, UUID, _ownerID,
                ParentGroup.RootPart.TouchName, new byte[0], ParentGroup.RootPart.SitName, Name, Description,
                ParentGroup.RootPart._ownerMask, ParentGroup.RootPart._nextOwnerMask, ParentGroup.RootPart._groupMask, ParentGroup.RootPart._everyoneMask,
                ParentGroup.RootPart._baseMask,
                ParentGroup.RootPart.ObjectSaleType,
                ParentGroup.RootPart.SalePrice);
        }

        public UUID GetRootPartUUID()
        {
            if (m_parentGroup != null)
            {
                return m_parentGroup.UUID;
            }
            return UUID.Zero;
        }

        /// <summary>
        /// Method for a prim to get it's world position from the group.
        /// Remember, the Group Position simply gives the position of the group itself
        /// </summary>
        /// <returns>A Linked Child Prim objects position in world</returns>
        public Vector3 GetWorldPosition()
        {
            Quaternion parentRot = ParentGroup.RootPart.RotationOffset;
            Vector3 axPos = OffsetPosition;
            axPos *= parentRot;
            Vector3 translationOffsetPosition = axPos;
            if(_parentID == 0)
            {
     	       return GroupPosition;
     	    }
     	    else
     	    {
            	return ParentGroup.AbsolutePosition + translationOffsetPosition; //KF: Fix child prim position
            }
        }

        /// <summary>
        /// Gets the rotation of this prim offset by the group rotation
        /// </summary>
        /// <returns></returns>
        public Quaternion GetWorldRotation()
        {
            Quaternion newRot;

            if (this.LinkNum < 2)			//KF Single or root prim
            {
                newRot = RotationOffset;
            }
            else
            {
                Quaternion parentRot = ParentGroup.RootPart.RotationOffset;
                Quaternion oldRot = RotationOffset;
                newRot = parentRot * oldRot;
            }

            return newRot;
        }

        public void MoveToTarget(Vector3 target, float tau)
        {
            if (tau > 0)
            {
                m_parentGroup.moveToTarget(target, tau);
            }
            else
            {
                StopMoveToTarget();
            }
        }

        /// <summary>
        /// Uses a PID to attempt to clamp the object on the Z axis at the given height over tau seconds.
        /// </summary>
        /// <param name="height">Height to hover.  Height of zero disables hover.</param>
        /// <param name="hoverType">Determines what the height is relative to </param>
        /// <param name="tau">Number of seconds over which to reach target</param>
        public void SetHoverHeight(float height, PIDHoverType hoverType, float tau)
        {
            m_parentGroup.SetHoverHeight(height, hoverType, tau);
        }

        public void StopHover()
        {
            m_parentGroup.SetHoverHeight(0f, PIDHoverType.Ground, 0f);
        }

        public virtual void OnGrab(Vector3 offsetPos, IClientAPI remoteClient)
        {
        }

        public void PhysicsCollision(EventArgs e)
        {
            // single threaded here
            if (e == null)
            {
                return;
            }

            CollisionEventUpdate a = (CollisionEventUpdate)e;
            Dictionary<uint, ContactPoint> collissionswith = a.m_objCollisionList;
            List<uint> thisHitColliders = new List<uint>();
            List<uint> endedColliders = new List<uint>();
            List<uint> startedColliders = new List<uint>();

            // calculate things that started colliding this time
            // and build up list of colliders this time
            foreach (uint localid in collissionswith.Keys)
            {
                thisHitColliders.Add(localid);
                if (!m_lastColliders.Contains(localid))
                {
                    startedColliders.Add(localid);
                }
                //m_log.Debug("[OBJECT]: Collided with:" + localid.ToString() + " at depth of: " + collissionswith[localid].ToString());
            }

            // calculate things that ended colliding
            foreach (uint localID in m_lastColliders)
            {
                if (!thisHitColliders.Contains(localID))
                {
                    endedColliders.Add(localID);
                }
            }

            //add the items that started colliding this time to the last colliders list.
            foreach (uint localID in startedColliders)
            {
                m_lastColliders.Add(localID);
            }
            // remove things that ended colliding from the last colliders list
            foreach (uint localID in endedColliders)
            {
                m_lastColliders.Remove(localID);
            }

            if (m_parentGroup == null)
                return;
            if (m_parentGroup.IsDeleted)
                return;

            // play the sound.
            if (startedColliders.Count > 0 && CollisionSound != UUID.Zero && CollisionSoundVolume > 0.0f)
            {
                SendSound(CollisionSound.ToString(), CollisionSoundVolume, true, (byte)0, 0, false, false);
            }

            if ((m_parentGroup.RootPart.ScriptEvents & scriptEvents.collision_start) != 0)
            {
                // do event notification
                if (startedColliders.Count > 0)
                {
                    ColliderArgs StartCollidingMessage = new ColliderArgs();
                    List<DetectedObject> colliding = new List<DetectedObject>();
                    foreach (uint localId in startedColliders)
                    {
                        if (localId == 0)
                            continue;
                        // always running this check because if the user deletes the object it would return a null reference.
                        if (m_parentGroup == null)
                            return;
                        
                        if (m_parentGroup.Scene == null)
                            return;
                        
                        SceneObjectPart obj = m_parentGroup.Scene.GetSceneObjectPart(localId);
                        string data = "";
                        if (obj != null)
                        {
                            if (m_parentGroup.RootPart.CollisionFilter.ContainsValue(obj.UUID.ToString()) || m_parentGroup.RootPart.CollisionFilter.ContainsValue(obj.Name))
                            {
                                bool found = m_parentGroup.RootPart.CollisionFilter.TryGetValue(1,out data);
                                //If it is 1, it is to accept ONLY collisions from this object
                                if (found)
                                {
                                    DetectedObject detobj = new DetectedObject();
                                    detobj.keyUUID = obj.UUID;
                                    detobj.nameStr = obj.Name;
                                    detobj.ownerUUID = obj._ownerID;
                                    detobj.posVector = obj.AbsolutePosition;
                                    detobj.rotQuat = obj.GetWorldRotation();
                                    detobj.velVector = obj.Velocity;
                                    detobj.colliderType = 0;
                                    detobj.groupUUID = obj._groupID;
                                    colliding.Add(detobj);
                                }
                                //If it is 0, it is to not accept collisions from this object
                                else
                                {
                                }
                            }
                            else
                            {
                                bool found = m_parentGroup.RootPart.CollisionFilter.TryGetValue(1,out data);
                                //If it is 1, it is to accept ONLY collisions from this object, so this other object will not work
                                if (!found)
                                {
                                    DetectedObject detobj = new DetectedObject();
                                    detobj.keyUUID = obj.UUID;
                                    detobj.nameStr = obj.Name;
                                    detobj.ownerUUID = obj._ownerID;
                                    detobj.posVector = obj.AbsolutePosition;
                                    detobj.rotQuat = obj.GetWorldRotation();
                                    detobj.velVector = obj.Velocity;
                                    detobj.colliderType = 0;
                                    detobj.groupUUID = obj._groupID;
                                    colliding.Add(detobj);
                                }
                            }
                        }
                        else
                        {
                            m_parentGroup.Scene.ForEachScenePresence(delegate(ScenePresence av)
                            {
                                if (av.LocalId == localId)
                                {
                                    if (m_parentGroup.RootPart.CollisionFilter.ContainsValue(av.UUID.ToString()) || m_parentGroup.RootPart.CollisionFilter.ContainsValue(av.Name))
                                    {
                                        bool found = m_parentGroup.RootPart.CollisionFilter.TryGetValue(1, out data);
                                        //If it is 1, it is to accept ONLY collisions from this avatar
                                        if (found)
                                        {
                                            DetectedObject detobj = new DetectedObject();
                                            detobj.keyUUID = av.UUID;
                                            detobj.nameStr = av.ControllingClient.Name;
                                            detobj.ownerUUID = av.UUID;
                                            detobj.posVector = av.AbsolutePosition;
                                            detobj.rotQuat = av.Rotation;
                                            detobj.velVector = av.Velocity;
                                            detobj.colliderType = 0;
                                            detobj.groupUUID = av.ControllingClient.ActiveGroupId;
                                            colliding.Add(detobj);
                                        }
                                        //If it is 0, it is to not accept collisions from this avatar
                                        else
                                        {
                                        }
                                    }
                                    else
                                    {
                                        bool found = m_parentGroup.RootPart.CollisionFilter.TryGetValue(1, out data);
                                        //If it is 1, it is to accept ONLY collisions from this avatar, so this other avatar will not work
                                        if (!found)
                                        {
                                            DetectedObject detobj = new DetectedObject();
                                            detobj.keyUUID = av.UUID;
                                            detobj.nameStr = av.ControllingClient.Name;
                                            detobj.ownerUUID = av.UUID;
                                            detobj.posVector = av.AbsolutePosition;
                                            detobj.rotQuat = av.Rotation;
                                            detobj.velVector = av.Velocity;
                                            detobj.colliderType = 0;
                                            detobj.groupUUID = av.ControllingClient.ActiveGroupId;
                                            colliding.Add(detobj);
                                        }
                                    }

                                }
                            });
                        }
                    }
                    if (colliding.Count > 0)
                    {
                        StartCollidingMessage.Colliders = colliding;
                        // always running this check because if the user deletes the object it would return a null reference.
                        if (m_parentGroup == null)
                            return;
                        
                        if (m_parentGroup.Scene == null)
                            return;
                        if (m_parentGroup.PassCollision == true)
                        {
                            //TODO: Add pass to root prim!
                        }
                        m_parentGroup.Scene.EventManager.TriggerScriptCollidingStart(LocalId, StartCollidingMessage);
                    }
                }
            }
            
            if ((m_parentGroup.RootPart.ScriptEvents & scriptEvents.collision) != 0)
            {
                if (m_lastColliders.Count > 0)
                {
                    ColliderArgs CollidingMessage = new ColliderArgs();
                    List<DetectedObject> colliding = new List<DetectedObject>();
                    foreach (uint localId in m_lastColliders)
                    {
                        // always running this check because if the user deletes the object it would return a null reference.
                        if (localId == 0)
                            continue;

                        if (m_parentGroup == null)
                            return;
                        
                        if (m_parentGroup.Scene == null)
                            return;
                        
                        SceneObjectPart obj = m_parentGroup.Scene.GetSceneObjectPart(localId);
                        string data = "";
                        if (obj != null)
                        {
                            if (m_parentGroup.RootPart.CollisionFilter.ContainsValue(obj.UUID.ToString()) || m_parentGroup.RootPart.CollisionFilter.ContainsValue(obj.Name))
                            {
                                bool found = m_parentGroup.RootPart.CollisionFilter.TryGetValue(1,out data);
                                //If it is 1, it is to accept ONLY collisions from this object
                                if (found)
                                {
                                    DetectedObject detobj = new DetectedObject();
                                    detobj.keyUUID = obj.UUID;
                                    detobj.nameStr = obj.Name;
                                    detobj.ownerUUID = obj._ownerID;
                                    detobj.posVector = obj.AbsolutePosition;
                                    detobj.rotQuat = obj.GetWorldRotation();
                                    detobj.velVector = obj.Velocity;
                                    detobj.colliderType = 0;
                                    detobj.groupUUID = obj._groupID;
                                    colliding.Add(detobj);
                                }
                                //If it is 0, it is to not accept collisions from this object
                                else
                                {
                                }
                            }
                            else
                            {
                                bool found = m_parentGroup.RootPart.CollisionFilter.TryGetValue(1,out data);
                                //If it is 1, it is to accept ONLY collisions from this object, so this other object will not work
                                if (!found)
                                {
                                    DetectedObject detobj = new DetectedObject();
                                    detobj.keyUUID = obj.UUID;
                                    detobj.nameStr = obj.Name;
                                    detobj.ownerUUID = obj._ownerID;
                                    detobj.posVector = obj.AbsolutePosition;
                                    detobj.rotQuat = obj.GetWorldRotation();
                                    detobj.velVector = obj.Velocity;
                                    detobj.colliderType = 0;
                                    detobj.groupUUID = obj._groupID;
                                    colliding.Add(detobj);
                                }
                            }
                        }
                        else
                        {
                            m_parentGroup.Scene.ForEachScenePresence(delegate(ScenePresence av)
                            {
                                if (av.LocalId == localId)
                                {
                                    if (m_parentGroup.RootPart.CollisionFilter.ContainsValue(av.UUID.ToString()) || m_parentGroup.RootPart.CollisionFilter.ContainsValue(av.Name))
                                    {
                                        bool found = m_parentGroup.RootPart.CollisionFilter.TryGetValue(1, out data);
                                        //If it is 1, it is to accept ONLY collisions from this avatar
                                        if (found)
                                        {
                                            DetectedObject detobj = new DetectedObject();
                                            detobj.keyUUID = av.UUID;
                                            detobj.nameStr = av.ControllingClient.Name;
                                            detobj.ownerUUID = av.UUID;
                                            detobj.posVector = av.AbsolutePosition;
                                            detobj.rotQuat = av.Rotation;
                                            detobj.velVector = av.Velocity;
                                            detobj.colliderType = 0;
                                            detobj.groupUUID = av.ControllingClient.ActiveGroupId;
                                            colliding.Add(detobj);
                                        }
                                        //If it is 0, it is to not accept collisions from this avatar
                                        else
                                        {
                                        }
                                    }
                                    else
                                    {
                                        bool found = m_parentGroup.RootPart.CollisionFilter.TryGetValue(1, out data);
                                        //If it is 1, it is to accept ONLY collisions from this avatar, so this other avatar will not work
                                        if (!found)
                                        {
                                            DetectedObject detobj = new DetectedObject();
                                            detobj.keyUUID = av.UUID;
                                            detobj.nameStr = av.ControllingClient.Name;
                                            detobj.ownerUUID = av.UUID;
                                            detobj.posVector = av.AbsolutePosition;
                                            detobj.rotQuat = av.Rotation;
                                            detobj.velVector = av.Velocity;
                                            detobj.colliderType = 0;
                                            detobj.groupUUID = av.ControllingClient.ActiveGroupId;
                                            colliding.Add(detobj);
                                        }
                                    }

                                }
                            });
                        }
                    }
                    if (colliding.Count > 0)
                    {
                        CollidingMessage.Colliders = colliding;
                        // always running this check because if the user deletes the object it would return a null reference.
                        if (m_parentGroup == null)
                            return;
                        
                        if (m_parentGroup.Scene == null)
                            return;
                        
                        m_parentGroup.Scene.EventManager.TriggerScriptColliding(LocalId, CollidingMessage);
                    }
                }
            }
            
            if ((m_parentGroup.RootPart.ScriptEvents & scriptEvents.collision_end) != 0)
            {
                if (endedColliders.Count > 0)
                {
                    ColliderArgs EndCollidingMessage = new ColliderArgs();
                    List<DetectedObject> colliding = new List<DetectedObject>();
                    foreach (uint localId in endedColliders)
                    {
                        if (localId == 0)
                            continue;

                        // always running this check because if the user deletes the object it would return a null reference.
                        if (m_parentGroup == null)
                            return;
                        if (m_parentGroup.Scene == null)
                            return;
                        SceneObjectPart obj = m_parentGroup.Scene.GetSceneObjectPart(localId);
                        string data = "";
                        if (obj != null)
                        {
                            if (m_parentGroup.RootPart.CollisionFilter.ContainsValue(obj.UUID.ToString()) || m_parentGroup.RootPart.CollisionFilter.ContainsValue(obj.Name))
                            {
                                bool found = m_parentGroup.RootPart.CollisionFilter.TryGetValue(1,out data);
                                //If it is 1, it is to accept ONLY collisions from this object
                                if (found)
                                {
                                    DetectedObject detobj = new DetectedObject();
                                    detobj.keyUUID = obj.UUID;
                                    detobj.nameStr = obj.Name;
                                    detobj.ownerUUID = obj._ownerID;
                                    detobj.posVector = obj.AbsolutePosition;
                                    detobj.rotQuat = obj.GetWorldRotation();
                                    detobj.velVector = obj.Velocity;
                                    detobj.colliderType = 0;
                                    detobj.groupUUID = obj._groupID;
                                    colliding.Add(detobj);
                                }
                                //If it is 0, it is to not accept collisions from this object
                                else
                                {
                                }
                            }
                            else
                            {
                                bool found = m_parentGroup.RootPart.CollisionFilter.TryGetValue(1,out data);
                                //If it is 1, it is to accept ONLY collisions from this object, so this other object will not work
                                if (!found)
                                {
                                    DetectedObject detobj = new DetectedObject();
                                    detobj.keyUUID = obj.UUID;
                                    detobj.nameStr = obj.Name;
                                    detobj.ownerUUID = obj._ownerID;
                                    detobj.posVector = obj.AbsolutePosition;
                                    detobj.rotQuat = obj.GetWorldRotation();
                                    detobj.velVector = obj.Velocity;
                                    detobj.colliderType = 0;
                                    detobj.groupUUID = obj._groupID;
                                    colliding.Add(detobj);
                                }
                            }
                        }
                        else
                        {
                            m_parentGroup.Scene.ForEachScenePresence(delegate(ScenePresence av)
                            {
                                if (av.LocalId == localId)
                                {
                                    if (m_parentGroup.RootPart.CollisionFilter.ContainsValue(av.UUID.ToString()) || m_parentGroup.RootPart.CollisionFilter.ContainsValue(av.Name))
                                    {
                                        bool found = m_parentGroup.RootPart.CollisionFilter.TryGetValue(1, out data);
                                        //If it is 1, it is to accept ONLY collisions from this avatar
                                        if (found)
                                        {
                                            DetectedObject detobj = new DetectedObject();
                                            detobj.keyUUID = av.UUID;
                                            detobj.nameStr = av.ControllingClient.Name;
                                            detobj.ownerUUID = av.UUID;
                                            detobj.posVector = av.AbsolutePosition;
                                            detobj.rotQuat = av.Rotation;
                                            detobj.velVector = av.Velocity;
                                            detobj.colliderType = 0;
                                            detobj.groupUUID = av.ControllingClient.ActiveGroupId;
                                            colliding.Add(detobj);
                                        }
                                        //If it is 0, it is to not accept collisions from this avatar
                                        else
                                        {
                                        }
                                    }
                                    else
                                    {
                                        bool found = m_parentGroup.RootPart.CollisionFilter.TryGetValue(1, out data);
                                        //If it is 1, it is to accept ONLY collisions from this avatar, so this other avatar will not work
                                        if (!found)
                                        {
                                            DetectedObject detobj = new DetectedObject();
                                            detobj.keyUUID = av.UUID;
                                            detobj.nameStr = av.ControllingClient.Name;
                                            detobj.ownerUUID = av.UUID;
                                            detobj.posVector = av.AbsolutePosition;
                                            detobj.rotQuat = av.Rotation;
                                            detobj.velVector = av.Velocity;
                                            detobj.colliderType = 0;
                                            detobj.groupUUID = av.ControllingClient.ActiveGroupId;
                                            colliding.Add(detobj);
                                        }
                                    }

                                }
                            });
                        }
                    }
                    
                    if (colliding.Count > 0)
                    {
                        EndCollidingMessage.Colliders = colliding;
                        // always running this check because if the user deletes the object it would return a null reference.
                        if (m_parentGroup == null)
                            return;
                        
                        if (m_parentGroup.Scene == null)
                            return;
                        
                        m_parentGroup.Scene.EventManager.TriggerScriptCollidingEnd(LocalId, EndCollidingMessage);
                    }
                }
            }
            if ((m_parentGroup.RootPart.ScriptEvents & scriptEvents.land_collision_start) != 0)
            {
                if (startedColliders.Count > 0)
                {
                    ColliderArgs LandStartCollidingMessage = new ColliderArgs();
                    List<DetectedObject> colliding = new List<DetectedObject>();
                    foreach (uint localId in startedColliders)
                    {
                        if (localId == 0)
                        {
                            //Hope that all is left is ground!
                            DetectedObject detobj = new DetectedObject();
                            detobj.keyUUID = UUID.Zero;
                            detobj.nameStr = "";
                            detobj.ownerUUID = UUID.Zero;
                            detobj.posVector = m_parentGroup.RootPart.AbsolutePosition;
                            detobj.rotQuat = Quaternion.Identity;
                            detobj.velVector = Vector3.Zero;
                            detobj.colliderType = 0;
                            detobj.groupUUID = UUID.Zero;
                            colliding.Add(detobj);
                        }
                    }

                    if (colliding.Count > 0)
                    {
                        LandStartCollidingMessage.Colliders = colliding;
                        // always running this check because if the user deletes the object it would return a null reference.
                        if (m_parentGroup == null)
                            return;

                        if (m_parentGroup.Scene == null)
                            return;

                        m_parentGroup.Scene.EventManager.TriggerScriptLandCollidingStart(LocalId, LandStartCollidingMessage);
                    }
                }
            }
            if ((m_parentGroup.RootPart.ScriptEvents & scriptEvents.land_collision) != 0)
            {
                if (m_lastColliders.Count > 0)
                {
                    ColliderArgs LandCollidingMessage = new ColliderArgs();
                    List<DetectedObject> colliding = new List<DetectedObject>();
                    foreach (uint localId in startedColliders)
                    {
                        if (localId == 0)
                        {
                            //Hope that all is left is ground!
                            DetectedObject detobj = new DetectedObject();
                            detobj.keyUUID = UUID.Zero;
                            detobj.nameStr = "";
                            detobj.ownerUUID = UUID.Zero;
                            detobj.posVector = m_parentGroup.RootPart.AbsolutePosition;
                            detobj.rotQuat = Quaternion.Identity;
                            detobj.velVector = Vector3.Zero;
                            detobj.colliderType = 0;
                            detobj.groupUUID = UUID.Zero;
                            colliding.Add(detobj);
                        }
                    }

                    if (colliding.Count > 0)
                    {
                        LandCollidingMessage.Colliders = colliding;
                        // always running this check because if the user deletes the object it would return a null reference.
                        if (m_parentGroup == null)
                            return;

                        if (m_parentGroup.Scene == null)
                            return;

                        m_parentGroup.Scene.EventManager.TriggerScriptLandColliding(LocalId, LandCollidingMessage);
                    }
                }
            }
            if ((m_parentGroup.RootPart.ScriptEvents & scriptEvents.land_collision_end) != 0)
            {
                if (endedColliders.Count > 0)
                {
                    ColliderArgs LandEndCollidingMessage = new ColliderArgs();
                    List<DetectedObject> colliding = new List<DetectedObject>();
                    foreach (uint localId in startedColliders)
                    {
                        if (localId == 0)
                        {
                            //Hope that all is left is ground!
                            DetectedObject detobj = new DetectedObject();
                            detobj.keyUUID = UUID.Zero;
                            detobj.nameStr = "";
                            detobj.ownerUUID = UUID.Zero;
                            detobj.posVector = m_parentGroup.RootPart.AbsolutePosition;
                            detobj.rotQuat = Quaternion.Identity;
                            detobj.velVector = Vector3.Zero;
                            detobj.colliderType = 0;
                            detobj.groupUUID = UUID.Zero;
                            colliding.Add(detobj);
                        }
                    }

                    if (colliding.Count > 0)
                    {
                        LandEndCollidingMessage.Colliders = colliding;
                        // always running this check because if the user deletes the object it would return a null reference.
                        if (m_parentGroup == null)
                            return;

                        if (m_parentGroup.Scene == null)
                            return;

                        m_parentGroup.Scene.EventManager.TriggerScriptLandCollidingEnd(LocalId, LandEndCollidingMessage);
                    }
                }
            }
        }

        public void PhysicsOutOfBounds(Vector3 pos)
        {
            m_log.Error("[PHYSICS]: Physical Object went out of bounds.");
            
            RemFlag(PrimFlags.Physics);
            DoPhysicsPropertyUpdate(false, true);
            //m_parentGroup.Scene.PhysicsScene.AddPhysicsActorTaint(PhysActor);
        }

        public void PhysicsRequestingTerseUpdate()
        {
            if (PhysActor != null)
            {
                
                Vector3 newpos = new Vector3(PhysActor.Position.GetBytes(), 0);
                
                if (m_parentGroup.Scene.TestBorderCross(newpos, Cardinals.N) | m_parentGroup.Scene.TestBorderCross(newpos, Cardinals.S) | m_parentGroup.Scene.TestBorderCross(newpos, Cardinals.E) | m_parentGroup.Scene.TestBorderCross(newpos, Cardinals.W))
                {
                    m_parentGroup.AbsolutePosition = newpos;
                    return;
                }
                //m_parentGroup.RootPart.m_groupPosition = newpos;
            }
            ScheduleTerseUpdate();

            //SendTerseUpdateToAllClients();
        }

        public void PreloadSound(string sound)
        {
            // UUID ownerID = OwnerID;
            UUID objectID = UUID;
            UUID soundID = UUID.Zero;

            if (!UUID.TryParse(sound, out soundID))
            {
                //Trys to fetch sound id from prim's inventory.
                //Prim's inventory doesn't support non script items yet
                
                TaskInventory.LockItemsForRead(true);

                foreach (KeyValuePair<UUID, TaskInventoryItem> item in TaskInventory)
                {
                    if (item.Value.Name == sound)
                    {
                        soundID = item.Value.ItemID;
                        break;
                    }
                }

                TaskInventory.LockItemsForRead(false);
            }

            m_parentGroup.Scene.ForEachScenePresence(delegate(ScenePresence sp)
            {
                if (sp.IsChildAgent)
                    return;
                if (!(Util.GetDistanceTo(sp.AbsolutePosition, AbsolutePosition) >= 100))
                    sp.ControllingClient.SendPreLoadSound(objectID, objectID, soundID);
            });
        }

        public void RemFlag(PrimFlags flag)
        {
            // PrimFlags prevflag = Flags;
            if ((Flags & flag) != 0)
            {
                //m_log.Debug("Removing flag: " + ((PrimFlags)flag).ToString());
                Flags &= ~flag;
            }
            //m_log.Debug("prev: " + prevflag.ToString() + " curr: " + Flags.ToString());
            //ScheduleFullUpdate();
        }
        
        public void RemoveScriptEvents(UUID scriptid)
        {
            lock (m_scriptEvents)
            {
                if (m_scriptEvents.ContainsKey(scriptid))
                {
                    scriptEvents oldparts = scriptEvents.None;
                    oldparts = (scriptEvents) m_scriptEvents[scriptid];

                    // remove values from aggregated script events
                    AggregateScriptEvents &= ~oldparts;
                    m_scriptEvents.Remove(scriptid);
                    aggregateScriptEvents();
                }
            }
        }

        /// <summary>
        /// Reset UUIDs for this part.  This involves generate this part's own UUID and
        /// generating new UUIDs for all the items in the inventory.
        /// </summary>
        /// <param name="linkNum">Link number for the part</param>
        public void ResetIDs(int linkNum)
        {
            UUID = UUID.Random();
            LinkNum = linkNum;
            LocalId = 0;
            Inventory.ResetInventoryIDs();
        }

        /// <summary>
        /// Resize this part.
        /// </summary>
        /// <param name="scale"></param>
        public void Resize(Vector3 scale)
        {
            StoreUndoState(UndoType.STATE_PRIM_SCALE);
            m_shape.Scale = scale;

            ParentGroup.HasGroupChanged = true;
            ScheduleFullUpdate();
        }
        
        public void RotLookAt(Quaternion target, float strength, float damping)
        {
        	m_parentGroup.rotLookAt(target, strength, damping);  // This calls method in SceneObjectGroup.
        }

        /// <summary>
        /// Schedules this prim for a full update
        /// </summary>
        public void ScheduleFullUpdate()
        {
//            m_log.DebugFormat("[SCENE OBJECT PART]: Scheduling full update for {0} {1}", Name, LocalId);
            
            if (m_parentGroup != null)
            {
                if (!m_parentGroup.areUpdatesSuspended)
                {
                    m_parentGroup.QueueForUpdateCheck();   
                }
            }

            int timeNow = Util.UnixTimeSinceEpoch();

            // If multiple updates are scheduled on the same second, we still need to perform all of them
            // So we'll force the issue by bumping up the timestamp so that later processing sees these need
            // to be performed.
            if (timeNow <= TimeStampFull)
            {
                TimeStampFull += 1;
            }
            else
            {
                TimeStampFull = (uint)timeNow;
            }

            m_updateFlag = 2;

            //            m_log.DebugFormat(
            //                "[SCENE OBJECT PART]: Scheduling full  update for {0}, {1} at {2}",
            //                UUID, Name, TimeStampFull);
        }

        /// <summary>
        /// Schedule a terse update for this prim.  Terse updates only send position,
        /// rotation, velocity, rotational velocity and shape information.
        /// </summary>
        public void ScheduleTerseUpdate()
        {
            if (m_updateFlag < 1)
            {
                if (m_parentGroup != null)
                {
                    m_parentGroup.HasGroupChanged = true;
                    m_parentGroup.QueueForUpdateCheck();
                }
                TimeStampTerse = (uint) Util.UnixTimeSinceEpoch();
                m_updateFlag = 1;

            //                m_log.DebugFormat(
            //                    "[SCENE OBJECT PART]: Scheduling terse update for {0}, {1} at {2}",
            //                    UUID, Name, TimeStampTerse);
            }
        }

        public void ScriptSetPhantomStatus(bool Phantom)
        {
            if (m_parentGroup != null)
            {
                m_parentGroup.ScriptSetPhantomStatus(Phantom);
            }
        }

        public void ScriptSetTemporaryStatus(bool Temporary)
        {
            if (m_parentGroup != null)
            {
                m_parentGroup.ScriptSetTemporaryStatus(Temporary);
            }
        }

        public void ScriptSetPhysicsStatus(bool UsePhysics)
        {
            if (m_parentGroup == null)
                DoPhysicsPropertyUpdate(UsePhysics, false);
            else
                m_parentGroup.ScriptSetPhysicsStatus(UsePhysics);
        }

        public void ScriptSetVolumeDetect(bool SetVD)
        {

            if (m_parentGroup != null)
            {
                m_parentGroup.ScriptSetVolumeDetect(SetVD);
            }
        }


        public void SculptTextureCallback(UUID textureID, AssetBase texture)
        {
            if (m_shape.SculptEntry)
            {
                // commented out for sculpt map caching test - null could mean a cached sculpt map has been found
                //if (texture != null)
                {
                    if (texture != null)
                        m_shape.SculptData = texture.Data;

                    if (PhysActor != null)
                    {
                        // Tricks physics engine into thinking we've changed the part shape.
                        PrimitiveBaseShape m_newshape = m_shape.Copy();
                        PhysActor.Shape = m_newshape;
                        m_shape = m_newshape;

                        m_parentGroup.Scene.PhysicsScene.AddPhysicsActorTaint(PhysActor);
                    }
                }
            }
        }

//        /// <summary>
//        ///
//        /// </summary>
//        /// <param name="remoteClient"></param>
//        public void SendFullUpdate(IClientAPI remoteClient, uint clientFlags)
//        {
//            m_parentGroup.SendPartFullUpdate(remoteClient, this, clientFlags);
//        }


        /// <summary>
        /// Send a full update to the client for the given part
        /// </summary>
        /// <param name="remoteClient"></param>
        /// <param name="clientFlags"></param>
        protected internal void SendFullUpdate(IClientAPI remoteClient, uint clientFlags)
        {
//            m_log.DebugFormat(
//                "[SOG]: Sendinging part full update to {0} for {1} {2}", remoteClient.Name, part.Name, part.LocalId);
            
            if (IsRoot)
            {
                if (IsAttachment)
                {
                    SendFullUpdateToClient(remoteClient, AttachedPos, clientFlags);
                }
                else
                {
                    SendFullUpdateToClient(remoteClient, AbsolutePosition, clientFlags);
                }
            }
            else
            {
                SendFullUpdateToClient(remoteClient, clientFlags);
            }
        }

        /// <summary>
        /// Send a full update for this part to all clients.
        /// </summary>
        public void SendFullUpdateToAllClients()
        {
            m_parentGroup.Scene.ForEachScenePresence(delegate(ScenePresence avatar)
            {
                SendFullUpdate(avatar.ControllingClient, avatar.GenerateClientFlags(UUID));
            });
        }

        /// <summary>
        /// Send a full update to all clients except the one nominated.
        /// </summary>
        /// <param name="agentID"></param>
        public void SendFullUpdateToAllClientsExcept(UUID agentID)
        {
            m_parentGroup.Scene.ForEachScenePresence(delegate(ScenePresence avatar)
            {
                // Ugly reference :(
                if (avatar.UUID != agentID)
                    SendFullUpdate(avatar.ControllingClient, avatar.GenerateClientFlags(UUID));
            });
        }

        /// <summary>
        /// Sends a full update to the client
        /// </summary>
        /// <param name="remoteClient"></param>
        /// <param name="clientFlags"></param>
        public void SendFullUpdateToClient(IClientAPI remoteClient, uint clientflags)
        {
            Vector3 lPos;
            lPos = OffsetPosition;
            SendFullUpdateToClient(remoteClient, lPos, clientflags);
        }

        /// <summary>
        /// Sends a full update to the client
        /// </summary>
        /// <param name="remoteClient"></param>
        /// <param name="lPos"></param>
        /// <param name="clientFlags"></param>
        public void SendFullUpdateToClient(IClientAPI remoteClient, Vector3 lPos, uint clientFlags)
        {
            // Suppress full updates during attachment editing
            //
            if (ParentGroup.IsSelected && IsAttachment)
                return;
            
            if (ParentGroup.IsDeleted)
                return;

            clientFlags &= ~(uint) PrimFlags.CreateSelected;

            if (remoteClient.AgentId == _ownerID)
            {
                if ((Flags & PrimFlags.CreateSelected) != 0)
                {
                    clientFlags |= (uint) PrimFlags.CreateSelected;
                    Flags &= ~PrimFlags.CreateSelected;
                }
            }
            //bool isattachment = IsAttachment;
            //if (LocalId != ParentGroup.RootPart.LocalId)
                //isattachment = ParentGroup.RootPart.IsAttachment;

            remoteClient.SendPrimUpdate(this, PrimUpdateFlags.FullUpdate);
        }

        /// <summary>
        /// Tell all the prims which have had updates scheduled
        /// </summary>
        public void SendScheduledUpdates()
        {
            const float ROTATION_TOLERANCE = 0.01f;
            const float VELOCITY_TOLERANCE = 0.001f;
            const float POSITION_TOLERANCE = 0.05f; // I don't like this, but I suppose it's necessary
            const int TIME_MS_TOLERANCE = 200; //llSetPos has a 200ms delay. This should NOT be 3 seconds.

            if (m_updateFlag == 1)
            {
                // Throw away duplicate or insignificant updates
                if (!RotationOffset.ApproxEquals(m_lastRotation, ROTATION_TOLERANCE) ||
                    !Acceleration.Equals(m_lastAcceleration) ||
                    !Velocity.ApproxEquals(m_lastVelocity, VELOCITY_TOLERANCE) ||
                    Velocity.ApproxEquals(Vector3.Zero, VELOCITY_TOLERANCE) ||
                    !AngularVelocity.ApproxEquals(m_lastAngularVelocity, VELOCITY_TOLERANCE) ||
                    !OffsetPosition.ApproxEquals(m_lastPosition, POSITION_TOLERANCE) ||
                    Environment.TickCount - m_lastTerseSent > TIME_MS_TOLERANCE)
                {
                    AddTerseUpdateToAllAvatars();
                    

                    // This causes the Scene to 'poll' physical objects every couple of frames
                    // bad, so it's been replaced by an event driven method.
                    //if ((ObjectFlags & (uint)PrimFlags.Physics) != 0)
                    //{
                    // Only send the constant terse updates on physical objects!
                    //ScheduleTerseUpdate();
                    //}

                    // Update the "last" values
                    m_lastPosition = OffsetPosition;
                    m_lastRotation = RotationOffset;
                    m_lastVelocity = Velocity;
                    m_lastAcceleration = Acceleration;
                    m_lastAngularVelocity = AngularVelocity;
                    m_lastTerseSent = Environment.TickCount;
                }
                //Moved this outside of the if clause so updates don't get blocked.. *sigh*
                m_updateFlag = 0; //Why were we calling a function to do this? Inefficient! *screams* 
            }
            else
            {
                if (m_updateFlag == 2) // is a new prim, just created/reloaded or has major changes
                {
                    AddFullUpdateToAllAvatars();
                    m_updateFlag = 0; //Same here
                }
            }
            m_updateFlag = 0;
        }

        /// <summary>
        /// Trigger or play an attached sound in this part's inventory.
        /// </summary>
        /// <param name="sound"></param>
        /// <param name="volume"></param>
        /// <param name="triggered"></param>
        /// <param name="flags"></param>
        public void SendSound(string sound, double volume, bool triggered, byte flags, float radius, bool useMaster, bool isMaster)
        {
            if (volume > 1)
                volume = 1;
            if (volume < 0)
                volume = 0;

            UUID ownerID = _ownerID;
            UUID objectID = UUID;
            UUID parentID = GetRootPartUUID();

            if (ParentGroup.IsAttachment && ParentGroup.RootPart.Shape.State > 30)
            {
                // Use the avatar as the parent for HUDs, since the prims
                // are not sent to other avatars
                objectID = _ownerID;
                parentID = _ownerID;
            }

            UUID soundID = UUID.Zero;
            Vector3 position = AbsolutePosition; // region local
            ulong regionHandle = m_parentGroup.Scene.RegionInfo.RegionHandle;

            if (!UUID.TryParse(sound, out soundID))
            {
                // search sound file from inventory
                TaskInventory.LockItemsForRead(true);
                foreach (KeyValuePair<UUID, TaskInventoryItem> item in TaskInventory)
                {
                    if (item.Value.Name == sound && item.Value.Type == (int)AssetType.Sound)
                    {
                        soundID = item.Value.ItemID;
                        break;
                    }
                }
                TaskInventory.LockItemsForRead(false);
            }

            if (soundID == UUID.Zero)
                return;

            ISoundModule soundModule = m_parentGroup.Scene.RequestModuleInterface<ISoundModule>();
            if (soundModule != null)
            {
                if (useMaster)
                {
                    if (isMaster)
                    {
                        if (triggered)
                            soundModule.TriggerSound(soundID, ownerID, objectID, parentID, volume, position, regionHandle, radius);
                        else
                            soundModule.PlayAttachedSound(soundID, ownerID, objectID, volume, position, flags, radius);
                        ParentGroup.PlaySoundMasterPrim = this;
                        ownerID = this._ownerID;
                        objectID = this.UUID;
                        parentID = this.GetRootPartUUID();
                        position = this.AbsolutePosition; // region local
                        regionHandle = this.ParentGroup.Scene.RegionInfo.RegionHandle;
                        if (triggered)
                            soundModule.TriggerSound(soundID, ownerID, objectID, parentID, volume, position, regionHandle, radius);
                        else
                            soundModule.PlayAttachedSound(soundID, ownerID, objectID, volume, position, flags, radius);
                        foreach (SceneObjectPart prim in ParentGroup.PlaySoundSlavePrims)
                        {
                            ownerID = prim._ownerID;
                            objectID = prim.UUID;
                            parentID = prim.GetRootPartUUID();
                            position = prim.AbsolutePosition; // region local
                            regionHandle = prim.ParentGroup.Scene.RegionInfo.RegionHandle;
                            if (triggered)
                                soundModule.TriggerSound(soundID, ownerID, objectID, parentID, volume, position, regionHandle, radius);
                            else
                                soundModule.PlayAttachedSound(soundID, ownerID, objectID, volume, position, flags, radius);
                        }
                        ParentGroup.PlaySoundSlavePrims.Clear();
                        ParentGroup.PlaySoundMasterPrim = null;
                    }
                    else
                    {
                        ParentGroup.PlaySoundSlavePrims.Add(this);
                    }
                }
                else
                {
                    if (triggered)
                        soundModule.TriggerSound(soundID, ownerID, objectID, parentID, volume, position, regionHandle, radius);
                    else
                        soundModule.PlayAttachedSound(soundID, ownerID, objectID, volume, position, flags, radius);
                }
            }
        }

        /// <summary>
        /// Send a terse update to all clients
        /// </summary>
        public void SendTerseUpdateToAllClients()
        {
            m_parentGroup.Scene.ForEachScenePresence(delegate(ScenePresence avatar)
            {
                SendTerseUpdateToClient(avatar.ControllingClient);
            });
        }

        public void SetAttachmentPoint(uint AttachmentPoint)
        {
            this.AttachmentPoint = AttachmentPoint;

            if (AttachmentPoint != 0)
            {
                IsAttachment = true;
            }
            else
            {
                IsAttachment = false;
            }

            // save the attachment point.
            //if (AttachmentPoint != 0)
            //{
                m_shape.State = (byte)AttachmentPoint;
            //}
        }

        public void SetAvatarOnSitTarget(UUID avatarID)
        {
            m_sitTargetAvatar = avatarID;
            if (ParentGroup != null)
                ParentGroup.TriggerScriptChangedEvent(Changed.LINK);
        }

        public void SetAxisRotation(int axis, int rotate)
        {
            if (m_parentGroup != null)
            {
                m_parentGroup.SetAxisRotation(axis, rotate);
            }
            //Cannot use ScriptBaseClass constants as no referance to it currently.
            if (axis == 2)//STATUS_ROTATE_X
                STATUS_ROTATE_X = rotate;
            if (axis == 4)//STATUS_ROTATE_Y
                STATUS_ROTATE_Y = rotate;
            if (axis == 8)//STATUS_ROTATE_Z
                STATUS_ROTATE_Z = rotate;
        }

        public void SetBuoyancy(float fvalue)
        {
            if (PhysActor != null)
            {
                PhysActor.Buoyancy = fvalue;
            }
        }

        public void SetDieAtEdge(bool p)
        {
            if (m_parentGroup == null)
                return;
            if (m_parentGroup.IsDeleted)
                return;

            m_parentGroup.RootPart.DIE_AT_EDGE = p;
        }

        public void SetFloatOnWater(int floatYN)
        {
            if (PhysActor != null)
            {
                if (floatYN == 1)
                {
                    PhysActor.FloatOnWater = true;
                }
                else
                {
                    PhysActor.FloatOnWater = false;
                }
            }
        }

        public void SetForce(Vector3 force)
        {
            if (PhysActor != null)
            {
                PhysActor.Force = force;
            }
        }

        public void SetVehicleType(int type)
        {
            if (PhysActor != null)
            {
                PhysActor.VehicleType = type;
            }
        }

        public void SetVehicleFloatParam(int param, float value)
        {
            if (PhysActor != null)
            {
                PhysActor.VehicleFloatParam(param, value);
            }
        }

        public void SetVehicleVectorParam(int param, Vector3 value)
        {
            if (PhysActor != null)
            {
                PhysActor.VehicleVectorParam(param, value);
            }
        }

        public void SetVehicleRotationParam(int param, Quaternion rotation)
        {
            if (PhysActor != null)
            {
                PhysActor.VehicleRotationParam(param, rotation);
            }
        }

        /// <summary>
        /// Set the color of prim faces
        /// </summary>
        /// <param name="color"></param>
        /// <param name="face"></param>
        public void SetFaceColor(Vector3 color, int face)
        {
            Primitive.TextureEntry tex = Shape.Textures;
            Color4 texcolor;
            if (face >= 0 && face < GetNumberOfSides())
            {
                texcolor = tex.CreateFace((uint)face).RGBA;
                texcolor.R = Util.Clip((float)color.X, 0.0f, 1.0f);
                texcolor.G = Util.Clip((float)color.Y, 0.0f, 1.0f);
                texcolor.B = Util.Clip((float)color.Z, 0.0f, 1.0f);
                tex.FaceTextures[face].RGBA = texcolor;
                UpdateTexture(tex);
                TriggerScriptChangedEvent(Changed.COLOR);
                return;
            }
            else if (face == ALL_SIDES)
            {
                for (uint i = 0; i < GetNumberOfSides(); i++)
                {
                    if (tex.FaceTextures[i] != null)
                    {
                        texcolor = tex.FaceTextures[i].RGBA;
                        texcolor.R = Util.Clip((float)color.X, 0.0f, 1.0f);
                        texcolor.G = Util.Clip((float)color.Y, 0.0f, 1.0f);
                        texcolor.B = Util.Clip((float)color.Z, 0.0f, 1.0f);
                        tex.FaceTextures[i].RGBA = texcolor;
                    }
                    texcolor = tex.DefaultTexture.RGBA;
                    texcolor.R = Util.Clip((float)color.X, 0.0f, 1.0f);
                    texcolor.G = Util.Clip((float)color.Y, 0.0f, 1.0f);
                    texcolor.B = Util.Clip((float)color.Z, 0.0f, 1.0f);
                    tex.DefaultTexture.RGBA = texcolor;
                }
                UpdateTexture(tex);
                TriggerScriptChangedEvent(Changed.COLOR);
                return;
            }
        }

        /// <summary>
        /// Get the number of sides that this part has.
        /// </summary>
        /// <returns></returns>
        public int GetNumberOfSides()
        {
            int ret = 0;
            bool hasCut;
            bool hasHollow;
            bool hasDimple;
            bool hasProfileCut;

            PrimType primType = GetPrimType();
            HasCutHollowDimpleProfileCut(primType, Shape, out hasCut, out hasHollow, out hasDimple, out hasProfileCut);

            switch (primType)
            {
                case PrimType.BOX:
                    ret = 6;
                    if (hasCut) ret += 2;
                    if (hasHollow) ret += 1;
                    break;
                case PrimType.CYLINDER:
                    ret = 3;
                    if (hasCut) ret += 2;
                    if (hasHollow) ret += 1;
                    break;
                case PrimType.PRISM:
                    ret = 5;
                    if (hasCut) ret += 2;
                    if (hasHollow) ret += 1;
                    break;
                case PrimType.SPHERE:
                    ret = 1;
                    if (hasCut) ret += 2;
                    if (hasDimple) ret += 2;
                    if (hasHollow) ret += 1;
                    break;
                case PrimType.TORUS:
                    ret = 1;
                    if (hasCut) ret += 2;
                    if (hasProfileCut) ret += 2;
                    if (hasHollow) ret += 1;
                    break;
                case PrimType.TUBE:
                    ret = 4;
                    if (hasCut) ret += 2;
                    if (hasProfileCut) ret += 2;
                    if (hasHollow) ret += 1;
                    break;
                case PrimType.RING:
                    ret = 3;
                    if (hasCut) ret += 2;
                    if (hasProfileCut) ret += 2;
                    if (hasHollow) ret += 1;
                    break;
                case PrimType.SCULPT:
                    ret = 1;
                    break;
            }
            return ret;
        }

        /// <summary>
        /// Tell us what type this prim is
        /// </summary>
        /// <param name="primShape"></param>
        /// <returns></returns>
        public PrimType GetPrimType()
        {
            if (Shape.SculptEntry)
                return PrimType.SCULPT;
            if ((Shape.ProfileCurve & 0x07) == (byte)ProfileShape.Square)
            {
                if (Shape.PathCurve == (byte)Extrusion.Straight)
                    return PrimType.BOX;
                else if (Shape.PathCurve == (byte)Extrusion.Curve1)
                    return PrimType.TUBE;
            }
            else if ((Shape.ProfileCurve & 0x07) == (byte)ProfileShape.Circle)
            {
                if (Shape.PathCurve == (byte)Extrusion.Straight)
                    return PrimType.CYLINDER;
                // ProfileCurve seems to combine hole shape and profile curve so we need to only compare against the lower 3 bits
                else if (Shape.PathCurve == (byte)Extrusion.Curve1)
                    return PrimType.TORUS;
            }
            else if ((Shape.ProfileCurve & 0x07) == (byte)ProfileShape.HalfCircle)
            {
                if (Shape.PathCurve == (byte)Extrusion.Curve1 || Shape.PathCurve == (byte)Extrusion.Curve2)
                    return PrimType.SPHERE;
            }
            else if ((Shape.ProfileCurve & 0x07) == (byte)ProfileShape.EquilateralTriangle)
            {
                if (Shape.PathCurve == (byte)Extrusion.Straight)
                    return PrimType.PRISM;
                else if (Shape.PathCurve == (byte)Extrusion.Curve1)
                    return PrimType.RING;
            }
            
            return PrimType.BOX;
        }
        
        /// <summary>
        /// Tell us if this object has cut, hollow, dimple, and other factors affecting the number of faces 
        /// </summary>
        /// <param name="primType"></param>
        /// <param name="shape"></param>
        /// <param name="hasCut"></param>
        /// <param name="hasHollow"></param>
        /// <param name="hasDimple"></param>
        /// <param name="hasProfileCut"></param>
        protected static void HasCutHollowDimpleProfileCut(PrimType primType, PrimitiveBaseShape shape, out bool hasCut, out bool hasHollow,
            out bool hasDimple, out bool hasProfileCut)
        {
            if (primType == PrimType.BOX
                ||
                primType == PrimType.CYLINDER
                ||
                primType == PrimType.PRISM)

                hasCut = (shape.ProfileBegin > 0) || (shape.ProfileEnd > 0);
            else
                hasCut = (shape.PathBegin > 0) || (shape.PathEnd > 0);

            hasHollow = shape.ProfileHollow > 0;
            hasDimple = (shape.ProfileBegin > 0) || (shape.ProfileEnd > 0); // taken from llSetPrimitiveParms
            hasProfileCut = hasDimple; // is it the same thing?
        }
        
        public void SetVehicleFlags(int param, bool remove)
        {
            if (PhysActor != null)
            {
                PhysActor.VehicleFlags(param, remove);
            }
        }

        public void SetGroup(UUID groupID, IClientAPI client)
        {
            _groupID = groupID;
            if (client != null)
                GetProperties(client);
            m_updateFlag = 2;
        }

        /// <summary>
        ///
        /// </summary>
        public void SetParent(SceneObjectGroup parent)
        {
            m_parentGroup = parent;
        }

        // Use this for attachments!  LocalID should be avatar's localid
        public void SetParentLocalId(uint localID)
        {
            _parentID = localID;
        }

        public void SetPhysicsAxisRotation()
        {
            if (PhysActor != null)
            {
                PhysActor.LockAngularMotion(RotationAxis);
                m_parentGroup.Scene.PhysicsScene.AddPhysicsActorTaint(PhysActor);
            }
        }

        /// <summary>
        /// Set the events that this part will pass on to listeners.
        /// </summary>
        /// <param name="scriptid"></param>
        /// <param name="events"></param>
        public void SetScriptEvents(UUID scriptid, int events)
        {
            // scriptEvents oldparts;
            lock (m_scriptEvents)
            {
                if (m_scriptEvents.ContainsKey(scriptid))
                {
                    // oldparts = m_scriptEvents[scriptid];

                    // remove values from aggregated script events
                    if (m_scriptEvents[scriptid] == (scriptEvents) events)
                        return;
                    m_scriptEvents[scriptid] = (scriptEvents) events;
                }
                else
                {
                    m_scriptEvents.Add(scriptid, (scriptEvents) events);
                }
            }
            aggregateScriptEvents();
        }

        /// <summary>
        /// Set the text displayed for this part.
        /// </summary>
        /// <param name="text"></param>
        public void SetText(string text)
        {
            Text = text;

            ParentGroup.HasGroupChanged = true;
            ScheduleFullUpdate();
        }
        
        public void StopLookAt()
        {
            m_parentGroup.stopLookAt();    // This calls method in SceneObjectGroup.

            m_parentGroup.ScheduleGroupForTerseUpdate();
        }
        
        /// <summary>
        /// Set the text displayed for this part.
        /// </summary>
        /// <param name="text"></param>
        /// <param name="color"></param>
        /// <param name="alpha"></param>
        public void SetText(string text, Vector3 color, double alpha)
        {
            Color = Color.FromArgb((int) (alpha*0xff),
                                   (int) (color.X*0xff),
                                   (int) (color.Y*0xff),
                                   (int) (color.Z*0xff));
            SetText(text);
        }

        public void StopMoveToTarget()
        {
            m_parentGroup.stopMoveToTarget();

            m_parentGroup.ScheduleGroupForTerseUpdate();
            //m_parentGroup.ScheduleGroupForFullUpdate();
        }
        public void StoreUndoState(UndoType type)
        {
            if (!Undoing && (m_parentGroup == null || m_parentGroup.RootPart == null || !m_parentGroup.RootPart.Undoing))
            {
                if (!IgnoreUndoUpdate)
                {
                    if (m_parentGroup != null)
                    {
                        lock (m_undo)
                        {
                            if (m_undo.Count > 0)
                            {
                                UndoState last = m_undo.Peek();
                                
                            }

                            if (m_parentGroup.GetSceneMaxUndo() > 0)
                            {
                                UndoState lastUndo = m_undo.Peek();

                                UndoState nUndo = new UndoState(this, type);

                                if (lastUndo != null)
                                {
                                    TimeSpan ts = DateTime.Now.Subtract(lastUndo.LastUpdated);
                                    if (ts.TotalMilliseconds < 500)
                                    {
                                        //Delete the last entry since it was less than 500 milliseconds ago
                                        nUndo.Merge(lastUndo);
                                        m_undo.Pop();
                                    }
                                }
                                m_undo.Push(nUndo);
                            }

                        }
                    }
                }
            }
        }

        public EntityIntersection TestIntersection(Ray iray, Quaternion parentrot)
        {
            // In this case we're using a sphere with a radius of the largest dimension of the prim
            // TODO: Change to take shape into account

            EntityIntersection result = new EntityIntersection();
            Vector3 vAbsolutePosition = AbsolutePosition;
            Vector3 vScale = Scale;
            Vector3 rOrigin = iray.Origin;
            Vector3 rDirection = iray.Direction;

            //rDirection = rDirection.Normalize();
            // Buidling the first part of the Quadratic equation
            Vector3 r2ndDirection = rDirection*rDirection;
            float itestPart1 = r2ndDirection.X + r2ndDirection.Y + r2ndDirection.Z;

            // Buidling the second part of the Quadratic equation
            Vector3 tmVal2 = rOrigin - vAbsolutePosition;
            Vector3 r2Direction = rDirection*2.0f;
            Vector3 tmVal3 = r2Direction*tmVal2;

            float itestPart2 = tmVal3.X + tmVal3.Y + tmVal3.Z;

            // Buidling the third part of the Quadratic equation
            Vector3 tmVal4 = rOrigin*rOrigin;
            Vector3 tmVal5 = vAbsolutePosition*vAbsolutePosition;

            Vector3 tmVal6 = vAbsolutePosition*rOrigin;

            // Set Radius to the largest dimension of the prim
            float radius = 0f;
            if (vScale.X > radius)
                radius = vScale.X;
            if (vScale.Y > radius)
                radius = vScale.Y;
            if (vScale.Z > radius)
                radius = vScale.Z;

            // the second part of this is the default prim size
            // once we factor in the aabb of the prim we're adding we can
            // change this to;
            // radius = (radius / 2) - 0.01f;
            //
            radius = (radius / 2) + (0.5f / 2) - 0.1f;

            //radius = radius;

            float itestPart3 = tmVal4.X + tmVal4.Y + tmVal4.Z + tmVal5.X + tmVal5.Y + tmVal5.Z -
                               (2.0f*(tmVal6.X + tmVal6.Y + tmVal6.Z + (radius*radius)));

            // Yuk Quadradrics..    Solve first
            float rootsqr = (itestPart2*itestPart2) - (4.0f*itestPart1*itestPart3);
            if (rootsqr < 0.0f)
            {
                // No intersection
                return result;
            }
            float root = ((-itestPart2) - (float) Math.Sqrt((double) rootsqr))/(itestPart1*2.0f);

            if (root < 0.0f)
            {
                // perform second quadratic root solution
                root = ((-itestPart2) + (float) Math.Sqrt((double) rootsqr))/(itestPart1*2.0f);

                // is there any intersection?
                if (root < 0.0f)
                {
                    // nope, no intersection
                    return result;
                }
            }

            // We got an intersection.  putting together an EntityIntersection object with the
            // intersection information
            Vector3 ipoint =
                new Vector3(iray.Origin.X + (iray.Direction.X*root), iray.Origin.Y + (iray.Direction.Y*root),
                            iray.Origin.Z + (iray.Direction.Z*root));

            result.HitTF = true;
            result.ipoint = ipoint;

            // Normal is calculated by the difference and then normalizing the result
            Vector3 normalpart = ipoint - vAbsolutePosition;
            result.normal = normalpart / normalpart.Length();

            // It's funny how the Vector3 object has a Distance function, but the Axiom.Math object doesn't.
            // I can write a function to do it..    but I like the fact that this one is Static.

            Vector3 distanceConvert1 = new Vector3(iray.Origin.X, iray.Origin.Y, iray.Origin.Z);
            Vector3 distanceConvert2 = new Vector3(ipoint.X, ipoint.Y, ipoint.Z);
            float distance = (float) Util.GetDistanceTo(distanceConvert1, distanceConvert2);

            result.distance = distance;

            return result;
        }

        public EntityIntersection TestIntersectionOBB(Ray iray, Quaternion parentrot, bool frontFacesOnly, bool faceCenters)
        {
            // In this case we're using a rectangular prism, which has 6 faces and therefore 6 planes
            // This breaks down into the ray---> plane equation.
            // TODO: Change to take shape into account
            Vector3[] vertexes = new Vector3[8];

            // float[] distance = new float[6];
            Vector3[] FaceA = new Vector3[6]; // vertex A for Facei
            Vector3[] FaceB = new Vector3[6]; // vertex B for Facei
            Vector3[] FaceC = new Vector3[6]; // vertex C for Facei
            Vector3[] FaceD = new Vector3[6]; // vertex D for Facei

            Vector3[] normals = new Vector3[6]; // Normal for Facei
            Vector3[] AAfacenormals = new Vector3[6]; // Axis Aligned face normals

            AAfacenormals[0] = new Vector3(1, 0, 0);
            AAfacenormals[1] = new Vector3(0, 1, 0);
            AAfacenormals[2] = new Vector3(-1, 0, 0);
            AAfacenormals[3] = new Vector3(0, -1, 0);
            AAfacenormals[4] = new Vector3(0, 0, 1);
            AAfacenormals[5] = new Vector3(0, 0, -1);

            Vector3 AmBa = new Vector3(0, 0, 0); // Vertex A - Vertex B
            Vector3 AmBb = new Vector3(0, 0, 0); // Vertex B - Vertex C
            Vector3 cross = new Vector3();

            Vector3 pos = GetWorldPosition();
            Quaternion rot = GetWorldRotation();

            // Variables prefixed with AX are Axiom.Math copies of the LL variety.

            Quaternion AXrot = rot;
            AXrot.Normalize();

            Vector3 AXpos = pos;

            // tScale is the offset to derive the vertex based on the scale.
            // it's different for each vertex because we've got to rotate it
            // to get the world position of the vertex to produce the Oriented Bounding Box

            Vector3 tScale = Vector3.Zero;

            Vector3 AXscale = new Vector3(m_shape.Scale.X * 0.5f, m_shape.Scale.Y * 0.5f, m_shape.Scale.Z * 0.5f);

            //Vector3 pScale = (AXscale) - (AXrot.Inverse() * (AXscale));
            //Vector3 nScale = (AXscale * -1) - (AXrot.Inverse() * (AXscale * -1));

            // rScale is the rotated offset to find a vertex based on the scale and the world rotation.
            Vector3 rScale = new Vector3();

            // Get Vertexes for Faces Stick them into ABCD for each Face
            // Form: Face<vertex>[face] that corresponds to the below diagram
            #region ABCD Face Vertex Map Comment Diagram
            //                   A _________ B
            //                    |         |
            //                    |  4 top  |
            //                    |_________|
            //                   C           D

            //                   A _________ B
            //                    |  Back   |
            //                    |    3    |
            //                    |_________|
            //                   C           D

            //   A _________ B                     B _________ A
            //    |  Left   |                       |  Right  |
            //    |    0    |                       |    2    |
            //    |_________|                       |_________|
            //   C           D                     D           C

            //                   A _________ B
            //                    |  Front  |
            //                    |    1    |
            //                    |_________|
            //                   C           D

            //                   C _________ D
            //                    |         |
            //                    |  5 bot  |
            //                    |_________|
            //                   A           B
            #endregion

            #region Plane Decomposition of Oriented Bounding Box
            tScale = new Vector3(AXscale.X, -AXscale.Y, AXscale.Z);
            rScale = tScale * AXrot;
            vertexes[0] = (new Vector3((pos.X + rScale.X), (pos.Y + rScale.Y), (pos.Z + rScale.Z)));
               // vertexes[0].X = pos.X + vertexes[0].X;
            //vertexes[0].Y = pos.Y + vertexes[0].Y;
            //vertexes[0].Z = pos.Z + vertexes[0].Z;

            FaceA[0] = vertexes[0];
            FaceB[3] = vertexes[0];
            FaceA[4] = vertexes[0];

            tScale = AXscale;
            rScale = tScale * AXrot;
            vertexes[1] = (new Vector3((pos.X + rScale.X), (pos.Y + rScale.Y), (pos.Z + rScale.Z)));

               // vertexes[1].X = pos.X + vertexes[1].X;
               // vertexes[1].Y = pos.Y + vertexes[1].Y;
            //vertexes[1].Z = pos.Z + vertexes[1].Z;

            FaceB[0] = vertexes[1];
            FaceA[1] = vertexes[1];
            FaceC[4] = vertexes[1];

            tScale = new Vector3(AXscale.X, -AXscale.Y, -AXscale.Z);
            rScale = tScale * AXrot;

            vertexes[2] = (new Vector3((pos.X + rScale.X), (pos.Y + rScale.Y), (pos.Z + rScale.Z)));

            //vertexes[2].X = pos.X + vertexes[2].X;
            //vertexes[2].Y = pos.Y + vertexes[2].Y;
            //vertexes[2].Z = pos.Z + vertexes[2].Z;

            FaceC[0] = vertexes[2];
            FaceD[3] = vertexes[2];
            FaceC[5] = vertexes[2];

            tScale = new Vector3(AXscale.X, AXscale.Y, -AXscale.Z);
            rScale = tScale * AXrot;
            vertexes[3] = (new Vector3((pos.X + rScale.X), (pos.Y + rScale.Y), (pos.Z + rScale.Z)));

            //vertexes[3].X = pos.X + vertexes[3].X;
               // vertexes[3].Y = pos.Y + vertexes[3].Y;
               // vertexes[3].Z = pos.Z + vertexes[3].Z;

            FaceD[0] = vertexes[3];
            FaceC[1] = vertexes[3];
            FaceA[5] = vertexes[3];

            tScale = new Vector3(-AXscale.X, AXscale.Y, AXscale.Z);
            rScale = tScale * AXrot;
            vertexes[4] = (new Vector3((pos.X + rScale.X), (pos.Y + rScale.Y), (pos.Z + rScale.Z)));

               // vertexes[4].X = pos.X + vertexes[4].X;
               // vertexes[4].Y = pos.Y + vertexes[4].Y;
               // vertexes[4].Z = pos.Z + vertexes[4].Z;

            FaceB[1] = vertexes[4];
            FaceA[2] = vertexes[4];
            FaceD[4] = vertexes[4];

            tScale = new Vector3(-AXscale.X, AXscale.Y, -AXscale.Z);
            rScale = tScale * AXrot;
            vertexes[5] = (new Vector3((pos.X + rScale.X), (pos.Y + rScale.Y), (pos.Z + rScale.Z)));

               // vertexes[5].X = pos.X + vertexes[5].X;
               // vertexes[5].Y = pos.Y + vertexes[5].Y;
               // vertexes[5].Z = pos.Z + vertexes[5].Z;

            FaceD[1] = vertexes[5];
            FaceC[2] = vertexes[5];
            FaceB[5] = vertexes[5];

            tScale = new Vector3(-AXscale.X, -AXscale.Y, AXscale.Z);
            rScale = tScale * AXrot;
            vertexes[6] = (new Vector3((pos.X + rScale.X), (pos.Y + rScale.Y), (pos.Z + rScale.Z)));

               // vertexes[6].X = pos.X + vertexes[6].X;
               // vertexes[6].Y = pos.Y + vertexes[6].Y;
               // vertexes[6].Z = pos.Z + vertexes[6].Z;

            FaceB[2] = vertexes[6];
            FaceA[3] = vertexes[6];
            FaceB[4] = vertexes[6];

            tScale = new Vector3(-AXscale.X, -AXscale.Y, -AXscale.Z);
            rScale = tScale * AXrot;
            vertexes[7] = (new Vector3((pos.X + rScale.X), (pos.Y + rScale.Y), (pos.Z + rScale.Z)));

               // vertexes[7].X = pos.X + vertexes[7].X;
               // vertexes[7].Y = pos.Y + vertexes[7].Y;
               // vertexes[7].Z = pos.Z + vertexes[7].Z;

            FaceD[2] = vertexes[7];
            FaceC[3] = vertexes[7];
            FaceD[5] = vertexes[7];
            #endregion

            // Get our plane normals
            for (int i = 0; i < 6; i++)
            {
                //m_log.Info("[FACECALCULATION]: FaceA[" + i + "]=" + FaceA[i] + " FaceB[" + i + "]=" + FaceB[i] + " FaceC[" + i + "]=" + FaceC[i] + " FaceD[" + i + "]=" + FaceD[i]);

                // Our Plane direction
                AmBa = FaceA[i] - FaceB[i];
                AmBb = FaceB[i] - FaceC[i];

                cross = Vector3.Cross(AmBb, AmBa);

                // normalize the cross product to get the normal.
                normals[i] = cross / cross.Length();

                //m_log.Info("[NORMALS]: normals[ " + i + "]" + normals[i].ToString());
                //distance[i] = (normals[i].X * AmBa.X + normals[i].Y * AmBa.Y + normals[i].Z * AmBa.Z) * -1;
            }

            EntityIntersection result = new EntityIntersection();

            result.distance = 1024;
            float c = 0;
            float a = 0;
            float d = 0;
            Vector3 q = new Vector3();

            #region OBB Version 2 Experiment
            //float fmin = 999999;
            //float fmax = -999999;
            //float s = 0;

            //for (int i=0;i<6;i++)
            //{
                //s = iray.Direction.Dot(normals[i]);
                //d = normals[i].Dot(FaceB[i]);

                //if (s == 0)
                //{
                    //if (iray.Origin.Dot(normals[i]) > d)
                    //{
                        //return result;
                    //}
                   // else
                    //{
                        //continue;
                    //}
                //}
                //a = (d - iray.Origin.Dot(normals[i])) / s;
                //if (iray.Direction.Dot(normals[i]) < 0)
                //{
                    //if (a > fmax)
                    //{
                        //if (a > fmin)
                        //{
                            //return result;
                        //}
                        //fmax = a;
                    //}

                //}
                //else
                //{
                    //if (a < fmin)
                    //{
                        //if (a < 0 || a < fmax)
                        //{
                            //return result;
                        //}
                        //fmin = a;
                    //}
                //}
            //}
            //if (fmax > 0)
            //    a= fmax;
            //else
               //     a=fmin;

            //q = iray.Origin + a * iray.Direction;
            #endregion

            // Loop over faces (6 of them)
            for (int i = 0; i < 6; i++)
            {
                AmBa = FaceA[i] - FaceB[i];
                AmBb = FaceB[i] - FaceC[i];
                d = Vector3.Dot(normals[i], FaceB[i]);

                //if (faceCenters)
                //{
                //    c = normals[i].Dot(normals[i]);
                //}
                //else
                //{
                c = Vector3.Dot(iray.Direction, normals[i]);
                //}
                if (c == 0)
                    continue;

                a = (d - Vector3.Dot(iray.Origin, normals[i])) / c;

                if (a < 0)
                    continue;

                // If the normal is pointing outside the object
                if (Vector3.Dot(iray.Direction, normals[i]) < 0 || !frontFacesOnly)
                {
                    //if (faceCenters)
                    //{   //(FaceA[i] + FaceB[i] + FaceC[1] + FaceD[i]) / 4f;
                    //    q =  iray.Origin + a * normals[i];
                    //}
                    //else
                    //{
                        q = iray.Origin + iray.Direction * a;
                    //}

                    float distance2 = (float)GetDistanceTo(q, AXpos);
                    // Is this the closest hit to the object's origin?
                    //if (faceCenters)
                    //{
                    //    distance2 = (float)GetDistanceTo(q, iray.Origin);
                    //}

                    if (distance2 < result.distance)
                    {
                        result.distance = distance2;
                        result.HitTF = true;
                        result.ipoint = q;
                        //m_log.Info("[FACE]:" + i.ToString());
                        //m_log.Info("[POINT]: " + q.ToString());
                        //m_log.Info("[DIST]: " + distance2.ToString());
                        if (faceCenters)
                        {
                            result.normal = AAfacenormals[i] * AXrot;

                            Vector3 scaleComponent = AAfacenormals[i];
                            float ScaleOffset = 0.5f;
                            if (scaleComponent.X != 0) ScaleOffset = AXscale.X;
                            if (scaleComponent.Y != 0) ScaleOffset = AXscale.Y;
                            if (scaleComponent.Z != 0) ScaleOffset = AXscale.Z;
                            ScaleOffset = Math.Abs(ScaleOffset);
                            Vector3 offset = result.normal * ScaleOffset;
                            result.ipoint = AXpos + offset;

                            ///pos = (intersectionpoint + offset);
                        }
                        else
                        {
                            result.normal = normals[i];
                        }
                        result.AAfaceNormal = AAfacenormals[i];
                    }
                }
            }
            return result;
        }

        /// <summary>
        /// Serialize this part to xml.
        /// </summary>
        /// <param name="xmlWriter"></param>
        public void ToXml(XmlWriter xmlWriter)
        {
            serializer.Serialize(xmlWriter, this);
        }

        public void TriggerScriptChangedEvent(Changed val)
        {
            if (m_parentGroup != null && m_parentGroup.Scene != null)
                m_parentGroup.Scene.EventManager.TriggerOnScriptChangedEvent(LocalId, (uint)val);
        }

        public void TrimPermissions()
        {
            _baseMask &= (uint)PermissionMask.All;
            _ownerMask &= (uint)PermissionMask.All;
            _groupMask &= (uint)PermissionMask.All;
            _everyoneMask &= (uint)PermissionMask.All;
            _nextOwnerMask &= (uint)PermissionMask.All;
        }

        public void Undo()
        {
            lock (m_undo)
            {
                if (m_undo.Count > 0)
                {
                    UndoState nUndo = null;
                    UndoState goback = m_undo.Pop();
                    if (m_parentGroup.GetSceneMaxUndo() > 0)
                    {
                        nUndo = new UndoState(this, goback.Type);
                    }

                    
                    if (goback != null)
                    {
                        goback.PlaybackState(this);
                        if (nUndo != null)
                            m_redo.Push(nUndo);
                    }
                }
            }
        }

        public void Redo()
        {
            lock (m_redo)
            {
                UndoState gofwd = m_redo.Pop();
                if (m_parentGroup.GetSceneMaxUndo() > 0)
                {
                    UndoState nUndo = new UndoState(this, gofwd.Type);

                    m_undo.Push(nUndo);
                }
                if (gofwd != null)
                    gofwd.PlayfwdState(this);
            }
        }

        public void UpdateExtraParam(ushort type, bool inUse, byte[] data)
        {
            m_shape.ReadInUpdateExtraParam(type, inUse, data);

            if (type == 0x30)
            {
                if (m_shape.SculptEntry && m_shape.SculptTexture != UUID.Zero)
                {
                    m_parentGroup.Scene.AssetService.Get(m_shape.SculptTexture.ToString(), this, AssetReceived);
                }
            }

            ParentGroup.HasGroupChanged = true;
            ScheduleFullUpdate();
        }

        public void UpdateGroupPosition(Vector3 pos)
        {
            if ((pos.X != GroupPosition.X) ||
                (pos.Y != GroupPosition.Y) ||
                (pos.Z != GroupPosition.Z))
            {
                Vector3 newPos = new Vector3(pos.X, pos.Y, pos.Z);
                GroupPosition = newPos;
                ScheduleTerseUpdate();
            }
        }

        public virtual void UpdateMovement()
        {
        }

        /// <summary>
        ///
        /// </summary>
        /// <param name="pos"></param>
        public void UpdateOffSet(Vector3 pos)
        {
            if ((pos.X != OffsetPosition.X) ||
                (pos.Y != OffsetPosition.Y) ||
                (pos.Z != OffsetPosition.Z))
            {
                Vector3 newPos = new Vector3(pos.X, pos.Y, pos.Z);

                if (ParentGroup.RootPart.GetStatusSandbox())
                {
                    if (Util.GetDistanceTo(ParentGroup.RootPart.StatusSandboxPos, newPos) > 10)
                    {
                        ParentGroup.RootPart.ScriptSetPhysicsStatus(false);
                        newPos = OffsetPosition;
                        ParentGroup.Scene.SimChat(Utils.StringToBytes("Hit Sandbox Limit"),
                              ChatTypeEnum.DebugChannel, 0x7FFFFFFF, ParentGroup.RootPart.AbsolutePosition, Name, UUID, false);
                    }
                }

                OffsetPosition = newPos;
                ScheduleTerseUpdate();
            }
        }

        public void UpdatePermissions(UUID AgentID, byte field, uint localID, uint mask, byte addRemTF)
        {
            bool set = addRemTF == 1;
            bool god = m_parentGroup.Scene.Permissions.IsGod(AgentID);

            uint baseMask = _baseMask;
            if (god)
                baseMask = 0x7ffffff0;

            // Are we the owner?
            if ((AgentID == _ownerID) || god)
            {
                switch (field)
                {
                    case 1:
                        if (god)
                        {
                            _baseMask = ApplyMask(_baseMask, set, mask);
                            Inventory.ApplyGodPermissions(_baseMask);
                        }

                        break;
                    case 2:
                        _ownerMask = ApplyMask(_ownerMask, set, mask) &
                                baseMask;
                        break;
                    case 4:
                        _groupMask = ApplyMask(_groupMask, set, mask) &
                                baseMask;
                        break;
                    case 8:
                        _everyoneMask = ApplyMask(_everyoneMask, set, mask) &
                                baseMask;
                        break;
                    case 16:
                        _nextOwnerMask = ApplyMask(_nextOwnerMask, set, mask) &
                                baseMask;
                        // Prevent the client from creating no mod, no copy
                        // objects
                        if ((_nextOwnerMask & (uint)PermissionMask.Copy) == 0)
                            _nextOwnerMask |= (uint)PermissionMask.Transfer;

                        _nextOwnerMask |= (uint)PermissionMask.Move;

                        break;
                }
                SendFullUpdateToAllClients();

                SendObjectPropertiesToClient(AgentID);

            }
        }

        public bool IsHingeJoint()
        {
            // For now, we use the NINJA naming scheme for identifying joints.
            // In the future, we can support other joint specification schemes such as a 
            // custom checkbox in the viewer GUI.
            if (m_parentGroup.Scene.PhysicsScene.SupportsNINJAJoints)
            {
                string hingeString = "hingejoint";
                return (Name.Length >= hingeString.Length && Name.Substring(0, hingeString.Length) == hingeString);
            }
            else
            {
                return false;
            }
        }

        public bool IsBallJoint()
        {
            // For now, we use the NINJA naming scheme for identifying joints.
            // In the future, we can support other joint specification schemes such as a 
            // custom checkbox in the viewer GUI.
            if (m_parentGroup.Scene.PhysicsScene.SupportsNINJAJoints)
            {
                string ballString = "balljoint";
                return (Name.Length >= ballString.Length && Name.Substring(0, ballString.Length) == ballString);
            }
            else
            {
                return false;
            }
        }

        public bool IsJoint()
        {
            // For now, we use the NINJA naming scheme for identifying joints.
            // In the future, we can support other joint specification schemes such as a 
            // custom checkbox in the viewer GUI.
            if (m_parentGroup.Scene.PhysicsScene.SupportsNINJAJoints)
            {
                return IsHingeJoint() || IsBallJoint();
            }
            else
            {
                return false;
            }
        }

        public void UpdatePrimFlags(bool UsePhysics, bool IsTemporary, bool IsPhantom, bool IsVD)
        {
            bool wasUsingPhysics = ((ObjectFlags & (uint) PrimFlags.Physics) != 0);
            bool wasTemporary = ((ObjectFlags & (uint)PrimFlags.TemporaryOnRez) != 0);
            bool wasPhantom = ((ObjectFlags & (uint)PrimFlags.Phantom) != 0);
            bool wasVD = VolumeDetectActive;

            if ((UsePhysics == wasUsingPhysics) && (wasTemporary == IsTemporary) && (wasPhantom == IsPhantom) && (IsVD==wasVD))
            {
                return;
            }

            // Special cases for VD. VD can only be called from a script 
            // and can't be combined with changes to other states. So we can rely
            // that...
            // ... if VD is changed, all others are not.
            // ... if one of the others is changed, VD is not.
            if (IsVD) // VD is active, special logic applies
            {
                // State machine logic for VolumeDetect
                // More logic below
                bool phanReset = (IsPhantom != wasPhantom) && !IsPhantom;

                if (phanReset) // Phantom changes from on to off switch VD off too
                {
                    IsVD = false;               // Switch it of for the course of this routine
                    VolumeDetectActive = false; // and also permanently
                    if (PhysActor != null)
                        PhysActor.SetVolumeDetect(0);   // Let physics know about it too
                }
                else
                {
                    IsPhantom = false;
                    // If volumedetect is active we don't want phantom to be applied.
                    // If this is a new call to VD out of the state "phantom"
                    // this will also cause the prim to be visible to physics
                }

            }

            if (UsePhysics && IsJoint())
            {
                IsPhantom = true;
            }

            if (UsePhysics)
            {
                AddFlag(PrimFlags.Physics);
                if (!wasUsingPhysics)
                {
                    DoPhysicsPropertyUpdate(UsePhysics, false);
                    if (m_parentGroup != null)
                    {
                        if (!m_parentGroup.IsDeleted)
                        {
                            if (LocalId == m_parentGroup.RootPart.LocalId)
                            {
                                m_parentGroup.CheckSculptAndLoad();
                            }
                        }
                    }
                }
            }
            else
            {
                RemFlag(PrimFlags.Physics);
                if (wasUsingPhysics)
                {
                    DoPhysicsPropertyUpdate(UsePhysics, false);
                }
            }


            if (IsPhantom || IsAttachment || (Shape.PathCurve == (byte)Extrusion.Flexible)) // note: this may have been changed above in the case of joints
            {
                AddFlag(PrimFlags.Phantom);
                if (PhysActor != null)
                {
                    m_parentGroup.Scene.PhysicsScene.RemovePrim(PhysActor);
                    /// that's not wholesome.  Had to make Scene public
                    PhysActor = null;
                }
            }
            else // Not phantom
            {
                RemFlag(PrimFlags.Phantom);

                PhysicsActor pa = PhysActor;
                if (pa == null)
                {
                    // It's not phantom anymore. So make sure the physics engine get's knowledge of it
                    PhysActor = m_parentGroup.Scene.PhysicsScene.AddPrimShape(
                        Name,
                        Shape,
                        AbsolutePosition,
                        Scale,
                        RotationOffset,
                        UsePhysics);

                    pa = PhysActor;
                    if (pa != null)
                    {
                        pa.LocalID = LocalId;
                        DoPhysicsPropertyUpdate(UsePhysics, true);
                        if (m_parentGroup != null)
                        {
                            if (!m_parentGroup.IsDeleted)
                            {
                                if (LocalId == m_parentGroup.RootPart.LocalId)
                                {
                                    m_parentGroup.CheckSculptAndLoad();
                                }
                            }
                        }
                        if (
                            ((AggregateScriptEvents & scriptEvents.collision) != 0) ||
                            ((AggregateScriptEvents & scriptEvents.collision_end) != 0) ||
                            ((AggregateScriptEvents & scriptEvents.collision_start) != 0) ||
                            ((AggregateScriptEvents & scriptEvents.land_collision_start) != 0) ||
                            ((AggregateScriptEvents & scriptEvents.land_collision) != 0) ||
                            ((AggregateScriptEvents & scriptEvents.land_collision_end) != 0) ||
                            (CollisionSound != UUID.Zero)
                            )
                        {
                                PhysActor.OnCollisionUpdate += PhysicsCollision;
                                PhysActor.SubscribeEvents(1000);
                        }
                    }
                }
                else // it already has a physical representation
                {
                    pa.IsPhysical = UsePhysics;

                    DoPhysicsPropertyUpdate(UsePhysics, false); // Update physical status. If it's phantom this will remove the prim
                    if (m_parentGroup != null)
                    {
                        if (!m_parentGroup.IsDeleted)
                        {
                            if (LocalId == m_parentGroup.RootPart.LocalId)
                            {
                                m_parentGroup.CheckSculptAndLoad();
                            }
                        }
                    }
                }
            }

            if (IsVD)
            {
                // If the above logic worked (this is urgent candidate to unit tests!)
                // we now have a physicsactor.
                // Defensive programming calls for a check here.
                // Better would be throwing an exception that could be catched by a unit test as the internal 
                // logic should make sure, this Physactor is always here.
                if (this.PhysActor != null)
                {
                    PhysActor.SetVolumeDetect(1);
                    AddFlag(PrimFlags.Phantom); // We set this flag also if VD is active
                    this.VolumeDetectActive = true;
                }
            }
            else
            {   // Remove VolumeDetect in any case. Note, it's safe to call SetVolumeDetect as often as you like
                // (mumbles, well, at least if you have infinte CPU powers :-))
                PhysicsActor pa = this.PhysActor;
                if (pa != null)
                {
                    PhysActor.SetVolumeDetect(0);
                }
                this.VolumeDetectActive = false;
            }


            if (IsTemporary)
            {
                AddFlag(PrimFlags.TemporaryOnRez);
            }
            else
            {
                RemFlag(PrimFlags.TemporaryOnRez);
            }
            //            m_log.Debug("Update:  PHY:" + UsePhysics.ToString() + ", T:" + IsTemporary.ToString() + ", PHA:" + IsPhantom.ToString() + " S:" + CastsShadows.ToString());

            ParentGroup.HasGroupChanged = true;
            ScheduleFullUpdate();
        }

        public void UpdateRotation(Quaternion rot)
        {
            if ((rot.X != RotationOffset.X) ||
                (rot.Y != RotationOffset.Y) ||
                (rot.Z != RotationOffset.Z) ||
                (rot.W != RotationOffset.W))
            {
                RotationOffset = rot;
                ParentGroup.HasGroupChanged = true;
                ScheduleTerseUpdate();
            }
        }

        /// <summary>
        /// Update the shape of this part.
        /// </summary>
        /// <param name="shapeBlock"></param>
        public void UpdateShape(ObjectShapePacket.ObjectDataBlock shapeBlock)
        {
            m_shape.PathBegin = shapeBlock.PathBegin;
            m_shape.PathEnd = shapeBlock.PathEnd;
            m_shape.PathScaleX = shapeBlock.PathScaleX;
            m_shape.PathScaleY = shapeBlock.PathScaleY;
            m_shape.PathShearX = shapeBlock.PathShearX;
            m_shape.PathShearY = shapeBlock.PathShearY;
            m_shape.PathSkew = shapeBlock.PathSkew;
            m_shape.ProfileBegin = shapeBlock.ProfileBegin;
            m_shape.ProfileEnd = shapeBlock.ProfileEnd;
            m_shape.PathCurve = shapeBlock.PathCurve;
            m_shape.ProfileCurve = shapeBlock.ProfileCurve;
            m_shape.ProfileHollow = shapeBlock.ProfileHollow;
            m_shape.PathRadiusOffset = shapeBlock.PathRadiusOffset;
            m_shape.PathRevolutions = shapeBlock.PathRevolutions;
            m_shape.PathTaperX = shapeBlock.PathTaperX;
            m_shape.PathTaperY = shapeBlock.PathTaperY;
            m_shape.PathTwist = shapeBlock.PathTwist;
            m_shape.PathTwistBegin = shapeBlock.PathTwistBegin;
            if (PhysActor != null)
            {
                PhysActor.Shape = m_shape;
                m_parentGroup.Scene.PhysicsScene.AddPhysicsActorTaint(PhysActor);
            }

            // This is what makes vehicle trailers work
            // A script in a child prim re-issues
            // llSetPrimitiveParams(PRIM_TYPE) every few seconds. That
            // prevents autoreturn. This is not well known. It also works
            // in SL.
            //
            if (ParentGroup.RootPart != this)
                ParentGroup.RootPart.Rezzed = DateTime.UtcNow;

            ParentGroup.HasGroupChanged = true;
            ScheduleFullUpdate();
        }

        /// <summary>
        /// Update the textures on the part.
        /// </summary>
        /// Added to handle bug in libsecondlife's TextureEntry.ToBytes()
        /// not handling RGBA properly. Cycles through, and "fixes" the color
        /// info
        /// <param name="tex"></param>
        public void UpdateTexture(Primitive.TextureEntry tex)
        {
            //Color4 tmpcolor;
            //for (uint i = 0; i < 32; i++)
            //{
            //    if (tex.FaceTextures[i] != null)
            //    {
            //        tmpcolor = tex.GetFace((uint) i).RGBA;
            //        tmpcolor.A = tmpcolor.A*255;
            //        tmpcolor.R = tmpcolor.R*255;
            //        tmpcolor.G = tmpcolor.G*255;
            //        tmpcolor.B = tmpcolor.B*255;
            //        tex.FaceTextures[i].RGBA = tmpcolor;
            //    }
            //}
            //tmpcolor = tex.DefaultTexture.RGBA;
            //tmpcolor.A = tmpcolor.A*255;
            //tmpcolor.R = tmpcolor.R*255;
            //tmpcolor.G = tmpcolor.G*255;
            //tmpcolor.B = tmpcolor.B*255;
            //tex.DefaultTexture.RGBA = tmpcolor;
            UpdateTextureEntry(tex.GetBytes());
        }

        /// <summary>
        /// Update the texture entry for this part.
        /// </summary>
        /// <param name="textureEntry"></param>
        public void UpdateTextureEntry(byte[] textureEntry)
        {
            m_shape.TextureEntry = textureEntry;
            TriggerScriptChangedEvent(Changed.TEXTURE);
            m_updateFlag = 1;
            ParentGroup.HasGroupChanged = true;

            //This is madness..
            //ParentGroup.ScheduleGroupForFullUpdate();
            //This is sparta
            ScheduleFullUpdate();
        }

        public void aggregateScriptEvents()
        {
            AggregateScriptEvents = 0;

            // Aggregate script events
            lock (m_scriptEvents)
            {
                foreach (scriptEvents s in m_scriptEvents.Values)
                {
                    AggregateScriptEvents |= s;
                }
            }

            uint objectflagupdate = 0;

            if (
                ((AggregateScriptEvents & scriptEvents.touch) != 0) ||
                ((AggregateScriptEvents & scriptEvents.touch_end) != 0) ||
                ((AggregateScriptEvents & scriptEvents.touch_start) != 0)
                )
            {
                objectflagupdate |= (uint) PrimFlags.Touch;
            }

            if ((AggregateScriptEvents & scriptEvents.money) != 0)
            {
                objectflagupdate |= (uint) PrimFlags.Money;
            }

            if (AllowedDrop)
            {
                objectflagupdate |= (uint) PrimFlags.AllowInventoryDrop;
            }

            if (
                ((AggregateScriptEvents & scriptEvents.collision) != 0) ||
                ((AggregateScriptEvents & scriptEvents.collision_end) != 0) ||
                ((AggregateScriptEvents & scriptEvents.collision_start) != 0) ||
                ((AggregateScriptEvents & scriptEvents.land_collision_start) != 0) ||
                ((AggregateScriptEvents & scriptEvents.land_collision) != 0) ||
                ((AggregateScriptEvents & scriptEvents.land_collision_end) != 0) ||
                (CollisionSound != UUID.Zero)
                )
            {
                // subscribe to physics updates.
                if (PhysActor != null)
                {
                    PhysActor.OnCollisionUpdate += PhysicsCollision;
                    PhysActor.SubscribeEvents(1000);

                }
            }
            else
            {
                if (PhysActor != null)
                {
                    PhysActor.UnSubscribeEvents();
                    PhysActor.OnCollisionUpdate -= PhysicsCollision;
                }
            }

            if (m_parentGroup == null)
            {
//                m_log.DebugFormat(
//                    "[SCENE OBJECT PART]: Scheduling part {0} {1} for full update in aggregateScriptEvents() since m_parentGroup == null", Name, LocalId);
                ScheduleFullUpdate();
                return;
            }

            //if ((GetEffectiveObjectFlags() & (uint)PrimFlags.Scripted) != 0)
            //{
            //    m_parentGroup.Scene.EventManager.OnScriptTimerEvent += handleTimerAccounting;
            //}
            //else
            //{
            //    m_parentGroup.Scene.EventManager.OnScriptTimerEvent -= handleTimerAccounting;
            //}

            LocalFlags=(PrimFlags)objectflagupdate;

            if (m_parentGroup != null && m_parentGroup.RootPart == this)
            {
                m_parentGroup.aggregateScriptEvents();
            }
            else
            {
//                m_log.DebugFormat(
//                    "[SCENE OBJECT PART]: Scheduling part {0} {1} for full update in aggregateScriptEvents()", Name, LocalId);
                ScheduleFullUpdate();
            }
        }

        public int registerTargetWaypoint(Vector3 target, float tolerance)
        {
            if (m_parentGroup != null)
            {
                return m_parentGroup.registerTargetWaypoint(target, tolerance);
            }
            return 0;
        }

        public void unregisterTargetWaypoint(int handle)
        {
            if (m_parentGroup != null)
            {
                m_parentGroup.unregisterTargetWaypoint(handle);
            }
        }

        public int registerRotTargetWaypoint(Quaternion target, float tolerance)
        {
            if (m_parentGroup != null)
            {
                return m_parentGroup.registerRotTargetWaypoint(target, tolerance);
            }
            return 0;
        }

        public void unregisterRotTargetWaypoint(int handle)
        {
            if (m_parentGroup != null)
            {
                m_parentGroup.unregisterRotTargetWaypoint(handle);
            }
        }

        public void SetCameraAtOffset(Vector3 v)
        {
            m_cameraAtOffset = v;
        }

        public void SetCameraEyeOffset(Vector3 v)
        {
            m_cameraEyeOffset = v;
        }

        public void SetForceMouselook(bool force)
        {
            m_forceMouselook = force;
        }

        public Vector3 GetCameraAtOffset()
        {
            return m_cameraAtOffset;
        }

        public Vector3 GetCameraEyeOffset()
        {
            return m_cameraEyeOffset;
        }

        public bool GetForceMouselook()
        {
            return m_forceMouselook;
        }
        
        public override string ToString()
        {
            return String.Format("{0} {1} (parent {2}))", Name, UUID, ParentGroup);
        }

        #endregion Public Methods

        public void SendTerseUpdateToClient(IClientAPI remoteClient)
        {
            if (ParentGroup == null || ParentGroup.IsDeleted)
                return;

            Vector3 lPos = OffsetPosition;

            if (IsAttachment)
            {
                if (ParentGroup.RootPart != this)
                    return;

                lPos = ParentGroup.RootPart.AttachedPos;
            }
            else
            {
                if (ParentGroup.RootPart == this)
                    lPos = AbsolutePosition;
            }
            
            // Causes this thread to dig into the Client Thread Data.
            // Remember your locking here!
            remoteClient.SendPrimUpdate(this, PrimUpdateFlags.Position | PrimUpdateFlags.Rotation | PrimUpdateFlags.Velocity | PrimUpdateFlags.Acceleration | PrimUpdateFlags.AngularVelocity);
        }
                
        public void AddScriptLPS(int count)
        {
            m_parentGroup.AddScriptLPS(count);
        }
        
        public void ApplyNextOwnerPermissions()
        {
            _baseMask &= _nextOwnerMask;
            _ownerMask &= _nextOwnerMask;
            _everyoneMask &= _nextOwnerMask;

            Inventory.ApplyNextOwnerPermissions();
        }
        public void UpdateLookAt()
        {
            try
            {
                if (APIDTarget != Quaternion.Identity)
                {
                    if (Single.IsNaN(APIDTarget.W) == true)
                    {
                        APIDTarget = Quaternion.Identity;
                        return;
                    }
                    Quaternion rot = RotationOffset;
                    Quaternion dir = (rot - APIDTarget);
                    float speed = ((APIDStrength / APIDDamp) * (float)(Math.PI / 180.0f));
                    if (dir.Z > speed)
                    {
                        rot.Z -= speed;
                    }
                    if (dir.Z < -speed)
                    {
                        rot.Z += speed;
                    }
                    rot.Normalize();
                    UpdateRotation(rot);
                }
            }
            catch (Exception ex)
            {
                m_log.Error("[Physics] " + ex);
            }
        }

        public Color4 GetTextColor()
        {
            Color color = Color;
            return new Color4(color.R, color.G, color.B, (byte)(0xFF - color.A));
        }

        public void ResetOwnerChangeFlag()
        {
            List<UUID> inv = Inventory.GetInventoryList();

            foreach (UUID itemID in inv)
            {
                TaskInventoryItem item = Inventory.GetInventoryItem(itemID);
                item.OwnerChanged = false;
                Inventory.UpdateInventoryItem(item);
            }
        }
    }
}<|MERGE_RESOLUTION|>--- conflicted
+++ resolved
@@ -150,12 +150,8 @@
 
         // TODO: This needs to be persisted in next XML version update!
         [XmlIgnore]
-<<<<<<< HEAD
         public int[] PayPrice = {-2,-2,-2,-2,-2};
-=======
-        public readonly int[] PayPrice = {-2,-2,-2,-2,-2};
-        
->>>>>>> 4f62f00c
+
         [XmlIgnore]
         public PhysicsActor PhysActor
         {
@@ -3336,7 +3332,7 @@
                 texcolor.B = Util.Clip((float)color.Z, 0.0f, 1.0f);
                 tex.FaceTextures[face].RGBA = texcolor;
                 UpdateTexture(tex);
-                TriggerScriptChangedEvent(Changed.COLOR);
+                TriggerScriptChangedEvent(Changed.COLOR);
                 return;
             }
             else if (face == ALL_SIDES)
@@ -3358,7 +3354,7 @@
                     tex.DefaultTexture.RGBA = texcolor;
                 }
                 UpdateTexture(tex);
-                TriggerScriptChangedEvent(Changed.COLOR);
+                TriggerScriptChangedEvent(Changed.COLOR);
                 return;
             }
         }
