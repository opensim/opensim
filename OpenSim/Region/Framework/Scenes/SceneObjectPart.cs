--- conflicted
+++ resolved
@@ -2523,15 +2523,9 @@
             PhysicsActor pa = PhysActor;
 
             if (pa != null)
-<<<<<<< HEAD
                 return pa.Mass;
             else
                 return 0;
-=======
-                return pa.GeometricCenter;
-            else
-                return Vector3.Zero;
->>>>>>> 3332af40
         }
 
         public Vector3 GetCenterOfMass()
@@ -2546,18 +2540,12 @@
             PhysicsActor pa = PhysActor;
 
             if (pa != null)
-<<<<<<< HEAD
             {
                 Vector3 tmp = pa.CenterOfMass;
                 return tmp;
             }
             else
                 return AbsolutePosition;
-=======
-                return pa.CenterOfMass;
-            else
-                return Vector3.Zero;
->>>>>>> 3332af40
         }
 
         public Vector3 GetPartCenterOfMass()
