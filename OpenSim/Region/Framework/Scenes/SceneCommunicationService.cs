/*
 * Copyright (c) Contributors, http://opensimulator.org/
 * See CONTRIBUTORS.TXT for a full list of copyright holders.
 *
 * Redistribution and use in source and binary forms, with or without
 * modification, are permitted provided that the following conditions are met:
 *     * Redistributions of source code must retain the above copyright
 *       notice, this list of conditions and the following disclaimer.
 *     * Redistributions in binary form must reproduce the above copyright
 *       notice, this list of conditions and the following disclaimer in the
 *       documentation and/or other materials provided with the distribution.
 *     * Neither the name of the OpenSimulator Project nor the
 *       names of its contributors may be used to endorse or promote products
 *       derived from this software without specific prior written permission.
 *
 * THIS SOFTWARE IS PROVIDED BY THE DEVELOPERS ``AS IS'' AND ANY
 * EXPRESS OR IMPLIED WARRANTIES, INCLUDING, BUT NOT LIMITED TO, THE IMPLIED
 * WARRANTIES OF MERCHANTABILITY AND FITNESS FOR A PARTICULAR PURPOSE ARE
 * DISCLAIMED. IN NO EVENT SHALL THE CONTRIBUTORS BE LIABLE FOR ANY
 * DIRECT, INDIRECT, INCIDENTAL, SPECIAL, EXEMPLARY, OR CONSEQUENTIAL DAMAGES
 * (INCLUDING, BUT NOT LIMITED TO, PROCUREMENT OF SUBSTITUTE GOODS OR SERVICES;
 * LOSS OF USE, DATA, OR PROFITS; OR BUSINESS INTERRUPTION) HOWEVER CAUSED AND
 * ON ANY THEORY OF LIABILITY, WHETHER IN CONTRACT, STRICT LIABILITY, OR TORT
 * (INCLUDING NEGLIGENCE OR OTHERWISE) ARISING IN ANY WAY OUT OF THE USE OF THIS
 * SOFTWARE, EVEN IF ADVISED OF THE POSSIBILITY OF SUCH DAMAGE.
 */

using System;
using System.Collections.Generic;
using System.Net;
using System.Reflection;
using System.Threading;
using OpenMetaverse;
using OpenMetaverse.StructuredData;
using log4net;
using OpenSim.Framework;
using OpenSim.Framework.Client;
using OpenSim.Framework.Communications;
using OpenSim.Framework.Capabilities;
using OpenSim.Region.Framework.Interfaces;
using OpenSim.Services.Interfaces;
using OSD = OpenMetaverse.StructuredData.OSD;
using GridRegion = OpenSim.Services.Interfaces.GridRegion;

namespace OpenSim.Region.Framework.Scenes
{
    public delegate void RemoveKnownRegionsFromAvatarList(UUID avatarID, List<ulong> regionlst);

    /// <summary>
    /// Class that Region communications runs through
    /// </summary>
    public class SceneCommunicationService //one instance per region
    {
        private static readonly ILog m_log = LogManager.GetLogger(MethodBase.GetCurrentMethod().DeclaringType);

        protected RegionInfo m_regionInfo;
        protected Scene m_scene;

        public void SetScene(Scene s)
        {
            m_scene = s;
            m_regionInfo = s.RegionInfo;
        }

        public delegate void InformNeighbourThatRegionUpDelegate(INeighbourService nService, RegionInfo region, ulong regionhandle);

        private void InformNeighborsThatRegionisUpCompleted(IAsyncResult iar)
        {
            InformNeighbourThatRegionUpDelegate icon = (InformNeighbourThatRegionUpDelegate) iar.AsyncState;
            icon.EndInvoke(iar);
        }

        /// <summary>
        /// Asynchronous call to information neighbouring regions that this region is up
        /// </summary>
        /// <param name="region"></param>
        /// <param name="regionhandle"></param>
        private void InformNeighboursThatRegionIsUpAsync(INeighbourService neighbourService, RegionInfo region, ulong regionhandle)
        {
            uint x = 0, y = 0;
            Utils.LongToUInts(regionhandle, out x, out y);

            GridRegion neighbour = null;
            if (neighbourService != null)
                neighbour = neighbourService.HelloNeighbour(regionhandle, region);
            else
                m_log.DebugFormat("[SCENE COMMUNICATION SERVICE]: No neighbour service provided for informing neigbhours of this region");

            if (neighbour != null)
            {
<<<<<<< HEAD
              //  m_log.DebugFormat("[INTERGRID]: Successfully informed neighbour {0}-{1} that I'm here", x / Constants.RegionSize, y / Constants.RegionSize);
=======
                m_log.DebugFormat("[SCENE COMMUNICATION SERVICE]: Successfully informed neighbour {0}-{1} that I'm here", x / Constants.RegionSize, y / Constants.RegionSize);
>>>>>>> af295489
                m_scene.EventManager.TriggerOnRegionUp(neighbour);
            }
            else
            {
                m_log.InfoFormat("[SCENE COMMUNICATION SERVICE]: Failed to inform neighbour {0}-{1} that I'm here.", x / Constants.RegionSize, y / Constants.RegionSize);
            }
        }

        public void InformNeighborsThatRegionisUp(INeighbourService neighbourService, RegionInfo region)
        {
            //m_log.Info("[INTER]: " + debugRegionName + ": SceneCommunicationService: Sending InterRegion Notification that region is up " + region.RegionName);

            List<GridRegion> neighbours = m_scene.GridService.GetNeighbours(m_scene.RegionInfo.ScopeID, m_scene.RegionInfo.RegionID);
<<<<<<< HEAD
            //m_log.DebugFormat("[INTERGRID]: Informing {0} neighbours that this region is up", neighbours.Count);
=======
            m_log.DebugFormat("[SCENE COMMUNICATION SERVICE]: Informing {0} neighbours that this region is up", neighbours.Count);
>>>>>>> af295489
            foreach (GridRegion n in neighbours)
            {
                InformNeighbourThatRegionUpDelegate d = InformNeighboursThatRegionIsUpAsync;
                d.BeginInvoke(neighbourService, region, n.RegionHandle,
                              InformNeighborsThatRegionisUpCompleted,
                              d);
            }
        }

        public delegate void SendChildAgentDataUpdateDelegate(AgentPosition cAgentData, UUID scopeID, GridRegion dest);

        /// <summary>
        /// This informs all neighboring regions about the settings of it's child agent.
        /// Calls an asynchronous method to do so..  so it doesn't lag the sim.
        ///
        /// This contains information, such as, Draw Distance, Camera location, Current Position, Current throttle settings, etc.
        ///
        /// </summary>
        private void SendChildAgentDataUpdateAsync(AgentPosition cAgentData, UUID scopeID, GridRegion dest)
        {
            //m_log.Info("[INTERGRID]: Informing neighbors about my agent in " + m_regionInfo.RegionName);
            try
            {
                m_scene.SimulationService.UpdateAgent(dest, cAgentData);
            }
            catch
            {
                // Ignore; we did our best
            }
        }

        private void SendChildAgentDataUpdateCompleted(IAsyncResult iar)
        {
            SendChildAgentDataUpdateDelegate icon = (SendChildAgentDataUpdateDelegate) iar.AsyncState;
            icon.EndInvoke(iar);
        }

        public void SendChildAgentDataUpdate(AgentPosition cAgentData, ScenePresence presence)
        {
            // This assumes that we know what our neighbors are.
            try
            {
                uint x = 0, y = 0;
                List<string> simulatorList = new List<string>();
                foreach (ulong regionHandle in presence.KnownRegionHandles)
                {
                    if (regionHandle != m_regionInfo.RegionHandle)
                    {
                        // we only want to send one update to each simulator; the simulator will
                        // hand it off to the regions where a child agent exists, this does assume
                        // that the region position is cached or performance will degrade
                        Utils.LongToUInts(regionHandle, out x, out y);
                        GridRegion dest = m_scene.GridService.GetRegionByPosition(UUID.Zero, (int)x, (int)y);
                        if (dest == null)
                            continue;

                        if (!simulatorList.Contains(dest.ServerURI))
                        {
                            // we havent seen this simulator before, add it to the list
                            // and send it an update
                            simulatorList.Add(dest.ServerURI);
                            // Let move this to sync. Mono definitely does not like async networking.
                            m_scene.SimulationService.UpdateAgent(dest, cAgentData);

                            // Leaving this here as a reminder that we tried, and it sucks.
                            //SendChildAgentDataUpdateDelegate d = SendChildAgentDataUpdateAsync;
                            //d.BeginInvoke(cAgentData, m_regionInfo.ScopeID, dest,
                            //              SendChildAgentDataUpdateCompleted,
                            //              d);
                        }
                    }
                }
            }
            catch (InvalidOperationException)
            {
                // We're ignoring a collection was modified error because this data gets old and outdated fast.
            }
        }

        public delegate void SendCloseChildAgentDelegate(UUID agentID, ulong regionHandle);

        /// <summary>
        /// This Closes child agents on neighboring regions
        /// Calls an asynchronous method to do so..  so it doesn't lag the sim.
        /// </summary>
        protected void SendCloseChildAgentAsync(UUID agentID, ulong regionHandle)
        {
            // let's do our best, but there's not much we can do if the neighbour doesn't accept.

            //m_commsProvider.InterRegion.TellRegionToCloseChildConnection(regionHandle, agentID);
            uint x = 0, y = 0;
            Utils.LongToUInts(regionHandle, out x, out y);

            GridRegion destination = m_scene.GridService.GetRegionByPosition(m_regionInfo.ScopeID, (int)x, (int)y);
            m_scene.SimulationService.CloseChildAgent(destination, agentID);
        }

<<<<<<< HEAD
        private void SendCloseChildAgentCompleted(IAsyncResult iar)
        {
            SendCloseChildAgentDelegate icon = (SendCloseChildAgentDelegate)iar.AsyncState;
            icon.EndInvoke(iar);
=======
            m_log.DebugFormat(
                "[SCENE COMMUNICATION SERVICE]: Sending close agent ID {0} to {1}", agentID, destination.RegionName);

            m_scene.SimulationService.CloseAgent(destination, agentID);
>>>>>>> af295489
        }

        public void SendCloseChildAgentConnections(UUID agentID, List<ulong> regionslst)
        {
            foreach (ulong handle in regionslst)
            {
                SendCloseChildAgentDelegate d = SendCloseChildAgentAsync;
                d.BeginInvoke(agentID, handle,
                              SendCloseChildAgentCompleted,
                              d);
            }
        }

        public List<GridRegion> RequestNamedRegions(string name, int maxNumber)
        {
            return m_scene.GridService.GetRegionsByName(UUID.Zero, name, maxNumber);
        }
    }
}<|MERGE_RESOLUTION|>--- conflicted
+++ resolved
@@ -88,11 +88,7 @@
 
             if (neighbour != null)
             {
-<<<<<<< HEAD
-              //  m_log.DebugFormat("[INTERGRID]: Successfully informed neighbour {0}-{1} that I'm here", x / Constants.RegionSize, y / Constants.RegionSize);
-=======
                 m_log.DebugFormat("[SCENE COMMUNICATION SERVICE]: Successfully informed neighbour {0}-{1} that I'm here", x / Constants.RegionSize, y / Constants.RegionSize);
->>>>>>> af295489
                 m_scene.EventManager.TriggerOnRegionUp(neighbour);
             }
             else
@@ -106,11 +102,7 @@
             //m_log.Info("[INTER]: " + debugRegionName + ": SceneCommunicationService: Sending InterRegion Notification that region is up " + region.RegionName);
 
             List<GridRegion> neighbours = m_scene.GridService.GetNeighbours(m_scene.RegionInfo.ScopeID, m_scene.RegionInfo.RegionID);
-<<<<<<< HEAD
-            //m_log.DebugFormat("[INTERGRID]: Informing {0} neighbours that this region is up", neighbours.Count);
-=======
             m_log.DebugFormat("[SCENE COMMUNICATION SERVICE]: Informing {0} neighbours that this region is up", neighbours.Count);
->>>>>>> af295489
             foreach (GridRegion n in neighbours)
             {
                 InformNeighbourThatRegionUpDelegate d = InformNeighboursThatRegionIsUpAsync;
@@ -208,17 +200,10 @@
             m_scene.SimulationService.CloseChildAgent(destination, agentID);
         }
 
-<<<<<<< HEAD
         private void SendCloseChildAgentCompleted(IAsyncResult iar)
         {
             SendCloseChildAgentDelegate icon = (SendCloseChildAgentDelegate)iar.AsyncState;
             icon.EndInvoke(iar);
-=======
-            m_log.DebugFormat(
-                "[SCENE COMMUNICATION SERVICE]: Sending close agent ID {0} to {1}", agentID, destination.RegionName);
-
-            m_scene.SimulationService.CloseAgent(destination, agentID);
->>>>>>> af295489
         }
 
         public void SendCloseChildAgentConnections(UUID agentID, List<ulong> regionslst)
