--- conflicted
+++ resolved
@@ -2064,12 +2064,7 @@
                 bool isphan = ((newPart.Flags & PrimFlags.Phantom) != 0);
 
                 // Need to duplicate the physics actor as well
-<<<<<<< HEAD
                 if (userExposed && (isphys || !isphan || newPart.VolumeDetectActive))
-=======
-                PhysicsActor originalPartPa = part.PhysActor;
-                if (originalPartPa != null && userExposed)
->>>>>>> 9a992340
                 {
                     PrimitiveBaseShape pbs = newPart.Shape;
                     newPart.PhysActor
@@ -2078,7 +2073,6 @@
                             pbs,
                             newPart.AbsolutePosition,
                             newPart.Scale,
-<<<<<<< HEAD
                             newPart.GetWorldRotation(),
                             isphys,
                             isphan,
@@ -2089,14 +2083,6 @@
                 if (userExposed)
                     newPart.ApplyPhysics((uint)newPart.Flags,newPart.VolumeDetectActive,true);
 //                }
-=======
-                            newPart.RotationOffset,
-                            originalPartPa.IsPhysical,
-                            newPart.LocalId);
-    
-                    newPart.DoPhysicsPropertyUpdate(originalPartPa.IsPhysical, true);
-                }
->>>>>>> 9a992340
             }
 
             if (userExposed)
@@ -2209,11 +2195,6 @@
             }
         }
 
-<<<<<<< HEAD
-        public Vector3 GetTorque()
-        {
-            return RootPart.Torque;
-=======
         public void setAngularImpulse(Vector3 impulse)
         {
             PhysicsActor pa = RootPart.PhysActor;
@@ -2242,7 +2223,6 @@
             }
 
             return Vector3.Zero;
->>>>>>> 9a992340
         }
 
          // This is used by both Double-Click Auto-Pilot and llMoveToTarget() in an attached object
@@ -3627,20 +3607,14 @@
             // needs to be called with phys building true
             Quaternion axRot = rot;
             Quaternion oldParentRot = m_rootPart.RotationOffset;
-<<<<<<< HEAD
-            
+
+            m_rootPart.StoreUndoState();
             //Don't use UpdateRotation because it schedules an update prematurely
             m_rootPart.RotationOffset = rot;
-            if (m_rootPart.PhysActor != null)
-=======
-
-            m_rootPart.StoreUndoState();
-            m_rootPart.UpdateRotation(rot);
 
             PhysicsActor pa = m_rootPart.PhysActor;
 
             if (pa != null)
->>>>>>> 9a992340
             {
                 pa.Orientation = m_rootPart.RotationOffset;
                 m_scene.PhysicsScene.AddPhysicsActorTaint(pa);
