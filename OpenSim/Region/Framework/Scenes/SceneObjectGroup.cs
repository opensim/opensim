/*
 * Copyright (c) Contributors, http://opensimulator.org/
 * See CONTRIBUTORS.TXT for a full list of copyright holders.
 *
 * Redistribution and use in source and binary forms, with or without
 * modification, are permitted provided that the following conditions are met:
 *     * Redistributions of source code must retain the above copyright
 *       notice, this list of conditions and the following disclaimer.
 *     * Redistributions in binary form must reproduce the above copyright
 *       notice, this list of conditions and the following disclaimer in the
 *       documentation and/or other materials provided with the distribution.
 *     * Neither the name of the OpenSimulator Project nor the
 *       names of its contributors may be used to endorse or promote products
 *       derived from this software without specific prior written permission.
 *
 * THIS SOFTWARE IS PROVIDED BY THE DEVELOPERS ``AS IS'' AND ANY
 * EXPRESS OR IMPLIED WARRANTIES, INCLUDING, BUT NOT LIMITED TO, THE IMPLIED
 * WARRANTIES OF MERCHANTABILITY AND FITNESS FOR A PARTICULAR PURPOSE ARE
 * DISCLAIMED. IN NO EVENT SHALL THE CONTRIBUTORS BE LIABLE FOR ANY
 * DIRECT, INDIRECT, INCIDENTAL, SPECIAL, EXEMPLARY, OR CONSEQUENTIAL DAMAGES
 * (INCLUDING, BUT NOT LIMITED TO, PROCUREMENT OF SUBSTITUTE GOODS OR SERVICES;
 * LOSS OF USE, DATA, OR PROFITS; OR BUSINESS INTERRUPTION) HOWEVER CAUSED AND
 * ON ANY THEORY OF LIABILITY, WHETHER IN CONTRACT, STRICT LIABILITY, OR TORT
 * (INCLUDING NEGLIGENCE OR OTHERWISE) ARISING IN ANY WAY OUT OF THE USE OF THIS
 * SOFTWARE, EVEN IF ADVISED OF THE POSSIBILITY OF SUCH DAMAGE.
 */
 
using System;
using System.Collections.Generic;
using System.Drawing;
using System.IO;
using System.Diagnostics;
using System.Linq;
using System.Threading;
using System.Xml;
using System.Xml.Serialization;
using OpenMetaverse;
using OpenMetaverse.Packets;
using OpenSim.Framework;
using OpenSim.Region.Framework.Interfaces;
using OpenSim.Region.Physics.Manager;
using OpenSim.Region.Framework.Scenes.Serialization;

namespace OpenSim.Region.Framework.Scenes
{
    [Flags]
    public enum scriptEvents
    {
        None = 0,
        attach = 1,
        collision = 16,
        collision_end = 32,
        collision_start = 64,
        control = 128,
        dataserver = 256,
        email = 512,
        http_response = 1024,
        land_collision = 2048,
        land_collision_end = 4096,
        land_collision_start = 8192,
        at_target = 16384,
        at_rot_target = 16777216,
        listen = 32768,
        money = 65536,
        moving_end = 131072,
        moving_start = 262144,
        not_at_rot_target = 524288,
        not_at_target = 1048576,
        remote_data = 8388608,
        run_time_permissions = 268435456,
        state_entry = 1073741824,
        state_exit = 2,
        timer = 4,
        touch = 8,
        touch_end = 536870912,
        touch_start = 2097152,
        object_rez = 4194304
    }

    struct scriptPosTarget
    {
        public Vector3 targetPos;
        public float tolerance;
        public uint handle;
    }

    struct scriptRotTarget
    {
        public Quaternion targetRot;
        public float tolerance;
        public uint handle;
    }

    public delegate void PrimCountTaintedDelegate();

    /// <summary>
    /// A scene object group is conceptually an object in the scene.  The object is constituted of SceneObjectParts
    /// (often known as prims), one of which is considered the root part.
    /// </summary>
    public partial class SceneObjectGroup : EntityBase, ISceneObject
    {
        // private PrimCountTaintedDelegate handlerPrimCountTainted = null;

        /// <summary>
        /// Signal whether the non-inventory attributes of any prims in the group have changed
        /// since the group's last persistent backup
        /// </summary>
        private bool m_hasGroupChanged = false;
        private long timeFirstChanged = 0;
        private long timeLastChanged = 0;
        private long m_maxPersistTime = 0;
        private long m_minPersistTime = 0;
        private Random m_rand;
        private bool m_suspendUpdates;
        private List<ScenePresence> m_linkedAvatars = new List<ScenePresence>();

        public bool areUpdatesSuspended
        {
            get
            {
                return m_suspendUpdates;
            }
            set 
            {
                m_suspendUpdates = value;   
                if (!value)
                {
                    QueueForUpdateCheck();
                }               
            }
        }

        public bool HasGroupChanged
        {
            set
            {
                if (value)
                {
                    if (m_isBackedUp)
                    {
                        m_scene.SceneGraph.FireChangeBackup(this);
                    }
                    timeLastChanged = DateTime.Now.Ticks;
                    if (!m_hasGroupChanged)
                        timeFirstChanged = DateTime.Now.Ticks;
                    if (m_rootPart != null && m_rootPart.UUID != null && m_scene != null)
                    {
                        if (m_rand == null)
                        {
                            byte[] val = new byte[16];
                            m_rootPart.UUID.ToBytes(val, 0);
                            m_rand = new Random(BitConverter.ToInt32(val, 0));
                        }
                       
                        if (m_scene.GetRootAgentCount() == 0)
                        {
                            //If the region is empty, this change has been made by an automated process
                            //and thus we delay the persist time by a random amount between 1.5 and 2.5.

                            float factor = 1.5f + (float)(m_rand.NextDouble());
                            m_maxPersistTime = (long)((float)m_scene.m_persistAfter * factor);
                            m_minPersistTime = (long)((float)m_scene.m_dontPersistBefore * factor);
                        }
                        else
                        {
                            //If the region is not empty, we want to obey the minimum and maximum persist times
                            //but add a random factor so we stagger the object persistance a little
                            m_maxPersistTime = (long)((float)m_scene.m_persistAfter * (1.0d - (m_rand.NextDouble() / 5.0d))); //Multiply by 1.0-1.5
                            m_minPersistTime = (long)((float)m_scene.m_dontPersistBefore * (1.0d + (m_rand.NextDouble() / 2.0d))); //Multiply by 0.8-1.0
                        }
                    }
                }
                m_hasGroupChanged = value;
                
//                m_log.DebugFormat(
//                    "[SCENE OBJECT GROUP]: HasGroupChanged set to {0} for {1} {2}", m_hasGroupChanged, Name, LocalId);
            }

            get { return m_hasGroupChanged; }
        }
        
        /// <summary>
        /// Has the group changed due to an unlink operation?  We record this in order to optimize deletion, since
        /// an unlinked group currently has to be persisted to the database before we can perform an unlink operation.
        /// </summary>
        public bool HasGroupChangedDueToDelink { get; set; }

        private bool isTimeToPersist()
        {
            if (IsSelected || IsDeleted || IsAttachment)
                return false;
            if (!m_hasGroupChanged)
                return false;
            if (m_scene.ShuttingDown)
                return true;

            if (m_minPersistTime == 0 || m_maxPersistTime == 0)
            {
                m_maxPersistTime = m_scene.m_persistAfter;
                m_minPersistTime = m_scene.m_dontPersistBefore;
            }
                
            long currentTime = DateTime.Now.Ticks;

            if (timeLastChanged == 0) timeLastChanged = currentTime;
            if (timeFirstChanged == 0) timeFirstChanged = currentTime;

            if (currentTime - timeLastChanged > m_minPersistTime || currentTime - timeFirstChanged > m_maxPersistTime)
                return true;
            return false;
        }

        /// <summary>
        /// Is this scene object acting as an attachment?
        /// </summary>
        public bool IsAttachment { get; set; }

        /// <summary>
        /// The avatar to which this scene object is attached.
        /// </summary>
        /// <remarks>
        /// If we're not attached to an avatar then this is UUID.Zero
        /// </remarks>
        public UUID AttachedAvatar { get; set; }

        /// <summary>
        /// Attachment point of this scene object to an avatar.
        /// </summary>
        /// <remarks>
        /// 0 if we're not attached to anything
        /// </remarks>
        public uint AttachmentPoint
        {
            get
            {
                return m_rootPart.Shape.State;
            }

            set
            {
                IsAttachment = value != 0;
                m_rootPart.Shape.State = (byte)value;
            }
        }

        public void ClearPartAttachmentData()
        {
            AttachmentPoint = 0;

            // Even though we don't use child part state parameters for attachments any more, we still need to set
            // these to zero since having them non-zero in rezzed scene objects will crash some clients.  Even if
            // we store them correctly, scene objects that we receive from elsewhere might not.
            foreach (SceneObjectPart part in Parts)
                part.Shape.State = 0;
        }

        /// <summary>
        /// Is this scene object phantom?
        /// </summary>
        /// <remarks>
        /// Updating must currently take place through UpdatePrimFlags()
        /// </remarks>
        public bool IsPhantom
        {
            get { return (RootPart.Flags & PrimFlags.Phantom) != 0; }
        }

        /// <summary>
        /// Does this scene object use physics?
        /// </summary>
        /// <remarks>
        /// Updating must currently take place through UpdatePrimFlags()
        /// </remarks>
        public bool UsesPhysics
        {
            get { return (RootPart.Flags & PrimFlags.TemporaryOnRez) != 0; }
        }

        /// <summary>
        /// Is this scene object temporary?
        /// </summary>
        /// <remarks>
        /// Updating must currently take place through UpdatePrimFlags()
        /// </remarks>
        public bool IsTemporary
        {
            get { return (RootPart.Flags & PrimFlags.TemporaryOnRez) != 0; }
        }

        public bool IsVolumeDetect
        {
            get { return RootPart.VolumeDetectActive; }
        }

        public float scriptScore;

        private Vector3 lastPhysGroupPos;
        private Quaternion lastPhysGroupRot;

        private bool m_isBackedUp;

        protected MapAndArray<UUID, SceneObjectPart> m_parts = new MapAndArray<UUID, SceneObjectPart>();

        protected ulong m_regionHandle;
        protected SceneObjectPart m_rootPart;
        // private Dictionary<UUID, scriptEvents> m_scriptEvents = new Dictionary<UUID, scriptEvents>();

        private Dictionary<uint, scriptPosTarget> m_targets = new Dictionary<uint, scriptPosTarget>();
        private Dictionary<uint, scriptRotTarget> m_rotTargets = new Dictionary<uint, scriptRotTarget>();

        private bool m_scriptListens_atTarget;
        private bool m_scriptListens_notAtTarget;
        private bool m_scriptListens_atRotTarget;
        private bool m_scriptListens_notAtRotTarget;

        public bool m_dupeInProgress = false;
        internal Dictionary<UUID, string> m_savedScriptState;

        #region Properties

        /// <summary>
        /// The name of an object grouping is always the same as its root part
        /// </summary>
        public override string Name
        {
            get { return RootPart.Name; }
            set { RootPart.Name = value; }
        }

        /// <summary>
        /// Added because the Parcel code seems to use it
        /// but not sure a object should have this
        /// as what does it tell us? that some avatar has selected it (but not what Avatar/user)
        /// think really there should be a list (or whatever) in each scenepresence
        /// saying what prim(s) that user has selected.
        /// </summary>
        protected bool m_isSelected = false;

        /// <summary>
        /// Number of prims in this group
        /// </summary>
        public int PrimCount
        {
            get { return m_parts.Count; }
        }

//        protected Quaternion m_rotation = Quaternion.Identity;
//
//        public virtual Quaternion Rotation
//        {
//            get { return m_rotation; }
//            set {
//                m_rotation = value; 
//            }
//        }

        public Quaternion GroupRotation
        {
            get { return m_rootPart.RotationOffset; }
        }

        public Vector3 GroupScale
        {
            get
            {
                Vector3 minScale = new Vector3(Constants.RegionSize, Constants.RegionSize, Constants.RegionSize);
                Vector3 maxScale = Vector3.Zero;
                Vector3 finalScale = new Vector3(0.5f, 0.5f, 0.5f);
    
                SceneObjectPart[] parts = m_parts.GetArray();
                for (int i = 0; i < parts.Length; i++)
                {
                    SceneObjectPart part = parts[i];
                    Vector3 partscale = part.Scale;
                    Vector3 partoffset = part.OffsetPosition;
    
                    minScale.X = (partscale.X + partoffset.X < minScale.X) ? partscale.X + partoffset.X : minScale.X;
                    minScale.Y = (partscale.Y + partoffset.Y < minScale.Y) ? partscale.Y + partoffset.Y : minScale.Y;
                    minScale.Z = (partscale.Z + partoffset.Z < minScale.Z) ? partscale.Z + partoffset.Z : minScale.Z;
    
                    maxScale.X = (partscale.X + partoffset.X > maxScale.X) ? partscale.X + partoffset.X : maxScale.X;
                    maxScale.Y = (partscale.Y + partoffset.Y > maxScale.Y) ? partscale.Y + partoffset.Y : maxScale.Y;
                    maxScale.Z = (partscale.Z + partoffset.Z > maxScale.Z) ? partscale.Z + partoffset.Z : maxScale.Z;
                }
    
                finalScale.X = (minScale.X > maxScale.X) ? minScale.X : maxScale.X;
                finalScale.Y = (minScale.Y > maxScale.Y) ? minScale.Y : maxScale.Y;
                finalScale.Z = (minScale.Z > maxScale.Z) ? minScale.Z : maxScale.Z;
    
                return finalScale;
            }
        }

        public UUID GroupID
        {
            get { return m_rootPart.GroupID; }
            set { m_rootPart.GroupID = value; }
        }

        public SceneObjectPart[] Parts
        {
            get { return m_parts.GetArray(); }
        }

        public bool ContainsPart(UUID partID)
        {
            return m_parts.ContainsKey(partID);
        }

        /// <value>
        /// The root part of this scene object
        /// </value>
        public SceneObjectPart RootPart
        {
            get { return m_rootPart; }
        }

        public ulong RegionHandle
        {
            get { return m_regionHandle; }
            set
            {
                m_regionHandle = value;
                SceneObjectPart[] parts = m_parts.GetArray();
                for (int i = 0; i < parts.Length; i++)
                    parts[i].RegionHandle = value;
            }
        }

        /// <summary>
        /// Check both the attachment property and the relevant properties of the underlying root part.
        /// </summary>
        /// <remarks>
        /// This is necessary in some cases, particularly when a scene object has just crossed into a region and doesn't
        /// have the IsAttachment property yet checked.
        /// 
        /// FIXME: However, this should be fixed so that this property
        /// propertly reflects the underlying status.
        /// </remarks>
        /// <returns></returns>
        public bool IsAttachmentCheckFull()
        {
            return (IsAttachment || (m_rootPart.Shape.PCode == 9 && m_rootPart.Shape.State != 0));
        }
        
        /// <summary>
        /// The absolute position of this scene object in the scene
        /// </summary>
        public override Vector3 AbsolutePosition
        {
            get { return m_rootPart.GroupPosition; }
            set
            {
                Vector3 val = value;

                if (Scene != null)
                {
                    if ((Scene.TestBorderCross(val - Vector3.UnitX, Cardinals.E) || Scene.TestBorderCross(val + Vector3.UnitX, Cardinals.W)
                        || Scene.TestBorderCross(val - Vector3.UnitY, Cardinals.N) || Scene.TestBorderCross(val + Vector3.UnitY, Cardinals.S)) 
                        && !IsAttachmentCheckFull() && (!Scene.LoadingPrims))
                    {
                        m_scene.CrossPrimGroupIntoNewRegion(val, this, true);
                    }
                }

                foreach (SceneObjectPart part in m_parts.GetArray())
                {
                    part.IgnoreUndoUpdate = true;
                }
                if (RootPart.GetStatusSandbox())
                {
                    if (Util.GetDistanceTo(RootPart.StatusSandboxPos, value) > 10)
                    {
                        RootPart.ScriptSetPhysicsStatus(false);
                        
                        if (Scene != null)
                            Scene.SimChat(Utils.StringToBytes("Hit Sandbox Limit"),
                                  ChatTypeEnum.DebugChannel, 0x7FFFFFFF, RootPart.AbsolutePosition, Name, UUID, false);
                        
                        return;
                    }
                }
                SceneObjectPart[] parts = m_parts.GetArray();
                foreach (SceneObjectPart part in parts)
                {
                    part.GroupPosition = val;
                    if (!m_dupeInProgress)
                    {
                        part.TriggerScriptChangedEvent(Changed.POSITION);
                    }
                }
                if (!m_dupeInProgress)
                {
                    foreach (ScenePresence av in m_linkedAvatars)
                    {
                        SceneObjectPart p = m_scene.GetSceneObjectPart(av.ParentID);
                        if (m_parts.TryGetValue(p.UUID, out p))
                        {
                            Vector3 offset = p.GetWorldPosition() - av.ParentPosition;
                            av.AbsolutePosition += offset;
                            av.ParentPosition = p.GetWorldPosition(); //ParentPosition gets cleared by AbsolutePosition
                            av.SendAvatarDataToAllAgents();
                        }
                    }
                }

                //if (m_rootPart.PhysActor != null)
                //{
                //m_rootPart.PhysActor.Position =
                //new PhysicsVector(m_rootPart.GroupPosition.X, m_rootPart.GroupPosition.Y,
                //m_rootPart.GroupPosition.Z);
                //m_scene.PhysicsScene.AddPhysicsActorTaint(m_rootPart.PhysActor);
                //}
                
                if (Scene != null)
                    Scene.EventManager.TriggerParcelPrimCountTainted();
            }
        }

        public override uint LocalId
        {
            get { return m_rootPart.LocalId; }
            set { m_rootPart.LocalId = value; }
        }

        public override UUID UUID
        {
            get { return m_rootPart.UUID; }
            set 
            {
                lock (m_parts.SyncRoot)
                {
                    m_parts.Remove(m_rootPart.UUID);
                    m_rootPart.UUID = value;
                    m_parts.Add(value, m_rootPart);
                }
            }
        }

        public UUID OwnerID
        {
            get { return m_rootPart.OwnerID; }
            set { m_rootPart.OwnerID = value; }
        }

        public float Damage
        {
            get { return m_rootPart.Damage; }
            set { m_rootPart.Damage = value; }
        }

        public Color Color
        {
            get { return m_rootPart.Color; }
            set { m_rootPart.Color = value; }
        }

        public string Text
        {
            get {
                string returnstr = m_rootPart.Text;
                if (returnstr.Length  > 255)
                {
                    returnstr = returnstr.Substring(0, 255);
                }
                return returnstr;
            }
            set { m_rootPart.Text = value; }
        }

        protected virtual bool InSceneBackup
        {
            get { return true; }
        }
        
        private bool m_passCollision;
        public bool PassCollision
        {
            get { return m_passCollision; }
            set
            {
                m_passCollision = value;
                HasGroupChanged = true;
            }
        }

        public bool IsSelected
        {
            get { return m_isSelected; }
            set
            {
                m_isSelected = value;
                // Tell physics engine that group is selected
                if (m_rootPart.PhysActor != null)
                {
                    m_rootPart.PhysActor.Selected = value;
                    // Pass it on to the children.
                    SceneObjectPart[] parts = m_parts.GetArray();
                    for (int i = 0; i < parts.Length; i++)
                    {
                        SceneObjectPart child = parts[i];
                        if (child.PhysActor != null)
                            child.PhysActor.Selected = value;
                    }
                }
            }
        }

        private SceneObjectPart m_PlaySoundMasterPrim = null;
        public SceneObjectPart PlaySoundMasterPrim
        {
            get { return m_PlaySoundMasterPrim; }
            set { m_PlaySoundMasterPrim = value; }
        }

        private List<SceneObjectPart> m_PlaySoundSlavePrims = new List<SceneObjectPart>();
        public List<SceneObjectPart> PlaySoundSlavePrims
        {
            get { return m_PlaySoundSlavePrims; }
            set { m_PlaySoundSlavePrims = value; }
        }

        private SceneObjectPart m_LoopSoundMasterPrim = null;
        public SceneObjectPart LoopSoundMasterPrim
        {
            get { return m_LoopSoundMasterPrim; }
            set { m_LoopSoundMasterPrim = value; }
        }

        private List<SceneObjectPart> m_LoopSoundSlavePrims = new List<SceneObjectPart>();
        public List<SceneObjectPart> LoopSoundSlavePrims
        {
            get { return m_LoopSoundSlavePrims; }
            set { m_LoopSoundSlavePrims = value; }
        }

        // The UUID for the Region this Object is in.
        public UUID RegionUUID
        {
            get
            {
                if (m_scene != null)
                {
                    return m_scene.RegionInfo.RegionID;
                }
                return UUID.Zero;
            }
        }

        #endregion

//        ~SceneObjectGroup()
//        {
//            m_log.DebugFormat("[SCENE OBJECT GROUP]: Destructor called for {0}, local id {1}", Name, LocalId);
//        }

        #region Constructors

        /// <summary>
        /// Constructor
        /// </summary>
        public SceneObjectGroup()
        {
            
        }

        /// <summary>
        /// This constructor creates a SceneObjectGroup using a pre-existing SceneObjectPart.
        /// The original SceneObjectPart will be used rather than a copy, preserving
        /// its existing localID and UUID.
        /// </summary>
        public SceneObjectGroup(SceneObjectPart part)
        {
            SetRootPart(part);
        }

        /// <summary>
        /// Constructor.  This object is added to the scene later via AttachToScene()
        /// </summary>
        public SceneObjectGroup(UUID ownerID, Vector3 pos, Quaternion rot, PrimitiveBaseShape shape)
        {
            SetRootPart(new SceneObjectPart(ownerID, shape, pos, rot, Vector3.Zero));
        }

        /// <summary>
        /// Constructor.
        /// </summary>
        public SceneObjectGroup(UUID ownerID, Vector3 pos, PrimitiveBaseShape shape)
            : this(ownerID, pos, Quaternion.Identity, shape)
        {
        }

        public void LoadScriptState(XmlDocument doc)
        {
            XmlNodeList nodes = doc.GetElementsByTagName("SavedScriptState");
            if (nodes.Count > 0)
            {
                if (m_savedScriptState == null)
                    m_savedScriptState = new Dictionary<UUID, string>();
                foreach (XmlNode node in nodes)
                {
                    if (node.Attributes["UUID"] != null)
                    {
                        UUID itemid = new UUID(node.Attributes["UUID"].Value);
                        if (itemid != UUID.Zero)
                            m_savedScriptState[itemid] = node.InnerXml;
                    }
                } 
            }
        }

        public void SetFromItemID(UUID AssetId)
        {
            SceneObjectPart[] parts = m_parts.GetArray();
            for (int i = 0; i < parts.Length; i++)
                parts[i].FromItemID = AssetId;
        }

        public UUID GetFromItemID()
        {
            return m_rootPart.FromItemID;
        }

        /// <summary>
        /// Hooks this object up to the backup event so that it is persisted to the database when the update thread executes.
        /// </summary>
        public virtual void AttachToBackup()
        {
            if (IsAttachment) return;
            m_scene.SceneGraph.FireAttachToBackup(this);

            if (InSceneBackup)
            {
                //m_log.DebugFormat(
                //    "[SCENE OBJECT GROUP]: Attaching object {0} {1} to scene presistence sweep", Name, UUID);

                if (!m_isBackedUp)
                    m_scene.EventManager.OnBackup += ProcessBackup;
                
                m_isBackedUp = true;
            }
        }
        
        /// <summary>
        /// Attach this object to a scene.  It will also now appear to agents.
        /// </summary>
        /// <param name="scene"></param>
        public void AttachToScene(Scene scene)
        {
            m_scene = scene;
            RegionHandle = m_scene.RegionInfo.RegionHandle;

            if (m_rootPart.Shape.PCode != 9 || m_rootPart.Shape.State == 0)
                m_rootPart.ParentID = 0;
            if (m_rootPart.LocalId == 0)
                m_rootPart.LocalId = m_scene.AllocateLocalId();

            SceneObjectPart[] parts = m_parts.GetArray();
            for (int i = 0; i < parts.Length; i++)
            {
                SceneObjectPart part = parts[i];
                if (Object.ReferenceEquals(part, m_rootPart))
                    continue;

                if (part.LocalId == 0)
                    part.LocalId = m_scene.AllocateLocalId();

                part.ParentID = m_rootPart.LocalId;
                //m_log.DebugFormat("[SCENE]: Given local id {0} to part {1}, linknum {2}, parent {3} {4}", part.LocalId, part.UUID, part.LinkNum, part.ParentID, part.ParentUUID);
            }

            ApplyPhysics(m_scene.m_physicalPrim);

            if (RootPart.PhysActor != null)
                RootPart.Buoyancy = RootPart.Buoyancy;

            // Don't trigger the update here - otherwise some client issues occur when multiple updates are scheduled
            // for the same object with very different properties.  The caller must schedule the update.
            //ScheduleGroupForFullUpdate();
        }

        public EntityIntersection TestIntersection(Ray hRay, bool frontFacesOnly, bool faceCenters)
        {
            // We got a request from the inner_scene to raytrace along the Ray hRay
            // We're going to check all of the prim in this group for intersection with the ray
            // If we get a result, we're going to find the closest result to the origin of the ray
            // and send back the intersection information back to the innerscene.

            EntityIntersection result = new EntityIntersection();

            SceneObjectPart[] parts = m_parts.GetArray();
            for (int i = 0; i < parts.Length; i++)
            {
                SceneObjectPart part = parts[i];

                // Temporary commented to stop compiler warning
                //Vector3 partPosition =
                //    new Vector3(part.AbsolutePosition.X, part.AbsolutePosition.Y, part.AbsolutePosition.Z);
                Quaternion parentrotation = GroupRotation;

                // Telling the prim to raytrace.
                //EntityIntersection inter = part.TestIntersection(hRay, parentrotation);

                EntityIntersection inter = part.TestIntersectionOBB(hRay, parentrotation, frontFacesOnly, faceCenters);

                // This may need to be updated to the maximum draw distance possible..
                // We might (and probably will) be checking for prim creation from other sims
                // when the camera crosses the border.
                float idist = Constants.RegionSize;

                if (inter.HitTF)
                {
                    // We need to find the closest prim to return to the testcaller along the ray
                    if (inter.distance < idist)
                    {
                        result.HitTF = true;
                        result.ipoint = inter.ipoint;
                        result.obj = part;
                        result.normal = inter.normal;
                        result.distance = inter.distance;
                    }
                    
                }
            }
            return result;
        }

        /// <summary>
        /// Gets a vector representing the size of the bounding box containing all the prims in the group
        /// Treats all prims as rectangular, so no shape (cut etc) is taken into account
        /// offsetHeight is the offset in the Z axis from the centre of the bounding box to the centre of the root prim
        /// </summary>
        /// <returns></returns>
        public void GetAxisAlignedBoundingBoxRaw(out float minX, out float maxX, out float minY, out float maxY, out float minZ, out float maxZ)
        {
            maxX = -256f;
            maxY = -256f;
            maxZ = -256f;
            minX = 256f;
            minY = 256f;
            minZ = 8192f;

            SceneObjectPart[] parts = m_parts.GetArray();
            foreach (SceneObjectPart part in parts)
            {
                Vector3 worldPos = part.GetWorldPosition();
                Vector3 offset = worldPos - AbsolutePosition;
                Quaternion worldRot;
                if (part.ParentID == 0)
                {
                    worldRot = part.RotationOffset;
                }
                else
                {
                    worldRot = part.GetWorldRotation();
                }

                Vector3 frontTopLeft;
                Vector3 frontTopRight;
                Vector3 frontBottomLeft;
                Vector3 frontBottomRight;

                Vector3 backTopLeft;
                Vector3 backTopRight;
                Vector3 backBottomLeft;
                Vector3 backBottomRight;

               // Vector3[] corners = new Vector3[8];

                Vector3 orig = Vector3.Zero;

                frontTopLeft.X = orig.X - (part.Scale.X / 2);
                frontTopLeft.Y = orig.Y - (part.Scale.Y / 2);
                frontTopLeft.Z = orig.Z + (part.Scale.Z / 2);

                frontTopRight.X = orig.X - (part.Scale.X / 2);
                frontTopRight.Y = orig.Y + (part.Scale.Y / 2);
                frontTopRight.Z = orig.Z + (part.Scale.Z / 2);

                frontBottomLeft.X = orig.X - (part.Scale.X / 2);
                frontBottomLeft.Y = orig.Y - (part.Scale.Y / 2);
                frontBottomLeft.Z = orig.Z - (part.Scale.Z / 2);

                frontBottomRight.X = orig.X - (part.Scale.X / 2);
                frontBottomRight.Y = orig.Y + (part.Scale.Y / 2);
                frontBottomRight.Z = orig.Z - (part.Scale.Z / 2);

                backTopLeft.X = orig.X + (part.Scale.X / 2);
                backTopLeft.Y = orig.Y - (part.Scale.Y / 2);
                backTopLeft.Z = orig.Z + (part.Scale.Z / 2);

                backTopRight.X = orig.X + (part.Scale.X / 2);
                backTopRight.Y = orig.Y + (part.Scale.Y / 2);
                backTopRight.Z = orig.Z + (part.Scale.Z / 2);

                backBottomLeft.X = orig.X + (part.Scale.X / 2);
                backBottomLeft.Y = orig.Y - (part.Scale.Y / 2);
                backBottomLeft.Z = orig.Z - (part.Scale.Z / 2);

                backBottomRight.X = orig.X + (part.Scale.X / 2);
                backBottomRight.Y = orig.Y + (part.Scale.Y / 2);
                backBottomRight.Z = orig.Z - (part.Scale.Z / 2);

                

                //m_log.InfoFormat("pre corner 1 is {0} {1} {2}", frontTopLeft.X, frontTopLeft.Y, frontTopLeft.Z);
                //m_log.InfoFormat("pre corner 2 is {0} {1} {2}", frontTopRight.X, frontTopRight.Y, frontTopRight.Z);
                //m_log.InfoFormat("pre corner 3 is {0} {1} {2}", frontBottomRight.X, frontBottomRight.Y, frontBottomRight.Z);
                //m_log.InfoFormat("pre corner 4 is {0} {1} {2}", frontBottomLeft.X, frontBottomLeft.Y, frontBottomLeft.Z);
                //m_log.InfoFormat("pre corner 5 is {0} {1} {2}", backTopLeft.X, backTopLeft.Y, backTopLeft.Z);
                //m_log.InfoFormat("pre corner 6 is {0} {1} {2}", backTopRight.X, backTopRight.Y, backTopRight.Z);
                //m_log.InfoFormat("pre corner 7 is {0} {1} {2}", backBottomRight.X, backBottomRight.Y, backBottomRight.Z);
                //m_log.InfoFormat("pre corner 8 is {0} {1} {2}", backBottomLeft.X, backBottomLeft.Y, backBottomLeft.Z);

                //for (int i = 0; i < 8; i++)
                //{
                //    corners[i] = corners[i] * worldRot;
                //    corners[i] += offset;

                //    if (corners[i].X > maxX)
                //        maxX = corners[i].X;
                //    if (corners[i].X < minX)
                //        minX = corners[i].X;

                //    if (corners[i].Y > maxY)
                //        maxY = corners[i].Y;
                //    if (corners[i].Y < minY)
                //        minY = corners[i].Y;

                //    if (corners[i].Z > maxZ)
                //        maxZ = corners[i].Y;
                //    if (corners[i].Z < minZ)
                //        minZ = corners[i].Z;
                //}

                frontTopLeft = frontTopLeft * worldRot;
                frontTopRight = frontTopRight * worldRot;
                frontBottomLeft = frontBottomLeft * worldRot;
                frontBottomRight = frontBottomRight * worldRot;

                backBottomLeft = backBottomLeft * worldRot;
                backBottomRight = backBottomRight * worldRot;
                backTopLeft = backTopLeft * worldRot;
                backTopRight = backTopRight * worldRot;


                frontTopLeft += offset;
                frontTopRight += offset;
                frontBottomLeft += offset;
                frontBottomRight += offset;

                backBottomLeft += offset;
                backBottomRight += offset;
                backTopLeft += offset;
                backTopRight += offset;

                //m_log.InfoFormat("corner 1 is {0} {1} {2}", frontTopLeft.X, frontTopLeft.Y, frontTopLeft.Z);
                //m_log.InfoFormat("corner 2 is {0} {1} {2}", frontTopRight.X, frontTopRight.Y, frontTopRight.Z);
                //m_log.InfoFormat("corner 3 is {0} {1} {2}", frontBottomRight.X, frontBottomRight.Y, frontBottomRight.Z);
                //m_log.InfoFormat("corner 4 is {0} {1} {2}", frontBottomLeft.X, frontBottomLeft.Y, frontBottomLeft.Z);
                //m_log.InfoFormat("corner 5 is {0} {1} {2}", backTopLeft.X, backTopLeft.Y, backTopLeft.Z);
                //m_log.InfoFormat("corner 6 is {0} {1} {2}", backTopRight.X, backTopRight.Y, backTopRight.Z);
                //m_log.InfoFormat("corner 7 is {0} {1} {2}", backBottomRight.X, backBottomRight.Y, backBottomRight.Z);
                //m_log.InfoFormat("corner 8 is {0} {1} {2}", backBottomLeft.X, backBottomLeft.Y, backBottomLeft.Z);

                if (frontTopRight.X > maxX)
                    maxX = frontTopRight.X;
                if (frontTopLeft.X > maxX)
                    maxX = frontTopLeft.X;
                if (frontBottomRight.X > maxX)
                    maxX = frontBottomRight.X;
                if (frontBottomLeft.X > maxX)
                    maxX = frontBottomLeft.X;

                if (backTopRight.X > maxX)
                    maxX = backTopRight.X;
                if (backTopLeft.X > maxX)
                    maxX = backTopLeft.X;
                if (backBottomRight.X > maxX)
                    maxX = backBottomRight.X;
                if (backBottomLeft.X > maxX)
                    maxX = backBottomLeft.X;

                if (frontTopRight.X < minX)
                    minX = frontTopRight.X;
                if (frontTopLeft.X < minX)
                    minX = frontTopLeft.X;
                if (frontBottomRight.X < minX)
                    minX = frontBottomRight.X;
                if (frontBottomLeft.X < minX)
                    minX = frontBottomLeft.X;

                if (backTopRight.X < minX)
                    minX = backTopRight.X;
                if (backTopLeft.X < minX)
                    minX = backTopLeft.X;
                if (backBottomRight.X < minX)
                    minX = backBottomRight.X;
                if (backBottomLeft.X < minX)
                    minX = backBottomLeft.X;

                //
                if (frontTopRight.Y > maxY)
                    maxY = frontTopRight.Y;
                if (frontTopLeft.Y > maxY)
                    maxY = frontTopLeft.Y;
                if (frontBottomRight.Y > maxY)
                    maxY = frontBottomRight.Y;
                if (frontBottomLeft.Y > maxY)
                    maxY = frontBottomLeft.Y;

                if (backTopRight.Y > maxY)
                    maxY = backTopRight.Y;
                if (backTopLeft.Y > maxY)
                    maxY = backTopLeft.Y;
                if (backBottomRight.Y > maxY)
                    maxY = backBottomRight.Y;
                if (backBottomLeft.Y > maxY)
                    maxY = backBottomLeft.Y;

                if (frontTopRight.Y < minY)
                    minY = frontTopRight.Y;
                if (frontTopLeft.Y < minY)
                    minY = frontTopLeft.Y;
                if (frontBottomRight.Y < minY)
                    minY = frontBottomRight.Y;
                if (frontBottomLeft.Y < minY)
                    minY = frontBottomLeft.Y;

                if (backTopRight.Y < minY)
                    minY = backTopRight.Y;
                if (backTopLeft.Y < minY)
                    minY = backTopLeft.Y;
                if (backBottomRight.Y < minY)
                    minY = backBottomRight.Y;
                if (backBottomLeft.Y < minY)
                    minY = backBottomLeft.Y;

                //
                if (frontTopRight.Z > maxZ)
                    maxZ = frontTopRight.Z;
                if (frontTopLeft.Z > maxZ)
                    maxZ = frontTopLeft.Z;
                if (frontBottomRight.Z > maxZ)
                    maxZ = frontBottomRight.Z;
                if (frontBottomLeft.Z > maxZ)
                    maxZ = frontBottomLeft.Z;

                if (backTopRight.Z > maxZ)
                    maxZ = backTopRight.Z;
                if (backTopLeft.Z > maxZ)
                    maxZ = backTopLeft.Z;
                if (backBottomRight.Z > maxZ)
                    maxZ = backBottomRight.Z;
                if (backBottomLeft.Z > maxZ)
                    maxZ = backBottomLeft.Z;

                if (frontTopRight.Z < minZ)
                    minZ = frontTopRight.Z;
                if (frontTopLeft.Z < minZ)
                    minZ = frontTopLeft.Z;
                if (frontBottomRight.Z < minZ)
                    minZ = frontBottomRight.Z;
                if (frontBottomLeft.Z < minZ)
                    minZ = frontBottomLeft.Z;

                if (backTopRight.Z < minZ)
                    minZ = backTopRight.Z;
                if (backTopLeft.Z < minZ)
                    minZ = backTopLeft.Z;
                if (backBottomRight.Z < minZ)
                    minZ = backBottomRight.Z;
                if (backBottomLeft.Z < minZ)
                    minZ = backBottomLeft.Z;
            }
        }

        public Vector3 GetAxisAlignedBoundingBox(out float offsetHeight)
        {
            float minX;
            float maxX;
            float minY;
            float maxY;
            float minZ;
            float maxZ;

            GetAxisAlignedBoundingBoxRaw(out minX, out maxX, out minY, out maxY, out minZ, out maxZ);
            Vector3 boundingBox = new Vector3(maxX - minX, maxY - minY, maxZ - minZ);

            offsetHeight = 0;
            float lower = (minZ * -1);
            if (lower > maxZ)
            {
                offsetHeight = lower - (boundingBox.Z / 2);

            }
            else if (maxZ > lower)
            {
                offsetHeight = maxZ - (boundingBox.Z / 2);
                offsetHeight *= -1;
            }

           // m_log.InfoFormat("BoundingBox is {0} , {1} , {2} ", boundingBox.X, boundingBox.Y, boundingBox.Z);
            return boundingBox;
        }

        #endregion

        public void SaveScriptedState(XmlTextWriter writer)
        {
            SaveScriptedState(writer, false);
        }

        public void SaveScriptedState(XmlTextWriter writer, bool oldIDs)
        {
            XmlDocument doc = new XmlDocument();
            Dictionary<UUID,string> states = new Dictionary<UUID,string>();

            SceneObjectPart[] parts = m_parts.GetArray();
            for (int i = 0; i < parts.Length; i++)
            {
                Dictionary<UUID, string> pstates = parts[i].Inventory.GetScriptStates(oldIDs);
                foreach (KeyValuePair<UUID, string> kvp in pstates)
                    states[kvp.Key] = kvp.Value;
            }

            if (states.Count > 0)
            {
                // Now generate the necessary XML wrappings
                writer.WriteStartElement(String.Empty, "GroupScriptStates", String.Empty);
                foreach (UUID itemid in states.Keys)
                {
                    doc.LoadXml(states[itemid]);
                    writer.WriteStartElement(String.Empty, "SavedScriptState", String.Empty);
                    writer.WriteAttributeString(String.Empty, "UUID", String.Empty, itemid.ToString());
                    writer.WriteRaw(doc.DocumentElement.OuterXml); // Writes ScriptState element
                    writer.WriteEndElement(); // End of SavedScriptState
                }
                writer.WriteEndElement(); // End of GroupScriptStates
            }
        }

        /// <summary>
        /// Add the avatar to this linkset (avatar is sat).
        /// </summary>
        /// <param name="agentID"></param>
        public void AddAvatar(UUID agentID)
        {
            ScenePresence presence;
            if (m_scene.TryGetScenePresence(agentID, out presence))
            {
                if (!m_linkedAvatars.Contains(presence))
                {
                    m_linkedAvatars.Add(presence);
                }
            }
        }

        /// <summary>
        /// Delete the avatar from this linkset (avatar is unsat).
        /// </summary>
        /// <param name="agentID"></param>
        public void DeleteAvatar(UUID agentID)
        {
            ScenePresence presence;
            if (m_scene.TryGetScenePresence(agentID, out presence))
            {
                if (m_linkedAvatars.Contains(presence))
                {
                    m_linkedAvatars.Remove(presence);
                }
            }
        }

        /// <summary>
        /// Returns the list of linked presences (avatars sat on this group)
        /// </summary>
        /// <param name="agentID"></param>
        public List<ScenePresence> GetLinkedAvatars()
        {
            return m_linkedAvatars;
        }

        /// <summary>
        /// Attach this scene object to the given avatar.
        /// </summary>
        /// <param name="agentID"></param>
        /// <param name="attachmentpoint"></param>
        /// <param name="AttachOffset"></param>
        private void AttachToAgent(
            ScenePresence avatar, SceneObjectGroup so, uint attachmentpoint, Vector3 attachOffset, bool silent)
        {
            if (avatar != null)
            {
                // don't attach attachments to child agents
                if (avatar.IsChildAgent) return;

                // Remove from database and parcel prim count
                m_scene.DeleteFromStorage(so.UUID);
                m_scene.EventManager.TriggerParcelPrimCountTainted();

                so.AttachedAvatar = avatar.UUID;

                if (so.RootPart.PhysActor != null)
                {
                    m_scene.PhysicsScene.RemovePrim(so.RootPart.PhysActor);
                    so.RootPart.PhysActor = null;
                }

                so.AbsolutePosition = attachOffset;
                so.RootPart.AttachedPos = attachOffset;
                so.IsAttachment = true;
                so.RootPart.SetParentLocalId(avatar.LocalId);
                so.AttachmentPoint = attachmentpoint;

                avatar.AddAttachment(this);

                if (!silent)
                {
                    // Killing it here will cause the client to deselect it
                    // It then reappears on the avatar, deselected
                    // through the full update below
                    //
                    if (IsSelected)
                    {
                        m_scene.SendKillObject(new List<uint> { m_rootPart.LocalId });
                    }

                    IsSelected = false; // fudge....
                    ScheduleGroupForFullUpdate();
                }
            }
            else
            {
                m_log.WarnFormat(
                    "[SOG]: Tried to add attachment {0} to avatar with UUID {1} in region {2} but the avatar is not present", 
                    UUID, avatar.ControllingClient.AgentId, Scene.RegionInfo.RegionName);
            }
        }

        public byte GetAttachmentPoint()
        {
            return m_rootPart.Shape.State;
        }

        public void DetachToGround()
        {
            ScenePresence avatar = m_scene.GetScenePresence(AttachedAvatar);
            if (avatar == null)
                return;

            avatar.RemoveAttachment(this);

            Vector3 detachedpos = new Vector3(127f,127f,127f);
            if (avatar == null)
                return;

            detachedpos = avatar.AbsolutePosition;
            RootPart.FromItemID = UUID.Zero;

            AbsolutePosition = detachedpos;
            AttachedAvatar = UUID.Zero;

            //SceneObjectPart[] parts = m_parts.GetArray();
            //for (int i = 0; i < parts.Length; i++)
            //    parts[i].AttachedAvatar = UUID.Zero;

            m_rootPart.SetParentLocalId(0);
            AttachmentPoint = (byte)0;
            m_rootPart.ApplyPhysics(m_rootPart.GetEffectiveObjectFlags(), m_rootPart.VolumeDetectActive);
            HasGroupChanged = true;
            RootPart.Rezzed = DateTime.Now;
            RootPart.RemFlag(PrimFlags.TemporaryOnRez);
            AttachToBackup();
            m_scene.EventManager.TriggerParcelPrimCountTainted();
            m_rootPart.ScheduleFullUpdate();
            m_rootPart.ClearUndoState();
        }

        public void DetachToInventoryPrep()
        {
            ScenePresence avatar = m_scene.GetScenePresence(AttachedAvatar);
            //Vector3 detachedpos = new Vector3(127f, 127f, 127f);
            if (avatar != null)
            {
                //detachedpos = avatar.AbsolutePosition;
                avatar.RemoveAttachment(this);
            }

            AttachedAvatar = UUID.Zero;

            /*SceneObjectPart[] parts = m_parts.GetArray();
            for (int i = 0; i < parts.Length; i++)
                parts[i].AttachedAvatar = UUID.Zero;*/

            m_rootPart.SetParentLocalId(0);
            //m_rootPart.SetAttachmentPoint((byte)0);
            IsAttachment = false;
            AbsolutePosition = m_rootPart.AttachedPos;
            //m_rootPart.ApplyPhysics(m_rootPart.GetEffectiveObjectFlags(), m_scene.m_physicalPrim);
            //AttachToBackup();
            //m_rootPart.ScheduleFullUpdate();
        }

        /// <summary>
        ///
        /// </summary>
        /// <param name="part"></param>
        private void SetPartAsNonRoot(SceneObjectPart part)
        {
            part.ParentID = m_rootPart.LocalId;
            part.ClearUndoState();
        }

        public ushort GetTimeDilation()
        {
            return Utils.FloatToUInt16(m_scene.TimeDilation, 0.0f, 1.0f);
        }

        /// <summary>
        /// Added as a way for the storage provider to reset the scene,
        /// most likely a better way to do this sort of thing but for now...
        /// </summary>
        /// <param name="scene"></param>
        public void SetScene(Scene scene)
        {
            m_scene = scene;
        }
        
        /// <summary>
        /// Set a part to act as the root part for this scene object
        /// </summary>
        /// <param name="part"></param>
        public void SetRootPart(SceneObjectPart part)
        {
            if (part == null)
                throw new ArgumentNullException("Cannot give SceneObjectGroup a null root SceneObjectPart");

            part.SetParent(this);
            m_rootPart = part;
            if (!IsAttachment)
                part.ParentID = 0;
            part.LinkNum = 0;
            
            m_parts.Add(m_rootPart.UUID, m_rootPart);
        }

        /// <summary>
        /// Add a new part to this scene object.  The part must already be correctly configured.
        /// </summary>
        /// <param name="part"></param>
        public void AddPart(SceneObjectPart part)
        {
            part.SetParent(this);
            m_parts.Add(part.UUID, part);

            part.LinkNum = m_parts.Count;

            if (part.LinkNum == 2)
                RootPart.LinkNum = 1;
        }

        /// <summary>
        /// Make sure that every non root part has the proper parent root part local id
        /// </summary>
        private void UpdateParentIDs()
        {
            SceneObjectPart[] parts = m_parts.GetArray();
            for (int i = 0; i < parts.Length; i++)
            {
                SceneObjectPart part = parts[i];
                if (part.UUID != m_rootPart.UUID)
                    part.ParentID = m_rootPart.LocalId;
            }
        }

        public void RegenerateFullIDs()
        {
            SceneObjectPart[] parts = m_parts.GetArray();
            for (int i = 0; i < parts.Length; i++)
                parts[i].UUID = UUID.Random();
        }

        // helper provided for parts.
        public int GetSceneMaxUndo()
        {
            if (m_scene != null)
                return m_scene.MaxUndoCount;
            return 5;
        }

        // justincc: I don't believe this hack is needed any longer, especially since the physics
        // parts of set AbsolutePosition were already commented out.  By changing HasGroupChanged to false
        // this method was preventing proper reload of scene objects.
        
        // dahlia: I had to uncomment it, without it meshing was failing on some prims and objects
        // at region startup
        
        // teravus: After this was removed from the linking algorithm, Linked prims no longer collided 
        // properly when non-physical if they havn't been moved.   This breaks ALL builds.
        // see: http://opensimulator.org/mantis/view.php?id=3108
        
        // Here's the deal, this is ABSOLUTELY CRITICAL so the physics scene gets the update about the 
        // position of linkset prims.  IF YOU CHANGE THIS, YOU MUST TEST colliding with just linked and 
        // unmoved prims!  As soon as you move a Prim/group, it will collide properly because Absolute 
        // Position has been set!
        
        public void ResetChildPrimPhysicsPositions()
        {
            AbsolutePosition = AbsolutePosition; // could someone in the know please explain how this works?

            // teravus: AbsolutePosition is NOT a normal property!
            // the code in the getter of AbsolutePosition is significantly different then the code in the setter!
            // jhurliman: Then why is it a property instead of two methods?
        }

        public UUID GetPartsFullID(uint localID)
        {
            SceneObjectPart part = GetChildPart(localID);
            if (part != null)
            {
                return part.UUID;
            }
            return UUID.Zero;
        }

        public void ObjectGrabHandler(uint localId, Vector3 offsetPos, IClientAPI remoteClient)
        {
            if (m_rootPart.LocalId == localId)
            {
                OnGrabGroup(offsetPos, remoteClient);
            }
            else
            {
                SceneObjectPart part = GetChildPart(localId);
                OnGrabPart(part, offsetPos, remoteClient);
            }
        }

        public virtual void OnGrabPart(SceneObjectPart part, Vector3 offsetPos, IClientAPI remoteClient)
        {
//            m_log.DebugFormat(
//                "[SCENE OBJECT GROUP]: Processing OnGrabPart for {0} on {1} {2}, offsetPos {3}",
//                remoteClient.Name, part.Name, part.LocalId, offsetPos);

            part.StoreUndoState();
            part.OnGrab(offsetPos, remoteClient);
        }

        public virtual void OnGrabGroup(Vector3 offsetPos, IClientAPI remoteClient)
        {
            m_scene.EventManager.TriggerGroupGrab(UUID, offsetPos, remoteClient.AgentId);
        }

        /// <summary>
        /// Delete this group from its scene.
        /// </summary>
        /// 
        /// This only handles the in-world consequences of deletion (e.g. any avatars sitting on it are forcibly stood
        /// up and all avatars receive notification of its removal.  Removal of the scene object from database backup
        /// must be handled by the caller.
        /// 
        /// <param name="silent">If true then deletion is not broadcast to clients</param>
        public void DeleteGroupFromScene(bool silent)
        {
            // We need to keep track of this state in case this group is still queued for backup.
            IsDeleted = true;

            DetachFromBackup();

            SceneObjectPart[] parts = m_parts.GetArray();
            for (int i = 0; i < parts.Length; i++)
            {
                SceneObjectPart part = parts[i];

                Scene.ForEachRootScenePresence(delegate(ScenePresence avatar)
                {
                    if (avatar.ParentID == LocalId)
                        avatar.StandUp();

                    if (!silent)
                    {
                        part.ClearUpdateSchedule();
                        if (part == m_rootPart)
                        {
                            if (!IsAttachment || (AttachedAvatar == avatar.ControllingClient.AgentId) || 
                                (AttachmentPoint < 31) || (AttachmentPoint > 38))
<<<<<<< HEAD
                                avatar.ControllingClient.SendKillObject(m_regionHandle, new List<uint>() {part.LocalId});
=======
                                avatar.ControllingClient.SendKillObject(m_regionHandle, new List<uint> { part.LocalId });
>>>>>>> 559e6e52
                        }
                    }
                });
            }
            
          
        }

        public void AddScriptLPS(int count)
        {
            if (scriptScore + count >= float.MaxValue - count)
                scriptScore = 0;

            scriptScore += (float)count;
            SceneGraph d = m_scene.SceneGraph;
            d.AddToScriptLPS(count);
        }

        public void AddActiveScriptCount(int count)
        {
            SceneGraph d = m_scene.SceneGraph;
            d.AddActiveScripts(count);
        }

        public void aggregateScriptEvents()
        {
            PrimFlags objectflagupdate = (PrimFlags)RootPart.GetEffectiveObjectFlags();

            scriptEvents aggregateScriptEvents = 0;

            SceneObjectPart[] parts = m_parts.GetArray();
            for (int i = 0; i < parts.Length; i++)
            {
                SceneObjectPart part = parts[i];
                if (part == null)
                    continue;
                if (part != RootPart)
                    part.Flags = objectflagupdate;
                aggregateScriptEvents |= part.AggregateScriptEvents;
            }

            m_scriptListens_atTarget = ((aggregateScriptEvents & scriptEvents.at_target) != 0);
            m_scriptListens_notAtTarget = ((aggregateScriptEvents & scriptEvents.not_at_target) != 0);

            if (!m_scriptListens_atTarget && !m_scriptListens_notAtTarget)
            {
                lock (m_targets)
                    m_targets.Clear();
                m_scene.RemoveGroupTarget(this);
            }
            m_scriptListens_atRotTarget = ((aggregateScriptEvents & scriptEvents.at_rot_target) != 0);
            m_scriptListens_notAtRotTarget = ((aggregateScriptEvents & scriptEvents.not_at_rot_target) != 0);

            if (!m_scriptListens_atRotTarget && !m_scriptListens_notAtRotTarget)
            {
                lock (m_rotTargets)
                    m_rotTargets.Clear();
                m_scene.RemoveGroupTarget(this);
            }

            ScheduleGroupForFullUpdate();
        }

        public void SetText(string text, Vector3 color, double alpha)
        {
            Color = Color.FromArgb(0xff - (int) (alpha * 0xff),
                                   (int) (color.X * 0xff),
                                   (int) (color.Y * 0xff),
                                   (int) (color.Z * 0xff));
            Text = text;

            HasGroupChanged = true;
            m_rootPart.ScheduleFullUpdate();
        }

        /// <summary>
        /// Apply physics to this group
        /// </summary>
        /// <param name="m_physicalPrim"></param>
        public void ApplyPhysics(bool m_physicalPrim)
        {
            // Apply physics to the root prim
            m_rootPart.ApplyPhysics(m_rootPart.GetEffectiveObjectFlags(), m_rootPart.VolumeDetectActive);
            
            // Apply physics to child prims
            SceneObjectPart[] parts = m_parts.GetArray();
            if (parts.Length > 1)
            {
                for (int i = 0; i < parts.Length; i++)
                {
                    SceneObjectPart part = parts[i];
                    if (part.LocalId != m_rootPart.LocalId)
                        part.ApplyPhysics(m_rootPart.GetEffectiveObjectFlags(), part.VolumeDetectActive);
                }

                // Hack to get the physics scene geometries in the right spot
                ResetChildPrimPhysicsPositions();
            }
        }

        public void SetOwnerId(UUID userId)
        {
                ForEachPart(delegate(SceneObjectPart part) 
                {
                    
                    part.OwnerID = userId;
                    
                });
        }

        public void ForEachPart(Action<SceneObjectPart> whatToDo)
        {
            SceneObjectPart[] parts = m_parts.GetArray();
            for (int i = 0; i < parts.Length; i++)
                whatToDo(parts[i]);
        }

        #region Events

        /// <summary>
        /// Processes backup.
        /// </summary>
        /// <param name="datastore"></param>
        public virtual void ProcessBackup(ISimulationDataService datastore, bool forcedBackup)
        {
            if (!m_isBackedUp)
            {
//                m_log.DebugFormat(
//                    "[WATER WARS]: Ignoring backup of {0} {1} since object is not marked to be backed up", Name, UUID);
                return;
            }

            if (IsDeleted || UUID == UUID.Zero)
            {
//                m_log.DebugFormat(
//                    "[WATER WARS]: Ignoring backup of {0} {1} since object is marked as already deleted", Name, UUID);
                return;
            }

            if ((RootPart.Flags & PrimFlags.TemporaryOnRez) != 0)
                return;

            // Since this is the top of the section of call stack for backing up a particular scene object, don't let
            // any exception propogate upwards.
            try
            {
                if (!m_scene.ShuttingDown || // if shutting down then there will be nothing to handle the return so leave till next restart
                        m_scene.LoginsDisabled || // We're starting up or doing maintenance, don't mess with things
                        m_scene.LoadingPrims) // Land may not be valid yet
                
                {
                    ILandObject parcel = m_scene.LandChannel.GetLandObject(
                            m_rootPart.GroupPosition.X, m_rootPart.GroupPosition.Y);

                    if (parcel != null && parcel.LandData != null &&
                            parcel.LandData.OtherCleanTime != 0)
                    {
                        if (parcel.LandData.OwnerID != OwnerID &&
                                (parcel.LandData.GroupID != GroupID ||
                                parcel.LandData.GroupID == UUID.Zero))
                        {
                            if ((DateTime.UtcNow - RootPart.Rezzed).TotalMinutes >
                                    parcel.LandData.OtherCleanTime)
                            {
                                DetachFromBackup();
                                m_log.DebugFormat(
                                    "[SCENE OBJECT GROUP]: Returning object {0} due to parcel autoreturn", 
                                     RootPart.UUID);
                                m_scene.AddReturn(OwnerID, Name, AbsolutePosition, "parcel autoreturn");
                                m_scene.DeRezObjects(null, new List<uint>() { RootPart.LocalId }, UUID.Zero,
                                        DeRezAction.Return, UUID.Zero);

                                return;
                            }
                        }
                    }

                }

                if (m_scene.UseBackup && HasGroupChanged)
                {
                    // don't backup while it's selected or you're asking for changes mid stream.
                    if (isTimeToPersist() || forcedBackup)
                    {
                        if (m_rootPart.PhysActor != null &&
                            (!m_rootPart.PhysActor.IsPhysical))
                        {
                            // Possible ghost prim
                            if (m_rootPart.PhysActor.Position != m_rootPart.GroupPosition)
                            {
                                foreach (SceneObjectPart part in m_parts.GetArray())
                                {
                                    // Re-set physics actor positions and
                                    // orientations
                                    part.GroupPosition = m_rootPart.GroupPosition;
                                }
                            }
                        }
//                        m_log.DebugFormat(
//                            "[SCENE]: Storing {0}, {1} in {2}",
//                            Name, UUID, m_scene.RegionInfo.RegionName);

                        SceneObjectGroup backup_group = Copy(false);
                        backup_group.RootPart.Velocity = RootPart.Velocity;
                        backup_group.RootPart.Acceleration = RootPart.Acceleration;
                        backup_group.RootPart.AngularVelocity = RootPart.AngularVelocity;
                        backup_group.RootPart.ParticleSystem = RootPart.ParticleSystem;
                        HasGroupChanged = false;
                        HasGroupChangedDueToDelink = false;

                        m_scene.EventManager.TriggerOnSceneObjectPreSave(backup_group, this);
                        datastore.StoreObject(backup_group, m_scene.RegionInfo.RegionID);

                        backup_group.ForEachPart(delegate(SceneObjectPart part) 
                        { 
                            part.Inventory.ProcessInventoryBackup(datastore); 
                        });

                        backup_group = null;
                    }
//                    else
//                    {
//                        m_log.DebugFormat(
//                            "[SCENE]: Did not update persistence of object {0} {1}, selected = {2}",
//                            Name, UUID, IsSelected);
//                    }
                }
            }
            catch (Exception e)
            {
                m_log.ErrorFormat(
                    "[SCENE]: Storing of {0}, {1} in {2} failed with exception {3}{4}", 
                    Name, UUID, m_scene.RegionInfo.RegionName, e.Message, e.StackTrace);
            }
        }

        #endregion

        public void SendFullUpdateToClient(IClientAPI remoteClient)
        {
            RootPart.SendFullUpdate(
                remoteClient, m_scene.Permissions.GenerateClientFlags(remoteClient.AgentId, RootPart.UUID));

            SceneObjectPart[] parts = m_parts.GetArray();
            for (int i = 0; i < parts.Length; i++)
            {
                SceneObjectPart part = parts[i];
                if (part != RootPart)
                    part.SendFullUpdate(remoteClient, m_scene.Permissions.GenerateClientFlags(remoteClient.AgentId, part.UUID));
            }
        }

        #region Copying

        /// <summary>
        /// Duplicates this object, including operations such as physics set up and attaching to the backup event.
        /// </summary>
        /// <param name="userExposed">True if the duplicate will immediately be in the scene, false otherwise</param>
        /// <returns></returns>
        public SceneObjectGroup Copy(bool userExposed)
        {
            SceneObjectGroup dupe = (SceneObjectGroup)MemberwiseClone();
            dupe.m_isBackedUp = false;
            dupe.m_parts = new MapAndArray<OpenMetaverse.UUID, SceneObjectPart>();

            // Warning, The following code related to previousAttachmentStatus is needed so that clones of 
            // attachments do not bordercross while they're being duplicated.  This is hacktastic!
            // Normally, setting AbsolutePosition will bordercross a prim if it's outside the region!
            // unless IsAttachment is true!, so to prevent border crossing, we save it's attachment state 
            // (which should be false anyway) set it as an Attachment and then set it's Absolute Position, 
            // then restore it's attachment state

            // This is only necessary when userExposed is false!

            bool previousAttachmentStatus = dupe.IsAttachment;

            if (!userExposed)
                dupe.IsAttachment = true;

            dupe.AbsolutePosition = new Vector3(AbsolutePosition.X, AbsolutePosition.Y, AbsolutePosition.Z);

            if (!userExposed)
            {
                dupe.IsAttachment = previousAttachmentStatus;
            }

            dupe.CopyRootPart(m_rootPart, OwnerID, GroupID, userExposed);
            dupe.m_rootPart.LinkNum = m_rootPart.LinkNum;

            if (userExposed)
                dupe.m_rootPart.TrimPermissions();

            List<SceneObjectPart> partList = new List<SceneObjectPart>(m_parts.GetArray());

            partList.Sort(delegate(SceneObjectPart p1, SceneObjectPart p2)
            {
                return p1.LinkNum.CompareTo(p2.LinkNum);
            }
            );

            foreach (SceneObjectPart part in partList)
            {
                SceneObjectPart newPart;
                if (part.UUID != m_rootPart.UUID)
                {
                    newPart = dupe.CopyPart(part, OwnerID, GroupID, userExposed);
                    newPart.LinkNum = part.LinkNum;
                }
                else
                {
                    newPart = dupe.m_rootPart;
                }

                // Need to duplicate the physics actor as well
                if (part.PhysActor != null && userExposed)
                {
                    PrimitiveBaseShape pbs = newPart.Shape;

                    newPart.PhysActor
                        = m_scene.PhysicsScene.AddPrimShape(
                            string.Format("{0}/{1}", newPart.Name, newPart.UUID),
                            pbs,
                            newPart.AbsolutePosition,
                            newPart.Scale,
                            newPart.RotationOffset,
                            part.PhysActor.IsPhysical,
                            newPart.LocalId);

                    newPart.DoPhysicsPropertyUpdate(part.PhysActor.IsPhysical, true);
                }
            }

            if (userExposed)
            {
                dupe.UpdateParentIDs();
                dupe.HasGroupChanged = true;
                dupe.AttachToBackup();

                ScheduleGroupForFullUpdate();
            }

            return dupe;
        }

        /// <summary>
        /// Copy the given part as the root part of this scene object.
        /// </summary>
        /// <param name="part"></param>
        /// <param name="cAgentID"></param>
        /// <param name="cGroupID"></param>
        public void CopyRootPart(SceneObjectPart part, UUID cAgentID, UUID cGroupID, bool userExposed)
        {
            SetRootPart(part.Copy(m_scene.AllocateLocalId(), OwnerID, GroupID, 0, userExposed));
        }

        public void ScriptSetPhysicsStatus(bool usePhysics)
        {
            UpdatePrimFlags(RootPart.LocalId, usePhysics, IsTemporary, IsPhantom, IsVolumeDetect);
        }

        public void ScriptSetTemporaryStatus(bool makeTemporary)
        {
            UpdatePrimFlags(RootPart.LocalId, UsesPhysics, makeTemporary, IsPhantom, IsVolumeDetect);
        }

        public void ScriptSetPhantomStatus(bool makePhantom)
        {
            UpdatePrimFlags(RootPart.LocalId, UsesPhysics, IsTemporary, makePhantom, IsVolumeDetect);
        }

        public void ScriptSetVolumeDetect(bool makeVolumeDetect)
        {
            UpdatePrimFlags(RootPart.LocalId, UsesPhysics, IsTemporary, IsPhantom, makeVolumeDetect);

            /*
            ScriptSetPhantomStatus(false);  // What ever it was before, now it's not phantom anymore

            if (PhysActor != null) // Should always be the case now
            {
                PhysActor.SetVolumeDetect(param);
            }
            if (param != 0)
                AddFlag(PrimFlags.Phantom);

            ScheduleFullUpdate();
            */
        }

        public void applyImpulse(Vector3 impulse)
        {
            if (IsAttachment)
            {
                ScenePresence avatar = m_scene.GetScenePresence(AttachedAvatar);
                if (avatar != null)
                {
                    avatar.PushForce(impulse);
                }
            }
            else
            {
                if (RootPart.PhysActor != null)
                {
                    RootPart.PhysActor.AddForce(impulse, true);
                    m_scene.PhysicsScene.AddPhysicsActorTaint(RootPart.PhysActor);
                }
            }
        }

        public void applyAngularImpulse(Vector3 impulse)
        {
            if (RootPart.PhysActor != null)
            {
                if (!IsAttachment)
                {
                    RootPart.PhysActor.AddAngularForce(impulse, true);
                    m_scene.PhysicsScene.AddPhysicsActorTaint(RootPart.PhysActor);
                }
            }
        }

        public void setAngularImpulse(Vector3 impulse)
        {
            if (RootPart.PhysActor != null)
            {
                if (!IsAttachment)
                {
                    RootPart.PhysActor.Torque = impulse;
                    m_scene.PhysicsScene.AddPhysicsActorTaint(RootPart.PhysActor);
                }
            }
        }

        public Vector3 GetTorque()
        {
            if (RootPart.PhysActor != null)
            {
                if (!IsAttachment)
                {
                    Vector3 torque = RootPart.PhysActor.Torque;
                    return torque;
                }
            }

            return Vector3.Zero;
        }

         // This is used by both Double-Click Auto-Pilot and llMoveToTarget() in an attached object
        public void moveToTarget(Vector3 target, float tau)
        {
            if (IsAttachment)
            {
                ScenePresence avatar = m_scene.GetScenePresence(AttachedAvatar);
                if (avatar != null)
                {
                    avatar.MoveToTarget(target, false, false);
                }
            }
            else
            {
                if (RootPart.PhysActor != null)
                {
                    RootPart.PhysActor.PIDTarget = target;
                    RootPart.PhysActor.PIDTau = tau;
                    RootPart.PhysActor.PIDActive = true;
                }
            }
        }

        public void stopMoveToTarget()
        {
            if (RootPart.PhysActor != null)
                RootPart.PhysActor.PIDActive = false;
        }
        
        public void rotLookAt(Quaternion target, float strength, float damping)
        {
            SceneObjectPart rootpart = m_rootPart;
            if (rootpart != null)
            {
                if (IsAttachment)
                {
                /*
                    ScenePresence avatar = m_scene.GetScenePresence(rootpart.AttachedAvatar);
                    if (avatar != null)
                    {
                    Rotate the Av?
                    } */
                }
                else
                {
                    if (rootpart.PhysActor != null)
                    {									// APID must be implemented in your physics system for this to function.
                        rootpart.PhysActor.APIDTarget = new Quaternion(target.X, target.Y, target.Z, target.W);
                        rootpart.PhysActor.APIDStrength = strength;
                        rootpart.PhysActor.APIDDamping = damping;
                        rootpart.PhysActor.APIDActive = true;
                    }
                }
            }
        }

        public void stopLookAt()
        {
            SceneObjectPart rootpart = m_rootPart;
            if (rootpart != null)
            {
                if (rootpart.PhysActor != null)
                {							// APID must be implemented in your physics system for this to function.
                    rootpart.PhysActor.APIDActive = false;
                }
            }
        
        }

        /// <summary>
        /// Uses a PID to attempt to clamp the object on the Z axis at the given height over tau seconds.
        /// </summary>
        /// <param name="height">Height to hover.  Height of zero disables hover.</param>
        /// <param name="hoverType">Determines what the height is relative to </param>
        /// <param name="tau">Number of seconds over which to reach target</param>
        public void SetHoverHeight(float height, PIDHoverType hoverType, float tau)
        {
            if (RootPart.PhysActor != null)
            {
                if (height != 0f)
                {
                    RootPart.PhysActor.PIDHoverHeight = height;
                    RootPart.PhysActor.PIDHoverType = hoverType;
                    RootPart.PhysActor.PIDTau = tau;
                    RootPart.PhysActor.PIDHoverActive = true;
                }
                else
                {
                    RootPart.PhysActor.PIDHoverActive = false;
                }
            }
        }

        /// <summary>
        /// Set the owner of the root part.
        /// </summary>
        /// <param name="part"></param>
        /// <param name="cAgentID"></param>
        /// <param name="cGroupID"></param>
        public void SetRootPartOwner(SceneObjectPart part, UUID cAgentID, UUID cGroupID)
        {
            part.LastOwnerID = part.OwnerID;
            part.OwnerID = cAgentID;
            part.GroupID = cGroupID;

            if (part.OwnerID != cAgentID)
            {
                // Apply Next Owner Permissions if we're not bypassing permissions
                if (!m_scene.Permissions.BypassPermissions())
                    ApplyNextOwnerPermissions();
            }

            part.ScheduleFullUpdate();
        }

        /// <summary>
        /// Make a copy of the given part.
        /// </summary>
        /// <param name="part"></param>
        /// <param name="cAgentID"></param>
        /// <param name="cGroupID"></param>
        public SceneObjectPart CopyPart(SceneObjectPart part, UUID cAgentID, UUID cGroupID, bool userExposed)
        {
            SceneObjectPart newPart = part.Copy(m_scene.AllocateLocalId(), OwnerID, GroupID, m_parts.Count, userExposed);
            newPart.SetParent(this);

            AddPart(newPart);

            SetPartAsNonRoot(newPart);
            return newPart;
        }

        /// <summary>
        /// Reset the UUIDs for all the prims that make up this group.
        ///
        /// This is called by methods which want to add a new group to an existing scene, in order
        /// to ensure that there are no clashes with groups already present.
        /// </summary>
        public void ResetIDs()
        {
            lock (m_parts.SyncRoot)
            {
                List<SceneObjectPart> partsList = new List<SceneObjectPart>(m_parts.GetArray());
                m_parts.Clear();
                foreach (SceneObjectPart part in partsList)
                {
                    part.ResetIDs(part.LinkNum); // Don't change link nums
                    m_parts.Add(part.UUID, part);
                }
            }
        }

        /// <summary>
        ///
        /// </summary>
        /// <param name="part"></param>
        public void ServiceObjectPropertiesFamilyRequest(IClientAPI remoteClient, UUID AgentID, uint RequestFlags)
        {
            remoteClient.SendObjectPropertiesFamilyData(RootPart, RequestFlags);
            
//             remoteClient.SendObjectPropertiesFamilyData(RequestFlags, RootPart.UUID, RootPart.OwnerID, RootPart.GroupID, RootPart.BaseMask,
//                                                         RootPart.OwnerMask, RootPart.GroupMask, RootPart.EveryoneMask, RootPart.NextOwnerMask,
//                                                         RootPart.OwnershipCost, RootPart.ObjectSaleType, RootPart.SalePrice, RootPart.Category,
//                                                         RootPart.CreatorID, RootPart.Name, RootPart.Description);
        }

        public void SetPartOwner(SceneObjectPart part, UUID cAgentID, UUID cGroupID)
        {
            part.OwnerID = cAgentID;
            part.GroupID = cGroupID;
        }

        #endregion

        public override void Update()
        {
            // Check that the group was not deleted before the scheduled update
            // FIXME: This is merely a temporary measure to reduce the incidence of failure when
            // an object has been deleted from a scene before update was processed.
            // A more fundamental overhaul of the update mechanism is required to eliminate all
            // the race conditions.
            if (IsDeleted)
                return;

            // Even temporary objects take part in physics (e.g. temp-on-rez bullets)
            //if ((RootPart.Flags & PrimFlags.TemporaryOnRez) != 0)
            //    return;

            bool UsePhysics = ((RootPart.Flags & PrimFlags.Physics) != 0);

            if (UsePhysics && !AbsolutePosition.ApproxEquals(lastPhysGroupPos, 0.02f))
            {
                m_rootPart.UpdateFlag = UpdateRequired.TERSE;
                lastPhysGroupPos = AbsolutePosition;
            }

            if (UsePhysics && !GroupRotation.ApproxEquals(lastPhysGroupRot, 0.1f))
            {
                m_rootPart.UpdateFlag = UpdateRequired.TERSE;
                lastPhysGroupRot = GroupRotation;
            }

            SceneObjectPart[] parts = m_parts.GetArray();
            for (int i = 0; i < parts.Length; i++)
            {
                SceneObjectPart part = parts[i];
                if (!IsSelected)
                    part.UpdateLookAt();
                part.SendScheduledUpdates();
            }
        }

        public void ScheduleFullUpdateToAvatar(ScenePresence presence)
        {
//            m_log.DebugFormat("[SOG]: Scheduling full update for {0} {1} just to avatar {2}", Name, UUID, presence.Name);
            
            RootPart.AddFullUpdateToAvatar(presence);

            SceneObjectPart[] parts = m_parts.GetArray();
            for (int i = 0; i < parts.Length; i++)
            {
                SceneObjectPart part = parts[i];
                if (part != RootPart)
                    part.AddFullUpdateToAvatar(presence);
            }
        }

        public void ScheduleTerseUpdateToAvatar(ScenePresence presence)
        {
//            m_log.DebugFormat("[SOG]: Scheduling terse update for {0} {1} just to avatar {2}", Name, UUID, presence.Name);

            SceneObjectPart[] parts = m_parts.GetArray();
            for (int i = 0; i < parts.Length; i++)
                parts[i].AddTerseUpdateToAvatar(presence);
        }

        /// <summary>
        /// Schedule a full update for this scene object
        /// </summary>
        public void ScheduleGroupForFullUpdate()
        {
//            if (IsAttachment)
//                m_log.DebugFormat("[SOG]: Scheduling full update for {0} {1}", Name, LocalId);
            
            checkAtTargets();
            RootPart.ScheduleFullUpdate();

            SceneObjectPart[] parts = m_parts.GetArray();
            for (int i = 0; i < parts.Length; i++)
            {
                SceneObjectPart part = parts[i];
                if (part != RootPart)
                    part.ScheduleFullUpdate();
            }
        }

        /// <summary>
        /// Schedule a terse update for this scene object
        /// </summary>
        public void ScheduleGroupForTerseUpdate()
        {
//            m_log.DebugFormat("[SOG]: Scheduling terse update for {0} {1}", Name, UUID);

            SceneObjectPart[] parts = m_parts.GetArray();
            for (int i = 0; i < parts.Length; i++)
                parts[i].ScheduleTerseUpdate();
        }

        /// <summary>
        /// Immediately send a full update for this scene object.
        /// </summary>
        public void SendGroupFullUpdate()
        {                       
            if (IsDeleted)
                return;

//            m_log.DebugFormat("[SOG]: Sending immediate full group update for {0} {1}", Name, UUID);            
            
            RootPart.SendFullUpdateToAllClients();

            SceneObjectPart[] parts = m_parts.GetArray();
            for (int i = 0; i < parts.Length; i++)
            {
                SceneObjectPart part = parts[i];
                if (part != RootPart)
                    part.SendFullUpdateToAllClients();
            }
        }

        /// <summary>
        /// Immediately send an update for this scene object's root prim only.
        /// This is for updates regarding the object as a whole, and none of its parts in particular.
        /// Note: this may not be used by opensim (it probably should) but it's used by
        /// external modules.
        /// </summary>
        public void SendGroupRootTerseUpdate()
        {
            if (IsDeleted)
                return;

            RootPart.SendTerseUpdateToAllClients();
        }

        public void QueueForUpdateCheck()
        {
            if (m_scene == null) // Need to check here as it's null during object creation
                return;
            
            m_scene.SceneGraph.AddToUpdateList(this);
        }

        /// <summary>
        /// Immediately send a terse update for this scene object.
        /// </summary>
        public void SendGroupTerseUpdate()
        {
            if (IsDeleted)
                return;

            SceneObjectPart[] parts = m_parts.GetArray();
            for (int i = 0; i < parts.Length; i++)
                parts[i].SendTerseUpdateToAllClients();
        }

        /// <summary>
        /// Send metadata about the root prim (name, description, sale price, etc.) to a client.
        /// </summary>
        /// <param name="client"></param>
        public void SendPropertiesToClient(IClientAPI client)
        {
            m_rootPart.SendPropertiesToClient(client);
        }

        #region SceneGroupPart Methods

        /// <summary>
        /// Get the child part by LinkNum
        /// </summary>
        /// <param name="linknum"></param>
        /// <returns>null if no child part with that linknum or child part</returns>
        public SceneObjectPart GetLinkNumPart(int linknum)
        {
            SceneObjectPart[] parts = m_parts.GetArray();
            for (int i = 0; i < parts.Length; i++)
            {
                if (parts[i].LinkNum == linknum)
                    return parts[i];
            }

            return null;
        }

        /// <summary>
        /// Get a part with a given UUID
        /// </summary>
        /// <param name="primID"></param>
        /// <returns>null if a child part with the primID was not found</returns>
        public SceneObjectPart GetChildPart(UUID primID)
        {
            SceneObjectPart childPart;
            m_parts.TryGetValue(primID, out childPart);
            return childPart;
        }

        /// <summary>
        /// Get a part with a given local ID
        /// </summary>
        /// <param name="localID"></param>
        /// <returns>null if a child part with the local ID was not found</returns>
        public SceneObjectPart GetChildPart(uint localID)
        {
            SceneObjectPart[] parts = m_parts.GetArray();
            for (int i = 0; i < parts.Length; i++)
            {
                if (parts[i].LocalId == localID)
                    return parts[i];
            }

            return null;
        }

        /// <summary>
        /// Does this group contain the child prim
        /// should be able to remove these methods once we have a entity index in scene
        /// </summary>
        /// <param name="primID"></param>
        /// <returns></returns>
        public bool HasChildPrim(UUID primID)
        {
            return m_parts.ContainsKey(primID);
        }

        /// <summary>
        /// Does this group contain the child prim
        /// should be able to remove these methods once we have a entity index in scene
        /// </summary>
        /// <param name="localID"></param>
        /// <returns></returns>
        public bool HasChildPrim(uint localID)
        {
            SceneObjectPart[] parts = m_parts.GetArray();
            for (int i = 0; i < parts.Length; i++)
            {
                if (parts[i].LocalId == localID)
                    return true;
            }

            return false;
        }

        #endregion

        #region Packet Handlers

        /// <summary>
        /// Link the prims in a given group to this group
        /// </summary>
        /// <param name="objectGroup">The group of prims which should be linked to this group</param>
        public void LinkToGroup(SceneObjectGroup objectGroup)
        {
//            m_log.DebugFormat(
//                "[SCENE OBJECT GROUP]: Linking group with root part {0}, {1} to group with root part {2}, {3}",
//                objectGroup.RootPart.Name, objectGroup.RootPart.UUID, RootPart.Name, RootPart.UUID);

            SceneObjectPart linkPart = objectGroup.m_rootPart;

            Vector3 oldGroupPosition = linkPart.GroupPosition;
            Quaternion oldRootRotation = linkPart.RotationOffset;

            linkPart.OffsetPosition = linkPart.GroupPosition - AbsolutePosition;
            linkPart.ParentID = m_rootPart.LocalId;
            linkPart.GroupPosition = AbsolutePosition;
            Vector3 axPos = linkPart.OffsetPosition;

            Quaternion parentRot = m_rootPart.RotationOffset;
            axPos *= Quaternion.Inverse(parentRot);

            linkPart.OffsetPosition = axPos;
            Quaternion oldRot = linkPart.RotationOffset;
            Quaternion newRot = Quaternion.Inverse(parentRot) * oldRot;
            linkPart.RotationOffset = newRot;

            linkPart.ParentID = m_rootPart.LocalId;

            if (m_rootPart.LinkNum == 0)
                m_rootPart.LinkNum = 1;

            lock (m_parts.SyncRoot)
            {
                int linkNum = PrimCount + 1;

                m_parts.Add(linkPart.UUID, linkPart);

                linkPart.SetParent(this);
                linkPart.CreateSelected = true;

                linkPart.LinkNum = linkNum++;

                SceneObjectPart[] ogParts = objectGroup.Parts;
                Array.Sort(ogParts, delegate(SceneObjectPart a, SceneObjectPart b)
                        {
                            return a.LinkNum - b.LinkNum;
                        });

                for (int i = 0; i < ogParts.Length; i++)
                {
                    SceneObjectPart part = ogParts[i];
                    if (part.UUID != objectGroup.m_rootPart.UUID)
                        LinkNonRootPart(part, oldGroupPosition, oldRootRotation, linkNum++);
                    part.ClearUndoState();
                }
            }

            m_scene.UnlinkSceneObject(objectGroup, true);
            objectGroup.IsDeleted = true;

            objectGroup.m_parts.Clear();
            
            // Can't do this yet since backup still makes use of the root part without any synchronization
//            objectGroup.m_rootPart = null;

            AttachToBackup();

            // Here's the deal, this is ABSOLUTELY CRITICAL so the physics scene gets the update about the 
            // position of linkset prims.  IF YOU CHANGE THIS, YOU MUST TEST colliding with just linked and 
            // unmoved prims!
            ResetChildPrimPhysicsPositions();

            //HasGroupChanged = true;
            //ScheduleGroupForFullUpdate();
        }

        /// <summary>
        /// Delink the given prim from this group.  The delinked prim is established as
        /// an independent SceneObjectGroup.
        /// </summary>
        /// <param name="partID"></param>
        /// <returns>The object group of the newly delinked prim.  Null if part could not be found</returns>
        public SceneObjectGroup DelinkFromGroup(uint partID)
        {
            return DelinkFromGroup(partID, true);
        }

        /// <summary>
        /// Delink the given prim from this group.  The delinked prim is established as
        /// an independent SceneObjectGroup.
        /// </summary>
        /// <param name="partID"></param>
        /// <param name="sendEvents"></param>
        /// <returns>The object group of the newly delinked prim.  Null if part could not be found</returns>
        public SceneObjectGroup DelinkFromGroup(uint partID, bool sendEvents)
        {
            SceneObjectPart linkPart = GetChildPart(partID);

            if (linkPart != null)
            {
                return DelinkFromGroup(linkPart, sendEvents);
            }
            else
            {
                m_log.WarnFormat("[SCENE OBJECT GROUP]: " +
                                 "DelinkFromGroup(): Child prim {0} not found in object {1}, {2}",
                                 partID, LocalId, UUID);

                return null;
            }
        }

        /// <summary>
        /// Delink the given prim from this group.  The delinked prim is established as
        /// an independent SceneObjectGroup.
        /// </summary>
        /// <param name="partID"></param>
        /// <param name="sendEvents"></param>
        /// <returns>The object group of the newly delinked prim.</returns>
        public SceneObjectGroup DelinkFromGroup(SceneObjectPart linkPart, bool sendEvents)
        {
//                m_log.DebugFormat(
//                    "[SCENE OBJECT GROUP]: Delinking part {0}, {1} from group with root part {2}, {3}",
//                    linkPart.Name, linkPart.UUID, RootPart.Name, RootPart.UUID);
            
            linkPart.ClearUndoState();

            Quaternion worldRot = linkPart.GetWorldRotation();

            // Remove the part from this object
            lock (m_parts.SyncRoot)
            {
                m_parts.Remove(linkPart.UUID);

                SceneObjectPart[] parts = m_parts.GetArray();

                if (parts.Length == 1 && RootPart != null)
                {
                    // Single prim left
                    RootPart.LinkNum = 0;
                }
                else
                {
                    for (int i = 0; i < parts.Length; i++)
                    {
                        SceneObjectPart part = parts[i];
                        if (part.LinkNum > linkPart.LinkNum)
                            part.LinkNum--;
                    }
                }
            }

            linkPart.ParentID = 0;
            linkPart.LinkNum = 0;

            if (linkPart.PhysActor != null)
            {
                m_scene.PhysicsScene.RemovePrim(linkPart.PhysActor);
            }

            // We need to reset the child part's position
            // ready for life as a separate object after being a part of another object
            Quaternion parentRot = m_rootPart.RotationOffset;

            Vector3 axPos = linkPart.OffsetPosition;

            axPos *= parentRot;
            linkPart.OffsetPosition = new Vector3(axPos.X, axPos.Y, axPos.Z);
            linkPart.GroupPosition = AbsolutePosition + linkPart.OffsetPosition;
            linkPart.OffsetPosition = new Vector3(0, 0, 0);

            linkPart.RotationOffset = worldRot;

            SceneObjectGroup objectGroup = new SceneObjectGroup(linkPart);

            m_scene.AddNewSceneObject(objectGroup, true);

            if (sendEvents)
                linkPart.TriggerScriptChangedEvent(Changed.LINK);

            linkPart.Rezzed = RootPart.Rezzed;

            // When we delete a group, we currently have to force persist to the database if the object id has changed
            // (since delete works by deleting all rows which have a given object id)
            objectGroup.HasGroupChangedDueToDelink = true;

            return objectGroup;
        }

        /// <summary>
        /// Stop this object from being persisted over server restarts.
        /// </summary>
        /// <param name="objectGroup"></param>
        public virtual void DetachFromBackup()
        {
            m_scene.SceneGraph.FireDetachFromBackup(this);
            if (m_isBackedUp && Scene != null)
                m_scene.EventManager.OnBackup -= ProcessBackup;
            
            m_isBackedUp = false;
        }

        private void LinkNonRootPart(SceneObjectPart part, Vector3 oldGroupPosition, Quaternion oldGroupRotation, int linkNum)
        {
            Quaternion parentRot = oldGroupRotation;
            Quaternion oldRot = part.RotationOffset;
            Quaternion worldRot = parentRot * oldRot;

            parentRot = oldGroupRotation;

            Vector3 axPos = part.OffsetPosition;

            axPos *= parentRot;
            part.OffsetPosition = axPos;
            Vector3 newPos = oldGroupPosition + part.OffsetPosition;
            part.GroupPosition = newPos;
            part.OffsetPosition = Vector3.Zero;
            part.RotationOffset = worldRot;

            part.SetParent(this);
            part.ParentID = m_rootPart.LocalId;

            m_parts.Add(part.UUID, part);

            part.LinkNum = linkNum;

            part.OffsetPosition = newPos - AbsolutePosition;

            Quaternion rootRotation = m_rootPart.RotationOffset;

            Vector3 pos = part.OffsetPosition;
            pos *= Quaternion.Inverse(rootRotation);
            part.OffsetPosition = pos;

            parentRot = m_rootPart.RotationOffset;
            oldRot = part.RotationOffset;
            Quaternion newRot = Quaternion.Inverse(parentRot) * worldRot;
            part.RotationOffset = newRot;
        }

        /// <summary>
        /// If object is physical, apply force to move it around
        /// If object is not physical, just put it at the resulting location
        /// </summary>
        /// <param name="offset">Always seems to be 0,0,0, so ignoring</param>
        /// <param name="pos">New position.  We do the math here to turn it into a force</param>
        /// <param name="remoteClient"></param>
        public void GrabMovement(Vector3 offset, Vector3 pos, IClientAPI remoteClient)
        {
            if (m_scene.EventManager.TriggerGroupMove(UUID, pos))
            {
                if (m_rootPart.PhysActor != null)
                {
                    if (m_rootPart.PhysActor.IsPhysical)
                    {
                        if (!m_rootPart.BlockGrab)
                        {
                            Vector3 llmoveforce = pos - AbsolutePosition;
                            Vector3 grabforce = llmoveforce;
                            grabforce = (grabforce / 10) * m_rootPart.PhysActor.Mass;
                            m_rootPart.PhysActor.AddForce(grabforce, true);
                            m_scene.PhysicsScene.AddPhysicsActorTaint(m_rootPart.PhysActor);
                        }
                    }
                    else
                    {
                        //NonPhysicalGrabMovement(pos);
                    }
                }
                else
                {
                    //NonPhysicalGrabMovement(pos);
                }
            }
        }

        public void NonPhysicalGrabMovement(Vector3 pos)
        {
            AbsolutePosition = pos;
            m_rootPart.SendTerseUpdateToAllClients();
        }

        /// <summary>
        /// If object is physical, prepare for spinning torques (set flag to save old orientation)
        /// </summary>
        /// <param name="rotation">Rotation.  We do the math here to turn it into a torque</param>
        /// <param name="remoteClient"></param>
        public void SpinStart(IClientAPI remoteClient)
        {
            if (m_scene.EventManager.TriggerGroupSpinStart(UUID))
            {
                if (m_rootPart.PhysActor != null)
                {
                    if (m_rootPart.PhysActor.IsPhysical)
                    {
                        m_rootPart.IsWaitingForFirstSpinUpdatePacket = true;
                    }
                }
            }
        }

        /// <summary>
        /// If object is physical, apply torque to spin it around
        /// </summary>
        /// <param name="rotation">Rotation.  We do the math here to turn it into a torque</param>
        /// <param name="remoteClient"></param>
        public void SpinMovement(Quaternion newOrientation, IClientAPI remoteClient)
        {
            // The incoming newOrientation, sent by the client, "seems" to be the 
            // desired target orientation. This needs further verification; in particular, 
            // one would expect that the initial incoming newOrientation should be
            // fairly close to the original prim's physical orientation, 
            // m_rootPart.PhysActor.Orientation. This however does not seem to be the
            // case (might just be an issue with different quaternions representing the
            // same rotation, or it might be a coordinate system issue).
            //
            // Since it's not clear what the relationship is between the PhysActor.Orientation
            // and the incoming orientations sent by the client, we take an alternative approach
            // of calculating the delta rotation between the orientations being sent by the 
            // client. (Since a spin is invoked by ctrl+shift+drag in the client, we expect
            // a steady stream of several new orientations coming in from the client.)
            // This ensures that the delta rotations are being calculated from self-consistent
            // pairs of old/new rotations. Given the delta rotation, we apply a torque around
            // the delta rotation axis, scaled by the object mass times an arbitrary scaling
            // factor (to ensure the resulting torque is not "too strong" or "too weak").
            // 
            // Ideally we need to calculate (probably iteratively) the exact torque or series
            // of torques needed to arrive exactly at the destination orientation. However, since 
            // it is not yet clear how to map the destination orientation (provided by the viewer)
            // into PhysActor orientations (needed by the physics engine), we omit this step. 
            // This means that the resulting torque will at least be in the correct direction, 
            // but it will result in over-shoot or under-shoot of the target orientation.
            // For the end user, this means that ctrl+shift+drag can be used for relative,
            // but not absolute, adjustments of orientation for physical prims.
          
            if (m_scene.EventManager.TriggerGroupSpin(UUID, newOrientation))
            {
                if (m_rootPart.PhysActor != null)
                {
                    if (m_rootPart.PhysActor.IsPhysical)
                    {
                        if (m_rootPart.IsWaitingForFirstSpinUpdatePacket)
                        {
                            // first time initialization of "old" orientation for calculation of delta rotations
                            m_rootPart.SpinOldOrientation = newOrientation;
                            m_rootPart.IsWaitingForFirstSpinUpdatePacket = false;
                        }
                        else
                        {
                          // save and update old orientation
                          Quaternion old = m_rootPart.SpinOldOrientation;
                          m_rootPart.SpinOldOrientation = newOrientation;
                          //m_log.Error("[SCENE OBJECT GROUP]: Old orientation is " + old);
                          //m_log.Error("[SCENE OBJECT GROUP]: Incoming new orientation is " + newOrientation);

                          // compute difference between previous old rotation and new incoming rotation
                          Quaternion minimalRotationFromQ1ToQ2 = Quaternion.Inverse(old) * newOrientation;

                          float rotationAngle;
                          Vector3 rotationAxis;
                          minimalRotationFromQ1ToQ2.GetAxisAngle(out rotationAxis, out rotationAngle);
                          rotationAxis.Normalize();

                          //m_log.Error("SCENE OBJECT GROUP]: rotation axis is " + rotationAxis);
                          Vector3 spinforce = new Vector3(rotationAxis.X, rotationAxis.Y, rotationAxis.Z);
                          spinforce = (spinforce/8) * m_rootPart.PhysActor.Mass; // 8 is an arbitrary torque scaling factor
                          m_rootPart.PhysActor.AddAngularForce(spinforce,true);
                          m_scene.PhysicsScene.AddPhysicsActorTaint(m_rootPart.PhysActor);
                        }
                    }
                    else
                    {
                        //NonPhysicalSpinMovement(pos);
                    }
                }
                else
                {
                    //NonPhysicalSpinMovement(pos);
                }
            }
        }

        /// <summary>
        /// Set the name of a prim
        /// </summary>
        /// <param name="name"></param>
        /// <param name="localID"></param>
        public void SetPartName(string name, uint localID)
        {
            SceneObjectPart part = GetChildPart(localID);
            if (part != null)
            {
                part.Name = name;
            }
        }

        public void SetPartDescription(string des, uint localID)
        {
            SceneObjectPart part = GetChildPart(localID);
            if (part != null)
            {
                part.Description = des;
            }
        }

        public void SetPartText(string text, uint localID)
        {
            SceneObjectPart part = GetChildPart(localID);
            if (part != null)
            {
                part.SetText(text);
            }
        }

        public void SetPartText(string text, UUID partID)
        {
            SceneObjectPart part = GetChildPart(partID);
            if (part != null)
            {
                part.SetText(text);
            }
        }

        public string GetPartName(uint localID)
        {
            SceneObjectPart part = GetChildPart(localID);
            if (part != null)
            {
                return part.Name;
            }
            return String.Empty;
        }

        public string GetPartDescription(uint localID)
        {
            SceneObjectPart part = GetChildPart(localID);
            if (part != null)
            {
                return part.Description;
            }
            return String.Empty;
        }

        /// <summary>
        /// Update prim flags for this group.
        /// </summary>
        /// <param name="localID"></param>
        /// <param name="UsePhysics"></param>
        /// <param name="SetTemporary"></param>
        /// <param name="SetPhantom"></param>
        /// <param name="SetVolumeDetect"></param>
        public void UpdatePrimFlags(uint localID, bool UsePhysics, bool SetTemporary, bool SetPhantom, bool SetVolumeDetect)
        {
            SceneObjectPart selectionPart = GetChildPart(localID);

            if (SetTemporary && Scene != null)
            {
                DetachFromBackup();
                // Remove from database and parcel prim count
                //
                m_scene.DeleteFromStorage(UUID);
                m_scene.EventManager.TriggerParcelPrimCountTainted();
            }

            if (selectionPart != null)
            {
                SceneObjectPart[] parts = m_parts.GetArray();
                
                if (Scene != null)
                {
                    for (int i = 0; i < parts.Length; i++)
                    {
                        SceneObjectPart part = parts[i];
                        if (part.Scale.X > m_scene.RegionInfo.PhysPrimMax || 
                            part.Scale.Y > m_scene.RegionInfo.PhysPrimMax || 
                            part.Scale.Z > m_scene.RegionInfo.PhysPrimMax)
                        {
                            UsePhysics = false; // Reset physics
                            break;
                        }
                    }
                }

                RootPart.UpdatePrimFlags(UsePhysics, IsTemporary, IsPhantom, SetVolumeDetect);
                for (int i = 0; i < parts.Length; i++)
                {
                    if (parts[i] != RootPart)
                        parts[i].UpdatePrimFlags(UsePhysics, IsTemporary, IsPhantom, SetVolumeDetect);
                }
            }
        }

        public void UpdateExtraParam(uint localID, ushort type, bool inUse, byte[] data)
        {
            SceneObjectPart part = GetChildPart(localID);
            if (part != null)
            {
                part.UpdateExtraParam(type, inUse, data);
            }
        }



        /// <summary>
        /// Gets the number of parts
        /// </summary>
        /// <returns></returns>
        public int GetPartCount()
        {
            return Parts.Count();
        }

        /// <summary>
        /// Update the texture entry for this part
        /// </summary>
        /// <param name="localID"></param>
        /// <param name="textureEntry"></param>
        public void UpdateTextureEntry(uint localID, byte[] textureEntry)
        {
            SceneObjectPart part = GetChildPart(localID);
            if (part != null)
            {
                part.UpdateTextureEntry(textureEntry);
            }
        }

        public void UpdatePermissions(UUID AgentID, byte field, uint localID,
                uint mask, byte addRemTF)
        {
            SceneObjectPart[] parts = m_parts.GetArray();
            for (int i = 0; i < parts.Length; i++)
                parts[i].UpdatePermissions(AgentID, field, localID, mask, addRemTF);

            HasGroupChanged = true;
        }

        #endregion

        #region Shape

        /// <summary>
        ///
        /// </summary>
        /// <param name="shapeBlock"></param>
        public void UpdateShape(ObjectShapePacket.ObjectDataBlock shapeBlock, uint localID)
        {
            SceneObjectPart part = GetChildPart(localID);
            if (part != null)
            {
                part.UpdateShape(shapeBlock);

                if (part.PhysActor != null)
                    m_scene.PhysicsScene.AddPhysicsActorTaint(part.PhysActor);
            }
        }

        #endregion

        #region Resize

        /// <summary>
        /// Resize the entire group of prims.
        /// </summary>
        /// <param name="scale"></param>
        public void GroupResize(Vector3 scale)
        {
//            m_log.DebugFormat(
//                "[SCENE OBJECT GROUP]: Group resizing {0} {1} from {2} to {3}", Name, LocalId, RootPart.Scale, scale);
            RootPart.StoreUndoState(true);

            scale.X = Math.Min(scale.X, Scene.m_maxNonphys);
            scale.Y = Math.Min(scale.Y, Scene.m_maxNonphys);
            scale.Z = Math.Min(scale.Z, Scene.m_maxNonphys);

            if (RootPart.PhysActor != null && RootPart.PhysActor.IsPhysical)
            {
                scale.X = Math.Min(scale.X, Scene.m_maxPhys);
                scale.Y = Math.Min(scale.Y, Scene.m_maxPhys);
                scale.Z = Math.Min(scale.Z, Scene.m_maxPhys);
            }

            float x = (scale.X / RootPart.Scale.X);
            float y = (scale.Y / RootPart.Scale.Y);
            float z = (scale.Z / RootPart.Scale.Z);

            SceneObjectPart[] parts;
            if (x > 1.0f || y > 1.0f || z > 1.0f)
            {
                parts = m_parts.GetArray();
                for (int i = 0; i < parts.Length; i++)
                {
                    SceneObjectPart obPart = parts[i];
                    if (obPart.UUID != m_rootPart.UUID)
                    {
//                        obPart.IgnoreUndoUpdate = true;
                        Vector3 oldSize = new Vector3(obPart.Scale);

                        float f = 1.0f;
                        float a = 1.0f;

                        if (RootPart.PhysActor != null && RootPart.PhysActor.IsPhysical)
                        {
                            if (oldSize.X * x > m_scene.m_maxPhys)
                            {
                                f = m_scene.m_maxPhys / oldSize.X;
                                a = f / x;
                                x *= a;
                                y *= a;
                                z *= a;
                            }

                            if (oldSize.Y * y > m_scene.m_maxPhys)
                            {
                                f = m_scene.m_maxPhys / oldSize.Y;
                                a = f / y;
                                x *= a;
                                y *= a;
                                z *= a;
                            }

                            if (oldSize.Z * z > m_scene.m_maxPhys)
                            {
                                f = m_scene.m_maxPhys / oldSize.Z;
                                a = f / z;
                                x *= a;
                                y *= a;
                                z *= a;
                            }
                        }
                        else
                        {
                            if (oldSize.X * x > m_scene.m_maxNonphys)
                            {
                                f = m_scene.m_maxNonphys / oldSize.X;
                                a = f / x;
                                x *= a;
                                y *= a;
                                z *= a;
                            }

                            if (oldSize.Y * y > m_scene.m_maxNonphys)
                            {
                                f = m_scene.m_maxNonphys / oldSize.Y;
                                a = f / y;
                                x *= a;
                                y *= a;
                                z *= a;
                            }

                            if (oldSize.Z * z > m_scene.m_maxNonphys)
                            {
                                f = m_scene.m_maxNonphys / oldSize.Z;
                                a = f / z;
                                x *= a;
                                y *= a;
                                z *= a;
                            }
                        }

//                        obPart.IgnoreUndoUpdate = false;
                    }
                }
            }

            Vector3 prevScale = RootPart.Scale;
            prevScale.X *= x;
            prevScale.Y *= y;
            prevScale.Z *= z;
//            RootPart.IgnoreUndoUpdate = true;
            RootPart.Resize(prevScale);
//            RootPart.IgnoreUndoUpdate = false;

            parts = m_parts.GetArray();
            for (int i = 0; i < parts.Length; i++)
            {
                SceneObjectPart obPart = parts[i];

                if (obPart.UUID != m_rootPart.UUID)
                {
                    obPart.IgnoreUndoUpdate = true;

                    Vector3 currentpos = new Vector3(obPart.OffsetPosition);
                    currentpos.X *= x;
                    currentpos.Y *= y;
                    currentpos.Z *= z;

                    Vector3 newSize = new Vector3(obPart.Scale);
                    newSize.X *= x;
                    newSize.Y *= y;
                    newSize.Z *= z;

                    obPart.Resize(newSize);
                    obPart.UpdateOffSet(currentpos);

                    obPart.IgnoreUndoUpdate = false;                    
                }

//                obPart.IgnoreUndoUpdate = false;
                HasGroupChanged = true;
                m_rootPart.TriggerScriptChangedEvent(Changed.SCALE);
                ScheduleGroupForTerseUpdate();
            }

//            m_log.DebugFormat(
//                "[SCENE OBJECT GROUP]: Finished group resizing {0} {1} to {2}", Name, LocalId, RootPart.Scale);
        }

        #endregion

        #region Position

        /// <summary>
        /// Move this scene object
        /// </summary>
        /// <param name="pos"></param>
        public void UpdateGroupPosition(Vector3 pos)
        {
//            m_log.DebugFormat("[SCENE OBJECT GROUP]: Updating group position on {0} {1} to {2}", Name, LocalId, pos);

            RootPart.StoreUndoState(true);

//            SceneObjectPart[] parts = m_parts.GetArray();
//            for (int i = 0; i < parts.Length; i++)
//                parts[i].StoreUndoState();

            if (m_scene.EventManager.TriggerGroupMove(UUID, pos))
            {
                if (IsAttachment)
                {
                    m_rootPart.AttachedPos = pos;
                }
                if (RootPart.GetStatusSandbox())
                {
                    if (Util.GetDistanceTo(RootPart.StatusSandboxPos, pos) > 10)
                    {
                        RootPart.ScriptSetPhysicsStatus(false);
                        pos = AbsolutePosition;
                        Scene.SimChat(Utils.StringToBytes("Hit Sandbox Limit"),
                              ChatTypeEnum.DebugChannel, 0x7FFFFFFF, RootPart.AbsolutePosition, Name, UUID, false);
                    }
                }
                AbsolutePosition = pos;

                HasGroupChanged = true;
            }

            //we need to do a terse update even if the move wasn't allowed
            // so that the position is reset in the client (the object snaps back)
            ScheduleGroupForTerseUpdate();
        }

        /// <summary>
        /// Update the position of a single part of this scene object
        /// </summary>
        /// <param name="pos"></param>
        /// <param name="localID"></param>
        public void UpdateSinglePosition(Vector3 pos, uint localID)
        {
            SceneObjectPart part = GetChildPart(localID);

            SceneObjectPart[] parts = m_parts.GetArray();
            for (int i = 0; i < parts.Length; i++)
                parts[i].StoreUndoState();

            if (part != null)
            {
//                m_log.DebugFormat(
//                    "[SCENE OBJECT GROUP]: Updating single position of {0} {1} to {2}", part.Name, part.LocalId, pos);

                part.StoreUndoState(false);
                part.IgnoreUndoUpdate = true;

                if (part.UUID == m_rootPart.UUID)
                {
                    UpdateRootPosition(pos);
                }
                else
                {
                    part.UpdateOffSet(pos);
                }

                HasGroupChanged = true;
                part.IgnoreUndoUpdate = false;
            }
        }

        /// <summary>
        /// Update just the root prim position in a linkset
        /// </summary>
        /// <param name="pos"></param>
        public void UpdateRootPosition(Vector3 pos)
        {
//            m_log.DebugFormat(
//                "[SCENE OBJECT GROUP]: Updating root position of {0} {1} to {2}", Name, LocalId, pos);

//            SceneObjectPart[] parts = m_parts.GetArray();
//            for (int i = 0; i < parts.Length; i++)
//                parts[i].StoreUndoState();

            Vector3 newPos = new Vector3(pos.X, pos.Y, pos.Z);
            Vector3 oldPos =
                new Vector3(AbsolutePosition.X + m_rootPart.OffsetPosition.X,
                              AbsolutePosition.Y + m_rootPart.OffsetPosition.Y,
                              AbsolutePosition.Z + m_rootPart.OffsetPosition.Z);
            Vector3 diff = oldPos - newPos;
            Vector3 axDiff = new Vector3(diff.X, diff.Y, diff.Z);
            Quaternion partRotation = m_rootPart.RotationOffset;
            axDiff *= Quaternion.Inverse(partRotation);
            diff = axDiff;

            SceneObjectPart[] parts = m_parts.GetArray();
            for (int i = 0; i < parts.Length; i++)
            {
                SceneObjectPart obPart = parts[i];
                if (obPart.UUID != m_rootPart.UUID)
                    obPart.OffsetPosition = obPart.OffsetPosition + diff;
            }

            //We have to set undoing here because otherwise an undo state will be saved
            if (!m_rootPart.Undoing)
            {
                m_rootPart.Undoing = true;
                AbsolutePosition = newPos;
                m_rootPart.Undoing = false;
            }
            else
            {
                AbsolutePosition = newPos;
            }

            HasGroupChanged = true;
            if (m_rootPart.Undoing)
            {
                ScheduleGroupForFullUpdate();
            }
            else
            {
                ScheduleGroupForTerseUpdate();
            }
        }

        #endregion

        #region Rotation

        /// <summary>
        /// Update the rotation of the group.
        /// </summary>
        /// <param name="rot"></param>
        public void UpdateGroupRotationR(Quaternion rot)
        {
//            m_log.DebugFormat(
//                "[SCENE OBJECT GROUP]: Updating group rotation R of {0} {1} to {2}", Name, LocalId, rot);

//            SceneObjectPart[] parts = m_parts.GetArray();
//            for (int i = 0; i < parts.Length; i++)
//                parts[i].StoreUndoState();

            m_rootPart.StoreUndoState(true);

            m_rootPart.UpdateRotation(rot);

            PhysicsActor actor = m_rootPart.PhysActor;
            if (actor != null)
            {
                actor.Orientation = m_rootPart.RotationOffset;
                m_scene.PhysicsScene.AddPhysicsActorTaint(actor);
            }

            HasGroupChanged = true;
            ScheduleGroupForTerseUpdate();
        }

        /// <summary>
        /// Update the position and rotation of a group simultaneously.
        /// </summary>
        /// <param name="pos"></param>
        /// <param name="rot"></param>
        public void UpdateGroupRotationPR(Vector3 pos, Quaternion rot)
        {
//            m_log.DebugFormat(
//                "[SCENE OBJECT GROUP]: Updating group rotation PR of {0} {1} to {2}", Name, LocalId, rot);

//            SceneObjectPart[] parts = m_parts.GetArray();
//            for (int i = 0; i < parts.Length; i++)
//                parts[i].StoreUndoState();

            RootPart.StoreUndoState(true);
            RootPart.IgnoreUndoUpdate = true;

            m_rootPart.UpdateRotation(rot);

            PhysicsActor actor = m_rootPart.PhysActor;
            if (actor != null)
            {
                actor.Orientation = m_rootPart.RotationOffset;
                m_scene.PhysicsScene.AddPhysicsActorTaint(actor);
            }

            AbsolutePosition = pos;

            HasGroupChanged = true;
            ScheduleGroupForTerseUpdate();

            RootPart.IgnoreUndoUpdate = false;
        }

        /// <summary>
        /// Update the rotation of a single prim within the group.
        /// </summary>
        /// <param name="rot"></param>
        /// <param name="localID"></param>
        public void UpdateSingleRotation(Quaternion rot, uint localID)
        {
            SceneObjectPart part = GetChildPart(localID);
            SceneObjectPart[] parts = m_parts.GetArray();

            if (part != null)
            {
//                m_log.DebugFormat(
//                    "[SCENE OBJECT GROUP]: Updating single rotation of {0} {1} to {2}", part.Name, part.LocalId, rot);

                if (part.UUID == m_rootPart.UUID)
                {
                    UpdateRootRotation(rot);
                }
                else
                {
                    part.UpdateRotation(rot);
                }
            }
        }

        /// <summary>
        /// Update the position and rotation simultaneously of a single prim within the group.
        /// </summary>
        /// <param name="rot"></param>
        /// <param name="localID"></param>
        public void UpdateSingleRotation(Quaternion rot, Vector3 pos, uint localID)
        {
            SceneObjectPart part = GetChildPart(localID);
            if (part != null)
            {
//                m_log.DebugFormat(
//                    "[SCENE OBJECT GROUP]: Updating single position and rotation of {0} {1} to {2}",
//                    part.Name, part.LocalId, rot);

                part.StoreUndoState();
                part.IgnoreUndoUpdate = true;

                if (part.UUID == m_rootPart.UUID)
                {
                    UpdateRootRotation(rot);
                    if (!m_rootPart.Undoing)
                    {
                        m_rootPart.Undoing = true;
                        AbsolutePosition = pos;
                        m_rootPart.Undoing = false;
                    }
                    else
                    {
                        AbsolutePosition = pos;
                    }
                }
                else
                {
                    part.UpdateRotation(rot);
                    part.OffsetPosition = pos;
                }

                part.IgnoreUndoUpdate = false;
            }
        }

        /// <summary>
        /// Update the entire rotation of the group.
        /// </summary>
        /// <param name="rot"></param>
        public void UpdateRootRotation(Quaternion rot)
        {
//            m_log.DebugFormat(
//                "[SCENE OBJECT GROUP]: Updating root rotation of {0} {1} to {2}",
//                Name, LocalId, rot);

            Quaternion axRot = rot;
            Quaternion oldParentRot = m_rootPart.RotationOffset;
            m_rootPart.StoreUndoState();
            
            //Don't use UpdateRotation because it schedules an update prematurely
            m_rootPart.RotationOffset = rot;
            if (m_rootPart.PhysActor != null)
            {
                m_rootPart.PhysActor.Orientation = m_rootPart.RotationOffset;
                m_scene.PhysicsScene.AddPhysicsActorTaint(m_rootPart.PhysActor);
            }

            SceneObjectPart[] parts = m_parts.GetArray();
            for (int i = 0; i < parts.Length; i++)
            {
                SceneObjectPart prim = parts[i];
                if (prim.UUID != m_rootPart.UUID)
                {
                    prim.IgnoreUndoUpdate = true;

                    Quaternion NewRot = oldParentRot * prim.RotationOffset;
                    NewRot = Quaternion.Inverse(axRot) * NewRot;
                    prim.RotationOffset = NewRot;

                    Vector3 axPos = prim.OffsetPosition;

                    axPos *= oldParentRot;
                    axPos *= Quaternion.Inverse(axRot);
                    prim.OffsetPosition = axPos;

                    prim.IgnoreUndoUpdate = false;
                }
            }

//            for (int i = 0; i < parts.Length; i++)
//            {
//                SceneObjectPart childpart = parts[i];
//                if (childpart != m_rootPart)
//                {
////                    childpart.IgnoreUndoUpdate = false;
////                    childpart.StoreUndoState();
//                }
//            }
            HasGroupChanged = true;
            ScheduleGroupForFullUpdate();

//            m_log.DebugFormat(
//                "[SCENE OBJECT GROUP]: Updated root rotation of {0} {1} to {2}",
//                Name, LocalId, rot);
        }

        #endregion

        internal void SetAxisRotation(int axis, int rotate10)
        {
            bool setX = false;
            bool setY = false;
            bool setZ = false;

            int xaxis = 2;
            int yaxis = 4;
            int zaxis = 8;

            setX = ((axis & xaxis) != 0) ? true : false;
            setY = ((axis & yaxis) != 0) ? true : false;
            setZ = ((axis & zaxis) != 0) ? true : false;

            float setval = (rotate10 > 0) ? 1f : 0f;

            if (setX)
                RootPart.RotationAxis.X = setval;
            if (setY)
                RootPart.RotationAxis.Y = setval;
            if (setZ)
                RootPart.RotationAxis.Z = setval;

            if (setX || setY || setZ)
                RootPart.SetPhysicsAxisRotation();
        }

        public int registerRotTargetWaypoint(Quaternion target, float tolerance)
        {
            scriptRotTarget waypoint = new scriptRotTarget();
            waypoint.targetRot = target;
            waypoint.tolerance = tolerance;
            uint handle = m_scene.AllocateLocalId();
            waypoint.handle = handle;
            lock (m_rotTargets)
            {
                m_rotTargets.Add(handle, waypoint);
            }
            m_scene.AddGroupTarget(this);
            return (int)handle;
        }

        public void unregisterRotTargetWaypoint(int handle)
        {
            lock (m_targets)
            {
                m_rotTargets.Remove((uint)handle);
                if (m_targets.Count == 0)
                    m_scene.RemoveGroupTarget(this);
            }
        }

        public int registerTargetWaypoint(Vector3 target, float tolerance)
        {
            scriptPosTarget waypoint = new scriptPosTarget();
            waypoint.targetPos = target;
            waypoint.tolerance = tolerance;
            uint handle = m_scene.AllocateLocalId();
            waypoint.handle = handle;
            lock (m_targets)
            {
                m_targets.Add(handle, waypoint);
            }
            m_scene.AddGroupTarget(this);
            return (int)handle;
        }
        
        public void unregisterTargetWaypoint(int handle)
        {
            lock (m_targets)
            {
                m_targets.Remove((uint)handle);
                if (m_targets.Count == 0)
                    m_scene.RemoveGroupTarget(this);
            }
        }

        public void checkAtTargets()
        {
            if (m_scriptListens_atTarget || m_scriptListens_notAtTarget)
            {
                if (m_targets.Count > 0)
                {
                    bool at_target = false;
                    //Vector3 targetPos;
                    //uint targetHandle;
                    Dictionary<uint, scriptPosTarget> atTargets = new Dictionary<uint, scriptPosTarget>();
                    lock (m_targets)
                    {
                        foreach (uint idx in m_targets.Keys)
                        {
                            scriptPosTarget target = m_targets[idx];
                            if (Util.GetDistanceTo(target.targetPos, m_rootPart.GroupPosition) <= target.tolerance)
                            {
                                // trigger at_target
                                if (m_scriptListens_atTarget)
                                {
                                    at_target = true;
                                    scriptPosTarget att = new scriptPosTarget();
                                    att.targetPos = target.targetPos;
                                    att.tolerance = target.tolerance;
                                    att.handle = target.handle;
                                    atTargets.Add(idx, att);
                                }
                            }
                        }
                    }
                    
                    if (atTargets.Count > 0)
                    {
                        SceneObjectPart[] parts = m_parts.GetArray();
                        uint[] localids = new uint[parts.Length];
                        for (int i = 0; i < parts.Length; i++)
                            localids[i] = parts[i].LocalId;
                        
                        for (int ctr = 0; ctr < localids.Length; ctr++)
                        {
                            foreach (uint target in atTargets.Keys)
                            {
                                scriptPosTarget att = atTargets[target];
                                m_scene.EventManager.TriggerAtTargetEvent(
                                    localids[ctr], att.handle, att.targetPos, m_rootPart.GroupPosition);
                            }
                        }
                        
                        return;
                    }
                    
                    if (m_scriptListens_notAtTarget && !at_target)
                    {
                        //trigger not_at_target
                        SceneObjectPart[] parts = m_parts.GetArray();
                        uint[] localids = new uint[parts.Length];
                        for (int i = 0; i < parts.Length; i++)
                            localids[i] = parts[i].LocalId;
                        
                        for (int ctr = 0; ctr < localids.Length; ctr++)
                        {
                            m_scene.EventManager.TriggerNotAtTargetEvent(localids[ctr]);
                        }
                    }
                }
            }
            if (m_scriptListens_atRotTarget || m_scriptListens_notAtRotTarget)
            {
                if (m_rotTargets.Count > 0)
                {
                    bool at_Rottarget = false;
                    Dictionary<uint, scriptRotTarget> atRotTargets = new Dictionary<uint, scriptRotTarget>();
                    lock (m_rotTargets)
                    {
                        foreach (uint idx in m_rotTargets.Keys)
                        {
                            scriptRotTarget target = m_rotTargets[idx];
                            double angle
                                = Math.Acos(
                                    target.targetRot.X * m_rootPart.RotationOffset.X
                                        + target.targetRot.Y * m_rootPart.RotationOffset.Y
                                        + target.targetRot.Z * m_rootPart.RotationOffset.Z
                                        + target.targetRot.W * m_rootPart.RotationOffset.W)
                                    * 2;
                            if (angle < 0) angle = -angle;
                            if (angle > Math.PI) angle = (Math.PI * 2 - angle);
                            if (angle <= target.tolerance)
                            {
                                // trigger at_rot_target
                                if (m_scriptListens_atRotTarget)
                                {
                                    at_Rottarget = true;
                                    scriptRotTarget att = new scriptRotTarget();
                                    att.targetRot = target.targetRot;
                                    att.tolerance = target.tolerance;
                                    att.handle = target.handle;
                                    atRotTargets.Add(idx, att);
                                }
                            }
                        }
                    }

                    if (atRotTargets.Count > 0)
                    {
                        SceneObjectPart[] parts = m_parts.GetArray();
                        uint[] localids = new uint[parts.Length];
                        for (int i = 0; i < parts.Length; i++)
                            localids[i] = parts[i].LocalId;

                        for (int ctr = 0; ctr < localids.Length; ctr++)
                        {
                            foreach (uint target in atRotTargets.Keys)
                            {
                                scriptRotTarget att = atRotTargets[target];
                                m_scene.EventManager.TriggerAtRotTargetEvent(
                                    localids[ctr], att.handle, att.targetRot, m_rootPart.RotationOffset);
                            }
                        }

                        return;
                    }

                    if (m_scriptListens_notAtRotTarget && !at_Rottarget)
                    {
                        //trigger not_at_target
                        SceneObjectPart[] parts = m_parts.GetArray();
                        uint[] localids = new uint[parts.Length];
                        for (int i = 0; i < parts.Length; i++)
                            localids[i] = parts[i].LocalId;

                        for (int ctr = 0; ctr < localids.Length; ctr++)
                        {
                            m_scene.EventManager.TriggerNotAtRotTargetEvent(localids[ctr]);
                        }
                    }
                }
            }
        }
        
        public float GetMass()
        {
            float retmass = 0f;
            SceneObjectPart[] parts = m_parts.GetArray();
            for (int i = 0; i < parts.Length; i++)
                retmass += parts[i].GetMass();

            return retmass;
        }

        /// <summary>
        /// If the object is a sculpt/mesh, retrieve the mesh data for each part and reinsert it into each shape so that
        /// the physics engine can use it.
        /// </summary>
        /// <remarks>
        /// When the physics engine has finished with it, the sculpt data is discarded to save memory.
        /// </remarks>
        public void CheckSculptAndLoad()
        {
            if (IsDeleted)
                return;

            if ((RootPart.GetEffectiveObjectFlags() & (uint)PrimFlags.Phantom) != 0)
                return;

//            m_log.Debug("Processing CheckSculptAndLoad for {0} {1}", Name, LocalId);

            SceneObjectPart[] parts = m_parts.GetArray();

            for (int i = 0; i < parts.Length; i++)
                parts[i].CheckSculptAndLoad();
        }

        /// <summary>
        /// Set the user group to which this scene object belongs.
        /// </summary>
        /// <param name="GroupID"></param>
        /// <param name="client"></param>
        public void SetGroup(UUID GroupID, IClientAPI client)
        {
            SceneObjectPart[] parts = m_parts.GetArray();
            for (int i = 0; i < parts.Length; i++)
            {
                SceneObjectPart part = parts[i];
                part.SetGroup(GroupID, client);
                part.Inventory.ChangeInventoryGroup(GroupID);
            }

            // Don't trigger the update here - otherwise some client issues occur when multiple updates are scheduled
            // for the same object with very different properties.  The caller must schedule the update.
            //ScheduleGroupForFullUpdate();
        }

        public void TriggerScriptChangedEvent(Changed val)
        {
            SceneObjectPart[] parts = m_parts.GetArray();
            for (int i = 0; i < parts.Length; i++)
                parts[i].TriggerScriptChangedEvent(val);
        }
        
        public override string ToString()
        {
            return String.Format("{0} {1} ({2})", Name, UUID, AbsolutePosition);
        }

        #region ISceneObject
        
        public virtual ISceneObject CloneForNewScene()
        {
            SceneObjectGroup sog = Copy(false);
            sog.IsDeleted = false;
            return sog;
        }

        public virtual string ToXml2()
        {
            return SceneObjectSerializer.ToXml2Format(this);
        }

        public virtual string ExtraToXmlString()
        {
            return "<ExtraFromItemID>" + GetFromItemID().ToString() + "</ExtraFromItemID>";
        }

        public virtual void ExtraFromXmlString(string xmlstr)
        {
            string id = xmlstr.Substring(xmlstr.IndexOf("<ExtraFromItemID>"));
            id = xmlstr.Replace("<ExtraFromItemID>", "");
            id = id.Replace("</ExtraFromItemID>", "");

            UUID uuid = UUID.Zero;
            UUID.TryParse(id, out uuid);

            SetFromItemID(uuid);
        }

        public void ResetOwnerChangeFlag()
        {
            ForEachPart(delegate(SceneObjectPart part)
            {
                part.ResetOwnerChangeFlag();
            });
        }

        #endregion
    }
}<|MERGE_RESOLUTION|>--- conflicted
+++ resolved
@@ -1485,11 +1485,7 @@
                         {
                             if (!IsAttachment || (AttachedAvatar == avatar.ControllingClient.AgentId) || 
                                 (AttachmentPoint < 31) || (AttachmentPoint > 38))
-<<<<<<< HEAD
-                                avatar.ControllingClient.SendKillObject(m_regionHandle, new List<uint>() {part.LocalId});
-=======
                                 avatar.ControllingClient.SendKillObject(m_regionHandle, new List<uint> { part.LocalId });
->>>>>>> 559e6e52
                         }
                     }
                 });
