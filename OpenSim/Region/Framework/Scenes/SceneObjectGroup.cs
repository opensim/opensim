--- conflicted
+++ resolved
@@ -5238,20 +5238,11 @@
                     }
                 }
                 return true;
-<<<<<<< HEAD
             }
             catch
             { 
                 return false;
             }
-=======
-            }
-            catch
-            { 
-                return false;
-            }
-
->>>>>>> 26a8c5e7
         }
 
         /// <summary>
