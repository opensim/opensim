--- conflicted
+++ resolved
@@ -3360,16 +3360,7 @@
                     axPos *= oldParentRot;
                     axPos *= Quaternion.Inverse(axRot);
                     prim.OffsetPosition = axPos;
-<<<<<<< HEAD
-
-                    prim.IgnoreUndoUpdate = false;
-=======
-                    Quaternion primsRot = prim.RotationOffset;
-                    Quaternion newRot = oldParentRot * primsRot;
-                    newRot = Quaternion.Inverse(axRot) * newRot;
-                    prim.RotationOffset = newRot;
-                    prim.ScheduleTerseUpdate();
->>>>>>> e8a8e462
+
                     prim.IgnoreUndoUpdate = false;
                 }
             }
