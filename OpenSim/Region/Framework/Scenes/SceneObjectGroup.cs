--- conflicted
+++ resolved
@@ -1838,66 +1838,32 @@
                 dupe.CopyRootPart(m_rootPart, OwnerID, GroupID, userExposed);
                 dupe.m_rootPart.LinkNum = m_rootPart.LinkNum;
 
-<<<<<<< HEAD
+                lockPartsForRead(true);
+
+                List<SceneObjectPart> partList;
+
+                partList = new List<SceneObjectPart>(m_parts.Values);
+
+                lockPartsForRead(false);
+
+                partList.Sort(delegate(SceneObjectPart p1, SceneObjectPart p2)
+                    {
+                        return p1.LinkNum.CompareTo(p2.LinkNum);
+                    }
+                );
+
+                foreach (SceneObjectPart part in partList)
+                {
+                    if (part.UUID != m_rootPart.UUID)
+                    {
+                        SceneObjectPart newPart = dupe.CopyPart(part, OwnerID, GroupID, userExposed);
+
+                        newPart.LinkNum = part.LinkNum;
+                    }
+                }
+
                 if (userExposed)
-                    dupe.m_rootPart.TrimPermissions();
-
-                /// may need to create a new Physics actor.
-                if (dupe.RootPart.PhysActor != null && userExposed)
-                {
-                    PrimitiveBaseShape pbs = dupe.RootPart.Shape;
-
-                    dupe.RootPart.PhysActor = m_scene.PhysicsScene.AddPrimShape(
-                        dupe.RootPart.Name,
-                        pbs,
-                        dupe.RootPart.AbsolutePosition,
-                        dupe.RootPart.Scale,
-                        dupe.RootPart.RotationOffset,
-                        dupe.RootPart.PhysActor.IsPhysical);
-
-                    dupe.RootPart.PhysActor.LocalID = dupe.RootPart.LocalId;
-                    dupe.RootPart.DoPhysicsPropertyUpdate(dupe.RootPart.PhysActor.IsPhysical, true);
-                }
-
-                List<SceneObjectPart> partList;
-
-                lockPartsForRead(true);
-=======
-            List<SceneObjectPart> partList;
->>>>>>> 4f62f00c
-
-                partList = new List<SceneObjectPart>(m_parts.Values);
-
-                lockPartsForRead(false);
-
-                partList.Sort(delegate(SceneObjectPart p1, SceneObjectPart p2)
-                    {
-                        return p1.LinkNum.CompareTo(p2.LinkNum);
-                    }
-                );
-
-                foreach (SceneObjectPart part in partList)
-                {
-                    if (part.UUID != m_rootPart.UUID)
-                    {
-                        SceneObjectPart newPart = dupe.CopyPart(part, OwnerID, GroupID, userExposed);
-
-                        newPart.LinkNum = part.LinkNum;
-                    }
-                }
-
-                if (userExposed)
-                {
-<<<<<<< HEAD
-                    dupe.UpdateParentIDs();
-                    dupe.HasGroupChanged = true;
-                    dupe.AttachToBackup();
-
-                    ScheduleGroupForFullUpdate();
-                }
-            }
-            finally
-=======
+                {
                     SceneObjectPart newPart = dupe.CopyPart(part, OwnerID, GroupID, userExposed);
                     newPart.LinkNum = part.LinkNum;
                 }
@@ -1922,7 +1888,6 @@
             }
             
             if (userExposed)
->>>>>>> 4f62f00c
             {
                 m_dupeInProgress = false;
             }
@@ -1940,7 +1905,6 @@
             SetRootPart(part.Copy(m_scene.AllocateLocalId(), OwnerID, GroupID, m_parts.Count, userExposed));
         }
 
-        public void ScriptSetPhysicsStatus(bool UsePhysics)
         {
             bool IsTemporary = ((RootPart.Flags & PrimFlags.TemporaryOnRez) != 0);
             bool IsPhantom = ((RootPart.Flags & PrimFlags.Phantom) != 0);
