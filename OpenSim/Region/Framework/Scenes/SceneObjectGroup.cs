/*
 * Copyright (c) Contributors, http://opensimulator.org/
 * See CONTRIBUTORS.TXT for a full list of copyright holders.
 *
 * Redistribution and use in source and binary forms, with or without
 * modification, are permitted provided that the following conditions are met:
 *     * Redistributions of source code must retain the above copyright
 *       notice, this list of conditions and the following disclaimer.
 *     * Redistributions in binary form must reproduce the above copyright
 *       notice, this list of conditions and the following disclaimer in the
 *       documentation and/or other materials provided with the distribution.
 *     * Neither the name of the OpenSimulator Project nor the
 *       names of its contributors may be used to endorse or promote products
 *       derived from this software without specific prior written permission.
 *
 * THIS SOFTWARE IS PROVIDED BY THE DEVELOPERS ``AS IS'' AND ANY
 * EXPRESS OR IMPLIED WARRANTIES, INCLUDING, BUT NOT LIMITED TO, THE IMPLIED
 * WARRANTIES OF MERCHANTABILITY AND FITNESS FOR A PARTICULAR PURPOSE ARE
 * DISCLAIMED. IN NO EVENT SHALL THE CONTRIBUTORS BE LIABLE FOR ANY
 * DIRECT, INDIRECT, INCIDENTAL, SPECIAL, EXEMPLARY, OR CONSEQUENTIAL DAMAGES
 * (INCLUDING, BUT NOT LIMITED TO, PROCUREMENT OF SUBSTITUTE GOODS OR SERVICES;
 * LOSS OF USE, DATA, OR PROFITS; OR BUSINESS INTERRUPTION) HOWEVER CAUSED AND
 * ON ANY THEORY OF LIABILITY, WHETHER IN CONTRACT, STRICT LIABILITY, OR TORT
 * (INCLUDING NEGLIGENCE OR OTHERWISE) ARISING IN ANY WAY OUT OF THE USE OF THIS
 * SOFTWARE, EVEN IF ADVISED OF THE POSSIBILITY OF SUCH DAMAGE.
 */

using System;
using System.Collections.Generic;
using System.Drawing;
using System.IO;
using System.Threading;
using System.Xml;
using System.Xml.Serialization;
using OpenMetaverse;
using OpenMetaverse.Packets;
using OpenSim.Framework;
using OpenSim.Region.Framework.Interfaces;
using OpenSim.Region.Physics.Manager;
using OpenSim.Region.Framework.Scenes.Serialization;

namespace OpenSim.Region.Framework.Scenes
{
    [Flags]
    public enum scriptEvents
    {
        None = 0,
        attach = 1,
        collision = 16,
        collision_end = 32,
        collision_start = 64,
        control = 128,
        dataserver = 256,
        email = 512,
        http_response = 1024,
        land_collision = 2048,
        land_collision_end = 4096,
        land_collision_start = 8192,
        at_target = 16384,
        at_rot_target = 16777216,
        listen = 32768,
        money = 65536,
        moving_end = 131072,
        moving_start = 262144,
        not_at_rot_target = 524288,
        not_at_target = 1048576,
        remote_data = 8388608,
        run_time_permissions = 268435456,
        state_entry = 1073741824,
        state_exit = 2,
        timer = 4,
        touch = 8,
        touch_end = 536870912,
        touch_start = 2097152,
        object_rez = 4194304
    }

    struct scriptPosTarget
    {
        public Vector3 targetPos;
        public float tolerance;
        public uint handle;
    }

    struct scriptRotTarget
    {
        public Quaternion targetRot;
        public float tolerance;
        public uint handle;
    }

    public delegate void PrimCountTaintedDelegate();

    /// <summary>
    /// A scene object group is conceptually an object in the scene.  The object is constituted of SceneObjectParts
    /// (often known as prims), one of which is considered the root part.
    /// </summary>
    public partial class SceneObjectGroup : EntityBase, ISceneObject
    {
        // private PrimCountTaintedDelegate handlerPrimCountTainted = null;

        /// <summary>
        /// Signal whether the non-inventory attributes of any prims in the group have changed
        /// since the group's last persistent backup
        /// </summary>
        private bool m_hasGroupChanged = false;
        private long timeFirstChanged = 0;
        private long timeLastChanged = 0;
        private long m_maxPersistTime = 0;
        private long m_minPersistTime = 0;
        private Random m_rand;
        private bool m_suspendUpdates;
        private System.Threading.ReaderWriterLockSlim m_partsLock = new System.Threading.ReaderWriterLockSlim();        
        private List<ScenePresence> m_linkedAvatars = new List<ScenePresence>();

        public bool areUpdatesSuspended
        {
            get
            {
                return m_suspendUpdates;
            }
            set 
            {
                m_suspendUpdates = value;   
                if (!value)
                {
                    QueueForUpdateCheck();
                }               
            }
        }

        public void lockPartsForRead(bool locked)
        {
            if (locked)
            {
                if (m_partsLock.RecursiveReadCount > 0)
                {
                    m_log.Error("[SceneObjectGroup.m_parts] Recursive read lock requested. This should not happen and means something needs to be fixed. For now though, it's safe to continue.");
                    try
                    {
                        m_partsLock.ExitReadLock();
                    }
                    catch { } // Ignore errors, to allow resync
                }
                if (m_partsLock.RecursiveWriteCount > 0)
                {
                    m_log.Error("[SceneObjectGroup.m_parts] Recursive read lock requested (write lock exists on this thread). This should not happen and means something needs to be fixed.");
                    try
                    {
                        m_partsLock.ExitWriteLock();
                    }
                    catch { }

                }

                while (!m_partsLock.TryEnterReadLock(60000))
                {
                    m_log.Error("[SceneObjectGroup.m_parts] Thread lock detected while trying to aquire READ lock of m_parts in SceneObjectGroup. I'm going to try to solve the thread lock automatically to preserve region stability, but this needs to be fixed.");
                    if (m_partsLock.IsWriteLockHeld)
                    {
                        m_partsLock = new System.Threading.ReaderWriterLockSlim();
                    }
                }
            }
            else
            {
                if (m_partsLock.RecursiveReadCount > 0)
                {
                    m_partsLock.ExitReadLock();
                }
            }
        }
        public void lockPartsForWrite(bool locked)
        {
            if (locked)
            {
                if (m_partsLock.RecursiveReadCount > 0)
                {
                    m_log.Error("[SceneObjectGroup.m_parts] Recursive write lock requested. This should not happen and means something needs to be fixed. For now though, it's safe to continue.");
                    m_partsLock.ExitReadLock();
                }
                if (m_partsLock.RecursiveWriteCount > 0)
                {
                    m_log.Error("[SceneObjectGroup.m_parts] Recursive write lock requested. This should not happen and means something needs to be fixed.");
                    m_partsLock.ExitWriteLock();
                }

                while (!m_partsLock.TryEnterWriteLock(60000))
                {
                    m_log.Error("[SceneObjectGroup.m_parts] Thread lock detected while trying to aquire WRITE lock of m_scripts in XEngine. I'm going to try to solve the thread lock automatically to preserve region stability, but this needs to be fixed.");
                    if (m_partsLock.IsWriteLockHeld)
                    {
                        m_partsLock = new System.Threading.ReaderWriterLockSlim();
                    }
                }
            }
            else
            {
                if (m_partsLock.RecursiveWriteCount > 0)
                {
                    m_partsLock.ExitWriteLock();
                }
            }
        }

        public bool HasGroupChanged
        {
            set
            {
                if (value)
                {
                    if (m_isBackedUp)
                    {
                        m_scene.SceneGraph.FireChangeBackup(this);
                    }
                    timeLastChanged = DateTime.Now.Ticks;
                    if (!m_hasGroupChanged)
                        timeFirstChanged = DateTime.Now.Ticks;
                    if (m_rootPart != null && m_rootPart.UUID != null && m_scene != null)
                    {
                        if (m_rand == null)
                        {
                            byte[] val = new byte[16];
                            m_rootPart.UUID.ToBytes(val, 0);
                            m_rand = new Random(BitConverter.ToInt32(val, 0));
                        }
                       
                        if (m_scene.GetRootAgentCount() == 0)
                        {
                            //If the region is empty, this change has been made by an automated process
                            //and thus we delay the persist time by a random amount between 1.5 and 2.5.

                            float factor = 1.5f + (float)(m_rand.NextDouble());
                            m_maxPersistTime = (long)((float)m_scene.m_persistAfter * factor);
                            m_minPersistTime = (long)((float)m_scene.m_dontPersistBefore * factor);
                        }
                        else
                        {
                            //If the region is not empty, we want to obey the minimum and maximum persist times
                            //but add a random factor so we stagger the object persistance a little
                            m_maxPersistTime = (long)((float)m_scene.m_persistAfter * (1.0d - (m_rand.NextDouble() / 5.0d))); //Multiply by 1.0-1.5
                            m_minPersistTime = (long)((float)m_scene.m_dontPersistBefore * (1.0d + (m_rand.NextDouble() / 2.0d))); //Multiply by 0.8-1.0
                        }
                    }
                }
                m_hasGroupChanged = value;
            }

            get { return m_hasGroupChanged; }
        }

        private bool isTimeToPersist()
        {
            if (IsSelected || IsDeleted || IsAttachment)
                return false;
            if (!m_hasGroupChanged)
                return false;
            if (m_scene.ShuttingDown)
                return true;

            if (m_minPersistTime == 0 || m_maxPersistTime == 0)
            {
                m_maxPersistTime = m_scene.m_persistAfter;
                m_minPersistTime = m_scene.m_dontPersistBefore;
            }
                
            long currentTime = DateTime.Now.Ticks;

            if (timeLastChanged == 0) timeLastChanged = currentTime;
            if (timeFirstChanged == 0) timeFirstChanged = currentTime;

            if (currentTime - timeLastChanged > m_minPersistTime || currentTime - timeFirstChanged > m_maxPersistTime)
                return true;
            return false;
        }
        
        /// <value>
        /// Is this scene object acting as an attachment?
        /// 
        /// We return false if the group has already been deleted.
        ///
        /// TODO: At the moment set must be done on the part itself.  There may be a case for doing it here since I
        /// presume either all or no parts in a linkset can be part of an attachment (in which
        /// case the value would get proprogated down into all the descendent parts).
        /// </value>
        public bool IsAttachment
        {
            get
            {
                if (!IsDeleted)
                    return m_rootPart.IsAttachment;
                
                return false;
            }
        }

        public float scriptScore = 0f;

        private Vector3 lastPhysGroupPos;
        private Quaternion lastPhysGroupRot;

        private bool m_isBackedUp = false;

        /// <summary>
        /// The constituent parts of this group
        /// </summary>
        protected Dictionary<UUID, SceneObjectPart> m_parts = new Dictionary<UUID, SceneObjectPart>();

        protected ulong m_regionHandle;
        protected SceneObjectPart m_rootPart;
        // private Dictionary<UUID, scriptEvents> m_scriptEvents = new Dictionary<UUID, scriptEvents>();

        private Dictionary<uint, scriptPosTarget> m_targets = new Dictionary<uint, scriptPosTarget>();
        private Dictionary<uint, scriptRotTarget> m_rotTargets = new Dictionary<uint, scriptRotTarget>();

        private bool m_scriptListens_atTarget = false;
        private bool m_scriptListens_notAtTarget = false;

        private bool m_scriptListens_atRotTarget = false;
        private bool m_scriptListens_notAtRotTarget = false;
        public bool m_dupeInProgress = false;
        internal Dictionary<UUID, string> m_savedScriptState = null;

        #region Properties

        /// <summary>
        /// The name of an object grouping is always the same as its root part
        /// </summary>
        public override string Name
        {
            get {
                if (RootPart == null)
                    return "";
                return RootPart.Name;
            }
            set { RootPart.Name = value; }
        }

        /// <summary>
        /// Added because the Parcel code seems to use it
        /// but not sure a object should have this
        /// as what does it tell us? that some avatar has selected it (but not what Avatar/user)
        /// think really there should be a list (or whatever) in each scenepresence
        /// saying what prim(s) that user has selected.
        /// </summary>
        protected bool m_isSelected = false;

        /// <summary>
        /// Number of prims in this group
        /// </summary>
        public int PrimCount
        {
            get { return m_parts.Count; }
        }

        protected Quaternion m_rotation = Quaternion.Identity;

        public virtual Quaternion Rotation
        {
            get { return m_rotation; }
            set {
                lockPartsForRead(true);
                try
                {
                    foreach(SceneObjectPart p in m_parts.Values)
                    {
                        p.StoreUndoState(UndoType.STATE_GROUP_ROTATION);
                    }
                }
                finally
                {
                    lockPartsForRead(false);
                }
                m_rotation = value; 
            }
        }

        public Quaternion GroupRotation
        {
            get { return m_rootPart.RotationOffset; }
        }

        public UUID GroupID
        {
            get { return m_rootPart.GroupID; }
            set { m_rootPart.GroupID = value; }
        }

        /// <value>
        /// The parts of this scene object group.  You must lock this property before using it.
        /// </value>
        public Dictionary<UUID, SceneObjectPart> Children
        {
            get { return m_parts; }
            set { m_parts = value; }
        }

        /// <value>
        /// The root part of this scene object
        /// </value>
        public SceneObjectPart RootPart
        {
            get { return m_rootPart; }
        }

        public ulong RegionHandle
        {
            get { return m_regionHandle; }
            set
            {
                m_regionHandle = value;
                lockPartsForRead(true);
                {
                    foreach (SceneObjectPart part in m_parts.Values)
                    {
                        
                        part.RegionHandle = m_regionHandle;
                        
                    }
                }
                lockPartsForRead(false);
            }
        }

        /// <summary>
        /// Check both the attachment property and the relevant properties of the underlying root part.
        /// </summary>
        /// This is necessary in some cases, particularly when a scene object has just crossed into a region and doesn't
        /// have the IsAttachment property yet checked.
        /// 
        /// FIXME: However, this should be fixed so that this property
        /// propertly reflects the underlying status.
        /// <returns></returns>
        public bool IsAttachmentCheckFull()
        {
            return (IsAttachment || (m_rootPart.Shape.PCode == 9 && m_rootPart.Shape.State != 0));
        }
        
        /// <summary>
        /// The absolute position of this scene object in the scene
        /// </summary>
        public override Vector3 AbsolutePosition
        {
            get { return m_rootPart.GroupPosition; }
            set
            {
                Vector3 val = value;

                if ((m_scene.TestBorderCross(val - Vector3.UnitX, Cardinals.E) || m_scene.TestBorderCross(val + Vector3.UnitX, Cardinals.W)
                    || m_scene.TestBorderCross(val - Vector3.UnitY, Cardinals.N) || m_scene.TestBorderCross(val + Vector3.UnitY, Cardinals.S)) 
                    && !IsAttachmentCheckFull() && (!m_scene.LoadingPrims))
                {
                    m_scene.CrossPrimGroupIntoNewRegion(val, this, true);
                }

                lockPartsForRead(true);
                foreach (SceneObjectPart part in m_parts.Values)
                {
                    part.IgnoreUndoUpdate = true;
                }
                if (RootPart.GetStatusSandbox())
                {
                    if (Util.GetDistanceTo(RootPart.StatusSandboxPos, value) > 10)
                    {
                        RootPart.ScriptSetPhysicsStatus(false);
                        Scene.SimChat(Utils.StringToBytes("Hit Sandbox Limit"),
                              ChatTypeEnum.DebugChannel, 0x7FFFFFFF, RootPart.AbsolutePosition, Name, UUID, false);
                        lockPartsForRead(false);
                        return;
                    }
                }
                List<SceneObjectPart> parts = new List<SceneObjectPart>(m_parts.Values);
                lockPartsForRead(false);
                foreach (SceneObjectPart part in parts)
                {
                    part.IgnoreUndoUpdate = false;
                    part.StoreUndoState(UndoType.STATE_GROUP_POSITION);
                    part.GroupPosition = val;
                    if (!m_dupeInProgress)
                    {
                        part.TriggerScriptChangedEvent(Changed.POSITION);
                    }
                }
                if (!m_dupeInProgress)
                {
                    foreach (ScenePresence av in m_linkedAvatars)
                    {
                        Vector3 offset = m_parts[av.LinkedPrim].GetWorldPosition() - av.ParentPosition;
                        av.AbsolutePosition += offset;
                        av.ParentPosition = m_parts[av.LinkedPrim].GetWorldPosition(); //ParentPosition gets cleared by AbsolutePosition
                        av.SendFullUpdateToAllClients();
                    }
                }

                //if (m_rootPart.PhysActor != null)
                //{
                //m_rootPart.PhysActor.Position =
                //new PhysicsVector(m_rootPart.GroupPosition.X, m_rootPart.GroupPosition.Y,
                //m_rootPart.GroupPosition.Z);
                //m_scene.PhysicsScene.AddPhysicsActorTaint(m_rootPart.PhysActor);
                //}
            }
        }

        public override uint LocalId
        {
            get { return m_rootPart.LocalId; }
            set { m_rootPart.LocalId = value; }
        }

        public override UUID UUID
        {
            get { return m_rootPart.UUID; }
            set { m_rootPart.UUID = value; }
        }

        public UUID OwnerID
        {
            get { return m_rootPart.OwnerID; }
            set { m_rootPart.OwnerID = value; }
        }

        public float Damage
        {
            get { return m_rootPart.Damage; }
            set { m_rootPart.Damage = value; }
        }

        public Color Color
        {
            get { return m_rootPart.Color; }
            set { m_rootPart.Color = value; }
        }

        public string Text
        {
            get {
                string returnstr = m_rootPart.Text;
                if (returnstr.Length  > 255)
                {
                    returnstr = returnstr.Substring(0, 255);
                }
                return returnstr;
            }
            set { m_rootPart.Text = value; }
        }

        protected virtual bool InSceneBackup
        {
            get { return true; }
        }
        
        private bool m_passCollision;
        public bool PassCollision
        {
            get { return m_passCollision; }
            set
            {
                m_passCollision = value;
                HasGroupChanged = true;
            }
        }

        public bool IsSelected
        {
            get { return m_isSelected; }
            set
            {
                m_isSelected = value;
                // Tell physics engine that group is selected
                if (m_rootPart.PhysActor != null)
                {
                    m_rootPart.PhysActor.Selected = value;
                    // Pass it on to the children.
                    foreach (SceneObjectPart child in Children.Values)
                    {
                        if (child.PhysActor != null)
                        {
                            child.PhysActor.Selected = value;
                        }
                    }
                }
            }
        }

        private SceneObjectPart m_PlaySoundMasterPrim = null;
        public SceneObjectPart PlaySoundMasterPrim
        {
            get { return m_PlaySoundMasterPrim; }
            set { m_PlaySoundMasterPrim = value; }
        }

        private List<SceneObjectPart> m_PlaySoundSlavePrims = new List<SceneObjectPart>();
        public List<SceneObjectPart> PlaySoundSlavePrims
        {
            get { return m_PlaySoundSlavePrims; }
            set { m_PlaySoundSlavePrims = value; }
        }

        private SceneObjectPart m_LoopSoundMasterPrim = null;
        public SceneObjectPart LoopSoundMasterPrim
        {
            get { return m_LoopSoundMasterPrim; }
            set { m_LoopSoundMasterPrim = value; }
        }

        private List<SceneObjectPart> m_LoopSoundSlavePrims = new List<SceneObjectPart>();
        public List<SceneObjectPart> LoopSoundSlavePrims
        {
            get { return m_LoopSoundSlavePrims; }
            set { m_LoopSoundSlavePrims = value; }
        }

        // The UUID for the Region this Object is in.
        public UUID RegionUUID
        {
            get
            {
                if (m_scene != null)
                {
                    return m_scene.RegionInfo.RegionID;
                }
                return UUID.Zero;
            }
        }

        #endregion

        #region Constructors

        /// <summary>
        /// Constructor
        /// </summary>
        public SceneObjectGroup()
        {
            
        }

        /// <summary>
        /// This constructor creates a SceneObjectGroup using a pre-existing SceneObjectPart.
        /// The original SceneObjectPart will be used rather than a copy, preserving
        /// its existing localID and UUID.
        /// </summary>
        public SceneObjectGroup(SceneObjectPart part)
        {
            SetRootPart(part);
        }

        /// <summary>
        /// Constructor.  This object is added to the scene later via AttachToScene()
        /// </summary>
        public SceneObjectGroup(UUID ownerID, Vector3 pos, Quaternion rot, PrimitiveBaseShape shape)
        {
            SetRootPart(new SceneObjectPart(ownerID, shape, pos, rot, Vector3.Zero));
        }

        /// <summary>
        /// Constructor.
        /// </summary>
        public SceneObjectGroup(UUID ownerID, Vector3 pos, PrimitiveBaseShape shape)
            : this(ownerID, pos, Quaternion.Identity, shape)
        {
        }

        public void LoadScriptState(XmlDocument doc)
        {
            XmlNodeList nodes = doc.GetElementsByTagName("SavedScriptState");
            if (nodes.Count > 0)
            {
                m_savedScriptState = new Dictionary<UUID, string>();
                foreach (XmlNode node in nodes)
                {
                    if (node.Attributes["UUID"] != null)
                    {
                        UUID itemid = new UUID(node.Attributes["UUID"].Value);
                        m_savedScriptState.Add(itemid, node.InnerXml);
                    }
                } 
            }
        }

        public void SetFromItemID(UUID AssetId)
        {
            lockPartsForRead(true);
            {
                foreach (SceneObjectPart part in m_parts.Values)
                {
                    
                    part.FromItemID = AssetId;
                    
                }
            }
            lockPartsForRead(false);
        }

        public UUID GetFromItemID()
        {
            return m_rootPart.FromItemID;
        }

        /// <summary>
        /// Hooks this object up to the backup event so that it is persisted to the database when the update thread executes.
        /// </summary>
        public virtual void AttachToBackup()
        {
            if (IsAttachment) return;
            m_scene.SceneGraph.FireAttachToBackup(this);

            if (InSceneBackup)
            {
                //m_log.DebugFormat(
                //    "[SCENE OBJECT GROUP]: Attaching object {0} {1} to scene presistence sweep", Name, UUID);

                if (!m_isBackedUp)
                    m_scene.EventManager.OnBackup += ProcessBackup;
                
                m_isBackedUp = true;
            }
        }
        
        /// <summary>
        /// Attach this object to a scene.  It will also now appear to agents.
        /// </summary>
        /// <param name="scene"></param>
        public void AttachToScene(Scene scene)
        {
            m_scene = scene;
            RegionHandle = m_scene.RegionInfo.RegionHandle;

            if (m_rootPart.Shape.PCode != 9 || m_rootPart.Shape.State == 0)
                m_rootPart.ParentID = 0;
            if (m_rootPart.LocalId == 0)
                m_rootPart.LocalId = m_scene.AllocateLocalId();

            // No need to lock here since the object isn't yet in a scene
            foreach (SceneObjectPart part in m_parts.Values)
            {
                if (Object.ReferenceEquals(part, m_rootPart))
                {
                    continue;
                }

                if (part.LocalId == 0)
                {
                    part.LocalId = m_scene.AllocateLocalId();
                }

                part.ParentID = m_rootPart.LocalId;
                //m_log.DebugFormat("[SCENE]: Given local id {0} to part {1}, linknum {2}, parent {3} {4}", part.LocalId, part.UUID, part.LinkNum, part.ParentID, part.ParentUUID);
            }
            
            ApplyPhysics(m_scene.m_physicalPrim);

            // Don't trigger the update here - otherwise some client issues occur when multiple updates are scheduled
            // for the same object with very different properties.  The caller must schedule the update.
            //ScheduleGroupForFullUpdate();
        }

        public Vector3 GroupScale()
        {
            Vector3 minScale = new Vector3(Constants.RegionSize, Constants.RegionSize, Constants.RegionSize);
            Vector3 maxScale = Vector3.Zero;
            Vector3 finalScale = new Vector3(0.5f, 0.5f, 0.5f);

            lockPartsForRead(true);
            {
                foreach (SceneObjectPart part in m_parts.Values)
                {
                    Vector3 partscale = part.Scale;
                    Vector3 partoffset = part.OffsetPosition;

                    minScale.X = (partscale.X + partoffset.X < minScale.X) ? partscale.X + partoffset.X : minScale.X;
                    minScale.Y = (partscale.Y + partoffset.Y < minScale.Y) ? partscale.Y + partoffset.Y : minScale.Y;
                    minScale.Z = (partscale.Z + partoffset.Z < minScale.Z) ? partscale.Z + partoffset.Z : minScale.Z;

                    maxScale.X = (partscale.X + partoffset.X > maxScale.X) ? partscale.X + partoffset.X : maxScale.X;
                    maxScale.Y = (partscale.Y + partoffset.Y > maxScale.Y) ? partscale.Y + partoffset.Y : maxScale.Y;
                    maxScale.Z = (partscale.Z + partoffset.Z > maxScale.Z) ? partscale.Z + partoffset.Z : maxScale.Z;
                    
                }
            }
            lockPartsForRead(false);

            finalScale.X = (minScale.X > maxScale.X) ? minScale.X : maxScale.X;
            finalScale.Y = (minScale.Y > maxScale.Y) ? minScale.Y : maxScale.Y;
            finalScale.Z = (minScale.Z > maxScale.Z) ? minScale.Z : maxScale.Z;
            return finalScale;

        }
        public EntityIntersection TestIntersection(Ray hRay, bool frontFacesOnly, bool faceCenters)
        {
            // We got a request from the inner_scene to raytrace along the Ray hRay
            // We're going to check all of the prim in this group for intersection with the ray
            // If we get a result, we're going to find the closest result to the origin of the ray
            // and send back the intersection information back to the innerscene.

            EntityIntersection result = new EntityIntersection();

            lockPartsForRead(true);
            {
                foreach (SceneObjectPart part in m_parts.Values)
                {
                    
                    // Temporary commented to stop compiler warning
                    //Vector3 partPosition =
                    //    new Vector3(part.AbsolutePosition.X, part.AbsolutePosition.Y, part.AbsolutePosition.Z);
                    Quaternion parentrotation = GroupRotation;

                    // Telling the prim to raytrace.
                    //EntityIntersection inter = part.TestIntersection(hRay, parentrotation);

                    EntityIntersection inter = part.TestIntersectionOBB(hRay, parentrotation,frontFacesOnly, faceCenters);

                    // This may need to be updated to the maximum draw distance possible..
                    // We might (and probably will) be checking for prim creation from other sims
                    // when the camera crosses the border.
                    float idist = Constants.RegionSize;

                    if (inter.HitTF)
                    {
                        // We need to find the closest prim to return to the testcaller along the ray
                        if (inter.distance < idist)
                        {
                            result.HitTF = true;
                            result.ipoint = inter.ipoint;
                            result.obj = part;
                            result.normal = inter.normal;
                            result.distance = inter.distance;
                        }
                    }
                    
                }
            }
            lockPartsForRead(false);
            return result;
        }

        /// <summary>
        /// Gets a vector representing the size of the bounding box containing all the prims in the group
        /// Treats all prims as rectangular, so no shape (cut etc) is taken into account
        /// offsetHeight is the offset in the Z axis from the centre of the bounding box to the centre of the root prim
        /// </summary>
        /// <returns></returns>
        public void GetAxisAlignedBoundingBoxRaw(out float minX, out float maxX, out float minY, out float maxY, out float minZ, out float maxZ)
        {
            maxX = -256f;
            maxY = -256f;
            maxZ = -256f;
            minX = 256f;
            minY = 256f;
            minZ = 8192f;

            lockPartsForRead(true);
            {
                foreach (SceneObjectPart part in m_parts.Values)
                {
                    
                    Vector3 worldPos = part.GetWorldPosition();
                    Vector3 offset = worldPos - AbsolutePosition;
                    Quaternion worldRot;
                    if (part.ParentID == 0)
                    {
                        worldRot = part.RotationOffset;
                    }
                    else
                    {
                        worldRot = part.GetWorldRotation();
                    }

                    Vector3 frontTopLeft;
                    Vector3 frontTopRight;
                    Vector3 frontBottomLeft;
                    Vector3 frontBottomRight;

                    Vector3 backTopLeft;
                    Vector3 backTopRight;
                    Vector3 backBottomLeft;
                    Vector3 backBottomRight;

                   // Vector3[] corners = new Vector3[8];

                    Vector3 orig = Vector3.Zero;

                    frontTopLeft.X = orig.X - (part.Scale.X / 2);
                    frontTopLeft.Y = orig.Y - (part.Scale.Y / 2);
                    frontTopLeft.Z = orig.Z + (part.Scale.Z / 2);

                    frontTopRight.X = orig.X - (part.Scale.X / 2);
                    frontTopRight.Y = orig.Y + (part.Scale.Y / 2);
                    frontTopRight.Z = orig.Z + (part.Scale.Z / 2);

                    frontBottomLeft.X = orig.X - (part.Scale.X / 2);
                    frontBottomLeft.Y = orig.Y - (part.Scale.Y / 2);
                    frontBottomLeft.Z = orig.Z - (part.Scale.Z / 2);

                    frontBottomRight.X = orig.X - (part.Scale.X / 2);
                    frontBottomRight.Y = orig.Y + (part.Scale.Y / 2);
                    frontBottomRight.Z = orig.Z - (part.Scale.Z / 2);

                    backTopLeft.X = orig.X + (part.Scale.X / 2);
                    backTopLeft.Y = orig.Y - (part.Scale.Y / 2);
                    backTopLeft.Z = orig.Z + (part.Scale.Z / 2);

                    backTopRight.X = orig.X + (part.Scale.X / 2);
                    backTopRight.Y = orig.Y + (part.Scale.Y / 2);
                    backTopRight.Z = orig.Z + (part.Scale.Z / 2);

                    backBottomLeft.X = orig.X + (part.Scale.X / 2);
                    backBottomLeft.Y = orig.Y - (part.Scale.Y / 2);
                    backBottomLeft.Z = orig.Z - (part.Scale.Z / 2);

                    backBottomRight.X = orig.X + (part.Scale.X / 2);
                    backBottomRight.Y = orig.Y + (part.Scale.Y / 2);
                    backBottomRight.Z = orig.Z - (part.Scale.Z / 2);

                    

                    //m_log.InfoFormat("pre corner 1 is {0} {1} {2}", frontTopLeft.X, frontTopLeft.Y, frontTopLeft.Z);
                    //m_log.InfoFormat("pre corner 2 is {0} {1} {2}", frontTopRight.X, frontTopRight.Y, frontTopRight.Z);
                    //m_log.InfoFormat("pre corner 3 is {0} {1} {2}", frontBottomRight.X, frontBottomRight.Y, frontBottomRight.Z);
                    //m_log.InfoFormat("pre corner 4 is {0} {1} {2}", frontBottomLeft.X, frontBottomLeft.Y, frontBottomLeft.Z);
                    //m_log.InfoFormat("pre corner 5 is {0} {1} {2}", backTopLeft.X, backTopLeft.Y, backTopLeft.Z);
                    //m_log.InfoFormat("pre corner 6 is {0} {1} {2}", backTopRight.X, backTopRight.Y, backTopRight.Z);
                    //m_log.InfoFormat("pre corner 7 is {0} {1} {2}", backBottomRight.X, backBottomRight.Y, backBottomRight.Z);
                    //m_log.InfoFormat("pre corner 8 is {0} {1} {2}", backBottomLeft.X, backBottomLeft.Y, backBottomLeft.Z);

                    //for (int i = 0; i < 8; i++)
                    //{
                    //    corners[i] = corners[i] * worldRot;
                    //    corners[i] += offset;

                    //    if (corners[i].X > maxX)
                    //        maxX = corners[i].X;
                    //    if (corners[i].X < minX)
                    //        minX = corners[i].X;

                    //    if (corners[i].Y > maxY)
                    //        maxY = corners[i].Y;
                    //    if (corners[i].Y < minY)
                    //        minY = corners[i].Y;

                    //    if (corners[i].Z > maxZ)
                    //        maxZ = corners[i].Y;
                    //    if (corners[i].Z < minZ)
                    //        minZ = corners[i].Z;
                    //}

                    frontTopLeft = frontTopLeft * worldRot;
                    frontTopRight = frontTopRight * worldRot;
                    frontBottomLeft = frontBottomLeft * worldRot;
                    frontBottomRight = frontBottomRight * worldRot;

                    backBottomLeft = backBottomLeft * worldRot;
                    backBottomRight = backBottomRight * worldRot;
                    backTopLeft = backTopLeft * worldRot;
                    backTopRight = backTopRight * worldRot;


                    frontTopLeft += offset;
                    frontTopRight += offset;
                    frontBottomLeft += offset;
                    frontBottomRight += offset;

                    backBottomLeft += offset;
                    backBottomRight += offset;
                    backTopLeft += offset;
                    backTopRight += offset;

                    //m_log.InfoFormat("corner 1 is {0} {1} {2}", frontTopLeft.X, frontTopLeft.Y, frontTopLeft.Z);
                    //m_log.InfoFormat("corner 2 is {0} {1} {2}", frontTopRight.X, frontTopRight.Y, frontTopRight.Z);
                    //m_log.InfoFormat("corner 3 is {0} {1} {2}", frontBottomRight.X, frontBottomRight.Y, frontBottomRight.Z);
                    //m_log.InfoFormat("corner 4 is {0} {1} {2}", frontBottomLeft.X, frontBottomLeft.Y, frontBottomLeft.Z);
                    //m_log.InfoFormat("corner 5 is {0} {1} {2}", backTopLeft.X, backTopLeft.Y, backTopLeft.Z);
                    //m_log.InfoFormat("corner 6 is {0} {1} {2}", backTopRight.X, backTopRight.Y, backTopRight.Z);
                    //m_log.InfoFormat("corner 7 is {0} {1} {2}", backBottomRight.X, backBottomRight.Y, backBottomRight.Z);
                    //m_log.InfoFormat("corner 8 is {0} {1} {2}", backBottomLeft.X, backBottomLeft.Y, backBottomLeft.Z);

                    if (frontTopRight.X > maxX)
                        maxX = frontTopRight.X;
                    if (frontTopLeft.X > maxX)
                        maxX = frontTopLeft.X;
                    if (frontBottomRight.X > maxX)
                        maxX = frontBottomRight.X;
                    if (frontBottomLeft.X > maxX)
                        maxX = frontBottomLeft.X;

                    if (backTopRight.X > maxX)
                        maxX = backTopRight.X;
                    if (backTopLeft.X > maxX)
                        maxX = backTopLeft.X;
                    if (backBottomRight.X > maxX)
                        maxX = backBottomRight.X;
                    if (backBottomLeft.X > maxX)
                        maxX = backBottomLeft.X;

                    if (frontTopRight.X < minX)
                        minX = frontTopRight.X;
                    if (frontTopLeft.X < minX)
                        minX = frontTopLeft.X;
                    if (frontBottomRight.X < minX)
                        minX = frontBottomRight.X;
                    if (frontBottomLeft.X < minX)
                        minX = frontBottomLeft.X;

                    if (backTopRight.X < minX)
                        minX = backTopRight.X;
                    if (backTopLeft.X < minX)
                        minX = backTopLeft.X;
                    if (backBottomRight.X < minX)
                        minX = backBottomRight.X;
                    if (backBottomLeft.X < minX)
                        minX = backBottomLeft.X;

                    //
                    if (frontTopRight.Y > maxY)
                        maxY = frontTopRight.Y;
                    if (frontTopLeft.Y > maxY)
                        maxY = frontTopLeft.Y;
                    if (frontBottomRight.Y > maxY)
                        maxY = frontBottomRight.Y;
                    if (frontBottomLeft.Y > maxY)
                        maxY = frontBottomLeft.Y;

                    if (backTopRight.Y > maxY)
                        maxY = backTopRight.Y;
                    if (backTopLeft.Y > maxY)
                        maxY = backTopLeft.Y;
                    if (backBottomRight.Y > maxY)
                        maxY = backBottomRight.Y;
                    if (backBottomLeft.Y > maxY)
                        maxY = backBottomLeft.Y;

                    if (frontTopRight.Y < minY)
                        minY = frontTopRight.Y;
                    if (frontTopLeft.Y < minY)
                        minY = frontTopLeft.Y;
                    if (frontBottomRight.Y < minY)
                        minY = frontBottomRight.Y;
                    if (frontBottomLeft.Y < minY)
                        minY = frontBottomLeft.Y;

                    if (backTopRight.Y < minY)
                        minY = backTopRight.Y;
                    if (backTopLeft.Y < minY)
                        minY = backTopLeft.Y;
                    if (backBottomRight.Y < minY)
                        minY = backBottomRight.Y;
                    if (backBottomLeft.Y < minY)
                        minY = backBottomLeft.Y;

                    //
                    if (frontTopRight.Z > maxZ)
                        maxZ = frontTopRight.Z;
                    if (frontTopLeft.Z > maxZ)
                        maxZ = frontTopLeft.Z;
                    if (frontBottomRight.Z > maxZ)
                        maxZ = frontBottomRight.Z;
                    if (frontBottomLeft.Z > maxZ)
                        maxZ = frontBottomLeft.Z;

                    if (backTopRight.Z > maxZ)
                        maxZ = backTopRight.Z;
                    if (backTopLeft.Z > maxZ)
                        maxZ = backTopLeft.Z;
                    if (backBottomRight.Z > maxZ)
                        maxZ = backBottomRight.Z;
                    if (backBottomLeft.Z > maxZ)
                        maxZ = backBottomLeft.Z;

                    if (frontTopRight.Z < minZ)
                        minZ = frontTopRight.Z;
                    if (frontTopLeft.Z < minZ)
                        minZ = frontTopLeft.Z;
                    if (frontBottomRight.Z < minZ)
                        minZ = frontBottomRight.Z;
                    if (frontBottomLeft.Z < minZ)
                        minZ = frontBottomLeft.Z;

                    if (backTopRight.Z < minZ)
                        minZ = backTopRight.Z;
                    if (backTopLeft.Z < minZ)
                        minZ = backTopLeft.Z;
                    if (backBottomRight.Z < minZ)
                        minZ = backBottomRight.Z;
                    if (backBottomLeft.Z < minZ)
                        minZ = backBottomLeft.Z;
                }
            }
            lockPartsForRead(false);
        }

        public Vector3 GetAxisAlignedBoundingBox(out float offsetHeight)
        {
            float minX;
            float maxX;
            float minY;
            float maxY;
            float minZ;
            float maxZ;

            GetAxisAlignedBoundingBoxRaw(out minX, out maxX, out minY, out maxY, out minZ, out maxZ);
            Vector3 boundingBox = new Vector3(maxX - minX, maxY - minY, maxZ - minZ);

            offsetHeight = 0;
            float lower = (minZ * -1);
            if (lower > maxZ)
            {
                offsetHeight = lower - (boundingBox.Z / 2);

            }
            else if (maxZ > lower)
            {
                offsetHeight = maxZ - (boundingBox.Z / 2);
                offsetHeight *= -1;
            }

           // m_log.InfoFormat("BoundingBox is {0} , {1} , {2} ", boundingBox.X, boundingBox.Y, boundingBox.Z);
            return boundingBox;
        }

        #endregion

        public void SaveScriptedState(XmlTextWriter writer)
        {
            SaveScriptedState(writer, false);
        }

        public void SaveScriptedState(XmlTextWriter writer, bool oldIDs)
        {
            XmlDocument doc = new XmlDocument();
            Dictionary<UUID,string> states = new Dictionary<UUID,string>();

            // Capture script state while holding the lock
            lockPartsForRead(true);
            {
                foreach (SceneObjectPart part in m_parts.Values)
                {
                    
                    Dictionary<UUID,string> pstates = part.Inventory.GetScriptStates(oldIDs);
                    foreach (UUID itemid in pstates.Keys)
                    {
                        states.Add(itemid, pstates[itemid]);
                    }
                    
                }
            }
            lockPartsForRead(false);

            if (states.Count > 0)
            {
                // Now generate the necessary XML wrappings
                writer.WriteStartElement(String.Empty, "GroupScriptStates", String.Empty);
                foreach (UUID itemid in states.Keys)
                {
                    doc.LoadXml(states[itemid]);
                    writer.WriteStartElement(String.Empty, "SavedScriptState", String.Empty);
                    writer.WriteAttributeString(String.Empty, "UUID", String.Empty, itemid.ToString());
                    writer.WriteRaw(doc.DocumentElement.OuterXml); // Writes ScriptState element
                    writer.WriteEndElement(); // End of SavedScriptState
                }
                writer.WriteEndElement(); // End of GroupScriptStates
            }
        }

        /// <summary>
        /// Add the avatar to this linkset (avatar is sat).
        /// </summary>
        /// <param name="agentID"></param>
        public void AddAvatar(UUID agentID)
        {
            ScenePresence presence;
            if (m_scene.TryGetScenePresence(agentID, out presence))
            {
                if (!m_linkedAvatars.Contains(presence))
                {
                    m_linkedAvatars.Add(presence);
                }
            }
        }

        /// <summary>
        /// Delete the avatar from this linkset (avatar is unsat).
        /// </summary>
        /// <param name="agentID"></param>
        public void DeleteAvatar(UUID agentID)
        {
            ScenePresence presence;
            if (m_scene.TryGetScenePresence(agentID, out presence))
            {
                if (m_linkedAvatars.Contains(presence))
                {
                    m_linkedAvatars.Remove(presence);
                }
            }
        }

        /// <summary>
        /// Returns the list of linked presences (avatars sat on this group)
        /// </summary>
        /// <param name="agentID"></param>
        public List<ScenePresence> GetLinkedAvatars()
        {
            return m_linkedAvatars;
        }

        /// <summary>
        /// Attach this scene object to the given avatar.
        /// </summary>
        /// <param name="agentID"></param>
        /// <param name="attachmentpoint"></param>
        /// <param name="AttachOffset"></param>
        public void AttachToAgent(UUID agentID, uint attachmentpoint, Vector3 AttachOffset, bool silent)
        {
            ScenePresence avatar = m_scene.GetScenePresence(agentID);
            if (avatar != null)
            {
                // don't attach attachments to child agents
                if (avatar.IsChildAgent) return;

//                m_log.DebugFormat("[SOG]: Adding attachment {0} to avatar {1}", Name, avatar.Name);
                                  
                DetachFromBackup();

                // Remove from database and parcel prim count
                m_scene.DeleteFromStorage(UUID);
                m_scene.EventManager.TriggerParcelPrimCountTainted();

                m_rootPart.AttachedAvatar = agentID;

                //Anakin Lohner bug #3839 
                foreach (SceneObjectPart p in m_parts.Values)
                {
                    p.AttachedAvatar = agentID;
                }

                if (m_rootPart.PhysActor != null)
                {
                    m_scene.PhysicsScene.RemovePrim(m_rootPart.PhysActor);
                    m_rootPart.PhysActor = null;
                }

                AbsolutePosition = AttachOffset;
                m_rootPart.AttachedPos = AttachOffset;
                m_rootPart.IsAttachment = true;

                m_rootPart.SetParentLocalId(avatar.LocalId);
                SetAttachmentPoint(Convert.ToByte(attachmentpoint));

                avatar.AddAttachment(this);

                if (!silent)
                {
                    // Killing it here will cause the client to deselect it
                    // It then reappears on the avatar, deselected
                    // through the full update below
                    //
                    if (IsSelected)
                    {
                        m_scene.SendKillObject(m_rootPart.LocalId);
                    }

                    IsSelected = false; // fudge....
                    ScheduleGroupForFullUpdate();
                }
            }
            else
            {
                m_log.WarnFormat(
                    "[SOG]: Tried to add attachment {0} to avatar with UUID {1} in region {2} but the avatar is not present", 
                    UUID, agentID, Scene.RegionInfo.RegionName);
            }
        }

        public byte GetAttachmentPoint()
        {
            return m_rootPart.Shape.State;
        }

        public void ClearPartAttachmentData()
        {
            SetAttachmentPoint((Byte)0);
        }

        public void DetachToGround()
        {
            ScenePresence avatar = m_scene.GetScenePresence(m_rootPart.AttachedAvatar);
            if (avatar == null)
                return;

            avatar.RemoveAttachment(this);

            Vector3 detachedpos = new Vector3(127f,127f,127f);
            if (avatar == null)
                return;

            detachedpos = avatar.AbsolutePosition;
            RootPart.FromItemID = UUID.Zero;

            AbsolutePosition = detachedpos;
            m_rootPart.AttachedAvatar = UUID.Zero;
            //Anakin Lohner bug #3839 
            foreach (SceneObjectPart p in m_parts.Values)
            {
                p.AttachedAvatar = UUID.Zero;
            }

            m_rootPart.SetParentLocalId(0);
            SetAttachmentPoint((byte)0);
            m_rootPart.ApplyPhysics(m_rootPart.GetEffectiveObjectFlags(), m_rootPart.VolumeDetectActive, m_scene.m_physicalPrim);
            HasGroupChanged = true;
            RootPart.Rezzed = DateTime.Now;
            RootPart.RemFlag(PrimFlags.TemporaryOnRez);
            AttachToBackup();
            m_scene.EventManager.TriggerParcelPrimCountTainted();
            m_rootPart.ScheduleFullUpdate();
            m_rootPart.ClearUndoState();
        }

        public void DetachToInventoryPrep()
        {
            ScenePresence avatar = m_scene.GetScenePresence(m_rootPart.AttachedAvatar);
            //Vector3 detachedpos = new Vector3(127f, 127f, 127f);
            if (avatar != null)
            {
                //detachedpos = avatar.AbsolutePosition;
                avatar.RemoveAttachment(this);
            }

            m_rootPart.AttachedAvatar = UUID.Zero;
            //Anakin Lohner bug #3839 
            foreach (SceneObjectPart p in m_parts.Values)
            {
                p.AttachedAvatar = UUID.Zero;
            }

            m_rootPart.SetParentLocalId(0);
            //m_rootPart.SetAttachmentPoint((byte)0);
            m_rootPart.IsAttachment = false;
            AbsolutePosition = m_rootPart.AttachedPos;
            //m_rootPart.ApplyPhysics(m_rootPart.GetEffectiveObjectFlags(), m_scene.m_physicalPrim);
            //AttachToBackup();
            //m_rootPart.ScheduleFullUpdate();
        }

        /// <summary>
        ///
        /// </summary>
        /// <param name="part"></param>
        private void SetPartAsNonRoot(SceneObjectPart part)
        {
            part.ParentID = m_rootPart.LocalId;
            part.ClearUndoState();
        }

        public override void UpdateMovement()
        {
            lockPartsForRead(true);
            {
                foreach (SceneObjectPart part in m_parts.Values)
                {
                    
                    part.UpdateMovement();
                    
                }
            }
            lockPartsForRead(false);
        }

        public ushort GetTimeDilation()
        {
            return Utils.FloatToUInt16(m_scene.TimeDilation, 0.0f, 1.0f);
        }

        /// <summary>
        /// Added as a way for the storage provider to reset the scene,
        /// most likely a better way to do this sort of thing but for now...
        /// </summary>
        /// <param name="scene"></param>
        public void SetScene(Scene scene)
        {
            m_scene = scene;
        }
        
        /// <summary>
        /// Set a part to act as the root part for this scene object
        /// </summary>
        /// <param name="part"></param>
        public void SetRootPart(SceneObjectPart part)
        {
            if (part == null)
                throw new ArgumentNullException("Cannot give SceneObjectGroup a null root SceneObjectPart");

            part.SetParent(this);
            m_rootPart = part;
            if (!IsAttachment)
                part.ParentID = 0;
            part.LinkNum = 0;
            
            // No locking required since the SOG should not be in the scene yet - one can't change root parts after
            // the scene object has been attached to the scene
            m_parts.Add(m_rootPart.UUID, m_rootPart);
        }

        /// <summary>
        /// Add a new part to this scene object.  The part must already be correctly configured.
        /// </summary>
        /// <param name="part"></param>
        public void AddPart(SceneObjectPart part)
        {
            lockPartsForWrite(true);
            {
                part.SetParent(this);
                m_parts.Add(part.UUID, part);

                part.LinkNum = m_parts.Count;

                if (part.LinkNum == 2 && RootPart != null)
                    RootPart.LinkNum = 1;
            }
            lockPartsForWrite(false);
        }

        /// <summary>
        /// Make sure that every non root part has the proper parent root part local id
        /// </summary>
        private void UpdateParentIDs()
        {
            lockPartsForRead(true);
            {
                foreach (SceneObjectPart part in m_parts.Values)
                {
                    
                    if (part.UUID != m_rootPart.UUID)
                    {
                        part.ParentID = m_rootPart.LocalId;
                    }
                    
                }
            }
            lockPartsForRead(false);
        }

        public void RegenerateFullIDs()
        {
            lockPartsForRead(true);
            {
                foreach (SceneObjectPart part in m_parts.Values)
                {
                    
                    part.UUID = UUID.Random();
                    
                }
            }
            lockPartsForRead(false);
        }

        // helper provided for parts.
        public int GetSceneMaxUndo()
        {
            if (m_scene != null)
                return m_scene.MaxUndoCount;
            return 5;
        }

        // justincc: I don't believe this hack is needed any longer, especially since the physics
        // parts of set AbsolutePosition were already commented out.  By changing HasGroupChanged to false
        // this method was preventing proper reload of scene objects.
        
        // dahlia: I had to uncomment it, without it meshing was failing on some prims and objects
        // at region startup
        
        // teravus: After this was removed from the linking algorithm, Linked prims no longer collided 
        // properly when non-physical if they havn't been moved.   This breaks ALL builds.
        // see: http://opensimulator.org/mantis/view.php?id=3108
        
        // Here's the deal, this is ABSOLUTELY CRITICAL so the physics scene gets the update about the 
        // position of linkset prims.  IF YOU CHANGE THIS, YOU MUST TEST colliding with just linked and 
        // unmoved prims!  As soon as you move a Prim/group, it will collide properly because Absolute 
        // Position has been set!
        
        public void ResetChildPrimPhysicsPositions()
        {
            AbsolutePosition = AbsolutePosition; // could someone in the know please explain how this works?

            // teravus: AbsolutePosition is NOT a normal property!
            // the code in the getter of AbsolutePosition is significantly different then the code in the setter!
            
        }

        public UUID GetPartsFullID(uint localID)
        {
            SceneObjectPart part = GetChildPart(localID);
            if (part != null)
            {
                return part.UUID;
            }
            return UUID.Zero;
        }

        public void ObjectGrabHandler(uint localId, Vector3 offsetPos, IClientAPI remoteClient)
        {
            if (m_rootPart.LocalId == localId)
            {
                OnGrabGroup(offsetPos, remoteClient);
            }
            else
            {
                SceneObjectPart part = GetChildPart(localId);
                OnGrabPart(part, offsetPos, remoteClient);
            }
        }

        public virtual void OnGrabPart(SceneObjectPart part, Vector3 offsetPos, IClientAPI remoteClient)
        {
            part.StoreUndoState(UndoType.STATE_PRIM_ALL);
            part.OnGrab(offsetPos, remoteClient);
        }

        public virtual void OnGrabGroup(Vector3 offsetPos, IClientAPI remoteClient)
        {
            m_scene.EventManager.TriggerGroupGrab(UUID, offsetPos, remoteClient.AgentId);
        }

        /// <summary>
        /// Delete this group from its scene and tell all the scene presences about that deletion.
        /// </summary>
        /// <param name="silent">Broadcast deletions to all clients.</param>
        public void DeleteGroup(bool silent)
        {
            // We need to keep track of this state in case this group is still queued for backup.
            m_isDeleted = true;

            DetachFromBackup();

            lockPartsForRead(true);
            List<SceneObjectPart> values = new List<SceneObjectPart>(m_parts.Values);
            lockPartsForRead(false);
            
            foreach (SceneObjectPart part in values)
            {
//                    part.Inventory.RemoveScriptInstances();
                
                Scene.ForEachScenePresence(delegate (ScenePresence sp)
                {
                    if (sp.ParentID == LocalId)
                    {
                        sp.StandUp();
                    }

                    if (!silent)
                    {
                        part.UpdateFlag = 0;
                        if (part == m_rootPart)
                            sp.ControllingClient.SendKillObject(m_regionHandle, part.LocalId);
                    }
                });
                
            }
            
          
        }

        public void AddScriptLPS(int count)
        {
            if (scriptScore + count >= float.MaxValue - count)
                scriptScore = 0;

            scriptScore += (float)count;
            SceneGraph d = m_scene.SceneGraph;
            d.AddToScriptLPS(count);
        }

        public void AddActiveScriptCount(int count)
        {
            SceneGraph d = m_scene.SceneGraph;
            d.AddActiveScripts(count);
        }

        public void aggregateScriptEvents()
        {
            uint objectflagupdate=(uint)RootPart.GetEffectiveObjectFlags();

            scriptEvents aggregateScriptEvents=0;

            lockPartsForRead(true);
            {
                foreach (SceneObjectPart part in m_parts.Values)
                {
                    
                    if (part == null)
                        continue;
                    if (part != RootPart)
                        part.ObjectFlags = objectflagupdate;
                    aggregateScriptEvents |= part.AggregateScriptEvents;
                    
                }
            }
            lockPartsForRead(false);

            m_scriptListens_atTarget = ((aggregateScriptEvents & scriptEvents.at_target) != 0);
            m_scriptListens_notAtTarget = ((aggregateScriptEvents & scriptEvents.not_at_target) != 0);

            if (!m_scriptListens_atTarget && !m_scriptListens_notAtTarget)
            {
                lock (m_targets)
                    m_targets.Clear();
                m_scene.RemoveGroupTarget(this);
            }
            m_scriptListens_atRotTarget = ((aggregateScriptEvents & scriptEvents.at_rot_target) != 0);
            m_scriptListens_notAtRotTarget = ((aggregateScriptEvents & scriptEvents.not_at_rot_target) != 0);

            if (!m_scriptListens_atRotTarget && !m_scriptListens_notAtRotTarget)
            {
                lock (m_rotTargets)
                    m_rotTargets.Clear();
                m_scene.RemoveGroupTarget(this);
            }

            ScheduleGroupForFullUpdate();
        }

        public override void SetText(string text, Vector3 color, double alpha)
        {
            Color = Color.FromArgb(0xff - (int) (alpha * 0xff),
                                   (int) (color.X * 0xff),
                                   (int) (color.Y * 0xff),
                                   (int) (color.Z * 0xff));
            Text = text;

            HasGroupChanged = true;
            m_rootPart.ScheduleFullUpdate();
        }

        /// <summary>
        /// Apply physics to this group
        /// </summary>
        /// <param name="m_physicalPrim"></param>
        public void ApplyPhysics(bool m_physicalPrim)
        {
            lockPartsForRead(true);
            
            if (m_parts.Count > 1)
            {
                List<SceneObjectPart> values = new List<SceneObjectPart>(m_parts.Values);
                lockPartsForRead(false);
                m_rootPart.ApplyPhysics(m_rootPart.GetEffectiveObjectFlags(), m_rootPart.VolumeDetectActive, m_physicalPrim);
                foreach (SceneObjectPart part in values)
                {
                    
                    if (part.LocalId != m_rootPart.LocalId)
                    {
                        part.ApplyPhysics(m_rootPart.GetEffectiveObjectFlags(), part.VolumeDetectActive, m_physicalPrim);
                    }
                    
                }
                // Hack to get the physics scene geometries in the right spot
                ResetChildPrimPhysicsPositions();
            }
            else
            {
                lockPartsForRead(false);
                m_rootPart.ApplyPhysics(m_rootPart.GetEffectiveObjectFlags(), m_rootPart.VolumeDetectActive, m_physicalPrim);
            }
        }

        public void SetOwnerId(UUID userId)
        {
                ForEachPart(delegate(SceneObjectPart part) 
                {
                    
                    part.OwnerID = userId;
                    
                });
        }

        public void ForEachPart(Action<SceneObjectPart> whatToDo)
        {
            lockPartsForRead(true);
            List<SceneObjectPart> values = new List<SceneObjectPart>(m_parts.Values);
            lockPartsForRead(false);    
            foreach (SceneObjectPart part in values)
            {
                
                whatToDo(part);
                
            }
        }

        #region Events

        /// <summary>
        /// Processes backup.
        /// </summary>
        /// <param name="datastore"></param>
        public virtual void ProcessBackup(IRegionDataStore datastore, bool forcedBackup)
        {
            if (!m_isBackedUp)
                return;

            // Since this is the top of the section of call stack for backing up a particular scene object, don't let
            // any exception propogate upwards.

            if (IsDeleted || UUID == UUID.Zero)
                return;

            try
            {
                if (!m_scene.ShuttingDown || // if shutting down then there will be nothing to handle the return so leave till next restart
                        m_scene.LoginsDisabled || // We're starting up or doing maintenance, don't mess with things
                        m_scene.LoadingPrims) // Land may not be valid yet
                
                {
                    ILandObject parcel = m_scene.LandChannel.GetLandObject(
                            m_rootPart.GroupPosition.X, m_rootPart.GroupPosition.Y);

                    if (parcel != null && parcel.LandData != null &&
                            parcel.LandData.OtherCleanTime != 0)
                    {
                        if (parcel.LandData.OwnerID != OwnerID &&
                                (parcel.LandData.GroupID != GroupID ||
                                parcel.LandData.GroupID == UUID.Zero))
                        {
                            if ((DateTime.UtcNow - RootPart.Rezzed).TotalMinutes >
                                    parcel.LandData.OtherCleanTime)
                            {
                                DetachFromBackup();
                                m_log.InfoFormat("[SCENE]: Returning object {0} due to parcel auto return", RootPart.UUID.ToString());
                                m_scene.AddReturn(OwnerID, Name, AbsolutePosition, "parcel auto return");
                                m_scene.DeRezObject(null, RootPart.LocalId,
                                    RootPart.GroupID, DeRezAction.Return, UUID.Zero);

                                return;
                            }
                        }
                    }
                }

                if (HasGroupChanged)
                {
                    // don't backup while it's selected or you're asking for changes mid stream.
                    if ((isTimeToPersist()) || (forcedBackup))
                    {
                     //   m_log.DebugFormat(
                     //       "[SCENE]: Storing {0}, {1} in {2}",
                     //       Name, UUID, m_scene.RegionInfo.RegionName);

                        SceneObjectGroup backup_group = Copy(false);
                        backup_group.RootPart.Velocity = RootPart.Velocity;
                        backup_group.RootPart.Acceleration = RootPart.Acceleration;
                        backup_group.RootPart.AngularVelocity = RootPart.AngularVelocity;
                        backup_group.RootPart.ParticleSystem = RootPart.ParticleSystem;
                        HasGroupChanged = false;

                        m_scene.EventManager.TriggerOnSceneObjectPreSave(backup_group, this);
                        datastore.StoreObject(backup_group, m_scene.RegionInfo.RegionID);

                        backup_group.ForEachPart(delegate(SceneObjectPart part) 
                        { 
                            part.Inventory.ProcessInventoryBackup(datastore); 
                        });

                        backup_group = null;
                    }
    //                else
    //                {
    //                    m_log.DebugFormat(
    //                        "[SCENE]: Did not update persistence of object {0} {1}, selected = {2}",
    //                        Name, UUID, IsSelected);
    //                }
                }
            }
            catch (Exception e)
            {
                m_log.ErrorFormat(
                    "[SCENE]: Storing of {0}, {1} in {2} failed with exception {3}\n\t{4}", 
                    Name, UUID, m_scene.RegionInfo.RegionName, e, e.StackTrace);
            }
        }

        #endregion

        public void SendFullUpdateToClient(IClientAPI remoteClient)
        {
            RootPart.SendFullUpdate(
                remoteClient, m_scene.Permissions.GenerateClientFlags(remoteClient.AgentId, RootPart.UUID));

            lockPartsForRead(true);
            {
                foreach (SceneObjectPart part in m_parts.Values)
                {
                    
                    if (part != RootPart)
                        part.SendFullUpdate(
                            remoteClient, m_scene.Permissions.GenerateClientFlags(remoteClient.AgentId, part.UUID));
                }
            }
            lockPartsForRead(false);
        }

        #region Copying

        /// <summary>
        /// Duplicates this object, including operations such as physics set up and attaching to the backup event.
        /// </summary>
        /// <param name="userExposed">True if the duplicate will immediately be in the scene, false otherwise</param>
        /// <returns></returns>
        public SceneObjectGroup Copy(bool userExposed)
        {
            SceneObjectGroup dupe;
            try
            {
                m_dupeInProgress = true;
                dupe = (SceneObjectGroup)MemberwiseClone();
                dupe.m_isBackedUp = false;
                dupe.m_parts = new Dictionary<UUID, SceneObjectPart>();

                // Warning, The following code related to previousAttachmentStatus is needed so that clones of 
                // attachments do not bordercross while they're being duplicated.  This is hacktastic!
                // Normally, setting AbsolutePosition will bordercross a prim if it's outside the region!
                // unless IsAttachment is true!, so to prevent border crossing, we save it's attachment state 
                // (which should be false anyway) set it as an Attachment and then set it's Absolute Position, 
                // then restore it's attachment state

                // This is only necessary when userExposed is false!

                bool previousAttachmentStatus = dupe.RootPart.IsAttachment;

                if (!userExposed)
                    dupe.RootPart.IsAttachment = true;

                dupe.AbsolutePosition = new Vector3(AbsolutePosition.X, AbsolutePosition.Y, AbsolutePosition.Z);

                if (!userExposed)
                {
                    dupe.RootPart.IsAttachment = previousAttachmentStatus;
                }

                dupe.CopyRootPart(m_rootPart, OwnerID, GroupID, userExposed);
                dupe.m_rootPart.LinkNum = m_rootPart.LinkNum;

                if (userExposed)
                    dupe.m_rootPart.TrimPermissions();

                /// may need to create a new Physics actor.
                if (dupe.RootPart.PhysActor != null && userExposed)
                {
                    PrimitiveBaseShape pbs = dupe.RootPart.Shape;

                    dupe.RootPart.PhysActor = m_scene.PhysicsScene.AddPrimShape(
                        dupe.RootPart.Name,
                        pbs,
                        dupe.RootPart.AbsolutePosition,
                        dupe.RootPart.Scale,
                        dupe.RootPart.RotationOffset,
                        dupe.RootPart.PhysActor.IsPhysical);

                    dupe.RootPart.PhysActor.LocalID = dupe.RootPart.LocalId;
                    dupe.RootPart.DoPhysicsPropertyUpdate(dupe.RootPart.PhysActor.IsPhysical, true);
                }

                List<SceneObjectPart> partList;

                lockPartsForRead(true);

                partList = new List<SceneObjectPart>(m_parts.Values);

                lockPartsForRead(false);

                partList.Sort(delegate(SceneObjectPart p1, SceneObjectPart p2)
                    {
                        return p1.LinkNum.CompareTo(p2.LinkNum);
                    }
                );

                foreach (SceneObjectPart part in partList)
                {
                    if (part.UUID != m_rootPart.UUID)
                    {
                        SceneObjectPart newPart = dupe.CopyPart(part, OwnerID, GroupID, userExposed);

                        newPart.LinkNum = part.LinkNum;
                    }
                }

                if (userExposed)
                {
                    dupe.UpdateParentIDs();
                    dupe.HasGroupChanged = true;
                    dupe.AttachToBackup();

                    ScheduleGroupForFullUpdate();
                }
            }
            finally
            {
                m_dupeInProgress = false;
            }
            return dupe;
        }

        /// <summary>
        ///
        /// </summary>
        /// <param name="part"></param>
        /// <param name="cAgentID"></param>
        /// <param name="cGroupID"></param>
        public void CopyRootPart(SceneObjectPart part, UUID cAgentID, UUID cGroupID, bool userExposed)
        {
            SetRootPart(part.Copy(m_scene.AllocateLocalId(), OwnerID, GroupID, m_parts.Count, userExposed));
        }

        public void ScriptSetPhysicsStatus(bool UsePhysics)
        {
            bool IsTemporary = ((RootPart.Flags & PrimFlags.TemporaryOnRez) != 0);
            bool IsPhantom = ((RootPart.Flags & PrimFlags.Phantom) != 0);
            bool IsVolumeDetect = RootPart.VolumeDetectActive;
            UpdatePrimFlags(RootPart.LocalId, UsePhysics, IsTemporary, IsPhantom, IsVolumeDetect);
        }

        public void ScriptSetTemporaryStatus(bool TemporaryStatus)
        {
            bool UsePhysics = ((RootPart.Flags & PrimFlags.Physics) != 0);
            bool IsPhantom = ((RootPart.Flags & PrimFlags.Phantom) != 0);
            bool IsVolumeDetect = RootPart.VolumeDetectActive;
            UpdatePrimFlags(RootPart.LocalId, UsePhysics, TemporaryStatus, IsPhantom, IsVolumeDetect);
        }

        public void ScriptSetPhantomStatus(bool PhantomStatus)
        {
            bool UsePhysics = ((RootPart.Flags & PrimFlags.Physics) != 0);
            bool IsTemporary = ((RootPart.Flags & PrimFlags.TemporaryOnRez) != 0);
            bool IsVolumeDetect = RootPart.VolumeDetectActive;
            UpdatePrimFlags(RootPart.LocalId, UsePhysics, IsTemporary, PhantomStatus, IsVolumeDetect);
        }

        public void ScriptSetVolumeDetect(bool VDStatus)
        {
            bool UsePhysics = ((RootPart.Flags & PrimFlags.Physics) != 0);
            bool IsTemporary = ((RootPart.Flags & PrimFlags.TemporaryOnRez) != 0);
            bool IsPhantom = ((RootPart.Flags & PrimFlags.Phantom) != 0);
            UpdatePrimFlags(RootPart.LocalId, UsePhysics, IsTemporary, IsPhantom, VDStatus);

            /*
            ScriptSetPhantomStatus(false);  // What ever it was before, now it's not phantom anymore

            if (PhysActor != null) // Should always be the case now
            {
                PhysActor.SetVolumeDetect(param);
            }
            if (param != 0)
                AddFlag(PrimFlags.Phantom);

            ScheduleFullUpdate();
            */
        }

        public void applyImpulse(Vector3 impulse)
        {
            // We check if rootpart is null here because scripts don't delete if you delete the host.
            // This means that unfortunately, we can pass a null physics actor to Simulate!
            // Make sure we don't do that!
            SceneObjectPart rootpart = m_rootPart;
            if (rootpart != null)
            {
                if (IsAttachment)
                {
                    ScenePresence avatar = m_scene.GetScenePresence(rootpart.AttachedAvatar);
                    if (avatar != null)
                    {
                        avatar.PushForce(impulse);
                    }
                }
                else
                {
                    if (rootpart.PhysActor != null)
                    {
                        rootpart.PhysActor.AddForce(impulse, true);
                        m_scene.PhysicsScene.AddPhysicsActorTaint(rootpart.PhysActor);
                    }
                }
            }
        }

        public void applyAngularImpulse(Vector3 impulse)
        {
            // We check if rootpart is null here because scripts don't delete if you delete the host.
            // This means that unfortunately, we can pass a null physics actor to Simulate!
            // Make sure we don't do that!
            SceneObjectPart rootpart = m_rootPart;
            if (rootpart != null)
            {
                if (rootpart.PhysActor != null)
                {
                    if (!IsAttachment)
                    {
                        rootpart.PhysActor.AddAngularForce(impulse, true);
                        m_scene.PhysicsScene.AddPhysicsActorTaint(rootpart.PhysActor);
                    }
                }
            }
        }

        public void setAngularImpulse(Vector3 impulse)
        {
            // We check if rootpart is null here because scripts don't delete if you delete the host.
            // This means that unfortunately, we can pass a null physics actor to Simulate!
            // Make sure we don't do that!
            SceneObjectPart rootpart = m_rootPart;
            if (rootpart != null)
            {
                if (rootpart.PhysActor != null)
                {
                    if (!IsAttachment)
                    {
                        rootpart.PhysActor.Torque = impulse;
                        m_scene.PhysicsScene.AddPhysicsActorTaint(rootpart.PhysActor);
                    }
                }
            }
        }

        public Vector3 GetTorque()
        {
            // We check if rootpart is null here because scripts don't delete if you delete the host.
            // This means that unfortunately, we can pass a null physics actor to Simulate!
            // Make sure we don't do that!
            SceneObjectPart rootpart = m_rootPart;
            if (rootpart != null)
            {
                if (rootpart.PhysActor != null)
                {
                    if (!IsAttachment)
                    {
                        Vector3 torque = rootpart.PhysActor.Torque;
                        return torque;
                    }
                }
            }
            return Vector3.Zero;
        }

        public void moveToTarget(Vector3 target, float tau)
        {
            SceneObjectPart rootpart = m_rootPart;
            if (rootpart != null)
            {
                if (IsAttachment)
                {
                    ScenePresence avatar = m_scene.GetScenePresence(rootpart.AttachedAvatar);
                    if (avatar != null)
                    {
                        List<string> coords = new List<string>();
                        uint regionX = 0;
                        uint regionY = 0;
                        Utils.LongToUInts(Scene.RegionInfo.RegionHandle, out regionX, out regionY);
                        target.X += regionX;
                        target.Y += regionY;
                        coords.Add(target.X.ToString());
                        coords.Add(target.Y.ToString());
                        coords.Add(target.Z.ToString());
                        avatar.DoMoveToPosition(avatar, "", coords);
                    }
                }
                else
                {
                    if (rootpart.PhysActor != null)
                    {
                        rootpart.PhysActor.PIDTarget = target;
                        rootpart.PhysActor.PIDTau = tau;
                        rootpart.PhysActor.PIDActive = true;
                    }
                }
            }
        }

        public void stopMoveToTarget()
        {
            SceneObjectPart rootpart = m_rootPart;
            if (rootpart != null)
            {
                if (rootpart.PhysActor != null)
                {
                    rootpart.PhysActor.PIDActive = false;
                }
            }
        }
        
        public void rotLookAt(Quaternion target, float strength, float damping)
        {
            SceneObjectPart rootpart = m_rootPart;
            if (rootpart != null)
            {
                if (IsAttachment)
                {
                /*
                    ScenePresence avatar = m_scene.GetScenePresence(rootpart.AttachedAvatar);
                    if (avatar != null)
                    {
                    Rotate the Av?
                    } */
                }
                else
                {
                    if (rootpart.PhysActor != null)
                    {									// APID must be implemented in your physics system for this to function.
                        rootpart.PhysActor.APIDTarget = new Quaternion(target.X, target.Y, target.Z, target.W);
                        rootpart.PhysActor.APIDStrength = strength;
                        rootpart.PhysActor.APIDDamping = damping;
                        rootpart.PhysActor.APIDActive = true;
                    }
                }
            }
        }

        public void stopLookAt()
        {
            SceneObjectPart rootpart = m_rootPart;
            if (rootpart != null)
            {
                if (rootpart.PhysActor != null)
                {							// APID must be implemented in your physics system for this to function.
                    rootpart.PhysActor.APIDActive = false;
                }
            }
        
        }

        /// <summary>
        /// Uses a PID to attempt to clamp the object on the Z axis at the given height over tau seconds.
        /// </summary>
        /// <param name="height">Height to hover.  Height of zero disables hover.</param>
        /// <param name="hoverType">Determines what the height is relative to </param>
        /// <param name="tau">Number of seconds over which to reach target</param>
        public void SetHoverHeight(float height, PIDHoverType hoverType, float tau)
        {
            SceneObjectPart rootpart = m_rootPart;
            if (rootpart != null)
            {
                if (rootpart.PhysActor != null)
                {
                    if (height != 0f)
                    {
                        rootpart.PhysActor.PIDHoverHeight = height;
                        rootpart.PhysActor.PIDHoverType = hoverType;
                        rootpart.PhysActor.PIDTau = tau;
                        rootpart.PhysActor.PIDHoverActive = true;
                    }
                    else
                    {
                        rootpart.PhysActor.PIDHoverActive = false;
                    }
                }
            }
        }

        /// <summary>
        /// Set the owner of the root part.
        /// </summary>
        /// <param name="part"></param>
        /// <param name="cAgentID"></param>
        /// <param name="cGroupID"></param>
        public void SetRootPartOwner(SceneObjectPart part, UUID cAgentID, UUID cGroupID)
        {
            part.LastOwnerID = part.OwnerID;
            part.OwnerID = cAgentID;
            part.GroupID = cGroupID;

            if (part.OwnerID != cAgentID)
            {
                // Apply Next Owner Permissions if we're not bypassing permissions
                if (!m_scene.Permissions.BypassPermissions())
                    ApplyNextOwnerPermissions();
            }

            part.ScheduleFullUpdate();
        }

        /// <summary>
        /// Make a copy of the given part.
        /// </summary>
        /// <param name="part"></param>
        /// <param name="cAgentID"></param>
        /// <param name="cGroupID"></param>
        public SceneObjectPart CopyPart(SceneObjectPart part, UUID cAgentID, UUID cGroupID, bool userExposed)
        {
            SceneObjectPart newPart = part.Copy(m_scene.AllocateLocalId(), OwnerID, GroupID, m_parts.Count, userExposed);
            newPart.SetParent(this);

            lockPartsForWrite(true);
            {
                m_parts.Add(newPart.UUID, newPart);
            }
            lockPartsForWrite(false);

            SetPartAsNonRoot(newPart);

            return newPart;
        }

        /// <summary>
        /// Reset the UUIDs for all the prims that make up this group.
        ///
        /// This is called by methods which want to add a new group to an existing scene, in order
        /// to ensure that there are no clashes with groups already present.
        /// </summary>
        public void ResetIDs()
        {
            // As this is only ever called for prims which are not currently part of the scene (and hence
            // not accessible by clients), there should be no need to lock
            List<SceneObjectPart> partsList = new List<SceneObjectPart>(m_parts.Values);
            m_parts.Clear();
            foreach (SceneObjectPart part in partsList)
            {
                part.ResetIDs(part.LinkNum); // Don't change link nums
                m_parts.Add(part.UUID, part);
            }
        }

        /// <summary>
        ///
        /// </summary>
        /// <param name="part"></param>
        public void ServiceObjectPropertiesFamilyRequest(IClientAPI remoteClient, UUID AgentID, uint RequestFlags)
        {

            remoteClient.SendObjectPropertiesFamilyData(RequestFlags, RootPart.UUID, RootPart.OwnerID, RootPart.GroupID, RootPart.BaseMask,
                                                        RootPart.OwnerMask, RootPart.GroupMask, RootPart.EveryoneMask, RootPart.NextOwnerMask,
                                                        RootPart.OwnershipCost, RootPart.ObjectSaleType, RootPart.SalePrice, RootPart.Category,
                                                        RootPart.CreatorID, RootPart.Name, RootPart.Description);
        }

        public void SetPartOwner(SceneObjectPart part, UUID cAgentID, UUID cGroupID)
        {
            part.OwnerID = cAgentID;
            part.GroupID = cGroupID;
        }

        #endregion

        #region Scheduling

        public override void Update()
        {
            // Check that the group was not deleted before the scheduled update
            // FIXME: This is merely a temporary measure to reduce the incidence of failure when
            // an object has been deleted from a scene before update was processed.
            // A more fundamental overhaul of the update mechanism is required to eliminate all
            // the race conditions.
            if (m_isDeleted)
                return;

            // Even temporary objects take part in physics (e.g. temp-on-rez bullets)
            //if ((RootPart.Flags & PrimFlags.TemporaryOnRez) != 0)
            //    return;

            lockPartsForRead(true);
            {
                bool UsePhysics = ((RootPart.Flags & PrimFlags.Physics) != 0);

                if (UsePhysics && !AbsolutePosition.ApproxEquals(lastPhysGroupPos, 0.02f))
                {
                    m_rootPart.UpdateFlag = 1;
                    lastPhysGroupPos = AbsolutePosition;
                }

                if (UsePhysics && !GroupRotation.ApproxEquals(lastPhysGroupRot, 0.1f))
                {
                    m_rootPart.UpdateFlag = 1;
                    lastPhysGroupRot = GroupRotation;
                }

                foreach (SceneObjectPart part in m_parts.Values)
                {
                    if (!IsSelected)
                        part.UpdateLookAt();

                    part.SendScheduledUpdates();
                    
                }
            }
            lockPartsForRead(false);
        }

        public void ScheduleFullUpdateToAvatar(ScenePresence presence)
        {
//            m_log.DebugFormat("[SOG]: Scheduling full update for {0} {1} just to avatar {2}", Name, UUID, presence.Name);
            
            RootPart.AddFullUpdateToAvatar(presence);

            lockPartsForRead(true);
            {
                foreach (SceneObjectPart part in m_parts.Values)
                {
                    
                    if (part != RootPart)
                        part.AddFullUpdateToAvatar(presence);
                    
                }
            }
            lockPartsForRead(false);
        }

        public void ScheduleTerseUpdateToAvatar(ScenePresence presence)
        {
            lockPartsForRead(true);

            foreach (SceneObjectPart part in m_parts.Values)
            {
                part.AddTerseUpdateToAvatar(presence);
            }

            lockPartsForRead(false);
        }

        /// <summary>
        /// Schedule a full update for this scene object
        /// </summary>
        public void ScheduleGroupForFullUpdate()
        {
<<<<<<< HEAD
            //if (IsAttachment)
               // m_log.DebugFormat("[SOG]: Scheduling full update for {0} {1}", Name, LocalId);
=======
//            if (IsAttachment)
//                m_log.DebugFormat("[SOG]: Scheduling full update for {0} {1}", Name, LocalId);
>>>>>>> a5e4a2bb
            
            checkAtTargets();
            RootPart.ScheduleFullUpdate();

            lockPartsForRead(true);
            {
                foreach (SceneObjectPart part in m_parts.Values)
                {
                    
                    if (part != RootPart)
                        part.ScheduleFullUpdate();
                    
                }
            }
            lockPartsForRead(false);
        }

        /// <summary>
        /// Schedule a terse update for this scene object
        /// </summary>
        public void ScheduleGroupForTerseUpdate()
        {
            lockPartsForRead(true);
            foreach (SceneObjectPart part in m_parts.Values)
            {
                part.ScheduleTerseUpdate();
            }

            lockPartsForRead(false);
        }

        /// <summary>
        /// Immediately send a full update for this scene object.
        /// </summary>
        public void SendGroupFullUpdate()
        {                       
            if (IsDeleted)
                return;

//            m_log.DebugFormat("[SOG]: Sending immediate full group update for {0} {1}", Name, UUID);            
            
            RootPart.SendFullUpdateToAllClients();

            lockPartsForRead(true);
            {
                foreach (SceneObjectPart part in m_parts.Values)
                {
                    
                    if (part != RootPart)
                        part.SendFullUpdateToAllClients();
                    
                }
            }
            lockPartsForRead(false);
        }

        /// <summary>
        /// Immediately send an update for this scene object's root prim only.
        /// This is for updates regarding the object as a whole, and none of its parts in particular.
        /// Note: this may not be used by opensim (it probably should) but it's used by
        /// external modules.
        /// </summary>
        public void SendGroupRootTerseUpdate()
        {
            if (IsDeleted)
                return;

            RootPart.SendTerseUpdateToAllClients();
        }

        public void QueueForUpdateCheck()
        {
            if (m_scene == null) // Need to check here as it's null during object creation
                return;
            
            m_scene.SceneGraph.AddToUpdateList(this);
        }

        /// <summary>
        /// Immediately send a terse update for this scene object.
        /// </summary>
        public void SendGroupTerseUpdate()
        {
            if (IsDeleted)
                return;

            lockPartsForRead(true);
            {
                foreach (SceneObjectPart part in m_parts.Values)
                {
                    part.SendTerseUpdateToAllClients();
                }
            }
            lockPartsForRead(false);
        }

        #endregion

        #region SceneGroupPart Methods

        /// <summary>
        /// Get the child part by LinkNum
        /// </summary>
        /// <param name="linknum"></param>
        /// <returns>null if no child part with that linknum or child part</returns>
        public SceneObjectPart GetLinkNumPart(int linknum)
        {
            lockPartsForRead(true);
            {
                foreach (SceneObjectPart part in m_parts.Values)
                {
                    if (part.LinkNum == linknum)
                    {
                        lockPartsForRead(false);
                        return part;
                    }
                }
            }
            lockPartsForRead(false);

            return null;
        }

        /// <summary>
        /// Get a part with a given UUID
        /// </summary>
        /// <param name="primID"></param>
        /// <returns>null if a child part with the primID was not found</returns>
        public SceneObjectPart GetChildPart(UUID primID)
        {
            SceneObjectPart childPart = null;
            if (m_parts.ContainsKey(primID))
            {
                childPart = m_parts[primID];
            }
            return childPart;
        }

        /// <summary>
        /// Get a part with a given local ID
        /// </summary>
        /// <param name="localID"></param>
        /// <returns>null if a child part with the local ID was not found</returns>
        public SceneObjectPart GetChildPart(uint localID)
        {
            //m_log.DebugFormat("Entered looking for {0}", localID);
            lockPartsForRead(true);
            {
                foreach (SceneObjectPart part in m_parts.Values)
                {
                    //m_log.DebugFormat("Found {0}", part.LocalId);
                    if (part.LocalId == localID)
                    {
                        lockPartsForRead(false);
                        return part;
                    }
                }
            }
            lockPartsForRead(false);

            return null;
        }

        /// <summary>
        /// Does this group contain the child prim
        /// should be able to remove these methods once we have a entity index in scene
        /// </summary>
        /// <param name="primID"></param>
        /// <returns></returns>
        public bool HasChildPrim(UUID primID)
        {
            if (m_parts.ContainsKey(primID))
            {
                return true;
            }

            return false;
        }

        /// <summary>
        /// Does this group contain the child prim
        /// should be able to remove these methods once we have a entity index in scene
        /// </summary>
        /// <param name="localID"></param>
        /// <returns></returns>
        public bool HasChildPrim(uint localID)
        {
            //m_log.DebugFormat("Entered HasChildPrim looking for {0}", localID);
            lockPartsForRead(true);
            {
                foreach (SceneObjectPart part in m_parts.Values)
                {
                    //m_log.DebugFormat("Found {0}", part.LocalId);
                    if (part.LocalId == localID)
                    {
                        lockPartsForRead(false);
                        return true;
                    }
                }
            }
            lockPartsForRead(false);

            return false;
        }

        #endregion

        #region Packet Handlers

        /// <summary>
        /// Link the prims in a given group to this group
        /// </summary>
        /// <param name="objectGroup">The group of prims which should be linked to this group</param>
        public void LinkToGroup(SceneObjectGroup objectGroup)
        {
            // Make sure we have sent any pending unlinks or stuff.
            //if (objectGroup.RootPart.UpdateFlag > 0)
            //{
            //    m_log.WarnFormat(
            //        "[SCENE OBJECT GROUP]: Forcing send of linkset {0}, {1} to {2}, {3} as its still waiting.",
            //        objectGroup.RootPart.Name, objectGroup.RootPart.UUID, RootPart.Name, RootPart.UUID);

            //    objectGroup.RootPart.SendScheduledUpdates();
            //}

//            m_log.DebugFormat(
//                "[SCENE OBJECT GROUP]: Linking group with root part {0}, {1} to group with root part {2}, {3}",
//                objectGroup.RootPart.Name, objectGroup.RootPart.UUID, RootPart.Name, RootPart.UUID);

            SceneObjectPart linkPart = objectGroup.m_rootPart;

            Vector3 oldGroupPosition = linkPart.GroupPosition;
            Quaternion oldRootRotation = linkPart.RotationOffset;

            linkPart.OffsetPosition = linkPart.GroupPosition - AbsolutePosition;
            linkPart.GroupPosition = AbsolutePosition;
            Vector3 axPos = linkPart.OffsetPosition;

            Quaternion parentRot = m_rootPart.RotationOffset;
            axPos *= Quaternion.Inverse(parentRot);

            linkPart.OffsetPosition = axPos;
            Quaternion oldRot = linkPart.RotationOffset;
            Quaternion newRot = Quaternion.Inverse(parentRot) * oldRot;
            linkPart.RotationOffset = newRot;

            linkPart.ParentID = m_rootPart.LocalId;
            if (m_rootPart.LinkNum == 0)
                m_rootPart.LinkNum = 1;

            lockPartsForWrite(true);
            
            m_parts.Add(linkPart.UUID, linkPart);

            lockPartsForWrite(false);

            // Insert in terms of link numbers, the new links
            // before the current ones (with the exception of 
            // the root prim. Shuffle the old ones up
            lockPartsForRead(true);
            foreach (KeyValuePair<UUID, SceneObjectPart> kvp in m_parts) 
            {
                if (kvp.Value.LinkNum != 1)
                {
                    // Don't update root prim link number
                    kvp.Value.LinkNum += objectGroup.PrimCount;
                }
            }
            lockPartsForRead(false);

            linkPart.LinkNum = 2;

            linkPart.SetParent(this);
            linkPart.CreateSelected = true;

            //if (linkPart.PhysActor != null)
            //{
            // m_scene.PhysicsScene.RemovePrim(linkPart.PhysActor);
    
            //linkPart.PhysActor = null;
            //}

            //TODO: rest of parts
            int linkNum = 3;
            foreach (SceneObjectPart part in objectGroup.Children.Values)
            {
                if (part.UUID != objectGroup.m_rootPart.UUID)
                {
                    LinkNonRootPart(part, oldGroupPosition, oldRootRotation, linkNum++);
                }
                part.ClearUndoState();
            }

            m_scene.UnlinkSceneObject(objectGroup.UUID, true);
            objectGroup.m_isDeleted = true;

            objectGroup.lockPartsForWrite(true);
            
            objectGroup.m_parts.Clear();
            
            objectGroup.lockPartsForWrite(false);
            
            // Can't do this yet since backup still makes use of the root part without any synchronization
//            objectGroup.m_rootPart = null;

            AttachToBackup();

            // Here's the deal, this is ABSOLUTELY CRITICAL so the physics scene gets the update about the 
            // position of linkset prims.  IF YOU CHANGE THIS, YOU MUST TEST colliding with just linked and 
            // unmoved prims!
            ResetChildPrimPhysicsPositions();

            //HasGroupChanged = true;
            //ScheduleGroupForFullUpdate();
        }

        /// <summary>
        /// Delink the given prim from this group.  The delinked prim is established as
        /// an independent SceneObjectGroup.
        /// </summary>
        /// <param name="partID"></param>
        /// <returns>The object group of the newly delinked prim.  Null if part could not be found</returns>
        public SceneObjectGroup DelinkFromGroup(uint partID)
        {
            return DelinkFromGroup(partID, true);
        }

        /// <summary>
        /// Delink the given prim from this group.  The delinked prim is established as
        /// an independent SceneObjectGroup.
        /// </summary>
        /// <param name="partID"></param>
        /// <param name="sendEvents"></param>
        /// <returns>The object group of the newly delinked prim.  Null if part could not be found</returns>
        public SceneObjectGroup DelinkFromGroup(uint partID, bool sendEvents)
        {
            SceneObjectPart linkPart = GetChildPart(partID);

            if (linkPart != null)
            {
                return DelinkFromGroup(linkPart, sendEvents);
            }
            else
            {
                m_log.WarnFormat("[SCENE OBJECT GROUP]: " +
                                 "DelinkFromGroup(): Child prim {0} not found in object {1}, {2}",
                                 partID, LocalId, UUID);

                return null;
            }
        }

        /// <summary>
        /// Delink the given prim from this group.  The delinked prim is established as
        /// an independent SceneObjectGroup.
        /// </summary>
        /// <param name="partID"></param>
        /// <param name="sendEvents"></param>
        /// <returns>The object group of the newly delinked prim.</returns>
        public SceneObjectGroup DelinkFromGroup(SceneObjectPart linkPart, bool sendEvents)
        {
//                m_log.DebugFormat(
//                    "[SCENE OBJECT GROUP]: Delinking part {0}, {1} from group with root part {2}, {3}",
//                    linkPart.Name, linkPart.UUID, RootPart.Name, RootPart.UUID);
            
            linkPart.ClearUndoState();

            Quaternion worldRot = linkPart.GetWorldRotation();

            // Remove the part from this object
            lockPartsForWrite(true);
            {
                m_parts.Remove(linkPart.UUID);
            }
            lockPartsForWrite(false);
            lockPartsForRead(true);
            if (m_parts.Count == 1 && RootPart != null) //Single prim is left
                RootPart.LinkNum = 0;
            else
            {
                foreach (SceneObjectPart p in m_parts.Values)
                {
                    if (p.LinkNum > linkPart.LinkNum)
                        p.LinkNum--;
                }
            }
            lockPartsForRead(false);

            linkPart.ParentID = 0;
            linkPart.LinkNum = 0;

            if (linkPart.PhysActor != null)
            {
                m_scene.PhysicsScene.RemovePrim(linkPart.PhysActor);
            }

            // We need to reset the child part's position
            // ready for life as a separate object after being a part of another object
            Quaternion parentRot = m_rootPart.RotationOffset;

            Vector3 axPos = linkPart.OffsetPosition;

            axPos *= parentRot;
            linkPart.OffsetPosition = new Vector3(axPos.X, axPos.Y, axPos.Z);
            linkPart.GroupPosition = AbsolutePosition + linkPart.OffsetPosition;
            linkPart.OffsetPosition = new Vector3(0, 0, 0);

            linkPart.RotationOffset = worldRot;

            SceneObjectGroup objectGroup = new SceneObjectGroup(linkPart);

            m_scene.AddNewSceneObject(objectGroup, true);

            if (sendEvents)
                linkPart.TriggerScriptChangedEvent(Changed.LINK);

            linkPart.Rezzed = RootPart.Rezzed;

            //HasGroupChanged = true;
            //ScheduleGroupForFullUpdate();

            return objectGroup;
        }

        /// <summary>
        /// Stop this object from being persisted over server restarts.
        /// </summary>
        /// <param name="objectGroup"></param>
        public virtual void DetachFromBackup()
        {
            m_scene.SceneGraph.FireDetachFromBackup(this);

            if (m_isBackedUp)
                m_scene.EventManager.OnBackup -= ProcessBackup;
            
            m_isBackedUp = false;
        }

        private void LinkNonRootPart(SceneObjectPart part, Vector3 oldGroupPosition, Quaternion oldGroupRotation, int linkNum)
        {
            Quaternion parentRot = oldGroupRotation;
            Quaternion oldRot = part.RotationOffset;
            Quaternion worldRot = parentRot * oldRot;

            parentRot = oldGroupRotation;

            Vector3 axPos = part.OffsetPosition;

            axPos *= parentRot;
            part.OffsetPosition = axPos;
            part.GroupPosition = oldGroupPosition + part.OffsetPosition;
            part.OffsetPosition = Vector3.Zero;
            part.RotationOffset = worldRot;

            part.SetParent(this);
            part.ParentID = m_rootPart.LocalId;

            // Caller locks m_parts for us
            m_parts.Add(part.UUID, part);

            part.LinkNum = linkNum;

            part.OffsetPosition = part.GroupPosition - AbsolutePosition;

            Quaternion rootRotation = m_rootPart.RotationOffset;

            Vector3 pos = part.OffsetPosition;
            pos *= Quaternion.Inverse(rootRotation);
            part.OffsetPosition = pos;

            parentRot = m_rootPart.RotationOffset;
            oldRot = part.RotationOffset;
            Quaternion newRot = Quaternion.Inverse(parentRot) * oldRot;
            part.RotationOffset = newRot;
        }

        /// <summary>
        /// If object is physical, apply force to move it around
        /// If object is not physical, just put it at the resulting location
        /// </summary>
        /// <param name="offset">Always seems to be 0,0,0, so ignoring</param>
        /// <param name="pos">New position.  We do the math here to turn it into a force</param>
        /// <param name="remoteClient"></param>
        public void GrabMovement(Vector3 offset, Vector3 pos, IClientAPI remoteClient)
        {
            if (m_scene.EventManager.TriggerGroupMove(UUID, pos))
            {
                if (m_rootPart.PhysActor != null)
                {
                    if (m_rootPart.PhysActor.IsPhysical)
                    {
                        if (!m_rootPart.BlockGrab)
                        {
                            Vector3 llmoveforce = pos - AbsolutePosition;
                            Vector3 grabforce = llmoveforce;
                            grabforce = (grabforce / 10) * m_rootPart.PhysActor.Mass;
                            m_rootPart.PhysActor.AddForce(grabforce, true);
                            m_scene.PhysicsScene.AddPhysicsActorTaint(m_rootPart.PhysActor);
                        }
                    }
                    else
                    {
                        //NonPhysicalGrabMovement(pos);
                    }
                }
                else
                {
                    //NonPhysicalGrabMovement(pos);
                }
            }
        }

        public void NonPhysicalGrabMovement(Vector3 pos)
        {
            AbsolutePosition = pos;
            m_rootPart.SendTerseUpdateToAllClients();
        }

        /// <summary>
        /// If object is physical, prepare for spinning torques (set flag to save old orientation)
        /// </summary>
        /// <param name="rotation">Rotation.  We do the math here to turn it into a torque</param>
        /// <param name="remoteClient"></param>
        public void SpinStart(IClientAPI remoteClient)
        {
            if (m_scene.EventManager.TriggerGroupSpinStart(UUID))
            {
                if (m_rootPart.PhysActor != null)
                {
                    if (m_rootPart.PhysActor.IsPhysical)
                    {
                        m_rootPart.IsWaitingForFirstSpinUpdatePacket = true;
                    }
                }
            }
        }

        /// <summary>
        /// If object is physical, apply torque to spin it around
        /// </summary>
        /// <param name="rotation">Rotation.  We do the math here to turn it into a torque</param>
        /// <param name="remoteClient"></param>
        public void SpinMovement(Quaternion newOrientation, IClientAPI remoteClient)
        {
            // The incoming newOrientation, sent by the client, "seems" to be the 
            // desired target orientation. This needs further verification; in particular, 
            // one would expect that the initial incoming newOrientation should be
            // fairly close to the original prim's physical orientation, 
            // m_rootPart.PhysActor.Orientation. This however does not seem to be the
            // case (might just be an issue with different quaternions representing the
            // same rotation, or it might be a coordinate system issue).
            //
            // Since it's not clear what the relationship is between the PhysActor.Orientation
            // and the incoming orientations sent by the client, we take an alternative approach
            // of calculating the delta rotation between the orientations being sent by the 
            // client. (Since a spin is invoked by ctrl+shift+drag in the client, we expect
            // a steady stream of several new orientations coming in from the client.)
            // This ensures that the delta rotations are being calculated from self-consistent
            // pairs of old/new rotations. Given the delta rotation, we apply a torque around
            // the delta rotation axis, scaled by the object mass times an arbitrary scaling
            // factor (to ensure the resulting torque is not "too strong" or "too weak").
            // 
            // Ideally we need to calculate (probably iteratively) the exact torque or series
            // of torques needed to arrive exactly at the destination orientation. However, since 
            // it is not yet clear how to map the destination orientation (provided by the viewer)
            // into PhysActor orientations (needed by the physics engine), we omit this step. 
            // This means that the resulting torque will at least be in the correct direction, 
            // but it will result in over-shoot or under-shoot of the target orientation.
            // For the end user, this means that ctrl+shift+drag can be used for relative,
            // but not absolute, adjustments of orientation for physical prims.
          
            if (m_scene.EventManager.TriggerGroupSpin(UUID, newOrientation))
            {
                if (m_rootPart.PhysActor != null)
                {
                    if (m_rootPart.PhysActor.IsPhysical)
                    {
                        if (m_rootPart.IsWaitingForFirstSpinUpdatePacket)
                        {
                            // first time initialization of "old" orientation for calculation of delta rotations
                            m_rootPart.SpinOldOrientation = newOrientation;
                            m_rootPart.IsWaitingForFirstSpinUpdatePacket = false;
                        }
                        else
                        {
                          // save and update old orientation
                          Quaternion old = m_rootPart.SpinOldOrientation;
                          m_rootPart.SpinOldOrientation = newOrientation;
                          //m_log.Error("[SCENE OBJECT GROUP]: Old orientation is " + old);
                          //m_log.Error("[SCENE OBJECT GROUP]: Incoming new orientation is " + newOrientation);

                          // compute difference between previous old rotation and new incoming rotation
                          Quaternion minimalRotationFromQ1ToQ2 = Quaternion.Inverse(old) * newOrientation;

                          float rotationAngle;
                          Vector3 rotationAxis;
                          minimalRotationFromQ1ToQ2.GetAxisAngle(out rotationAxis, out rotationAngle);
                          rotationAxis.Normalize();

                          //m_log.Error("SCENE OBJECT GROUP]: rotation axis is " + rotationAxis);
                          Vector3 spinforce = new Vector3(rotationAxis.X, rotationAxis.Y, rotationAxis.Z);
                          spinforce = (spinforce/8) * m_rootPart.PhysActor.Mass; // 8 is an arbitrary torque scaling factor
                          m_rootPart.PhysActor.AddAngularForce(spinforce,true);
                          m_scene.PhysicsScene.AddPhysicsActorTaint(m_rootPart.PhysActor);
                        }
                    }
                    else
                    {
                        //NonPhysicalSpinMovement(pos);
                    }
                }
                else
                {
                    //NonPhysicalSpinMovement(pos);
                }
            }
        }

        /// <summary>
        /// Return metadata about a prim (name, description, sale price, etc.)
        /// </summary>
        /// <param name="client"></param>
        public void GetProperties(IClientAPI client)
        {
            m_rootPart.GetProperties(client);
        }

        /// <summary>
        /// Set the name of a prim
        /// </summary>
        /// <param name="name"></param>
        /// <param name="localID"></param>
        public void SetPartName(string name, uint localID)
        {
            SceneObjectPart part = GetChildPart(localID);
            if (part != null)
            {
                part.Name = name;
            }
        }

        public void SetPartDescription(string des, uint localID)
        {
            SceneObjectPart part = GetChildPart(localID);
            if (part != null)
            {
                part.Description = des;
            }
        }

        public void SetPartText(string text, uint localID)
        {
            SceneObjectPart part = GetChildPart(localID);
            if (part != null)
            {
                part.SetText(text);
            }
        }

        public void SetPartText(string text, UUID partID)
        {
            SceneObjectPart part = GetChildPart(partID);
            if (part != null)
            {
                part.SetText(text);
            }
        }

        public string GetPartName(uint localID)
        {
            SceneObjectPart part = GetChildPart(localID);
            if (part != null)
            {
                return part.Name;
            }
            return String.Empty;
        }

        public string GetPartDescription(uint localID)
        {
            SceneObjectPart part = GetChildPart(localID);
            if (part != null)
            {
                return part.Description;
            }
            return String.Empty;
        }

        /// <summary>
        /// Update prim flags for this group.
        /// </summary>
        /// <param name="localID"></param>
        /// <param name="type"></param>
        /// <param name="inUse"></param>
        /// <param name="data"></param>
        public void UpdatePrimFlags(uint localID, bool UsePhysics, bool IsTemporary, bool IsPhantom, bool IsVolumeDetect)
        {
            SceneObjectPart selectionPart = GetChildPart(localID);

            if (IsTemporary)
            {
                DetachFromBackup();
                // Remove from database and parcel prim count
                //
                m_scene.DeleteFromStorage(UUID);
                m_scene.EventManager.TriggerParcelPrimCountTainted();
            }

            if (selectionPart != null)
            {
                lockPartsForRead(true);
                List<SceneObjectPart> parts = new List<SceneObjectPart>(m_parts.Values);
                lockPartsForRead(false);
                foreach (SceneObjectPart part in parts)
                {
                    if (part.Scale.X > 10.0 || part.Scale.Y > 10.0 || part.Scale.Z > 10.0)
                    {
                        if (part.Scale.X > m_scene.RegionInfo.PhysPrimMax || 
                            part.Scale.Y > m_scene.RegionInfo.PhysPrimMax ||
                            part.Scale.Z > m_scene.RegionInfo.PhysPrimMax)
                        {
                            UsePhysics = false; // Reset physics
                            break;
                        }
                    }
                }

                foreach (SceneObjectPart part in parts)
                {
                    part.UpdatePrimFlags(UsePhysics, IsTemporary, IsPhantom, IsVolumeDetect);
                }
                
            }
        }

        public void UpdateExtraParam(uint localID, ushort type, bool inUse, byte[] data)
        {
            SceneObjectPart part = GetChildPart(localID);
            if (part != null)
            {
                part.UpdateExtraParam(type, inUse, data);
            }
        }



        /// <summary>
        /// Gets the number of parts
        /// </summary>
        /// <returns></returns>
        public int GetPartCount()
        {
            return Children.Count;
        }

        /// <summary>
        /// Get the parts of this scene object
        /// </summary>
        /// <returns></returns>
        public SceneObjectPart[] GetParts()
        {
            int numParts = Children.Count;
            SceneObjectPart[] partArray = new SceneObjectPart[numParts];
            Children.Values.CopyTo(partArray, 0);
            return partArray;
        }

        /// <summary>
        /// Update the texture entry for this part
        /// </summary>
        /// <param name="localID"></param>
        /// <param name="textureEntry"></param>
        public void UpdateTextureEntry(uint localID, byte[] textureEntry)
        {
            SceneObjectPart part = GetChildPart(localID);
            if (part != null)
            {
                part.UpdateTextureEntry(textureEntry);
            }
        }

        public void UpdatePermissions(UUID AgentID, byte field, uint localID,
                uint mask, byte addRemTF)
        {
            foreach (SceneObjectPart part in m_parts.Values)
                part.UpdatePermissions(AgentID, field, localID, mask,
                        addRemTF);

            HasGroupChanged = true;
        }

        #endregion

        #region Shape

        /// <summary>
        ///
        /// </summary>
        /// <param name="shapeBlock"></param>
        public void UpdateShape(ObjectShapePacket.ObjectDataBlock shapeBlock, uint localID)
        {
            SceneObjectPart part = GetChildPart(localID);
            if (part != null)
            {
                part.UpdateShape(shapeBlock);

                if (part.PhysActor != null)
                    m_scene.PhysicsScene.AddPhysicsActorTaint(part.PhysActor);
            }
        }

        #endregion

        #region Resize

        /// <summary>
        /// Resize the given part
        /// </summary>
        /// <param name="scale"></param>
        /// <param name="localID"></param>
        public void Resize(Vector3 scale, uint localID)
        {
            if (scale.X > m_scene.m_maxNonphys)
                scale.X = m_scene.m_maxNonphys;
            if (scale.Y > m_scene.m_maxNonphys)
                scale.Y = m_scene.m_maxNonphys;
            if (scale.Z > m_scene.m_maxNonphys)
                scale.Z = m_scene.m_maxNonphys;
            SceneObjectPart part = GetChildPart(localID);
            if (part != null)
            {
                if (part.PhysActor != null)
                {
                    if (part.PhysActor.IsPhysical)
                    {
                        if (scale.X > m_scene.m_maxPhys)
                            scale.X = m_scene.m_maxPhys;
                        if (scale.Y > m_scene.m_maxPhys)
                            scale.Y = m_scene.m_maxPhys;
                        if (scale.Z > m_scene.m_maxPhys)
                            scale.Z = m_scene.m_maxPhys;
                    }
                    part.PhysActor.Size = scale;
                    m_scene.PhysicsScene.AddPhysicsActorTaint(part.PhysActor);
                }
                part.Resize(scale);

                HasGroupChanged = true;
                ScheduleGroupForFullUpdate();

                //if (part.UUID == m_rootPart.UUID)
                //{
                //if (m_rootPart.PhysActor != null)
                //{
                //m_rootPart.PhysActor.Size =
                //new PhysicsVector(m_rootPart.Scale.X, m_rootPart.Scale.Y, m_rootPart.Scale.Z);
                //m_scene.PhysicsScene.AddPhysicsActorTaint(m_rootPart.PhysActor);
                //}
                //}
            }
        }

        public void GroupResize(Vector3 scale, uint localID)
        {
            SceneObjectPart part = GetChildPart(localID);
            if (part != null)
            {
                if (scale.X > m_scene.m_maxNonphys)
                    scale.X = m_scene.m_maxNonphys;
                if (scale.Y > m_scene.m_maxNonphys)
                    scale.Y = m_scene.m_maxNonphys;
                if (scale.Z > m_scene.m_maxNonphys)
                    scale.Z = m_scene.m_maxNonphys;
                if (part.PhysActor != null && part.PhysActor.IsPhysical)
                {
                    if (scale.X > m_scene.m_maxPhys)
                        scale.X = m_scene.m_maxPhys;
                    if (scale.Y > m_scene.m_maxPhys)
                        scale.Y = m_scene.m_maxPhys;
                    if (scale.Z > m_scene.m_maxPhys)
                        scale.Z = m_scene.m_maxPhys;
                }
                float x = (scale.X / part.Scale.X);
                float y = (scale.Y / part.Scale.Y);
                float z = (scale.Z / part.Scale.Z);

                lockPartsForRead(true);
                if (x > 1.0f || y > 1.0f || z > 1.0f)
                {
                    foreach (SceneObjectPart obPart in m_parts.Values)
                    {
                        if (obPart.UUID != m_rootPart.UUID)
                        {
                            Vector3 oldSize = new Vector3(obPart.Scale);
                            obPart.IgnoreUndoUpdate = true;

                            float f = 1.0f;
                            float a = 1.0f;

                            if (part.PhysActor != null && part.PhysActor.IsPhysical)
                            {
                                if (oldSize.X*x > m_scene.m_maxPhys)
                                {
                                    f = m_scene.m_maxPhys / oldSize.X;
                                    a = f / x;
                                    x *= a;
                                    y *= a;
                                    z *= a;
                                }
                                if (oldSize.Y*y > m_scene.m_maxPhys)
                                {
                                    f = m_scene.m_maxPhys / oldSize.Y;
                                    a = f / y;
                                    x *= a;
                                    y *= a;
                                    z *= a;
                                }
                                if (oldSize.Z*z > m_scene.m_maxPhys)
                                {
                                    f = m_scene.m_maxPhys / oldSize.Z;
                                    a = f / z;
                                    x *= a;
                                    y *= a;
                                    z *= a;
                                }
                            }
                            else
                            {
                                if (oldSize.X*x > m_scene.m_maxNonphys)
                                {
                                    f = m_scene.m_maxNonphys / oldSize.X;
                                    a = f / x;
                                    x *= a;
                                    y *= a;
                                    z *= a;
                                }
                                if (oldSize.Y*y > m_scene.m_maxNonphys)
                                {
                                    f = m_scene.m_maxNonphys / oldSize.Y;
                                    a = f / y;
                                    x *= a;
                                    y *= a;
                                    z *= a;
                                }
                                if (oldSize.Z*z > m_scene.m_maxNonphys)
                                {
                                    f = m_scene.m_maxNonphys / oldSize.Z;
                                    a = f / z;
                                    x *= a;
                                    y *= a;
                                    z *= a;
                                }
                                
                            }
                        }
                    }
                }
                lockPartsForRead(false);

                Vector3 prevScale = part.Scale;
                prevScale.X *= x;
                prevScale.Y *= y;
                prevScale.Z *= z;;

                part.IgnoreUndoUpdate = false;
                part.StoreUndoState(UndoType.STATE_GROUP_SCALE);
                part.IgnoreUndoUpdate = true;
                part.Resize(prevScale);
                part.IgnoreUndoUpdate = false;

                lockPartsForRead(true);
                {
                    foreach (SceneObjectPart obPart in m_parts.Values)
                    {
                        if (obPart.UUID != m_rootPart.UUID)
                        {
                            obPart.IgnoreUndoUpdate = false;
                            obPart.StoreUndoState(UndoType.STATE_GROUP_SCALE);
                            obPart.IgnoreUndoUpdate = true;

                            Vector3 currentpos = new Vector3(obPart.OffsetPosition);
                            currentpos.X *= x;
                            currentpos.Y *= y;
                            currentpos.Z *= z;
                            Vector3 newSize = new Vector3(obPart.Scale);
                            newSize.X *= x;
                            newSize.Y *= y;
                            newSize.Z *= z;
                            obPart.Resize(newSize);
                            obPart.UpdateOffSet(currentpos);
                        }
                        obPart.IgnoreUndoUpdate = false;
                    }
                }
                lockPartsForRead(false);

                if (part.PhysActor != null)
                {
                    part.PhysActor.Size = prevScale;
                    m_scene.PhysicsScene.AddPhysicsActorTaint(part.PhysActor);
                }

                part.IgnoreUndoUpdate = false;
                HasGroupChanged = true;
                ScheduleGroupForTerseUpdate();
            }
        }

        #endregion

        #region Position

        /// <summary>
        /// Move this scene object
        /// </summary>
        /// <param name="pos"></param>
        public void UpdateGroupPosition(Vector3 pos)
        {
            if (m_scene.EventManager.TriggerGroupMove(UUID, pos))
            {
                if (IsAttachment)
                {
                    m_rootPart.StoreUndoState(UndoType.STATE_GROUP_POSITION);
                    m_rootPart.AttachedPos = pos;
                }
                if (RootPart.GetStatusSandbox())
                {
                    if (Util.GetDistanceTo(RootPart.StatusSandboxPos, pos) > 10)
                    {
                        RootPart.ScriptSetPhysicsStatus(false);
                        pos = AbsolutePosition;
                        Scene.SimChat(Utils.StringToBytes("Hit Sandbox Limit"),
                              ChatTypeEnum.DebugChannel, 0x7FFFFFFF, RootPart.AbsolutePosition, Name, UUID, false);
                    }
                }
                AbsolutePosition = pos;

                HasGroupChanged = true;
            }

            //we need to do a terse update even if the move wasn't allowed
            // so that the position is reset in the client (the object snaps back)
            ScheduleGroupForTerseUpdate();
        }

        /// <summary>
        /// Update the position of a single part of this scene object
        /// </summary>
        /// <param name="pos"></param>
        /// <param name="localID"></param>
        public void UpdateSinglePosition(Vector3 pos, uint localID)
        {
            SceneObjectPart part = GetChildPart(localID);
            foreach (SceneObjectPart parts in Children.Values)
            {
                parts.StoreUndoState(UndoType.STATE_PRIM_POSITION);
            }
            if (part != null)
            {
                if (part.UUID == m_rootPart.UUID)
                {
                    UpdateRootPosition(pos);
                }
                else
                {
                    part.UpdateOffSet(pos);
                }

                HasGroupChanged = true;
            }
        }

        /// <summary>
        ///
        /// </summary>
        /// <param name="pos"></param>
        private void UpdateRootPosition(Vector3 pos)
        {
            foreach (SceneObjectPart part in Children.Values)
            {
                part.StoreUndoState(UndoType.STATE_PRIM_POSITION);
            }
            Vector3 newPos = new Vector3(pos.X, pos.Y, pos.Z);
            Vector3 oldPos =
                new Vector3(AbsolutePosition.X + m_rootPart.OffsetPosition.X,
                              AbsolutePosition.Y + m_rootPart.OffsetPosition.Y,
                              AbsolutePosition.Z + m_rootPart.OffsetPosition.Z);
            Vector3 diff = oldPos - newPos;
            Vector3 axDiff = new Vector3(diff.X, diff.Y, diff.Z);
            Quaternion partRotation = m_rootPart.RotationOffset;
            axDiff *= Quaternion.Inverse(partRotation);
            diff = axDiff;

            lockPartsForRead(true);
            {
                foreach (SceneObjectPart obPart in m_parts.Values)
                {
                    if (obPart.UUID != m_rootPart.UUID)
                    {
                        obPart.OffsetPosition = obPart.OffsetPosition + diff;
                    }
                }
            }
            lockPartsForRead(false);

            //We have to set undoing here because otherwise an undo state will be saved
            if (!m_rootPart.Undoing)
            {
                m_rootPart.Undoing = true;
                AbsolutePosition = newPos;
                m_rootPart.Undoing = false;
            }
            else
            {
                AbsolutePosition = newPos;
            }

            HasGroupChanged = true;
            if (m_rootPart.Undoing)
            {
                ScheduleGroupForFullUpdate();
            }
            else
            {
                ScheduleGroupForTerseUpdate();
            }
        }

        public void OffsetForNewRegion(Vector3 offset)
        {
            m_rootPart.GroupPosition = offset;
        }

        #endregion

        #region Rotation

        /// <summary>
        ///
        /// </summary>
        /// <param name="rot"></param>
        public void UpdateGroupRotationR(Quaternion rot)
        {
            foreach (SceneObjectPart parts in Children.Values)
            {
                parts.StoreUndoState(UndoType.STATE_GROUP_ROTATION);
            }
            m_rootPart.UpdateRotation(rot);

            PhysicsActor actor = m_rootPart.PhysActor;
            if (actor != null)
            {
                actor.Orientation = m_rootPart.RotationOffset;
                m_scene.PhysicsScene.AddPhysicsActorTaint(actor);
            }

            HasGroupChanged = true;
            ScheduleGroupForTerseUpdate();
        }

        /// <summary>
        ///
        /// </summary>
        /// <param name="pos"></param>
        /// <param name="rot"></param>
        public void UpdateGroupRotationPR(Vector3 pos, Quaternion rot)
        {
            foreach (SceneObjectPart parts in Children.Values)
            {
                parts.StoreUndoState(UndoType.STATE_GROUP_ROTATION);
            }
            m_rootPart.UpdateRotation(rot);

            PhysicsActor actor = m_rootPart.PhysActor;
            if (actor != null)
            {
                actor.Orientation = m_rootPart.RotationOffset;
                m_scene.PhysicsScene.AddPhysicsActorTaint(actor);
            }

            AbsolutePosition = pos;

            HasGroupChanged = true;
            ScheduleGroupForTerseUpdate();
        }

        /// <summary>
        ///
        /// </summary>
        /// <param name="rot"></param>
        /// <param name="localID"></param>
        public void UpdateSingleRotation(Quaternion rot, uint localID)
        {
            SceneObjectPart part = GetChildPart(localID);
            foreach (SceneObjectPart parts in Children.Values)
            {
                parts.StoreUndoState(UndoType.STATE_PRIM_ROTATION);
            }
            if (part != null)
            {
                if (part.UUID == m_rootPart.UUID)
                {
                    UpdateRootRotation(rot);
                }
                else
                {
                    part.UpdateRotation(rot);
                }
            }
        }

        /// <summary>
        ///
        /// </summary>
        /// <param name="rot"></param>
        /// <param name="localID"></param>
        public void UpdateSingleRotation(Quaternion rot, Vector3 pos, uint localID)
        {
            SceneObjectPart part = GetChildPart(localID);
            if (part != null)
            {
                if (part.UUID == m_rootPart.UUID)
                {
                    UpdateRootRotation(rot);
                    if (!m_rootPart.Undoing)
                    {
                        m_rootPart.Undoing = true;
                        AbsolutePosition = pos;
                        m_rootPart.Undoing = false;
                    }
                    else
                    {
                        AbsolutePosition = pos;
                    }
                }
                else
                {
                    part.StoreUndoState(UndoType.STATE_PRIM_ROTATION);
                    part.IgnoreUndoUpdate = true;
                    part.UpdateRotation(rot);
                    part.OffsetPosition = pos;
                    part.IgnoreUndoUpdate = false;
                }
            }
        }

        /// <summary>
        ///
        /// </summary>
        /// <param name="rot"></param>
        private void UpdateRootRotation(Quaternion rot)
        {
            Quaternion axRot = rot;
            Quaternion oldParentRot = m_rootPart.RotationOffset;

            m_rootPart.StoreUndoState(UndoType.STATE_PRIM_ROTATION);
            bool cancelUndo = false;
            if (!m_rootPart.Undoing)
            {
                m_rootPart.Undoing = true;
                cancelUndo = true;
            }
            m_rootPart.UpdateRotation(rot);
            if (m_rootPart.PhysActor != null)
            {
                m_rootPart.PhysActor.Orientation = m_rootPart.RotationOffset;
                m_scene.PhysicsScene.AddPhysicsActorTaint(m_rootPart.PhysActor);
            }

            lockPartsForRead(true);

            foreach (SceneObjectPart prim in m_parts.Values)
            {
                if (prim.UUID != m_rootPart.UUID)
                {
                    prim.IgnoreUndoUpdate = true;
                    Vector3 axPos = prim.OffsetPosition;
                    axPos *= oldParentRot;
                    axPos *= Quaternion.Inverse(axRot);
                    prim.OffsetPosition = axPos;
                    Quaternion primsRot = prim.RotationOffset;
                    Quaternion newRot = primsRot * oldParentRot;
                    newRot *= Quaternion.Inverse(axRot);
                    prim.RotationOffset = newRot;
                    prim.ScheduleTerseUpdate();
                    prim.IgnoreUndoUpdate = false;
                }
            }
            if (cancelUndo == true)
            {
                m_rootPart.Undoing = false;
            }
            lockPartsForRead(false);

            m_rootPart.ScheduleTerseUpdate();
        }

        #endregion

        internal void SetAxisRotation(int axis, int rotate10)
        {
            bool setX = false;
            bool setY = false;
            bool setZ = false;

            int xaxis = 2;
            int yaxis = 4;
            int zaxis = 8;

            if (m_rootPart != null)
            {
                setX = ((axis & xaxis) != 0) ? true : false;
                setY = ((axis & yaxis) != 0) ? true : false;
                setZ = ((axis & zaxis) != 0) ? true : false;

                float setval = (rotate10 > 0) ? 1f : 0f;

                if (setX)
                    m_rootPart.RotationAxis.X = setval;
                if (setY)
                    m_rootPart.RotationAxis.Y = setval;
                if (setZ)
                    m_rootPart.RotationAxis.Z = setval;

                if (setX || setY || setZ)
                {
                    m_rootPart.SetPhysicsAxisRotation();
                }

            }
        }
        public int registerRotTargetWaypoint(Quaternion target, float tolerance)
        {
            scriptRotTarget waypoint = new scriptRotTarget();
            waypoint.targetRot = target;
            waypoint.tolerance = tolerance;
            uint handle = m_scene.AllocateLocalId();
            waypoint.handle = handle;
            lock (m_rotTargets)
            {
                m_rotTargets.Add(handle, waypoint);
            }
            m_scene.AddGroupTarget(this);
            return (int)handle;
        }

        public void unregisterRotTargetWaypoint(int handle)
        {
            lock (m_targets)
            {
                m_rotTargets.Remove((uint)handle);
                if (m_targets.Count == 0)
                    m_scene.RemoveGroupTarget(this);
            }
        }

        public int registerTargetWaypoint(Vector3 target, float tolerance)
        {
            scriptPosTarget waypoint = new scriptPosTarget();
            waypoint.targetPos = target;
            waypoint.tolerance = tolerance;
            uint handle = m_scene.AllocateLocalId();
            waypoint.handle = handle;
            lock (m_targets)
            {
                m_targets.Add(handle, waypoint);
            }
            m_scene.AddGroupTarget(this);
            return (int)handle;
        }
        
        public void unregisterTargetWaypoint(int handle)
        {
            lock (m_targets)
            {
                m_targets.Remove((uint)handle);
                if (m_targets.Count == 0)
                    m_scene.RemoveGroupTarget(this);
            }
        }

        public void checkAtTargets()
        {
            if (m_scriptListens_atTarget || m_scriptListens_notAtTarget)
            {
                if (m_targets.Count > 0)
                {
                    bool at_target = false;
                    //Vector3 targetPos;
                    //uint targetHandle;
                    Dictionary<uint, scriptPosTarget> atTargets = new Dictionary<uint, scriptPosTarget>();
                    lock (m_targets)
                    {
                        foreach (uint idx in m_targets.Keys)
                        {
                            scriptPosTarget target = m_targets[idx];
                            if (Util.GetDistanceTo(target.targetPos, m_rootPart.GroupPosition) <= target.tolerance)
                            {
                                // trigger at_target
                                if (m_scriptListens_atTarget)
                                {
                                    at_target = true;
                                    scriptPosTarget att = new scriptPosTarget();
                                    att.targetPos = target.targetPos;
                                    att.tolerance = target.tolerance;
                                    att.handle = target.handle;
                                    atTargets.Add(idx, att);
                                }
                            }
                        }
                    }
                    
                    if (atTargets.Count > 0)
                    {
                        uint[] localids = new uint[0];
                        lockPartsForRead(true);
                        {
                            localids = new uint[m_parts.Count];
                            int cntr = 0;
                            foreach (SceneObjectPart part in m_parts.Values)
                            {
                                localids[cntr] = part.LocalId;
                                cntr++;
                            }
                        }
                        lockPartsForRead(false);
                        
                        for (int ctr = 0; ctr < localids.Length; ctr++)
                        {
                            foreach (uint target in atTargets.Keys)
                            {
                                scriptPosTarget att = atTargets[target];
                                m_scene.EventManager.TriggerAtTargetEvent(
                                    localids[ctr], att.handle, att.targetPos, m_rootPart.GroupPosition);
                            }
                        }
                        
                        return;
                    }
                    
                    if (m_scriptListens_notAtTarget && !at_target)
                    {
                        //trigger not_at_target
                        uint[] localids = new uint[0];
                        lockPartsForRead(true);
                        {
                            localids = new uint[m_parts.Count];
                            int cntr = 0;
                            foreach (SceneObjectPart part in m_parts.Values)
                            {
                                localids[cntr] = part.LocalId;
                                cntr++;
                            }
                        }
                        lockPartsForRead(false);    

                        for (int ctr = 0; ctr < localids.Length; ctr++)
                        {
                            m_scene.EventManager.TriggerNotAtTargetEvent(localids[ctr]);
                        }
                    }
                }
            }
            if (m_scriptListens_atRotTarget || m_scriptListens_notAtRotTarget)
            {
                if (m_rotTargets.Count > 0)
                {
                    bool at_Rottarget = false;
                    Dictionary<uint, scriptRotTarget> atRotTargets = new Dictionary<uint, scriptRotTarget>();
                    lock (m_rotTargets)
                    {
                        foreach (uint idx in m_rotTargets.Keys)
                        {
                            scriptRotTarget target = m_rotTargets[idx];
                            double angle = Math.Acos(target.targetRot.X * m_rootPart.RotationOffset.X + target.targetRot.Y * m_rootPart.RotationOffset.Y + target.targetRot.Z * m_rootPart.RotationOffset.Z + target.targetRot.W * m_rootPart.RotationOffset.W) * 2;
                            if (angle < 0) angle = -angle;
                            if (angle > Math.PI) angle = (Math.PI * 2 - angle);
                            if (angle <= target.tolerance)
                            {
                                // trigger at_rot_target
                                if (m_scriptListens_atRotTarget)
                                {
                                    at_Rottarget = true;
                                    scriptRotTarget att = new scriptRotTarget();
                                    att.targetRot = target.targetRot;
                                    att.tolerance = target.tolerance;
                                    att.handle = target.handle;
                                    atRotTargets.Add(idx, att);
                                }
                            }
                        }
                    }

                    if (atRotTargets.Count > 0)
                    {
                        uint[] localids = new uint[0];
                        lockPartsForRead(true);
                        try
                        {
                            localids = new uint[m_parts.Count];
                            int cntr = 0;
                            foreach (SceneObjectPart part in m_parts.Values)
                            {
                                localids[cntr] = part.LocalId;
                                cntr++;
                            }
                        }
                        finally
                        {
                            lockPartsForRead(false);
                        }

                        for (int ctr = 0; ctr < localids.Length; ctr++)
                        {
                            foreach (uint target in atRotTargets.Keys)
                            {
                                scriptRotTarget att = atRotTargets[target];
                                m_scene.EventManager.TriggerAtRotTargetEvent(
                                    localids[ctr], att.handle, att.targetRot, m_rootPart.RotationOffset);
                            }
                        }

                        return;
                    }

                    if (m_scriptListens_notAtRotTarget && !at_Rottarget)
                    {
                        //trigger not_at_target
                        uint[] localids = new uint[0];
                        lockPartsForRead(true);
                        try
                        {
                            localids = new uint[m_parts.Count];
                            int cntr = 0;
                            foreach (SceneObjectPart part in m_parts.Values)
                            {
                                localids[cntr] = part.LocalId;
                                cntr++;
                            }
                        }
                        finally
                        {
                            lockPartsForRead(false);
                        }

                        for (int ctr = 0; ctr < localids.Length; ctr++)
                        {
                            m_scene.EventManager.TriggerNotAtRotTargetEvent(localids[ctr]);
                        }
                    }
                }
            }
        }
        
        public float GetMass()
        {
            float retmass = 0f;
            lockPartsForRead(true);
            {
                foreach (SceneObjectPart part in m_parts.Values)
                {
                    retmass += part.GetMass();
                }
            }
            lockPartsForRead(false);
            return retmass;
        }
        
        public void CheckSculptAndLoad()
        {
            lockPartsForRead(true);
            {
                if (!IsDeleted)
                {
                    if ((RootPart.GetEffectiveObjectFlags() & (uint)PrimFlags.Phantom) == 0)
                    {
                        foreach (SceneObjectPart part in m_parts.Values)
                        {
                            if (part.Shape.SculptEntry && part.Shape.SculptTexture != UUID.Zero)
                            {
                                // check if a previously decoded sculpt map has been cached
                                if (File.Exists(System.IO.Path.Combine("j2kDecodeCache", "smap_" + part.Shape.SculptTexture.ToString())))
                                {
                                    part.SculptTextureCallback(part.Shape.SculptTexture, null);
                                }
                                else
                                {
                                    m_scene.AssetService.Get(
                                        part.Shape.SculptTexture.ToString(), part, AssetReceived);
                                }
                            }
                        }
                    }
                }
            }
            lockPartsForRead(false);
        }

        protected void AssetReceived(string id, Object sender, AssetBase asset)
        {
            SceneObjectPart sop = (SceneObjectPart)sender;

            if (sop != null)
            {
                if (asset != null)
                    sop.SculptTextureCallback(asset.FullID, asset);
            }
        }

        /// <summary>
        /// Set the user group to which this scene object belongs.
        /// </summary>
        /// <param name="GroupID"></param>
        /// <param name="client"></param>
        public void SetGroup(UUID GroupID, IClientAPI client)
        {
            lockPartsForRead(true);
            {
                foreach (SceneObjectPart part in m_parts.Values)
                {
                    part.SetGroup(GroupID, client);
                    part.Inventory.ChangeInventoryGroup(GroupID);
                }

                HasGroupChanged = true;
            }
            lockPartsForRead(false);

            // Don't trigger the update here - otherwise some client issues occur when multiple updates are scheduled
            // for the same object with very different properties.  The caller must schedule the update.
            //ScheduleGroupForFullUpdate();
        }

        public void TriggerScriptChangedEvent(Changed val)
        {
            foreach (SceneObjectPart part in Children.Values)
            {
                part.TriggerScriptChangedEvent(val);
            }
        }
        
        public override string ToString()
        {
            return String.Format("{0} {1} ({2})", Name, UUID, AbsolutePosition);
        }

        public void SetAttachmentPoint(byte point)
        {
            lockPartsForRead(true);
            {
                foreach (SceneObjectPart part in m_parts.Values)
                    part.SetAttachmentPoint(point);
            }
            lockPartsForRead(false);
        }

        #region ISceneObject
        
        public virtual ISceneObject CloneForNewScene()
        {
            SceneObjectGroup sog = Copy(false);
            sog.m_isDeleted = false;
            return sog;
        }

        public virtual string ToXml2()
        {
            return SceneObjectSerializer.ToXml2Format(this);
        }

        public virtual string ExtraToXmlString()
        {
            return "<ExtraFromItemID>" + GetFromItemID().ToString() + "</ExtraFromItemID>";
        }

        public virtual void ExtraFromXmlString(string xmlstr)
        {
            string id = xmlstr.Substring(xmlstr.IndexOf("<ExtraFromItemID>"));
            id = xmlstr.Replace("<ExtraFromItemID>", "");
            id = id.Replace("</ExtraFromItemID>", "");

            UUID uuid = UUID.Zero;
            UUID.TryParse(id, out uuid);

            SetFromItemID(uuid);
        }

        public void ResetOwnerChangeFlag()
        {
            ForEachPart(delegate(SceneObjectPart part)
            {
                part.ResetOwnerChangeFlag();
            });
        }

        #endregion
    }
}<|MERGE_RESOLUTION|>--- conflicted
+++ resolved
@@ -317,7 +317,7 @@
         private bool m_scriptListens_notAtTarget = false;
 
         private bool m_scriptListens_atRotTarget = false;
-        private bool m_scriptListens_notAtRotTarget = false;
+        private bool m_scriptListens_notAtRotTarget = false;
         public bool m_dupeInProgress = false;
         internal Dictionary<UUID, string> m_savedScriptState = null;
 
@@ -475,21 +475,21 @@
                 {
                     part.IgnoreUndoUpdate = false;
                     part.StoreUndoState(UndoType.STATE_GROUP_POSITION);
-                    part.GroupPosition = val;
-                    if (!m_dupeInProgress)
-                    {
-                        part.TriggerScriptChangedEvent(Changed.POSITION);
-                    }
-                }
-                if (!m_dupeInProgress)
-                {
-                    foreach (ScenePresence av in m_linkedAvatars)
-                    {
-                        Vector3 offset = m_parts[av.LinkedPrim].GetWorldPosition() - av.ParentPosition;
-                        av.AbsolutePosition += offset;
-                        av.ParentPosition = m_parts[av.LinkedPrim].GetWorldPosition(); //ParentPosition gets cleared by AbsolutePosition
-                        av.SendFullUpdateToAllClients();
-                    }
+                    part.GroupPosition = val;
+                    if (!m_dupeInProgress)
+                    {
+                        part.TriggerScriptChangedEvent(Changed.POSITION);
+                    }
+                }
+                if (!m_dupeInProgress)
+                {
+                    foreach (ScenePresence av in m_linkedAvatars)
+                    {
+                        Vector3 offset = m_parts[av.LinkedPrim].GetWorldPosition() - av.ParentPosition;
+                        av.AbsolutePosition += offset;
+                        av.ParentPosition = m_parts[av.LinkedPrim].GetWorldPosition(); //ParentPosition gets cleared by AbsolutePosition
+                        av.SendFullUpdateToAllClients();
+                    }
                 }
 
                 //if (m_rootPart.PhysActor != null)
@@ -1805,95 +1805,95 @@
         /// <param name="userExposed">True if the duplicate will immediately be in the scene, false otherwise</param>
         /// <returns></returns>
         public SceneObjectGroup Copy(bool userExposed)
-        {
-            SceneObjectGroup dupe;
-            try
-            {
-                m_dupeInProgress = true;
-                dupe = (SceneObjectGroup)MemberwiseClone();
-                dupe.m_isBackedUp = false;
-                dupe.m_parts = new Dictionary<UUID, SceneObjectPart>();
-
-                // Warning, The following code related to previousAttachmentStatus is needed so that clones of 
-                // attachments do not bordercross while they're being duplicated.  This is hacktastic!
-                // Normally, setting AbsolutePosition will bordercross a prim if it's outside the region!
-                // unless IsAttachment is true!, so to prevent border crossing, we save it's attachment state 
-                // (which should be false anyway) set it as an Attachment and then set it's Absolute Position, 
-                // then restore it's attachment state
-
-                // This is only necessary when userExposed is false!
-
-                bool previousAttachmentStatus = dupe.RootPart.IsAttachment;
-
-                if (!userExposed)
-                    dupe.RootPart.IsAttachment = true;
-
-                dupe.AbsolutePosition = new Vector3(AbsolutePosition.X, AbsolutePosition.Y, AbsolutePosition.Z);
-
-                if (!userExposed)
-                {
-                    dupe.RootPart.IsAttachment = previousAttachmentStatus;
-                }
-
-                dupe.CopyRootPart(m_rootPart, OwnerID, GroupID, userExposed);
-                dupe.m_rootPart.LinkNum = m_rootPart.LinkNum;
-
-                if (userExposed)
-                    dupe.m_rootPart.TrimPermissions();
-
-                /// may need to create a new Physics actor.
-                if (dupe.RootPart.PhysActor != null && userExposed)
-                {
-                    PrimitiveBaseShape pbs = dupe.RootPart.Shape;
-
-                    dupe.RootPart.PhysActor = m_scene.PhysicsScene.AddPrimShape(
-                        dupe.RootPart.Name,
-                        pbs,
-                        dupe.RootPart.AbsolutePosition,
-                        dupe.RootPart.Scale,
-                        dupe.RootPart.RotationOffset,
-                        dupe.RootPart.PhysActor.IsPhysical);
-
-                    dupe.RootPart.PhysActor.LocalID = dupe.RootPart.LocalId;
-                    dupe.RootPart.DoPhysicsPropertyUpdate(dupe.RootPart.PhysActor.IsPhysical, true);
-                }
-
-                List<SceneObjectPart> partList;
-
-                lockPartsForRead(true);
-
-                partList = new List<SceneObjectPart>(m_parts.Values);
-
-                lockPartsForRead(false);
-
-                partList.Sort(delegate(SceneObjectPart p1, SceneObjectPart p2)
-                    {
-                        return p1.LinkNum.CompareTo(p2.LinkNum);
-                    }
-                );
-
-                foreach (SceneObjectPart part in partList)
-                {
-                    if (part.UUID != m_rootPart.UUID)
-                    {
-                        SceneObjectPart newPart = dupe.CopyPart(part, OwnerID, GroupID, userExposed);
-
-                        newPart.LinkNum = part.LinkNum;
-                    }
-                }
-
-                if (userExposed)
-                {
-                    dupe.UpdateParentIDs();
-                    dupe.HasGroupChanged = true;
-                    dupe.AttachToBackup();
-
-                    ScheduleGroupForFullUpdate();
-                }
-            }
-            finally
-            {
-                m_dupeInProgress = false;
+        {
+            SceneObjectGroup dupe;
+            try
+            {
+                m_dupeInProgress = true;
+                dupe = (SceneObjectGroup)MemberwiseClone();
+                dupe.m_isBackedUp = false;
+                dupe.m_parts = new Dictionary<UUID, SceneObjectPart>();
+
+                // Warning, The following code related to previousAttachmentStatus is needed so that clones of 
+                // attachments do not bordercross while they're being duplicated.  This is hacktastic!
+                // Normally, setting AbsolutePosition will bordercross a prim if it's outside the region!
+                // unless IsAttachment is true!, so to prevent border crossing, we save it's attachment state 
+                // (which should be false anyway) set it as an Attachment and then set it's Absolute Position, 
+                // then restore it's attachment state
+
+                // This is only necessary when userExposed is false!
+
+                bool previousAttachmentStatus = dupe.RootPart.IsAttachment;
+
+                if (!userExposed)
+                    dupe.RootPart.IsAttachment = true;
+
+                dupe.AbsolutePosition = new Vector3(AbsolutePosition.X, AbsolutePosition.Y, AbsolutePosition.Z);
+
+                if (!userExposed)
+                {
+                    dupe.RootPart.IsAttachment = previousAttachmentStatus;
+                }
+
+                dupe.CopyRootPart(m_rootPart, OwnerID, GroupID, userExposed);
+                dupe.m_rootPart.LinkNum = m_rootPart.LinkNum;
+
+                if (userExposed)
+                    dupe.m_rootPart.TrimPermissions();
+
+                /// may need to create a new Physics actor.
+                if (dupe.RootPart.PhysActor != null && userExposed)
+                {
+                    PrimitiveBaseShape pbs = dupe.RootPart.Shape;
+
+                    dupe.RootPart.PhysActor = m_scene.PhysicsScene.AddPrimShape(
+                        dupe.RootPart.Name,
+                        pbs,
+                        dupe.RootPart.AbsolutePosition,
+                        dupe.RootPart.Scale,
+                        dupe.RootPart.RotationOffset,
+                        dupe.RootPart.PhysActor.IsPhysical);
+
+                    dupe.RootPart.PhysActor.LocalID = dupe.RootPart.LocalId;
+                    dupe.RootPart.DoPhysicsPropertyUpdate(dupe.RootPart.PhysActor.IsPhysical, true);
+                }
+
+                List<SceneObjectPart> partList;
+
+                lockPartsForRead(true);
+
+                partList = new List<SceneObjectPart>(m_parts.Values);
+
+                lockPartsForRead(false);
+
+                partList.Sort(delegate(SceneObjectPart p1, SceneObjectPart p2)
+                    {
+                        return p1.LinkNum.CompareTo(p2.LinkNum);
+                    }
+                );
+
+                foreach (SceneObjectPart part in partList)
+                {
+                    if (part.UUID != m_rootPart.UUID)
+                    {
+                        SceneObjectPart newPart = dupe.CopyPart(part, OwnerID, GroupID, userExposed);
+
+                        newPart.LinkNum = part.LinkNum;
+                    }
+                }
+
+                if (userExposed)
+                {
+                    dupe.UpdateParentIDs();
+                    dupe.HasGroupChanged = true;
+                    dupe.AttachToBackup();
+
+                    ScheduleGroupForFullUpdate();
+                }
+            }
+            finally
+            {
+                m_dupeInProgress = false;
             }
             return dupe;
         }
@@ -2317,13 +2317,8 @@
         /// </summary>
         public void ScheduleGroupForFullUpdate()
         {
-<<<<<<< HEAD
-            //if (IsAttachment)
-               // m_log.DebugFormat("[SOG]: Scheduling full update for {0} {1}", Name, LocalId);
-=======
 //            if (IsAttachment)
 //                m_log.DebugFormat("[SOG]: Scheduling full update for {0} {1}", Name, LocalId);
->>>>>>> a5e4a2bb
             
             checkAtTargets();
             RootPart.ScheduleFullUpdate();
