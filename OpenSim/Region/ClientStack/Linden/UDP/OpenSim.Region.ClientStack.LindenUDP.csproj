<Project Sdk="Microsoft.NET.Sdk">
  <PropertyGroup>
    <TargetFramework>net48</TargetFramework>
    <AssemblyTitle>OpenSim.Region.ClientStack.LindenUDP</AssemblyTitle>
    <Company>http://opensimulator.org</Company>
    <Product>OpenSim</Product>
    <Copyright>OpenSimulator developers</Copyright>
    <AllowUnsafeBlocks>True</AllowUnsafeBlocks>
  </PropertyGroup>
  <ItemGroup>
    <Reference Include="C5">
      <HintPath>..\..\..\..\..\bin\C5.dll</HintPath>
      <Private>False</Private>
    </Reference>
<<<<<<< HEAD
    <Reference Include="log4net">
      <HintPath>..\..\..\..\..\bin\log4net.dll</HintPath>
      <Private>False</Private>
    </Reference>
=======
>>>>>>> 8dcba4ae
    <Reference Include="NDesk.Options">
      <HintPath>..\..\..\..\..\bin\NDesk.Options.dll</HintPath>
      <Private>False</Private>
    </Reference>
    <Reference Include="Nini">
      <HintPath>..\..\..\..\..\bin\Nini.dll</HintPath>
      <Private>False</Private>
    </Reference>
    <Reference Include="Nini">
      <HintPath>..\..\..\..\..\bin\Nini.dll</HintPath>
      <Private>False</Private>
    </Reference>
    <Reference Include="OpenMetaverse">
      <HintPath>..\..\..\..\..\bin\OpenMetaverse.dll</HintPath>
      <Private>False</Private>
    </Reference>
    <Reference Include="OpenMetaverse.StructuredData">
      <HintPath>..\..\..\..\..\bin\OpenMetaverse.StructuredData.dll</HintPath>
      <Private>False</Private>
    </Reference>
    <Reference Include="OpenMetaverseTypes">
      <HintPath>..\..\..\..\..\bin\OpenMetaverseTypes.dll</HintPath>
      <Private>False</Private>
    </Reference>
    <Reference Include="System.Drawing.Common">
      <Private>False</Private>
    </Reference>
    <Reference Include="System.Web">
      <Private>False</Private>
    </Reference>
  </ItemGroup>
  <ItemGroup>
    <ProjectReference Include="..\..\..\..\Capabilities\OpenSim.Capabilities.csproj" />
    <ProjectReference Include="..\..\..\..\Data\OpenSim.Data.csproj" />
    <ProjectReference Include="..\..\..\..\Framework\OpenSim.Framework.csproj" />
    <ProjectReference Include="..\..\..\..\Framework\Console\OpenSim.Framework.Console.csproj" />
    <ProjectReference Include="..\..\..\..\Framework\Monitoring\OpenSim.Framework.Monitoring.csproj" />
    <ProjectReference Include="..\..\..\..\Framework\Servers\OpenSim.Framework.Servers.csproj" />
    <ProjectReference Include="..\..\..\..\Framework\Servers\HttpServer\OpenSim.Framework.Servers.HttpServer.csproj" />
    <ProjectReference Include="..\..\..\Framework\OpenSim.Region.Framework.csproj" />
    <ProjectReference Include="..\..\..\..\Services\Interfaces\OpenSim.Services.Interfaces.csproj" />
  </ItemGroup>
  <ItemGroup>
    <Compile Remove="Tests\BasicCircuitTests.cs" />
    <Compile Remove="Tests\LLImageManagerTests.cs" />
    <Compile Remove="Tests\PacketHandlerTests.cs" />
    <Compile Remove="Tests\ThrottleTests.cs" />
    <Compile Remove="Tests\obj\Debug\.NETFramework,Version=v4.8.AssemblyAttributes.cs" />
  </ItemGroup>
  <ItemGroup>
    <PackageReference Include="log4net" Version="2.0.15" />
    <PackageReference Include="Mono.Addins" Version="1.4.1" />
    <PackageReference Include="System.Drawing.Common" Version="6.0.0" />
  </ItemGroup>
</Project><|MERGE_RESOLUTION|>--- conflicted
+++ resolved
@@ -12,13 +12,6 @@
       <HintPath>..\..\..\..\..\bin\C5.dll</HintPath>
       <Private>False</Private>
     </Reference>
-<<<<<<< HEAD
-    <Reference Include="log4net">
-      <HintPath>..\..\..\..\..\bin\log4net.dll</HintPath>
-      <Private>False</Private>
-    </Reference>
-=======
->>>>>>> 8dcba4ae
     <Reference Include="NDesk.Options">
       <HintPath>..\..\..\..\..\bin\NDesk.Options.dll</HintPath>
       <Private>False</Private>
