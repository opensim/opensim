/*
 * Copyright (c) Contributors, http://opensimulator.org/
 * See CONTRIBUTORS.TXT for a full list of copyright holders.
 *
 * Redistribution and use in source and binary forms, with or without
 * modification, are permitted provided that the following conditions are met:
 *     * Redistributions of source code must retain the above copyright
 *       notice, this list of conditions and the following disclaimer.
 *     * Redistributions in binary form must reproduce the above copyright
 *       notice, this list of conditions and the following disclaimer in the
 *       documentation and/or other materials provided with the distribution.
 *     * Neither the name of the OpenSimulator Project nor the
 *       names of its contributors may be used to endorse or promote products
 *       derived from this software without specific prior written permission.
 *
 * THIS SOFTWARE IS PROVIDED BY THE DEVELOPERS ``AS IS'' AND ANY
 * EXPRESS OR IMPLIED WARRANTIES, INCLUDING, BUT NOT LIMITED TO, THE IMPLIED
 * WARRANTIES OF MERCHANTABILITY AND FITNESS FOR A PARTICULAR PURPOSE ARE
 * DISCLAIMED. IN NO EVENT SHALL THE CONTRIBUTORS BE LIABLE FOR ANY
 * DIRECT, INDIRECT, INCIDENTAL, SPECIAL, EXEMPLARY, OR CONSEQUENTIAL DAMAGES
 * (INCLUDING, BUT NOT LIMITED TO, PROCUREMENT OF SUBSTITUTE GOODS OR SERVICES;
 * LOSS OF USE, DATA, OR PROFITS; OR BUSINESS INTERRUPTION) HOWEVER CAUSED AND
 * ON ANY THEORY OF LIABILITY, WHETHER IN CONTRACT, STRICT LIABILITY, OR TORT
 * (INCLUDING NEGLIGENCE OR OTHERWISE) ARISING IN ANY WAY OUT OF THE USE OF THIS
 * SOFTWARE, EVEN IF ADVISED OF THE POSSIBILITY OF SUCH DAMAGE.
 */

using System;
using System.Collections.Generic;
using System.Diagnostics;
using System.IO;
using System.Net;
using System.Net.Sockets;
using System.Reflection;
using System.Threading;
using log4net;
using Nini.Config;
using OpenMetaverse.Packets;
using OpenSim.Framework;
using OpenSim.Framework.Statistics;
using OpenSim.Region.Framework.Scenes;
using OpenMetaverse;

using TokenBucket = OpenSim.Region.ClientStack.LindenUDP.TokenBucket;

namespace OpenSim.Region.ClientStack.LindenUDP
{
    /// <summary>
    /// A shim around LLUDPServer that implements the IClientNetworkServer interface
    /// </summary>
    public sealed class LLUDPServerShim : IClientNetworkServer
    {
        LLUDPServer m_udpServer;

        public LLUDPServerShim()
        {
        }

        public void Initialise(IPAddress listenIP, ref uint port, int proxyPortOffsetParm, bool allow_alternate_port, IConfigSource configSource, AgentCircuitManager circuitManager)
        {
            m_udpServer = new LLUDPServer(listenIP, ref port, proxyPortOffsetParm, allow_alternate_port, configSource, circuitManager);
        }

        public void NetworkStop()
        {
            m_udpServer.Stop();
        }

        public void AddScene(IScene scene)
        {
            m_udpServer.AddScene(scene);
        }

        public bool HandlesRegion(Location x)
        {
            return m_udpServer.HandlesRegion(x);
        }

        public void Start()
        {
            m_udpServer.Start();
        }

        public void Stop()
        {
            m_udpServer.Stop();
        }
    }

    /// <summary>
    /// The LLUDP server for a region. This handles incoming and outgoing
    /// packets for all UDP connections to the region
    /// </summary>
    public class LLUDPServer : OpenSimUDPBase
    {
        /// <summary>Maximum transmission unit, or UDP packet size, for the LLUDP protocol</summary>
        public const int MTU = 1400;

        private static readonly ILog m_log = LogManager.GetLogger(MethodBase.GetCurrentMethod().DeclaringType);

        /// <summary>The measured resolution of Environment.TickCount</summary>
        public readonly float TickCountResolution;
        /// <summary>Number of prim updates to put on the queue each time the 
        /// OnQueueEmpty event is triggered for updates</summary>
        public readonly int PrimUpdatesPerCallback;
        /// <summary>Number of texture packets to put on the queue each time the
        /// OnQueueEmpty event is triggered for textures</summary>
        public readonly int TextureSendLimit;

        /// <summary>Handlers for incoming packets</summary>
        //PacketEventDictionary packetEvents = new PacketEventDictionary();
        /// <summary>Incoming packets that are awaiting handling</summary>
        private OpenMetaverse.BlockingQueue<IncomingPacket> packetInbox = new OpenMetaverse.BlockingQueue<IncomingPacket>();
        /// <summary></summary>
        //private UDPClientCollection m_clients = new UDPClientCollection();
        /// <summary>Bandwidth throttle for this UDP server</summary>
        protected TokenBucket m_throttle;
        
        /// <summary>Bandwidth throttle rates for this UDP server</summary>
        public ThrottleRates ThrottleRates { get; private set; }
        
        /// <summary>Manages authentication for agent circuits</summary>
        private AgentCircuitManager m_circuitManager;
        /// <summary>Reference to the scene this UDP server is attached to</summary>
        protected Scene m_scene;
        /// <summary>The X/Y coordinates of the scene this UDP server is attached to</summary>
        private Location m_location;
        /// <summary>The size of the receive buffer for the UDP socket. This value
        /// is passed up to the operating system and used in the system networking
        /// stack. Use zero to leave this value as the default</summary>
        private int m_recvBufferSize;
        /// <summary>Flag to process packets asynchronously or synchronously</summary>
        private bool m_asyncPacketHandling;
        /// <summary>Tracks whether or not a packet was sent each round so we know
        /// whether or not to sleep</summary>
        private bool m_packetSent;

        /// <summary>Environment.TickCount of the last time that packet stats were reported to the scene</summary>
        private int m_elapsedMSSinceLastStatReport = 0;
        /// <summary>Environment.TickCount of the last time the outgoing packet handler executed</summary>
        private int m_tickLastOutgoingPacketHandler;
        /// <summary>Keeps track of the number of elapsed milliseconds since the last time the outgoing packet handler looped</summary>
        private int m_elapsedMSOutgoingPacketHandler;
        /// <summary>Keeps track of the number of 100 millisecond periods elapsed in the outgoing packet handler executed</summary>
        private int m_elapsed100MSOutgoingPacketHandler;
        /// <summary>Keeps track of the number of 500 millisecond periods elapsed in the outgoing packet handler executed</summary>
        private int m_elapsed500MSOutgoingPacketHandler;

        /// <summary>Flag to signal when clients should check for resends</summary>
        protected bool m_resendUnacked;

        /// <summary>Flag to signal when clients should send ACKs</summary>
        protected bool m_sendAcks;

        /// <summary>Flag to signal when clients should send pings</summary>
        protected bool m_sendPing;

        private ExpiringCache<IPEndPoint, Queue<UDPPacketBuffer>> m_pendingCache = new ExpiringCache<IPEndPoint, Queue<UDPPacketBuffer>>();

        private int m_defaultRTO = 0;
        private int m_maxRTO = 0;
        private int m_ackTimeout = 0;
        private int m_pausedAckTimeout = 0;
        private bool m_disableFacelights = false;

        public Socket Server { get { return null; } }

        private int m_malformedCount = 0; // Guard against a spamming attack

        /// <summary>
        /// Record current outgoing client for monitoring purposes.
        /// </summary>
        private IClientAPI m_currentOutgoingClient;

        /// <summary>
        /// Recording current incoming client for monitoring purposes.
        /// </summary>
        private IClientAPI m_currentIncomingClient;

        public LLUDPServer(IPAddress listenIP, ref uint port, int proxyPortOffsetParm, bool allow_alternate_port, IConfigSource configSource, AgentCircuitManager circuitManager)
            : base(listenIP, (int)port)
        {
            #region Environment.TickCount Measurement

            // Measure the resolution of Environment.TickCount
            TickCountResolution = 0f;
            for (int i = 0; i < 5; i++)
            {
                int start = Environment.TickCount;
                int now = start;
                while (now == start)
                    now = Environment.TickCount;
                TickCountResolution += (float)(now - start) * 0.2f;
            }
            m_log.Info("[LLUDPSERVER]: Average Environment.TickCount resolution: " + TickCountResolution + "ms");
            TickCountResolution = (float)Math.Ceiling(TickCountResolution);

            #endregion Environment.TickCount Measurement

            m_circuitManager = circuitManager;
            int sceneThrottleBps = 0;

            IConfig config = configSource.Configs["ClientStack.LindenUDP"];
            if (config != null)
            {
                m_asyncPacketHandling = config.GetBoolean("async_packet_handling", true);
                m_recvBufferSize = config.GetInt("client_socket_rcvbuf_size", 0);
                sceneThrottleBps = config.GetInt("scene_throttle_max_bps", 0);

                PrimUpdatesPerCallback = config.GetInt("PrimUpdatesPerCallback", 100);
                TextureSendLimit = config.GetInt("TextureSendLimit", 20);

                m_defaultRTO = config.GetInt("DefaultRTO", 0);
                m_maxRTO = config.GetInt("MaxRTO", 0);
                m_disableFacelights = config.GetBoolean("DisableFacelights", false);
                m_ackTimeout = 1000 * config.GetInt("AckTimeout", 60);
                m_pausedAckTimeout = 1000 * config.GetInt("PausedAckTimeout", 300);
            }
            else
            {
                PrimUpdatesPerCallback = 100;
                TextureSendLimit = 20;
                m_ackTimeout = 1000 * 60; // 1 minute
                m_pausedAckTimeout = 1000 * 300; // 5 minutes
            }

            #region BinaryStats
            config = configSource.Configs["Statistics.Binary"];
            m_shouldCollectStats = false;
            if (config != null)
            {
               if (config.Contains("enabled") && config.GetBoolean("enabled"))
               {
                   if (config.Contains("collect_packet_headers"))
                       m_shouldCollectStats = config.GetBoolean("collect_packet_headers");
                   if (config.Contains("packet_headers_period_seconds"))
                   {
                       binStatsMaxFilesize = TimeSpan.FromSeconds(config.GetInt("region_stats_period_seconds"));
                   }
                   if (config.Contains("stats_dir"))
                   {
                       binStatsDir = config.GetString("stats_dir");
                   }
               }
               else
               {
                   m_shouldCollectStats = false;
               }
           }
           #endregion BinaryStats

            m_throttle = new TokenBucket(null, sceneThrottleBps);
            ThrottleRates = new ThrottleRates(configSource);
        }

        public void Start()
        {
            if (m_scene == null)
                throw new InvalidOperationException("[LLUDPSERVER]: Cannot LLUDPServer.Start() without an IScene reference");

            m_log.InfoFormat(
                "[LLUDPSERVER]: Starting the LLUDP server in {0} mode",
                m_asyncPacketHandling ? "asynchronous" : "synchronous");

            base.Start(m_recvBufferSize, m_asyncPacketHandling);

            // Start the packet processing threads
            Watchdog.StartThread(
                IncomingPacketHandler,
                string.Format("Incoming Packets ({0})", m_scene.RegionInfo.RegionName),
                ThreadPriority.Normal,
                false,
                true,
                GetWatchdogIncomingAlarmData,
                Watchdog.DEFAULT_WATCHDOG_TIMEOUT_MS);

            Watchdog.StartThread(
                OutgoingPacketHandler,
                string.Format("Outgoing Packets ({0})", m_scene.RegionInfo.RegionName),
                ThreadPriority.Normal,
                false,
                true,
                GetWatchdogOutgoingAlarmData,
                Watchdog.DEFAULT_WATCHDOG_TIMEOUT_MS);

            m_elapsedMSSinceLastStatReport = Environment.TickCount;
        }

        /// <summary>
        /// If the outgoing UDP thread times out, then return client that was being processed to help with debugging.
        /// </summary>
        /// <returns></returns>
        private string GetWatchdogIncomingAlarmData()
        {
            return string.Format(
                "Client is {0}",
                m_currentIncomingClient != null ? m_currentIncomingClient.Name : "none");
        }

        /// <summary>
        /// If the outgoing UDP thread times out, then return client that was being processed to help with debugging.
        /// </summary>
        /// <returns></returns>
        private string GetWatchdogOutgoingAlarmData()
        {
            return string.Format(
                "Client is {0}",
                m_currentOutgoingClient != null ? m_currentOutgoingClient.Name : "none");
        }

        public new void Stop()
        {
            m_log.Info("[LLUDPSERVER]: Shutting down the LLUDP server for " + m_scene.RegionInfo.RegionName);
            base.Stop();
        }

        public void AddScene(IScene scene)
        {
            if (m_scene != null)
            {
                m_log.Error("[LLUDPSERVER]: AddScene() called on an LLUDPServer that already has a scene");
                return;
            }

            if (!(scene is Scene))
            {
                m_log.Error("[LLUDPSERVER]: AddScene() called with an unrecognized scene type " + scene.GetType());
                return;
            }

            m_scene = (Scene)scene;
            m_location = new Location(m_scene.RegionInfo.RegionHandle);
        }

        public bool HandlesRegion(Location x)
        {
            return x == m_location;
        }

        public void BroadcastPacket(Packet packet, ThrottleOutPacketType category, bool sendToPausedAgents, bool allowSplitting)
        {
            // CoarseLocationUpdate and AvatarGroupsReply packets cannot be split in an automated way
            if ((packet.Type == PacketType.CoarseLocationUpdate || packet.Type == PacketType.AvatarGroupsReply) && allowSplitting)
                allowSplitting = false;

            if (allowSplitting && packet.HasVariableBlocks)
            {
                byte[][] datas = packet.ToBytesMultiple();
                int packetCount = datas.Length;

                if (packetCount < 1)
                    m_log.Error("[LLUDPSERVER]: Failed to split " + packet.Type + " with estimated length " + packet.Length);

                for (int i = 0; i < packetCount; i++)
                {
                    byte[] data = datas[i];
                    m_scene.ForEachClient(
                        delegate(IClientAPI client)
                        {
                            if (client is LLClientView)
                                SendPacketData(((LLClientView)client).UDPClient, data, packet.Type, category, null);
                        }
                    );
                }
            }
            else
            {
                byte[] data = packet.ToBytes();
                m_scene.ForEachClient(
                    delegate(IClientAPI client)
                    {
                        if (client is LLClientView)
                            SendPacketData(((LLClientView)client).UDPClient, data, packet.Type, category, null);
                    }
                );
            }
        }

        /// <summary>
        /// Start the process of sending a packet to the client.
        /// </summary>
        /// <param name="udpClient"></param>
        /// <param name="packet"></param>
        /// <param name="category"></param>
        /// <param name="allowSplitting"></param>
        /// <param name="method">
        /// The method to call if the packet is not acked by the client.  If null, then a standard
        /// resend of the packet is done.
        /// </param>
        public virtual void SendPacket(
            LLUDPClient udpClient, Packet packet, ThrottleOutPacketType category, bool allowSplitting, UnackedPacketMethod method)
        {
            // CoarseLocationUpdate packets cannot be split in an automated way
            if (packet.Type == PacketType.CoarseLocationUpdate && allowSplitting)
                allowSplitting = false;

            if (allowSplitting && packet.HasVariableBlocks)
            {
                byte[][] datas = packet.ToBytesMultiple();
                int packetCount = datas.Length;

                if (packetCount < 1)
                    m_log.Error("[LLUDPSERVER]: Failed to split " + packet.Type + " with estimated length " + packet.Length);

                for (int i = 0; i < packetCount; i++)
                {
                    byte[] data = datas[i];
                    SendPacketData(udpClient, data, packet.Type, category, method);
                }
            }
            else
            {
                byte[] data = packet.ToBytes();
                SendPacketData(udpClient, data, packet.Type, category, method);
            }
        }

        /// <summary>
        /// Start the process of sending a packet to the client.
        /// </summary>
        /// <param name="udpClient"></param>
        /// <param name="data"></param>
        /// <param name="type"></param>
        /// <param name="category"></param>
        /// <param name="method">
        /// The method to call if the packet is not acked by the client.  If null, then a standard
        /// resend of the packet is done.
        /// </param>
        public void SendPacketData(
            LLUDPClient udpClient, byte[] data, PacketType type, ThrottleOutPacketType category, UnackedPacketMethod method)
        {
            int dataLength = data.Length;
            bool doZerocode = (data[0] & Helpers.MSG_ZEROCODED) != 0;
            bool doCopy = true;

            // Frequency analysis of outgoing packet sizes shows a large clump of packets at each end of the spectrum.
            // The vast majority of packets are less than 200 bytes, although due to asset transfers and packet splitting
            // there are a decent number of packets in the 1000-1140 byte range. We allocate one of two sizes of data here
            // to accomodate for both common scenarios and provide ample room for ACK appending in both
            int bufferSize = (dataLength > 180) ? LLUDPServer.MTU : 200;

            UDPPacketBuffer buffer = new UDPPacketBuffer(udpClient.RemoteEndPoint, bufferSize);

            // Zerocode if needed
            if (doZerocode)
            {
                try
                {
                    dataLength = Helpers.ZeroEncode(data, dataLength, buffer.Data);
                    doCopy = false;
                }
                catch (IndexOutOfRangeException)
                {
                    // The packet grew larger than the bufferSize while zerocoding.
                    // Remove the MSG_ZEROCODED flag and send the unencoded data
                    // instead
                    m_log.Debug("[LLUDPSERVER]: Packet exceeded buffer size during zerocoding for " + type + ". DataLength=" + dataLength +
                        " and BufferLength=" + buffer.Data.Length + ". Removing MSG_ZEROCODED flag");
                    data[0] = (byte)(data[0] & ~Helpers.MSG_ZEROCODED);
                }
            }

            // If the packet data wasn't already copied during zerocoding, copy it now
            if (doCopy)
            {
                if (dataLength <= buffer.Data.Length)
                {
                    Buffer.BlockCopy(data, 0, buffer.Data, 0, dataLength);
                }
                else
                {
                    bufferSize = dataLength;
                    buffer = new UDPPacketBuffer(udpClient.RemoteEndPoint, bufferSize);

                    // m_log.Error("[LLUDPSERVER]: Packet exceeded buffer size! This could be an indication of packet assembly not obeying the MTU. Type=" +
                    //     type + ", DataLength=" + dataLength + ", BufferLength=" + buffer.Data.Length + ". Dropping packet");
                    Buffer.BlockCopy(data, 0, buffer.Data, 0, dataLength);
                }
            }

            buffer.DataLength = dataLength;

            #region Queue or Send

            OutgoingPacket outgoingPacket = new OutgoingPacket(udpClient, buffer, category, null);
            // If we were not provided a method for handling unacked, use the UDPServer default method
            outgoingPacket.UnackedMethod = ((method == null) ? delegate(OutgoingPacket oPacket) { ResendUnacked(oPacket); } : method);

            // If a Linden Lab 1.23.5 client receives an update packet after a kill packet for an object, it will 
            // continue to display the deleted object until relog.  Therefore, we need to always queue a kill object
            // packet so that it isn't sent before a queued update packet.
            bool requestQueue = type == PacketType.KillObject;
            if (!outgoingPacket.Client.EnqueueOutgoing(outgoingPacket, requestQueue))
                SendPacketFinal(outgoingPacket);

            #endregion Queue or Send
        }

        public void SendAcks(LLUDPClient udpClient)
        {
            uint ack;

            if (udpClient.PendingAcks.Dequeue(out ack))
            {
                List<PacketAckPacket.PacketsBlock> blocks = new List<PacketAckPacket.PacketsBlock>();
                PacketAckPacket.PacketsBlock block = new PacketAckPacket.PacketsBlock();
                block.ID = ack;
                blocks.Add(block);

                while (udpClient.PendingAcks.Dequeue(out ack))
                {
                    block = new PacketAckPacket.PacketsBlock();
                    block.ID = ack;
                    blocks.Add(block);
                }

                PacketAckPacket packet = new PacketAckPacket();
                packet.Header.Reliable = false;
                packet.Packets = blocks.ToArray();

                SendPacket(udpClient, packet, ThrottleOutPacketType.Unknown, true, null);
            }
        }

        public void SendPing(LLUDPClient udpClient)
        {
            StartPingCheckPacket pc = (StartPingCheckPacket)PacketPool.Instance.GetPacket(PacketType.StartPingCheck);
            pc.Header.Reliable = false;

            pc.PingID.PingID = (byte)udpClient.CurrentPingSequence++;
            // We *could* get OldestUnacked, but it would hurt performance and not provide any benefit
            pc.PingID.OldestUnacked = 0;

            SendPacket(udpClient, pc, ThrottleOutPacketType.Unknown, false, null);
        }

        public void CompletePing(LLUDPClient udpClient, byte pingID)
        {
            CompletePingCheckPacket completePing = new CompletePingCheckPacket();
            completePing.PingID.PingID = pingID;
            SendPacket(udpClient, completePing, ThrottleOutPacketType.Unknown, false, null);
        }

        public void HandleUnacked(LLClientView client)
        {
            LLUDPClient udpClient = client.UDPClient;

            if (!udpClient.IsConnected)
                return;

            // Disconnect an agent if no packets are received for some time
            int timeoutTicks = m_ackTimeout;

            // Allow more slack if the client is "paused" eg file upload dialogue is open
            // Some sort of limit is needed in case the client crashes, loses its network connection
            // or some other disaster prevents it from sendung the AgentResume
            if (udpClient.IsPaused)
                timeoutTicks = m_pausedAckTimeout;

            if (client.IsActive &&
                (Environment.TickCount & Int32.MaxValue) - udpClient.TickLastPacketReceived > timeoutTicks)
            {
                // We must set IsActive synchronously so that we can stop the packet loop reinvoking this method, even
                // though it's set later on by LLClientView.Close()
                client.IsActive = false;

                // Fire this out on a different thread so that we don't hold up outgoing packet processing for
                // everybody else if this is being called due to an ack timeout.
                // This is the same as processing as the async process of a logout request.
                Util.FireAndForget(o => DeactivateClientDueToTimeout(client));

                return;
            }

            // Get a list of all of the packets that have been sitting unacked longer than udpClient.RTO
            List<OutgoingPacket> expiredPackets = udpClient.NeedAcks.GetExpiredPackets(udpClient.RTO);

            if (expiredPackets != null)
            {
                //m_log.Debug("[LLUDPSERVER]: Handling " + expiredPackets.Count + " packets to " + udpClient.AgentID + ", RTO=" + udpClient.RTO);
                // Exponential backoff of the retransmission timeout
                udpClient.BackoffRTO();
                for (int i = 0; i < expiredPackets.Count; ++i)
                    expiredPackets[i].UnackedMethod(expiredPackets[i]);
            }
        }

        public void ResendUnacked(OutgoingPacket outgoingPacket)
        {
            //m_log.DebugFormat("[LLUDPSERVER]: Resending packet #{0} (attempt {1}), {2}ms have passed",
            //    outgoingPacket.SequenceNumber, outgoingPacket.ResendCount, Environment.TickCount - outgoingPacket.TickCount);

            // Set the resent flag
            outgoingPacket.Buffer.Data[0] = (byte)(outgoingPacket.Buffer.Data[0] | Helpers.MSG_RESENT);
            outgoingPacket.Category = ThrottleOutPacketType.Resend;

            // Bump up the resend count on this packet
            Interlocked.Increment(ref outgoingPacket.ResendCount);

            // Requeue or resend the packet
            if (!outgoingPacket.Client.EnqueueOutgoing(outgoingPacket, false))
                SendPacketFinal(outgoingPacket);
        }

        public void Flush(LLUDPClient udpClient)
        {
            // FIXME: Implement?
        }

        /// <summary>
        /// Actually send a packet to a client.
        /// </summary>
        /// <param name="outgoingPacket"></param>
        internal void SendPacketFinal(OutgoingPacket outgoingPacket)
        {
            UDPPacketBuffer buffer = outgoingPacket.Buffer;
            byte flags = buffer.Data[0];
            bool isResend = (flags & Helpers.MSG_RESENT) != 0;
            bool isReliable = (flags & Helpers.MSG_RELIABLE) != 0;
            bool isZerocoded = (flags & Helpers.MSG_ZEROCODED) != 0;
            LLUDPClient udpClient = outgoingPacket.Client;

            if (!udpClient.IsConnected)
                return;

            #region ACK Appending

            int dataLength = buffer.DataLength;

            // NOTE: I'm seeing problems with some viewers when ACKs are appended to zerocoded packets so I've disabled that here
            if (!isZerocoded)
            {
                // Keep appending ACKs until there is no room left in the buffer or there are
                // no more ACKs to append
                uint ackCount = 0;
                uint ack;
                while (dataLength + 5 < buffer.Data.Length && udpClient.PendingAcks.Dequeue(out ack))
                {
                    Utils.UIntToBytesBig(ack, buffer.Data, dataLength);
                    dataLength += 4;
                    ++ackCount;
                }

                if (ackCount > 0)
                {
                    // Set the last byte of the packet equal to the number of appended ACKs
                    buffer.Data[dataLength++] = (byte)ackCount;
                    // Set the appended ACKs flag on this packet
                    buffer.Data[0] = (byte)(buffer.Data[0] | Helpers.MSG_APPENDED_ACKS);
                }
            }

            buffer.DataLength = dataLength;

            #endregion ACK Appending

            #region Sequence Number Assignment

            if (!isResend)
            {
                // Not a resend, assign a new sequence number
                uint sequenceNumber = (uint)Interlocked.Increment(ref udpClient.CurrentSequence);
                Utils.UIntToBytesBig(sequenceNumber, buffer.Data, 1);
                outgoingPacket.SequenceNumber = sequenceNumber;

                if (isReliable)
                {
                    // Add this packet to the list of ACK responses we are waiting on from the server
                    udpClient.NeedAcks.Add(outgoingPacket);
                }
            }
            else
            {
                Interlocked.Increment(ref udpClient.PacketsResent);
            }

            #endregion Sequence Number Assignment

            // Stats tracking
            Interlocked.Increment(ref udpClient.PacketsSent);

            // Put the UDP payload on the wire
            AsyncBeginSend(buffer);

            // Keep track of when this packet was sent out (right now)
            outgoingPacket.TickCount = Environment.TickCount & Int32.MaxValue;
        }

        public override void PacketReceived(UDPPacketBuffer buffer)
        {
            // Debugging/Profiling
            //try { Thread.CurrentThread.Name = "PacketReceived (" + m_scene.RegionInfo.RegionName + ")"; }
            //catch (Exception) { }
//            m_log.DebugFormat(
//                "[LLUDPSERVER]: Packet received from {0} in {1}", buffer.RemoteEndPoint, m_scene.RegionInfo.RegionName);

            LLUDPClient udpClient = null;
            Packet packet = null;
            int packetEnd = buffer.DataLength - 1;
            IPEndPoint address = (IPEndPoint)buffer.RemoteEndPoint;

            #region Decoding

            if (buffer.DataLength < 7)
            {
//                m_log.WarnFormat(
//                    "[LLUDPSERVER]: Dropping undersized packet with {0} bytes received from {1} in {2}",
//                    buffer.DataLength, buffer.RemoteEndPoint, m_scene.RegionInfo.RegionName);

                return; // Drop undersizd packet
            }

            int headerLen = 7;
            if (buffer.Data[6] == 0xFF)
            {
                if (buffer.Data[7] == 0xFF)
                    headerLen = 10;
                else
                    headerLen = 8;
            }

            if (buffer.DataLength < headerLen)
            {
//                m_log.WarnFormat(
//                    "[LLUDPSERVER]: Dropping packet with malformed header received from {0} in {1}",
//                    buffer.RemoteEndPoint, m_scene.RegionInfo.RegionName);

                return; // Malformed header
            }

            try
            {
                packet = Packet.BuildPacket(buffer.Data, ref packetEnd,
                    // Only allocate a buffer for zerodecoding if the packet is zerocoded
                    ((buffer.Data[0] & Helpers.MSG_ZEROCODED) != 0) ? new byte[4096] : null);
            }
            catch (MalformedDataException)
            {
            }
            catch (IndexOutOfRangeException)
            {
//                m_log.WarnFormat(
//                    "[LLUDPSERVER]: Dropping short packet received from {0} in {1}",
//                    buffer.RemoteEndPoint, m_scene.RegionInfo.RegionName);

                return; // Drop short packet
            }
            catch(Exception e)
            {
                if (m_malformedCount < 100)
                    m_log.DebugFormat("[LLUDPSERVER]: Dropped malformed packet: " + e.ToString());
                m_malformedCount++;
                if ((m_malformedCount % 100000) == 0)
                    m_log.DebugFormat("[LLUDPSERVER]: Received {0} malformed packets so far, probable network attack.", m_malformedCount);
            }

            // Fail-safe check
            if (packet == null)
            {
                m_log.ErrorFormat("[LLUDPSERVER]: Malformed data, cannot parse {0} byte packet from {1}:",
                    buffer.DataLength, buffer.RemoteEndPoint);
                m_log.Error(Utils.BytesToHexString(buffer.Data, buffer.DataLength, null));
                return;
            }

            #endregion Decoding

            #region Packet to Client Mapping

            // If there is already a client for this endpoint, don't process UseCircuitCode
            IClientAPI client = null;
            if (!m_scene.TryGetClient(address, out client))
            {
                // UseCircuitCode handling
                if (packet.Type == PacketType.UseCircuitCode)
                {
                    // And if there is a UseCircuitCode pending, also drop it
                    lock (m_pendingCache)
                    {
                        if (m_pendingCache.Contains(address))
                            return;

                        m_pendingCache.AddOrUpdate(address, new Queue<UDPPacketBuffer>(), 60);
                    }

                    object[] array = new object[] { buffer, packet };

                    Util.FireAndForget(HandleUseCircuitCode, array);

                    return;
                }
            }

            // If this is a pending connection, enqueue, don't process yet
            lock (m_pendingCache)
            {
                Queue<UDPPacketBuffer> queue;
                if (m_pendingCache.TryGetValue(address, out queue))
                {
                    //m_log.DebugFormat("[LLUDPSERVER]: Enqueued a {0} packet into the pending queue", packet.Type);
                    queue.Enqueue(buffer);
                    return;
                }
            }

            // Determine which agent this packet came from
            if (client == null || !(client is LLClientView))
            {
                //m_log.Debug("[LLUDPSERVER]: Received a " + packet.Type + " packet from an unrecognized source: " + address + " in " + m_scene.RegionInfo.RegionName);
                return;
            }

            udpClient = ((LLClientView)client).UDPClient;

            if (!udpClient.IsConnected)
            {
//                m_log.Debug("[LLUDPSERVER]: Received a " + packet.Type + " packet for a unConnected client in " + m_scene.RegionInfo.RegionName);
                return;
            }

            #endregion Packet to Client Mapping

            // Stats tracking
            Interlocked.Increment(ref udpClient.PacketsReceived);

            int now = Environment.TickCount & Int32.MaxValue;
            udpClient.TickLastPacketReceived = now;

            #region ACK Receiving

            // Handle appended ACKs
            if (packet.Header.AppendedAcks && packet.Header.AckList != null)
            {
                for (int i = 0; i < packet.Header.AckList.Length; i++)
                    udpClient.NeedAcks.Acknowledge(packet.Header.AckList[i], now, packet.Header.Resent);
            }

            // Handle PacketAck packets
            if (packet.Type == PacketType.PacketAck)
            {
                PacketAckPacket ackPacket = (PacketAckPacket)packet;

                for (int i = 0; i < ackPacket.Packets.Length; i++)
                    udpClient.NeedAcks.Acknowledge(ackPacket.Packets[i].ID, now, packet.Header.Resent);

                // We don't need to do anything else with PacketAck packets
                return;
            }

            #endregion ACK Receiving

            #region ACK Sending

            if (packet.Header.Reliable)
            {
                udpClient.PendingAcks.Enqueue(packet.Header.Sequence);

                // This is a somewhat odd sequence of steps to pull the client.BytesSinceLastACK value out,
                // add the current received bytes to it, test if 2*MTU bytes have been sent, if so remove
                // 2*MTU bytes from the value and send ACKs, and finally add the local value back to
                // client.BytesSinceLastACK. Lockless thread safety
                int bytesSinceLastACK = Interlocked.Exchange(ref udpClient.BytesSinceLastACK, 0);
                bytesSinceLastACK += buffer.DataLength;
                if (bytesSinceLastACK > LLUDPServer.MTU * 2)
                {
                    bytesSinceLastACK -= LLUDPServer.MTU * 2;
                    SendAcks(udpClient);
                }
                Interlocked.Add(ref udpClient.BytesSinceLastACK, bytesSinceLastACK);
            }

            #endregion ACK Sending

            #region Incoming Packet Accounting

            // Check the archive of received reliable packet IDs to see whether we already received this packet
            if (packet.Header.Reliable && !udpClient.PacketArchive.TryEnqueue(packet.Header.Sequence))
            {
                if (packet.Header.Resent)
                    m_log.DebugFormat(
                        "[LLUDPSERVER]: Received a resend of already processed packet #{0}, type {1} from {2}", 
                        packet.Header.Sequence, packet.Type, client.Name);
                 else
                    m_log.WarnFormat(
                        "[LLUDPSERVER]: Received a duplicate (not marked as resend) of packet #{0}, type {1} from {2}",
                        packet.Header.Sequence, packet.Type, client.Name);

                // Avoid firing a callback twice for the same packet
                return;
            }

            #endregion Incoming Packet Accounting

            #region BinaryStats
            LogPacketHeader(true, udpClient.CircuitCode, 0, packet.Type, (ushort)packet.Length);
            #endregion BinaryStats

            #region Ping Check Handling

            if (packet.Type == PacketType.StartPingCheck)
            {
                // We don't need to do anything else with ping checks
                StartPingCheckPacket startPing = (StartPingCheckPacket)packet;
                CompletePing(udpClient, startPing.PingID.PingID);

                if ((Environment.TickCount - m_elapsedMSSinceLastStatReport) >= 3000)
                {
                    udpClient.SendPacketStats();
                    m_elapsedMSSinceLastStatReport = Environment.TickCount;
                }
                return;
            }
            else if (packet.Type == PacketType.CompletePingCheck)
            {
                // We don't currently track client ping times
                return;
            }

            #endregion Ping Check Handling

            // Inbox insertion
            packetInbox.Enqueue(new IncomingPacket((LLClientView)client, packet));
        }

        #region BinaryStats

        public class PacketLogger
        {
            public DateTime StartTime;
            public string Path = null;
            public System.IO.BinaryWriter Log = null;
        }

        public static PacketLogger PacketLog;

        protected static bool m_shouldCollectStats = false;
        // Number of seconds to log for
        static TimeSpan binStatsMaxFilesize = TimeSpan.FromSeconds(300);
        static object binStatsLogLock = new object();
        static string binStatsDir = "";

        public static void LogPacketHeader(bool incoming, uint circuit, byte flags, PacketType packetType, ushort size)
        {
            if (!m_shouldCollectStats) return;

            // Binary logging format is TTTTTTTTCCCCFPPPSS, T=Time, C=Circuit, F=Flags, P=PacketType, S=size

            // Put the incoming bit into the least significant bit of the flags byte
            if (incoming)
                flags |= 0x01;
            else
                flags &= 0xFE;

            // Put the flags byte into the most significant bits of the type integer
            uint type = (uint)packetType;
            type |= (uint)flags << 24;

            // m_log.Debug("1 LogPacketHeader(): Outside lock");
            lock (binStatsLogLock)
            {
                DateTime now = DateTime.Now;

                // m_log.Debug("2 LogPacketHeader(): Inside lock. now is " + now.Ticks);
                try
                {
                    if (PacketLog == null || (now > PacketLog.StartTime + binStatsMaxFilesize))
                    {
                        if (PacketLog != null && PacketLog.Log != null)
                        {
                            PacketLog.Log.Close();
                        }

                        // First log file or time has expired, start writing to a new log file
                        PacketLog = new PacketLogger();
                        PacketLog.StartTime = now;
                        PacketLog.Path = (binStatsDir.Length > 0 ? binStatsDir + System.IO.Path.DirectorySeparatorChar.ToString() : "")
                                + String.Format("packets-{0}.log", now.ToString("yyyyMMddHHmmss"));
                        PacketLog.Log = new BinaryWriter(File.Open(PacketLog.Path, FileMode.Append, FileAccess.Write));
                    }

                    // Serialize the data
                    byte[] output = new byte[18];
                    Buffer.BlockCopy(BitConverter.GetBytes(now.Ticks), 0, output, 0, 8);
                    Buffer.BlockCopy(BitConverter.GetBytes(circuit), 0, output, 8, 4);
                    Buffer.BlockCopy(BitConverter.GetBytes(type), 0, output, 12, 4);
                    Buffer.BlockCopy(BitConverter.GetBytes(size), 0, output, 16, 2);

                    // Write the serialized data to disk
                    if (PacketLog != null && PacketLog.Log != null)
                        PacketLog.Log.Write(output);
                }
                catch (Exception ex)
                {
                    m_log.Error("Packet statistics gathering failed: " + ex.Message, ex);
                    if (PacketLog.Log != null)
                    {
                        PacketLog.Log.Close();
                    }
                    PacketLog = null;
                }
            }
        }

        #endregion BinaryStats

        private void HandleUseCircuitCode(object o)
        {
            IPEndPoint remoteEndPoint = null;
            IClientAPI client = null;

            try
            {
    //            DateTime startTime = DateTime.Now;
                object[] array = (object[])o;
                UDPPacketBuffer buffer = (UDPPacketBuffer)array[0];
                UseCircuitCodePacket uccp = (UseCircuitCodePacket)array[1];

                m_log.DebugFormat(
                    "[LLUDPSERVER]: Handling UseCircuitCode request for circuit {0} to {1} from IP {2}",
                    uccp.CircuitCode.Code, m_scene.RegionInfo.RegionName, buffer.RemoteEndPoint);
    
                remoteEndPoint = (IPEndPoint)buffer.RemoteEndPoint;
    
                AuthenticateResponse sessionInfo;
                if (IsClientAuthorized(uccp, out sessionInfo))
                {
                    // Begin the process of adding the client to the simulator
                    client
                        = AddClient(
                            uccp.CircuitCode.Code,
                            uccp.CircuitCode.ID,
                            uccp.CircuitCode.SessionID,
                            remoteEndPoint,
                            sessionInfo);
            
                    // Send ack straight away to let the viewer know that the connection is active.
                    // The client will be null if it already exists (e.g. if on a region crossing the client sends a use
                    // circuit code to the existing child agent.  This is not particularly obvious.
                    SendAckImmediate(remoteEndPoint, uccp.Header.Sequence);
            
                    // We only want to send initial data to new clients, not ones which are being converted from child to root.
                    if (client != null)
                        client.SceneAgent.SendInitialDataToMe();

                    // Now we know we can handle more data
                    Thread.Sleep(200);

                    // Obtain the queue and remove it from the cache
                    Queue<UDPPacketBuffer> queue = null;

                    lock (m_pendingCache)
                    {
                        if (!m_pendingCache.TryGetValue(remoteEndPoint, out queue))
                        {
                            m_log.DebugFormat("[LLUDPSERVER]: Client created but no pending queue present");
                            return;
                        }
                        m_pendingCache.Remove(remoteEndPoint);
                    }

                    m_log.DebugFormat("[LLUDPSERVER]: Client created, processing pending queue, {0} entries", queue.Count);

                    // Reinject queued packets
                    while(queue.Count > 0)
                    {
                        UDPPacketBuffer buf = queue.Dequeue();
                        PacketReceived(buf);
                    }
                    queue = null;
                }
                else
                {
                    // Don't create clients for unauthorized requesters.
                    m_log.WarnFormat(
<<<<<<< HEAD
                        "[LLUDPSERVER]: Ignoring connection request for {0} to {1} with unknown circuit code {2} from IP {3}",
                        uccp.CircuitCode.ID, m_scene.RegionInfo.RegionName, uccp.CircuitCode.Code, remoteEndPoint);
=======
                        "[LLUDPSERVER]: Connection request for client {0} connecting with unnotified circuit code {1} from {2}",
                        uccp.CircuitCode.ID, uccp.CircuitCode.Code, remoteEndPoint);
                    lock (m_pendingCache)
                        m_pendingCache.Remove(remoteEndPoint);
>>>>>>> 12049e11
                }
    
                //            m_log.DebugFormat(
    //                "[LLUDPSERVER]: Handling UseCircuitCode request from {0} took {1}ms", 
    //                buffer.RemoteEndPoint, (DateTime.Now - startTime).Milliseconds);

            }
            catch (Exception e)
            {
                m_log.ErrorFormat(
                    "[LLUDPSERVER]: UseCircuitCode handling from endpoint {0}, client {1} {2} failed.  Exception {3}{4}",
                    remoteEndPoint != null ? remoteEndPoint.ToString() : "n/a",
                    client != null ? client.Name : "unknown",
                    client != null ? client.AgentId.ToString() : "unknown",
                    e.Message,
                    e.StackTrace);
            }
        }

        /// <summary>
        /// Send an ack immediately to the given endpoint.
        /// </summary>
        /// <remarks>
        /// FIXME: Might be possible to use SendPacketData() like everything else, but this will require refactoring so
        /// that we can obtain the UDPClient easily at this point.
        /// </remarks>
        /// <param name="remoteEndpoint"></param>
        /// <param name="sequenceNumber"></param>
        private void SendAckImmediate(IPEndPoint remoteEndpoint, uint sequenceNumber)
        {
            PacketAckPacket ack = new PacketAckPacket();
            ack.Header.Reliable = false;
            ack.Packets = new PacketAckPacket.PacketsBlock[1];
            ack.Packets[0] = new PacketAckPacket.PacketsBlock();
            ack.Packets[0].ID = sequenceNumber;

            SendAckImmediate(remoteEndpoint, ack);
        }

        public virtual void SendAckImmediate(IPEndPoint remoteEndpoint, PacketAckPacket ack)
        {
            byte[] packetData = ack.ToBytes();
            int length = packetData.Length;

            UDPPacketBuffer buffer = new UDPPacketBuffer(remoteEndpoint, length);
            buffer.DataLength = length;

            Buffer.BlockCopy(packetData, 0, buffer.Data, 0, length);

            AsyncBeginSend(buffer);
        }

        private bool IsClientAuthorized(UseCircuitCodePacket useCircuitCode, out AuthenticateResponse sessionInfo)
        {
            UUID agentID = useCircuitCode.CircuitCode.ID;
            UUID sessionID = useCircuitCode.CircuitCode.SessionID;
            uint circuitCode = useCircuitCode.CircuitCode.Code;

            sessionInfo = m_circuitManager.AuthenticateSession(sessionID, agentID, circuitCode);
            return sessionInfo.Authorised;
        }

        /// <summary>
        /// Add a client.
        /// </summary>
        /// <param name="circuitCode"></param>
        /// <param name="agentID"></param>
        /// <param name="sessionID"></param>
        /// <param name="remoteEndPoint"></param>
        /// <param name="sessionInfo"></param>
        /// <returns>The client if it was added.  Null if the client already existed.</returns>
        protected virtual IClientAPI AddClient(
            uint circuitCode, UUID agentID, UUID sessionID, IPEndPoint remoteEndPoint, AuthenticateResponse sessionInfo)
        {
            IClientAPI client = null;

            // In priciple there shouldn't be more than one thread here, ever.
            // But in case that happens, we need to synchronize this piece of code
            // because it's too important
            lock (this) 
            {
                if (!m_scene.TryGetClient(agentID, out client))
                {
                    LLUDPClient udpClient = new LLUDPClient(this, ThrottleRates, m_throttle, circuitCode, agentID, remoteEndPoint, m_defaultRTO, m_maxRTO);

                    client = new LLClientView(m_scene, this, udpClient, sessionInfo, agentID, sessionID, circuitCode);
                    client.OnLogout += LogoutHandler;

                    ((LLClientView)client).DisableFacelights = m_disableFacelights;

                    client.Start();
                }
            }

            return client;
        }

        /// <summary>
        /// Deactivates the client if we don't receive any packets within a certain amount of time (default 60 seconds).
        /// </summary>
        /// <remarks>
        /// If a connection is active then we will always receive packets even if nothing else is happening, due to
        /// regular client pings.
        /// </remarks>
        /// <param name='client'></param>
        private void DeactivateClientDueToTimeout(IClientAPI client)
        {
            // We must set IsActive synchronously so that we can stop the packet loop reinvoking this method, even
            // though it's set later on by LLClientView.Close()
            client.IsActive = false;

            m_log.WarnFormat(
                "[LLUDPSERVER]: Ack timeout, disconnecting {0} agent for {1} in {2}",
                client.SceneAgent.IsChildAgent ? "child" : "root", client.Name, m_scene.RegionInfo.RegionName);

            StatsManager.SimExtraStats.AddAbnormalClientThreadTermination();

            if (!client.SceneAgent.IsChildAgent)
                 client.Kick("Simulator logged you out due to connection timeout");

            Util.FireAndForget(o => client.Close());
        }

        private void IncomingPacketHandler()
        {
            // Set this culture for the thread that incoming packets are received
            // on to en-US to avoid number parsing issues
            Culture.SetCurrentCulture();

            while (base.IsRunning)
            {
                m_scene.ThreadAlive(1);
                try
                {
                    IncomingPacket incomingPacket = null;

                    // HACK: This is a test to try and rate limit packet handling on Mono.
                    // If it works, a more elegant solution can be devised
                    if (Util.FireAndForgetCount() < 2)
                    {
                        //m_log.Debug("[LLUDPSERVER]: Incoming packet handler is sleeping");
                        Thread.Sleep(30);
                    }

                    if (packetInbox.Dequeue(100, ref incomingPacket))
                        ProcessInPacket(incomingPacket);//, incomingPacket); Util.FireAndForget(ProcessInPacket, incomingPacket);
                }
                catch (Exception ex)
                {
                    m_log.Error("[LLUDPSERVER]: Error in the incoming packet handler loop: " + ex.Message, ex);
                }

                Watchdog.UpdateThread();
            }

            if (packetInbox.Count > 0)
                m_log.Warn("[LLUDPSERVER]: IncomingPacketHandler is shutting down, dropping " + packetInbox.Count + " packets");
            packetInbox.Clear();

            Watchdog.RemoveThread();
        }

        private void OutgoingPacketHandler()
        {
            // Set this culture for the thread that outgoing packets are sent
            // on to en-US to avoid number parsing issues
            Culture.SetCurrentCulture();

            // Typecast the function to an Action<IClientAPI> once here to avoid allocating a new
            // Action generic every round
            Action<IClientAPI> clientPacketHandler = ClientOutgoingPacketHandler;

            while (base.IsRunning)
            {
                m_scene.ThreadAlive(2);
                try
                {
                    m_packetSent = false;

                    #region Update Timers

                    m_resendUnacked = false;
                    m_sendAcks = false;
                    m_sendPing = false;

                    // Update elapsed time
                    int thisTick = Environment.TickCount & Int32.MaxValue;
                    if (m_tickLastOutgoingPacketHandler > thisTick)
                        m_elapsedMSOutgoingPacketHandler += ((Int32.MaxValue - m_tickLastOutgoingPacketHandler) + thisTick);
                    else
                        m_elapsedMSOutgoingPacketHandler += (thisTick - m_tickLastOutgoingPacketHandler);

                    m_tickLastOutgoingPacketHandler = thisTick;

                    // Check for pending outgoing resends every 100ms
                    if (m_elapsedMSOutgoingPacketHandler >= 100)
                    {
                        m_resendUnacked = true;
                        m_elapsedMSOutgoingPacketHandler = 0;
                        m_elapsed100MSOutgoingPacketHandler += 1;
                    }

                    // Check for pending outgoing ACKs every 500ms
                    if (m_elapsed100MSOutgoingPacketHandler >= 5)
                    {
                        m_sendAcks = true;
                        m_elapsed100MSOutgoingPacketHandler = 0;
                        m_elapsed500MSOutgoingPacketHandler += 1;
                    }

                    // Send pings to clients every 5000ms
                    if (m_elapsed500MSOutgoingPacketHandler >= 10)
                    {
                        m_sendPing = true;
                        m_elapsed500MSOutgoingPacketHandler = 0;
                    }

                    #endregion Update Timers

                    // Use this for emergency monitoring -- bug hunting
                    //if (m_scene.EmergencyMonitoring)
                    //    clientPacketHandler = MonitoredClientOutgoingPacketHandler;
                    //else
                    //    clientPacketHandler = ClientOutgoingPacketHandler;

                    // Handle outgoing packets, resends, acknowledgements, and pings for each
                    // client. m_packetSent will be set to true if a packet is sent
                    m_scene.ForEachClient(clientPacketHandler);

                    m_currentOutgoingClient = null;

                    // If nothing was sent, sleep for the minimum amount of time before a
                    // token bucket could get more tokens
                    if (!m_packetSent)
                        Thread.Sleep((int)TickCountResolution);

                    Watchdog.UpdateThread();
                }
                catch (Exception ex)
                {
                    m_log.Error("[LLUDPSERVER]: OutgoingPacketHandler loop threw an exception: " + ex.Message, ex);
                }
            }

            Watchdog.RemoveThread();
        }

        protected void ClientOutgoingPacketHandler(IClientAPI client)
        {
            m_currentOutgoingClient = client;

            try
            {
                if (client is LLClientView)
                {
                    LLClientView llClient = (LLClientView)client;
                    LLUDPClient udpClient = llClient.UDPClient;

                    if (udpClient.IsConnected)
                    {
                        if (m_resendUnacked)
                            HandleUnacked(llClient);

                        if (m_sendAcks)
                            SendAcks(udpClient);

                        if (m_sendPing)
                            SendPing(udpClient);

                        // Dequeue any outgoing packets that are within the throttle limits
                        if (udpClient.DequeueOutgoing())
                            m_packetSent = true;
                    }
                }
            }
            catch (Exception ex)
            {
                m_log.Error(
                    string.Format("[LLUDPSERVER]: OutgoingPacketHandler iteration for {0} threw ", client.Name), ex);
            }
        }

        #region Emergency Monitoring
        // Alternative packet handler fuull of instrumentation
        // Handy for hunting bugs
        private Stopwatch watch1 = new Stopwatch();
        private Stopwatch watch2 = new Stopwatch();

        private float avgProcessingTicks = 0;
        private float avgResendUnackedTicks = 0;
        private float avgSendAcksTicks = 0;
        private float avgSendPingTicks = 0;
        private float avgDequeueTicks = 0;
        private long nticks = 0;
        private long nticksUnack = 0;
        private long nticksAck = 0;
        private long nticksPing = 0;
        private int npacksSent = 0;
        private int npackNotSent = 0;

        private void MonitoredClientOutgoingPacketHandler(IClientAPI client)
        {
            nticks++;
            watch1.Start();
            m_currentOutgoingClient = client;

            try
            {
                if (client is LLClientView)
                {
                    LLClientView llClient = (LLClientView)client;
                    LLUDPClient udpClient = llClient.UDPClient;

                    if (udpClient.IsConnected)
                    {
                        if (m_resendUnacked)
                        {
                            nticksUnack++;
                            watch2.Start();

                            HandleUnacked(llClient);

                            watch2.Stop();
                            avgResendUnackedTicks = (nticksUnack - 1)/(float)nticksUnack * avgResendUnackedTicks + (watch2.ElapsedTicks / (float)nticksUnack);
                            watch2.Reset();
                        }

                        if (m_sendAcks)
                        {
                            nticksAck++;
                            watch2.Start();
                            
                            SendAcks(udpClient);

                            watch2.Stop();
                            avgSendAcksTicks = (nticksAck - 1) / (float)nticksAck * avgSendAcksTicks + (watch2.ElapsedTicks / (float)nticksAck);
                            watch2.Reset();
                        }

                        if (m_sendPing)
                        {
                            nticksPing++;
                            watch2.Start();
                            
                            SendPing(udpClient);

                            watch2.Stop();
                            avgSendPingTicks = (nticksPing - 1) / (float)nticksPing * avgSendPingTicks + (watch2.ElapsedTicks / (float)nticksPing);
                            watch2.Reset();
                        }

                        watch2.Start();
                        // Dequeue any outgoing packets that are within the throttle limits
                        if (udpClient.DequeueOutgoing())
                        {
                            m_packetSent = true;
                            npacksSent++;
                        }
                        else
                            npackNotSent++;

                        watch2.Stop();
                        avgDequeueTicks = (nticks - 1) / (float)nticks * avgDequeueTicks + (watch2.ElapsedTicks / (float)nticks);
                        watch2.Reset();

                    }
                    else
                        m_log.WarnFormat("[LLUDPSERVER]: Client is not connected");
                }
            }
            catch (Exception ex)
            {
                m_log.Error("[LLUDPSERVER]: OutgoingPacketHandler iteration for " + client.Name +
                    " threw an exception: " + ex.Message, ex);
            }
            watch1.Stop();
            avgProcessingTicks = (nticks - 1) / (float)nticks * avgProcessingTicks + (watch1.ElapsedTicks / (float)nticks);
            watch1.Reset();

            // reuse this -- it's every ~100ms
            if (m_scene.EmergencyMonitoring && nticks % 100 == 0)
            {
                m_log.InfoFormat("[LLUDPSERVER]: avg processing ticks: {0} avg unacked: {1} avg acks: {2} avg ping: {3} avg dequeue: {4} (TickCountRes: {5} sent: {6} notsent: {7})", 
                    avgProcessingTicks, avgResendUnackedTicks, avgSendAcksTicks, avgSendPingTicks, avgDequeueTicks, TickCountResolution, npacksSent, npackNotSent);
                npackNotSent = npacksSent = 0;
            }

        }

        #endregion 

        private void ProcessInPacket(IncomingPacket incomingPacket)
        {
            Packet packet = incomingPacket.Packet;
            LLClientView client = incomingPacket.Client;

            if (client.IsActive)
            {
                m_currentIncomingClient = client;

                try
                {
                    // Process this packet
                    client.ProcessInPacket(packet);
                }
                catch (ThreadAbortException)
                {
                    // If something is trying to abort the packet processing thread, take that as a hint that it's time to shut down
                    m_log.Info("[LLUDPSERVER]: Caught a thread abort, shutting down the LLUDP server");
                    Stop();
                }
                catch (Exception e)
                {
                    // Don't let a failure in an individual client thread crash the whole sim.
                    m_log.Error(
                        string.Format(
                            "[LLUDPSERVER]: Client packet handler for {0} for packet {1} threw ",
                            client.Name, packet.Type),
                        e);
                }
                finally
                {
                    m_currentIncomingClient = null;
                }
            }
            else
            {
                m_log.DebugFormat(
                    "[LLUDPSERVER]: Dropped incoming {0} for dead client {1} in {2}",
                    packet.Type, client.Name, m_scene.RegionInfo.RegionName);
            }
        }

        protected void LogoutHandler(IClientAPI client)
        {
            client.SendLogoutPacket();

            if (!client.IsLoggingOut)
            {
                client.IsLoggingOut = true;
                client.Close();
            }
        }
    }
}<|MERGE_RESOLUTION|>--- conflicted
+++ resolved
@@ -1072,15 +1072,10 @@
                 {
                     // Don't create clients for unauthorized requesters.
                     m_log.WarnFormat(
-<<<<<<< HEAD
                         "[LLUDPSERVER]: Ignoring connection request for {0} to {1} with unknown circuit code {2} from IP {3}",
                         uccp.CircuitCode.ID, m_scene.RegionInfo.RegionName, uccp.CircuitCode.Code, remoteEndPoint);
-=======
-                        "[LLUDPSERVER]: Connection request for client {0} connecting with unnotified circuit code {1} from {2}",
-                        uccp.CircuitCode.ID, uccp.CircuitCode.Code, remoteEndPoint);
                     lock (m_pendingCache)
                         m_pendingCache.Remove(remoteEndPoint);
->>>>>>> 12049e11
                 }
     
                 //            m_log.DebugFormat(
