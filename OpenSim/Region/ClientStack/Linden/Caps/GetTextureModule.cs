/*
 * Copyright (c) Contributors, http://opensimulator.org/
 * See CONTRIBUTORS.TXT for a full list of copyright holders.
 *
 * Redistribution and use in source and binary forms, with or without
 * modification, are permitted provided that the following conditions are met:
 *     * Redistributions of source code must retain the above copyright
 *       notice, this list of conditions and the following disclaimer.
 *     * Redistributions in binary form must reproduce the above copyright
 *       notice, this list of conditions and the following disclaimer in the
 *       documentation and/or other materials provided with the distribution.
 *     * Neither the name of the OpenSimulator Project nor the
 *       names of its contributors may be used to endorse or promote products
 *       derived from this software without specific prior written permission.
 *
 * THIS SOFTWARE IS PROVIDED BY THE DEVELOPERS ``AS IS'' AND ANY
 * EXPRESS OR IMPLIED WARRANTIES, INCLUDING, BUT NOT LIMITED TO, THE IMPLIED
 * WARRANTIES OF MERCHANTABILITY AND FITNESS FOR A PARTICULAR PURPOSE ARE
 * DISCLAIMED. IN NO EVENT SHALL THE CONTRIBUTORS BE LIABLE FOR ANY
 * DIRECT, INDIRECT, INCIDENTAL, SPECIAL, EXEMPLARY, OR CONSEQUENTIAL DAMAGES
 * (INCLUDING, BUT NOT LIMITED TO, PROCUREMENT OF SUBSTITUTE GOODS OR SERVICES;
 * LOSS OF USE, DATA, OR PROFITS; OR BUSINESS INTERRUPTION) HOWEVER CAUSED AND
 * ON ANY THEORY OF LIABILITY, WHETHER IN CONTRACT, STRICT LIABILITY, OR TORT
 * (INCLUDING NEGLIGENCE OR OTHERWISE) ARISING IN ANY WAY OUT OF THE USE OF THIS
 * SOFTWARE, EVEN IF ADVISED OF THE POSSIBILITY OF SUCH DAMAGE.
 */

using System;
using System.Collections;
using System.Collections.Generic;
using System.Reflection;
using System.Threading;
using log4net;
using Nini.Config;
using Mono.Addins;
using OpenMetaverse;
using OpenSim.Framework;
using OpenSim.Framework.Servers;
using OpenSim.Framework.Servers.HttpServer;
using OpenSim.Region.Framework.Interfaces;
using OpenSim.Region.Framework.Scenes;
using OpenSim.Services.Interfaces;
using Caps = OpenSim.Framework.Capabilities.Caps;
using OpenSim.Capabilities.Handlers;
using OpenSim.Framework.Monitoring;

namespace OpenSim.Region.ClientStack.Linden
{

    [Extension(Path = "/OpenSim/RegionModules", NodeName = "RegionModule", Id = "GetTextureModule")]
    public class GetTextureModule : INonSharedRegionModule
    {

        struct aPollRequest
        {
            public PollServiceTextureEventArgs thepoll;
            public UUID reqID;
            public Hashtable request;
            public bool send503;
        }

        public class aPollResponse
        {
            public Hashtable response;
            public int bytes;
        }


        private static readonly ILog m_log = LogManager.GetLogger(MethodBase.GetCurrentMethod().DeclaringType);

        private Scene m_scene;

        private static GetTextureHandler m_getTextureHandler;

        private IAssetService m_assetService = null;

        private Dictionary<UUID, string> m_capsDict = new Dictionary<UUID, string>();
        private static Thread[] m_workerThreads = null;
        private static int m_NumberScenes = 0;
        private static OpenSim.Framework.BlockingQueue<aPollRequest> m_queue =
                new OpenSim.Framework.BlockingQueue<aPollRequest>();

        private Dictionary<UUID,PollServiceTextureEventArgs> m_pollservices = new Dictionary<UUID,PollServiceTextureEventArgs>();

        private string m_Url = "localhost";

        #region ISharedRegionModule Members

        public void Initialise(IConfigSource source)
        {
            IConfig config = source.Configs["ClientStack.LindenCaps"];

            if (config == null)
                return;
/*
            m_URL = config.GetString("Cap_GetTexture", string.Empty);
            // Cap doesn't exist
            if (m_URL != string.Empty)
            {
                m_Enabled = true;
                m_RedirectURL = config.GetString("GetTextureRedirectURL");
            }
*/
            m_Url = config.GetString("Cap_GetTexture", "localhost");
        }

        public void AddRegion(Scene s)
        {
            m_scene = s;
            m_assetService = s.AssetService;
        }

        public void RemoveRegion(Scene s)
        {
            m_scene.EventManager.OnRegisterCaps -= RegisterCaps;
            m_scene.EventManager.OnDeregisterCaps -= DeregisterCaps;
            m_scene.EventManager.OnThrottleUpdate -= ThrottleUpdate;
            m_NumberScenes--;
            m_scene = null;
        }

        public void RegionLoaded(Scene s)
        {
            // We'll reuse the same handler for all requests.
            m_getTextureHandler = new GetTextureHandler(m_assetService);

            m_scene.EventManager.OnRegisterCaps += RegisterCaps;
            m_scene.EventManager.OnDeregisterCaps += DeregisterCaps;
            m_scene.EventManager.OnThrottleUpdate += ThrottleUpdate;

            m_NumberScenes++;

            if (m_workerThreads == null)
            {
                m_workerThreads = new Thread[2];

                for (uint i = 0; i < 2; i++)
                {
                    m_workerThreads[i] = WorkManager.StartThread(DoTextureRequests,
                            String.Format("GetTextureWorker{0}", i),
                            ThreadPriority.Normal,
                            true,
                            false,
                            null,
                            int.MaxValue);
                }
            }
        }
        private int ExtractImageThrottle(byte[] pthrottles)
        {

            byte[] adjData;
            int pos = 0;

            if (!BitConverter.IsLittleEndian)
            {
                byte[] newData = new byte[7 * 4];
                Buffer.BlockCopy(pthrottles, 0, newData, 0, 7 * 4);

                for (int i = 0; i < 7; i++)
                    Array.Reverse(newData, i * 4, 4);

                adjData = newData;
            }
            else
            {
                adjData = pthrottles;
            }

            pos = pos + 20;
            int texture = (int)(BitConverter.ToSingle(adjData, pos) * 0.125f); //pos += 4;
            //int asset = (int)(BitConverter.ToSingle(adjData, pos) * 0.125f);
            return texture;
        }

        // Now we know when the throttle is changed by the client in the case of a root agent or by a neighbor region in the case of a child agent.
        public void ThrottleUpdate(ScenePresence p)
        {
            byte[] throttles = p.ControllingClient.GetThrottlesPacked(1);
            UUID user = p.UUID;
            int imagethrottle = ExtractImageThrottle(throttles);
            PollServiceTextureEventArgs args;
            if (m_pollservices.TryGetValue(user,out args))
            {
                args.UpdateThrottle(imagethrottle);
            }
        }

        public void PostInitialise()
        {
        }

        public void Close()
        {
            if(m_NumberScenes <= 0 && m_workerThreads != null)
            {
                m_log.DebugFormat("[GetTextureModule] Closing");

                foreach (Thread t in m_workerThreads)
                    Watchdog.AbortThread(t.ManagedThreadId);

                m_queue.Clear();
            }
        }

        public string Name { get { return "GetTextureModule"; } }

        public Type ReplaceableInterface
        {
            get { return null; }
        }

        #endregion

        private class PollServiceTextureEventArgs : PollServiceEventArgs
        {
            private List<Hashtable> requests =
                    new List<Hashtable>();
            private Dictionary<UUID, aPollResponse> responses =
                    new Dictionary<UUID, aPollResponse>();
            private HashSet<UUID> dropedResponses = new HashSet<UUID>();

            private Scene m_scene;
            private CapsDataThrottler m_throttler = new CapsDataThrottler(100000);
            public PollServiceTextureEventArgs(UUID pId, Scene scene) :
                    base(null, "", null, null, null, null, pId, int.MaxValue)              
            {
                m_scene = scene;
                // x is request id, y is userid
                HasEvents = (x, y) =>
                {
                    lock (responses)
                    {
                        bool ret = m_throttler.hasEvents(x, responses);
                        return ret;

                    }
                };

                Drop = (x, y) =>
                {
                    lock (responses)
                    {
                        responses.Remove(x);
                        dropedResponses.Add(x);
                    }
               };

                GetEvents = (x, y) =>
                {
                    lock (responses)
                    {
                        try
                        {
                            return responses[x].response;
                        }
                        finally
                        {
                            responses.Remove(x);
                            m_throttler.PassTime();
                        }
                    }
                };
                // x is request id, y is request data hashtable
                Request = (x, y) =>
                {
                    aPollRequest reqinfo = new aPollRequest();
                    reqinfo.thepoll = this;
                    reqinfo.reqID = x;
                    reqinfo.request = y;
                    reqinfo.send503 = false;

                    lock (responses)
                    {
                        if (responses.Count > 0)
                        {
                            if (m_queue.Count() >= 4)
                            {
                                // Never allow more than 4 fetches to wait
                                reqinfo.send503 = true;
                            }
                        }
                    }
                    m_queue.Enqueue(reqinfo);
                    m_throttler.PassTime();
                };

                // this should never happen except possible on shutdown
                NoEvents = (x, y) =>
                {
/*
                    lock (requests)
                    {
                        Hashtable request = requests.Find(id => id["RequestID"].ToString() == x.ToString());
                        requests.Remove(request);
                    }
*/
                    Hashtable response = new Hashtable();

                    response["int_response_code"] = 500;
                    response["str_response_string"] = "Script timeout";
                    response["content_type"] = "text/plain";
                    response["keepalive"] = false;
                    response["reusecontext"] = false;

                    return response;
                };
            }

            public void Process(aPollRequest requestinfo)
            {
                Hashtable response;

                UUID requestID = requestinfo.reqID;

                if(m_scene.ShuttingDown)
                    return;

                lock (responses)
                {
                    lock(dropedResponses)
                    {
                        if(dropedResponses.Contains(requestID))
                        {
                            dropedResponses.Remove(requestID);
                            return;
                        }
                    }

                    if (requestinfo.send503)
                    {
                        response = new Hashtable();

                        response["int_response_code"] = 503;
                        response["str_response_string"] = "Throttled";
                        response["content_type"] = "text/plain";
                        response["keepalive"] = false;
                        response["reusecontext"] = false;

                        Hashtable headers = new Hashtable();
                        headers["Retry-After"] = 30;
                        response["headers"] = headers;

                        responses[requestID] = new aPollResponse() {bytes = 0, response = response};

                        return;
                    }

                // If the avatar is gone, don't bother to get the texture
                    if (m_scene.GetScenePresence(Id) == null)
                    {
                        response = new Hashtable();

                        response["int_response_code"] = 500;
                        response["str_response_string"] = "Script timeout";
                        response["content_type"] = "text/plain";
                        response["keepalive"] = false;
                        response["reusecontext"] = false;

                        responses[requestID] = new aPollResponse() {bytes = 0, response = response};

                        return;
                    }
                }

                response = m_getTextureHandler.Handle(requestinfo.request);

                lock (responses)
                {
                    lock(dropedResponses)
                    {
                        if(dropedResponses.Contains(requestID))
                        {
                            dropedResponses.Remove(requestID);
                            m_throttler.ProcessTime();
                            return;
                        }
                    }
                    responses[requestID] = new aPollResponse()
<<<<<<< HEAD
                        {
                            bytes = (int) response["int_bytes"],
                            response = response
                        };
                } 
                m_throttler.ProcessTime();
=======
                                               {
                                                   bytes = (int) response["int_bytes"],
                                                   response = response
                                               };

                }
                m_throttler.PassTime();
>>>>>>> 4293b2cb
            }

            internal void UpdateThrottle(int pimagethrottle)
            {
                int tmp = 2 * pimagethrottle;
                if(tmp < 10000)
                    tmp = 10000;
                m_throttler.ThrottleBytes = tmp;
            }
        }

        private void RegisterCaps(UUID agentID, Caps caps)
        {
            if (m_Url == "localhost")
            {
                string capUrl = "/CAPS/" + UUID.Random() + "/";

                // Register this as a poll service
                PollServiceTextureEventArgs args = new PollServiceTextureEventArgs(agentID, m_scene);

                args.Type = PollServiceEventArgs.EventType.Texture;
                MainServer.Instance.AddPollServiceHTTPHandler(capUrl, args);

                string hostName = m_scene.RegionInfo.ExternalHostName;
                uint port = (MainServer.Instance == null) ? 0 : MainServer.Instance.Port;
                string protocol = "http";

                if (MainServer.Instance.UseSSL)
                {
                    hostName = MainServer.Instance.SSLCommonName;
                    port = MainServer.Instance.SSLPort;
                    protocol = "https";
                }
                IExternalCapsModule handler = m_scene.RequestModuleInterface<IExternalCapsModule>();
                if (handler != null)
                    handler.RegisterExternalUserCapsHandler(agentID, caps, "GetTexture", capUrl);
                else
                    caps.RegisterHandler("GetTexture", String.Format("{0}://{1}:{2}{3}", protocol, hostName, port, capUrl));
                m_pollservices[agentID] = args;
                m_capsDict[agentID] = capUrl;
            }
            else
            {
                caps.RegisterHandler("GetTexture", m_Url);
            }
        }

        private void DeregisterCaps(UUID agentID, Caps caps)
        {
            PollServiceTextureEventArgs args;

            MainServer.Instance.RemoveHTTPHandler("", m_Url);
            m_capsDict.Remove(agentID);

            if (m_pollservices.TryGetValue(agentID, out args))
            {
                m_pollservices.Remove(agentID);
            }
        }

        private static void DoTextureRequests()
        {
            while (true)
            {
                aPollRequest poolreq = m_queue.Dequeue(4500);
                Watchdog.UpdateThread();
                if(m_NumberScenes <= 0)
                    return;
                if(poolreq.reqID != UUID.Zero)
                    poolreq.thepoll.Process(poolreq);
            }
        }

        internal sealed class CapsDataThrottler
        {
<<<<<<< HEAD
            private volatile int currenttime = 0;
            private volatile int lastTimeElapsed = 0;
=======
            private double lastTimeElapsed = 0;
>>>>>>> 4293b2cb
            private volatile int BytesSent = 0;
            public CapsDataThrottler(int pBytes)
            {
                if(pBytes < 10000)
                    pBytes = 10000;
                ThrottleBytes = pBytes;
                lastTimeElapsed = Util.GetTimeStampMS();
            }
            public bool hasEvents(UUID key, Dictionary<UUID, GetTextureModule.aPollResponse> responses)
            {
                PassTime();
                // Note, this is called IN LOCK
                bool haskey = responses.ContainsKey(key);
                if (!haskey)
                {
                    return false;
                }
                GetTextureModule.aPollResponse response;
                if (responses.TryGetValue(key, out response))
                {
                    // This is any error response
                    if (response.bytes == 0)
                        return true;

                    // Normal
                    if (BytesSent <= ThrottleBytes)
                    {
                        BytesSent += response.bytes;
                        return true;
                    }
                    else
                    {
                        return false;
                    }
                }

                return haskey;
            }

            public void PassTime()
            {
                double currenttime = Util.GetTimeStampMS();
                double timeElapsed = currenttime - lastTimeElapsed;
                if(timeElapsed < 50.0)
                    return;
                int add = (int)(ThrottleBytes * timeElapsed * 0.001);
                if (add >= 1000)
                {
                    lastTimeElapsed = currenttime;
                    BytesSent -= add;
                    if (BytesSent < 0) BytesSent = 0;
                }
            }
            public int ThrottleBytes;
        }
    }
}<|MERGE_RESOLUTION|>--- conflicted
+++ resolved
@@ -377,22 +377,12 @@
                         }
                     }
                     responses[requestID] = new aPollResponse()
-<<<<<<< HEAD
                         {
                             bytes = (int) response["int_bytes"],
                             response = response
                         };
                 } 
-                m_throttler.ProcessTime();
-=======
-                                               {
-                                                   bytes = (int) response["int_bytes"],
-                                                   response = response
-                                               };
-
-                }
                 m_throttler.PassTime();
->>>>>>> 4293b2cb
             }
 
             internal void UpdateThrottle(int pimagethrottle)
@@ -468,12 +458,7 @@
 
         internal sealed class CapsDataThrottler
         {
-<<<<<<< HEAD
-            private volatile int currenttime = 0;
-            private volatile int lastTimeElapsed = 0;
-=======
             private double lastTimeElapsed = 0;
->>>>>>> 4293b2cb
             private volatile int BytesSent = 0;
             public CapsDataThrottler(int pBytes)
             {
@@ -521,7 +506,7 @@
                     return;
                 int add = (int)(ThrottleBytes * timeElapsed * 0.001);
                 if (add >= 1000)
-                {
+            {
                     lastTimeElapsed = currenttime;
                     BytesSent -= add;
                     if (BytesSent < 0) BytesSent = 0;
