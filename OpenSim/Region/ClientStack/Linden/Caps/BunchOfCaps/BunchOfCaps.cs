/*
 * Copyright (c) Contributors, http://opensimulator.org/
 * See CONTRIBUTORS.TXT for a full list of copyright holders.
 *
 * Redistribution and use in source and binary forms, with or without
 * modification, are permitted provided that the following conditions are met:
 *     * Redistributions of source code must retain the above copyright
 *       notice, this list of conditions and the following disclaimer.
 *     * Redistributions in binary form must reproduce the above copyright
 *       notice, this list of conditions and the following disclaimer in the
 *       documentation and/or other materials provided with the distribution.
 *     * Neither the name of the OpenSimulator Project nor the
 *       names of its contributors may be used to endorse or promote products
 *       derived from this software without specific prior written permission.
 *
 * THIS SOFTWARE IS PROVIDED BY THE DEVELOPERS ``AS IS'' AND ANY
 * EXPRESS OR IMPLIED WARRANTIES, INCLUDING, BUT NOT LIMITED TO, THE IMPLIED
 * WARRANTIES OF MERCHANTABILITY AND FITNESS FOR A PARTICULAR PURPOSE ARE
 * DISCLAIMED. IN NO EVENT SHALL THE CONTRIBUTORS BE LIABLE FOR ANY
 * DIRECT, INDIRECT, INCIDENTAL, SPECIAL, EXEMPLARY, OR CONSEQUENTIAL DAMAGES
 * (INCLUDING, BUT NOT LIMITED TO, PROCUREMENT OF SUBSTITUTE GOODS OR SERVICES;
 * LOSS OF USE, DATA, OR PROFITS; OR BUSINESS INTERRUPTION) HOWEVER CAUSED AND
 * ON ANY THEORY OF LIABILITY, WHETHER IN CONTRACT, STRICT LIABILITY, OR TORT
 * (INCLUDING NEGLIGENCE OR OTHERWISE) ARISING IN ANY WAY OUT OF THE USE OF THIS
 * SOFTWARE, EVEN IF ADVISED OF THE POSSIBILITY OF SUCH DAMAGE.
 */

using System;
using System.Timers;
using System.Collections;
using System.Collections.Generic;
using System.IO;
using System.Reflection;
using System.Text;

using OpenMetaverse;
using OpenMetaverse.StructuredData;
using Nini.Config;
using log4net;

using OpenSim.Framework;
using OpenSim.Framework.Capabilities;
using OpenSim.Region.Framework;
using OpenSim.Region.Framework.Scenes;
using OpenSim.Region.Framework.Scenes.Serialization;
using OpenSim.Framework.Servers;
using OpenSim.Framework.Servers.HttpServer;
using OpenSim.Services.Interfaces;

using Caps = OpenSim.Framework.Capabilities.Caps;
using OSDArray = OpenMetaverse.StructuredData.OSDArray;
using OSDMap = OpenMetaverse.StructuredData.OSDMap;

namespace OpenSim.Region.ClientStack.Linden
{
    public delegate void UpLoadedAsset(
        string assetName, string description, UUID assetID, UUID inventoryItem, UUID parentFolder,
        byte[] data, string inventoryType, string assetType,
        int cost, UUID texturesFolder, int nreqtextures, int nreqmeshs, int nreqinstances,
        bool IsAtestUpload, ref string error);

    public delegate UUID UpdateItem(UUID itemID, byte[] data);

    public delegate void UpdateTaskScript(UUID itemID, UUID primID, bool isScriptRunning, byte[] data, ref ArrayList errors);

    public delegate void NewInventoryItem(UUID userID, InventoryItemBase item, uint cost);

    public delegate void NewAsset(AssetBase asset);

    public delegate UUID ItemUpdatedCallback(UUID userID, UUID itemID, byte[] data);

    public delegate ArrayList TaskScriptUpdatedCallback(UUID userID, UUID itemID, UUID primID,
                                                   bool isScriptRunning, byte[] data);

    public delegate InventoryCollection FetchInventoryDescendentsCAPS(UUID agentID, UUID folderID, UUID ownerID,
                                                                          bool fetchFolders, bool fetchItems, int sortOrder, out int version);

    /// <summary>
    /// XXX Probably not a particularly nice way of allow us to get the scene presence from the scene (chiefly so that
    /// we can popup a message on the user's client if the inventory service has permanently failed).  But I didn't want
    /// to just pass the whole Scene into CAPS.
    /// </summary>
    public delegate IClientAPI GetClientDelegate(UUID agentID);

    public class BunchOfCaps
    {
        private static readonly ILog m_log =
            LogManager.GetLogger(MethodBase.GetCurrentMethod().DeclaringType);

        private Scene m_Scene;
        private Caps m_HostCapsObj;
        private ModelCost m_ModelCost;

        private static readonly string m_requestPath = "0000/";
        // private static readonly string m_mapLayerPath = "0001/";
        private static readonly string m_newInventory = "0002/";
        //private static readonly string m_requestTexture = "0003/";
        private static readonly string m_notecardUpdatePath = "0004/";
        private static readonly string m_notecardTaskUpdatePath = "0005/";
        //        private static readonly string m_fetchInventoryPath = "0006/";
        private static readonly string m_copyFromNotecardPath = "0007/";
        // private static readonly string m_remoteParcelRequestPath = "0009/";// This is in the LandManagementModule.
<<<<<<< HEAD
        private static readonly string m_getObjectPhysicsDataPath = "0101/";
        private static readonly string m_getObjectCostPath = "0102/";
        private static readonly string m_ResourceCostSelectedPath = "0103/";
        private static readonly string m_UpdateAgentInformationPath = "0500/";
        

=======
        private static readonly string m_UpdateAgentInformationPath = "0500/";
        
>>>>>>> 170d3769
        // These are callbacks which will be setup by the scene so that we can update scene data when we
        // receive capability calls
        public NewInventoryItem AddNewInventoryItem = null;
        public NewAsset AddNewAsset = null;
        public ItemUpdatedCallback ItemUpdatedCall = null;
        public TaskScriptUpdatedCallback TaskScriptUpdatedCall = null;
        public FetchInventoryDescendentsCAPS CAPSFetchInventoryDescendents = null;
        public GetClientDelegate GetClient = null;

        private bool m_persistBakedTextures = false;
        private IAssetService m_assetService;
        private bool m_dumpAssetsToFile = false;
        private string m_regionName;

        private int m_levelUpload = 0;

        private bool m_enableFreeTestUpload = false; // allows "TEST-" prefix hack
        private bool m_ForceFreeTestUpload = false; // forces all uploads to be test

        private bool m_enableModelUploadTextureToInventory = false; // place uploaded textures also in inventory
                                                                    // may not be visible till relog
        
        private bool m_RestrictFreeTestUploadPerms = false; // reduces also the permitions. Needs a creator defined!!
        private UUID m_testAssetsCreatorID = UUID.Zero;

        private float m_PrimScaleMin = 0.001f;

        private enum FileAgentInventoryState : int
        {
            idle = 0,
            processRequest = 1,
            waitUpload = 2,
            processUpload = 3
        }
        private FileAgentInventoryState m_FileAgentInventoryState = FileAgentInventoryState.idle;
        
        public BunchOfCaps(Scene scene, Caps caps)
        {
            m_Scene = scene;
            m_HostCapsObj = caps;

            // create a model upload cost provider
            m_ModelCost = new ModelCost();
            // tell it about scene object limits
            m_ModelCost.NonPhysicalPrimScaleMax = m_Scene.m_maxNonphys;
            m_ModelCost.PhysicalPrimScaleMax = m_Scene.m_maxPhys;
            
//            m_ModelCost.ObjectLinkedPartsMax = ??
//            m_ModelCost.PrimScaleMin = ??

            m_PrimScaleMin = m_ModelCost.PrimScaleMin;
            float modelTextureUploadFactor = m_ModelCost.ModelTextureCostFactor;
            float modelUploadFactor = m_ModelCost.ModelMeshCostFactor;
            float modelMinUploadCostFactor = m_ModelCost.ModelMinCostFactor;
            float modelPrimCreationCost = m_ModelCost.primCreationCost;
            float modelMeshByteCost = m_ModelCost.bytecost;

            IConfigSource config = m_Scene.Config;
            if (config != null)
            {
                IConfig sconfig = config.Configs["Startup"];
                if (sconfig != null)
                {
                    m_levelUpload = sconfig.GetInt("LevelUpload", 0);
                }

                IConfig appearanceConfig = config.Configs["Appearance"];
                if (appearanceConfig != null)
                {
                    m_persistBakedTextures = appearanceConfig.GetBoolean("PersistBakedTextures", m_persistBakedTextures);
                }
                // economy for model upload
                IConfig EconomyConfig = config.Configs["Economy"];
                if (EconomyConfig != null)
                {
                    modelUploadFactor = EconomyConfig.GetFloat("MeshModelUploadCostFactor", modelUploadFactor);
                    modelTextureUploadFactor = EconomyConfig.GetFloat("MeshModelUploadTextureCostFactor", modelTextureUploadFactor);
                    modelMinUploadCostFactor = EconomyConfig.GetFloat("MeshModelMinCostFactor", modelMinUploadCostFactor);
                    // next 2 are normalized so final cost is afected by modelUploadFactor above and normal cost
                    modelPrimCreationCost = EconomyConfig.GetFloat("ModelPrimCreationCost", modelPrimCreationCost);
                    modelMeshByteCost = EconomyConfig.GetFloat("ModelMeshByteCost", modelMeshByteCost);

                    m_enableModelUploadTextureToInventory = EconomyConfig.GetBoolean("MeshModelAllowTextureToInventory", m_enableModelUploadTextureToInventory);

                    m_RestrictFreeTestUploadPerms = EconomyConfig.GetBoolean("m_RestrictFreeTestUploadPerms", m_RestrictFreeTestUploadPerms);
                    m_enableFreeTestUpload = EconomyConfig.GetBoolean("AllowFreeTestUpload", m_enableFreeTestUpload);
                    m_ForceFreeTestUpload = EconomyConfig.GetBoolean("ForceFreeTestUpload", m_ForceFreeTestUpload);
                    string testcreator = EconomyConfig.GetString("TestAssetsCreatorID", "");
                    if (testcreator != "")
                    {
                        UUID id;
                        UUID.TryParse(testcreator, out id);
                        if (id != null)
                            m_testAssetsCreatorID = id;
                    }

                    m_ModelCost.ModelMeshCostFactor = modelUploadFactor;
                    m_ModelCost.ModelTextureCostFactor = modelTextureUploadFactor;
                    m_ModelCost.ModelMinCostFactor = modelMinUploadCostFactor;
                    m_ModelCost.primCreationCost = modelPrimCreationCost;
                    m_ModelCost.bytecost = modelMeshByteCost;
                }
            }

            m_assetService = m_Scene.AssetService;
            m_regionName = m_Scene.RegionInfo.RegionName;

            RegisterHandlers();

            AddNewInventoryItem = m_Scene.AddUploadedInventoryItem;
            ItemUpdatedCall = m_Scene.CapsUpdateInventoryItemAsset;
            TaskScriptUpdatedCall = m_Scene.CapsUpdateTaskInventoryScriptAsset;
            GetClient = m_Scene.SceneGraph.GetControllingClient;

            m_FileAgentInventoryState = FileAgentInventoryState.idle;
        }

        /// <summary>
        /// Register a bunch of CAPS http service handlers
        /// </summary>
        public void RegisterHandlers()
        {
            string capsBase = "/CAPS/" + m_HostCapsObj.CapsObjectPath;

            RegisterRegionServiceHandlers(capsBase);
            RegisterInventoryServiceHandlers(capsBase);
        }

        public void RegisterRegionServiceHandlers(string capsBase)
        {
            try
            {
                // the root of all evil
                m_HostCapsObj.RegisterHandler(
                    "SEED", new RestStreamHandler("POST", capsBase + m_requestPath, SeedCapRequest, "SEED", null));

//                m_log.DebugFormat(
//                    "[CAPS]: Registered seed capability {0} for {1}", capsBase + m_requestPath, m_HostCapsObj.AgentID);

                //m_capsHandlers["MapLayer"] =
                //    new LLSDStreamhandler<OSDMapRequest, OSDMapLayerResponse>("POST",
                //                                                                capsBase + m_mapLayerPath,
                //                                                                GetMapLayer);
                IRequestHandler req
                    = new RestStreamHandler(
                        "POST", capsBase + m_notecardTaskUpdatePath, ScriptTaskInventory, "UpdateScript", null);

                m_HostCapsObj.RegisterHandler("UpdateScriptTaskInventory", req);
                m_HostCapsObj.RegisterHandler("UpdateScriptTask", req);
            }
            catch (Exception e)
            {
                m_log.Error("[CAPS]: " + e.ToString());
            }
        }

        public void RegisterInventoryServiceHandlers(string capsBase)
        {
            try
            {
                m_HostCapsObj.RegisterHandler(
                    "NewFileAgentInventory",
                    new LLSDStreamhandler<LLSDAssetUploadRequest, LLSDAssetUploadResponse>(
                        "POST",
                        capsBase + m_newInventory,
                        NewAgentInventoryRequest,
                        "NewFileAgentInventory",
                        null));

                IRequestHandler req
                    = new RestStreamHandler(
                        "POST", capsBase + m_notecardUpdatePath, NoteCardAgentInventory, "Update*", null);

                m_HostCapsObj.RegisterHandler("UpdateNotecardAgentInventory", req);
                m_HostCapsObj.RegisterHandler("UpdateScriptAgentInventory", req);
                m_HostCapsObj.RegisterHandler("UpdateScriptAgent", req);
<<<<<<< HEAD
                IRequestHandler getObjectPhysicsDataHandler = new RestStreamHandler("POST", capsBase + m_getObjectPhysicsDataPath, GetObjectPhysicsData);
                m_HostCapsObj.RegisterHandler("GetObjectPhysicsData", getObjectPhysicsDataHandler);
                IRequestHandler getObjectCostHandler = new RestStreamHandler("POST", capsBase + m_getObjectCostPath, GetObjectCost);
                m_HostCapsObj.RegisterHandler("GetObjectCost", getObjectCostHandler);
                IRequestHandler ResourceCostSelectedHandler = new RestStreamHandler("POST", capsBase + m_ResourceCostSelectedPath, ResourceCostSelected);
                m_HostCapsObj.RegisterHandler("ResourceCostSelected", ResourceCostSelectedHandler);       
=======
>>>>>>> 170d3769
                IRequestHandler UpdateAgentInformationHandler = new RestStreamHandler("POST", capsBase + m_UpdateAgentInformationPath, UpdateAgentInformation);
                m_HostCapsObj.RegisterHandler("UpdateAgentInformation", UpdateAgentInformationHandler);

                m_HostCapsObj.RegisterHandler(
                    "CopyInventoryFromNotecard",
                    new RestStreamHandler(
                        "POST", capsBase + m_copyFromNotecardPath, CopyInventoryFromNotecard, "CopyInventoryFromNotecard", null));
             
                // As of RC 1.22.9 of the Linden client this is
                // supported

                //m_capsHandlers["WebFetchInventoryDescendents"] =new RestStreamHandler("POST", capsBase + m_fetchInventoryPath, FetchInventoryDescendentsRequest);

                // justincc: I've disabled the CAPS service for now to fix problems with selecting textures, and
                // subsequent inventory breakage, in the edit object pane (such as mantis 1085).  This requires
                // enhancements (probably filling out the folder part of the LLSD reply) to our CAPS service,
                // but when I went on the Linden grid, the
                // simulators I visited (version 1.21) were, surprisingly, no longer supplying this capability.  Instead,
                // the 1.19.1.4 client appeared to be happily flowing inventory data over UDP
                //
                // This is very probably just a temporary measure - once the CAPS service appears again on the Linden grid
                // we will be
                // able to get the data we need to implement the necessary part of the protocol to fix the issue above.
                //                m_capsHandlers["FetchInventoryDescendents"] =
                //                    new RestStreamHandler("POST", capsBase + m_fetchInventoryPath, FetchInventoryRequest);

                // m_capsHandlers["FetchInventoryDescendents"] =
                //     new LLSDStreamhandler<LLSDFetchInventoryDescendents, LLSDInventoryDescendents>("POST",
                //                                                                                    capsBase + m_fetchInventory,
                //                                                                                    FetchInventory));
                // m_capsHandlers["RequestTextureDownload"] = new RestStreamHandler("POST",
                //                                                                  capsBase + m_requestTexture,
                //                                                                  RequestTexture);
            }
            catch (Exception e)
            {
                m_log.Error("[CAPS]: " + e.ToString());
            }
        }

        /// <summary>
        /// Construct a client response detailing all the capabilities this server can provide.
        /// </summary>
        /// <param name="request"></param>
        /// <param name="path"></param>
        /// <param name="param"></param>
        /// <param name="httpRequest">HTTP request header object</param>
        /// <param name="httpResponse">HTTP response header object</param>
        /// <returns></returns>
        public string SeedCapRequest(string request, string path, string param,
                                  IOSHttpRequest httpRequest, IOSHttpResponse httpResponse)
        {
            m_log.DebugFormat(
                "[CAPS]: Received SEED caps request in {0} for agent {1}", m_regionName, m_HostCapsObj.AgentID);

            if (!m_Scene.CheckClient(m_HostCapsObj.AgentID, httpRequest.RemoteIPEndPoint))
            {
                m_log.WarnFormat(
                    "[CAPS]: Unauthorized CAPS client {0} from {1}",
                    m_HostCapsObj.AgentID, httpRequest.RemoteIPEndPoint);

                return string.Empty;
            }

            Hashtable caps = m_HostCapsObj.CapsHandlers.GetCapsDetails(true);

            // Add the external too
            foreach (KeyValuePair<string, string> kvp in m_HostCapsObj.ExternalCapsHandlers)
                caps[kvp.Key] = kvp.Value;

            string result = LLSDHelpers.SerialiseLLSDReply(caps);

            //m_log.DebugFormat("[CAPS] CapsRequest {0}", result);

            return result;
        }

        /// <summary>
        /// Called by the script task update handler.  Provides a URL to which the client can upload a new asset.
        /// </summary>
        /// <param name="request"></param>
        /// <param name="path"></param>
        /// <param name="param"></param>
        /// <param name="httpRequest">HTTP request header object</param>
        /// <param name="httpResponse">HTTP response header object</param>
        /// <returns></returns>
        public string ScriptTaskInventory(string request, string path, string param,
                                          IOSHttpRequest httpRequest, IOSHttpResponse httpResponse)
        {
            try
            {
//                m_log.Debug("[CAPS]: ScriptTaskInventory Request in region: " + m_regionName);
                //m_log.DebugFormat("[CAPS]: request: {0}, path: {1}, param: {2}", request, path, param);

                Hashtable hash = (Hashtable)LLSD.LLSDDeserialize(Utils.StringToBytes(request));
                LLSDTaskScriptUpdate llsdUpdateRequest = new LLSDTaskScriptUpdate();
                LLSDHelpers.DeserialiseOSDMap(hash, llsdUpdateRequest);

                string capsBase = "/CAPS/" + m_HostCapsObj.CapsObjectPath;
                string uploaderPath = Util.RandomClass.Next(5000, 8000).ToString("0000");

                TaskInventoryScriptUpdater uploader =
                    new TaskInventoryScriptUpdater(
                        llsdUpdateRequest.item_id,
                        llsdUpdateRequest.task_id,
                        llsdUpdateRequest.is_script_running,
                        capsBase + uploaderPath,
                        m_HostCapsObj.HttpListener,
                        m_dumpAssetsToFile);
                uploader.OnUpLoad += TaskScriptUpdated;

                m_HostCapsObj.HttpListener.AddStreamHandler(
                    new BinaryStreamHandler(
                        "POST", capsBase + uploaderPath, uploader.uploaderCaps, "TaskInventoryScriptUpdater", null));

                string protocol = "http://";

                if (m_HostCapsObj.SSLCaps)
                    protocol = "https://";

                string uploaderURL = protocol + m_HostCapsObj.HostName + ":" + m_HostCapsObj.Port.ToString() + capsBase +
                                     uploaderPath;

                LLSDAssetUploadResponse uploadResponse = new LLSDAssetUploadResponse();
                uploadResponse.uploader = uploaderURL;
                uploadResponse.state = "upload";

                //                m_log.InfoFormat("[CAPS]: " +
                //                                 "ScriptTaskInventory response: {0}",
                //                                 LLSDHelpers.SerialiseLLSDReply(uploadResponse)));

                return LLSDHelpers.SerialiseLLSDReply(uploadResponse);
            }
            catch (Exception e)
            {
                m_log.Error("[CAPS]: " + e.ToString());
            }

            return null;
        }

        /// <summary>
        /// Called when new asset data for an agent inventory item update has been uploaded.
        /// </summary>
        /// <param name="itemID">Item to update</param>
        /// <param name="primID">Prim containing item to update</param>
        /// <param name="isScriptRunning">Signals whether the script to update is currently running</param>
        /// <param name="data">New asset data</param>
        public void TaskScriptUpdated(UUID itemID, UUID primID, bool isScriptRunning, byte[] data, ref ArrayList errors)
        {
            if (TaskScriptUpdatedCall != null)
            {
                ArrayList e = TaskScriptUpdatedCall(m_HostCapsObj.AgentID, itemID, primID, isScriptRunning, data);
                foreach (Object item in e)
                    errors.Add(item);
            }
        }

        /// <summary>
        /// Called when new asset data for an agent inventory item update has been uploaded.
        /// </summary>
        /// <param name="itemID">Item to update</param>
        /// <param name="data">New asset data</param>
        /// <returns></returns>
        public UUID ItemUpdated(UUID itemID, byte[] data)
        {
            if (ItemUpdatedCall != null)
            {
                return ItemUpdatedCall(m_HostCapsObj.AgentID, itemID, data);
            }

            return UUID.Zero;
        }

        /// <summary>
        ///
        /// </summary>
        /// <param name="llsdRequest"></param>
        /// <returns></returns>
        public LLSDAssetUploadResponse NewAgentInventoryRequest(LLSDAssetUploadRequest llsdRequest)
        {
            //m_log.Debug("[CAPS]: NewAgentInventoryRequest Request is: " + llsdRequest.ToString());
            //m_log.Debug("asset upload request via CAPS" + llsdRequest.inventory_type + " , " + llsdRequest.asset_type);

            // start by getting the client
            IClientAPI client = null;
            m_Scene.TryGetClient(m_HostCapsObj.AgentID, out client);

            // check current state so we only have one service at a time
            lock (m_ModelCost)
            {
                switch (m_FileAgentInventoryState)
                {
                    case FileAgentInventoryState.processRequest:
                    case FileAgentInventoryState.processUpload:
                        LLSDAssetUploadError resperror = new LLSDAssetUploadError();
                        resperror.message = "Uploader busy processing previus request";
                        resperror.identifier = UUID.Zero;

                        LLSDAssetUploadResponse errorResponse = new LLSDAssetUploadResponse();
                        errorResponse.uploader = "";
                        errorResponse.state = "error";
                        errorResponse.error = resperror;
                        return errorResponse;
                        break;
                    case FileAgentInventoryState.waitUpload:
                        // todo stop current uploader server
                        break;
                    case FileAgentInventoryState.idle:
                    default:
                        break;
                }

                m_FileAgentInventoryState = FileAgentInventoryState.processRequest;
            }

            int cost = 0;
            int nreqtextures = 0;
            int nreqmeshs= 0;
            int nreqinstances = 0;
            bool IsAtestUpload = false;

            string assetName = llsdRequest.name;

            LLSDAssetUploadResponseData meshcostdata = new LLSDAssetUploadResponseData();

            if (llsdRequest.asset_type == "texture" ||
                llsdRequest.asset_type == "animation" ||
                llsdRequest.asset_type == "mesh" ||
                llsdRequest.asset_type == "sound")
            {
                ScenePresence avatar = null;
                m_Scene.TryGetScenePresence(m_HostCapsObj.AgentID, out avatar);

                // check user level
                if (avatar != null)
                {
                    if (avatar.UserLevel < m_levelUpload)
                    {
                        LLSDAssetUploadError resperror = new LLSDAssetUploadError();
                        resperror.message = "Insufficient permissions to upload";
                        resperror.identifier = UUID.Zero;

                        LLSDAssetUploadResponse errorResponse = new LLSDAssetUploadResponse();
                        errorResponse.uploader = "";
                        errorResponse.state = "error";
                        errorResponse.error = resperror;
                        lock (m_ModelCost)
                            m_FileAgentInventoryState = FileAgentInventoryState.idle;
                        return errorResponse;
                    }
                }

                // check test upload and funds
                if (client != null)
                {
                    IMoneyModule mm = m_Scene.RequestModuleInterface<IMoneyModule>();

                    int baseCost = 0;
                    if (mm != null)
                        baseCost = mm.UploadCharge;

                    string warning = String.Empty;

                    if (llsdRequest.asset_type == "mesh")
                    {
                        string error;
                        int modelcost;
                        
                        if (!m_ModelCost.MeshModelCost(llsdRequest.asset_resources, baseCost, out modelcost,
                            meshcostdata, out error, ref warning))
                        {
                            LLSDAssetUploadError resperror = new LLSDAssetUploadError();
                            resperror.message = error;
                            resperror.identifier = UUID.Zero;

                            LLSDAssetUploadResponse errorResponse = new LLSDAssetUploadResponse();
                            errorResponse.uploader = "";
                            errorResponse.state = "error";
                            errorResponse.error = resperror;

                            lock (m_ModelCost)
                                m_FileAgentInventoryState = FileAgentInventoryState.idle;
                            return errorResponse;
                        }
                        cost = modelcost;
                    }
                    else
                    {
                        cost = baseCost;
                    }

                    if (cost > 0 && mm != null)
                    {
                        // check for test upload

                        if (m_ForceFreeTestUpload) // all are test
                        {
                            if (!(assetName.Length > 5 && assetName.StartsWith("TEST-"))) // has normal name lets change it
                                assetName = "TEST-" + assetName;

                            IsAtestUpload = true;
                        }

                        else if (m_enableFreeTestUpload) // only if prefixed with "TEST-"
                        {

                            IsAtestUpload = (assetName.Length > 5 && assetName.StartsWith("TEST-"));
                        }


                        if(IsAtestUpload) // let user know, still showing cost estimation
                            warning += "Upload will have no cost, for testing purposes only. Other uses are prohibited. Items will not work after 48 hours or on other regions";

                        // check funds
                        else
                        {
                            if (!mm.UploadCovered(client.AgentId, (int)cost))
                            {
                                LLSDAssetUploadError resperror = new LLSDAssetUploadError();
                                resperror.message = "Insuficient funds";
                                resperror.identifier = UUID.Zero;

                                LLSDAssetUploadResponse errorResponse = new LLSDAssetUploadResponse();
                                errorResponse.uploader = "";
                                errorResponse.state = "error";
                                errorResponse.error = resperror;
                                lock (m_ModelCost)
                                    m_FileAgentInventoryState = FileAgentInventoryState.idle;
                                return errorResponse;
                            }
                        }
                    }

                    if (client != null && warning != String.Empty)
                        client.SendAgentAlertMessage(warning, true);
                }
            }
            
            string assetDes = llsdRequest.description;
            string capsBase = "/CAPS/" + m_HostCapsObj.CapsObjectPath;
            UUID newAsset = UUID.Random();
            UUID newInvItem = UUID.Random();
            UUID parentFolder = llsdRequest.folder_id;
            string uploaderPath = Util.RandomClass.Next(5000, 8000).ToString("0000");
            UUID texturesFolder = UUID.Zero;

            if(!IsAtestUpload && m_enableModelUploadTextureToInventory)
                texturesFolder = llsdRequest.texture_folder_id;

            AssetUploader uploader =
                new AssetUploader(assetName, assetDes, newAsset, newInvItem, parentFolder, llsdRequest.inventory_type,
                        llsdRequest.asset_type, capsBase + uploaderPath, m_HostCapsObj.HttpListener, m_dumpAssetsToFile, cost,
                        texturesFolder, nreqtextures, nreqmeshs, nreqinstances, IsAtestUpload);

            m_HostCapsObj.HttpListener.AddStreamHandler(
                new BinaryStreamHandler(
                    "POST",
                    capsBase + uploaderPath,
                    uploader.uploaderCaps,
                    "NewAgentInventoryRequest",
                    m_HostCapsObj.AgentID.ToString()));

            string protocol = "http://";

            if (m_HostCapsObj.SSLCaps)
                protocol = "https://";

            string uploaderURL = protocol + m_HostCapsObj.HostName + ":" + m_HostCapsObj.Port.ToString() + capsBase +
                                 uploaderPath;


            LLSDAssetUploadResponse uploadResponse = new LLSDAssetUploadResponse();
            uploadResponse.uploader = uploaderURL;
            uploadResponse.state = "upload";
            uploadResponse.upload_price = (int)cost;

            if (llsdRequest.asset_type == "mesh")
            {
                uploadResponse.data = meshcostdata;
            }

            uploader.OnUpLoad += UploadCompleteHandler;

            lock (m_ModelCost)
                m_FileAgentInventoryState = FileAgentInventoryState.waitUpload;

            return uploadResponse;
        }

        /// <summary>
        /// Convert raw uploaded data into the appropriate asset and item.
        /// </summary>
        /// <param name="assetID"></param>
        /// <param name="inventoryItem"></param>
        /// <param name="data"></param>
        public void UploadCompleteHandler(string assetName, string assetDescription, UUID assetID,
                                          UUID inventoryItem, UUID parentFolder, byte[] data, string inventoryType,
                                          string assetType, int cost,
                                          UUID texturesFolder, int nreqtextures, int nreqmeshs, int nreqinstances,
                                          bool IsAtestUpload, ref string error)
        {

            lock (m_ModelCost)
                m_FileAgentInventoryState = FileAgentInventoryState.processUpload;

            m_log.DebugFormat(
                "[BUNCH OF CAPS]: Uploaded asset {0} for inventory item {1}, inv type {2}, asset type {3}",
                assetID, inventoryItem, inventoryType, assetType);

            sbyte assType = 0;
            sbyte inType = 0;

            IClientAPI client = null;

            UUID owner_id = m_HostCapsObj.AgentID;
            UUID creatorID;

            bool istest = IsAtestUpload && m_enableFreeTestUpload && (cost > 0);

            bool restrictPerms = m_RestrictFreeTestUploadPerms && istest;

            if (istest && m_testAssetsCreatorID != UUID.Zero)
                creatorID = m_testAssetsCreatorID;
            else
                creatorID = owner_id;

            string creatorIDstr = creatorID.ToString();

            IMoneyModule mm = m_Scene.RequestModuleInterface<IMoneyModule>();
            if (mm != null)
            {
                // make sure client still has enougth credit
                if (!mm.UploadCovered(m_HostCapsObj.AgentID, (int)cost))
                {
                    error = "Insufficient funds.";
                    return;
                }
            }

            // strings to types
            if (inventoryType == "sound")
            {
                inType = (sbyte)InventoryType.Sound;
                assType = (sbyte)AssetType.Sound;
            }
            else if (inventoryType == "animation")
            {
                inType = (sbyte)InventoryType.Animation;
                assType = (sbyte)AssetType.Animation;
            }
            else if (inventoryType == "wearable")
            {
                inType = (sbyte)InventoryType.Wearable;
                switch (assetType)
                {
                    case "bodypart":
                        assType = (sbyte)AssetType.Bodypart;
                        break;
                    case "clothing":
                        assType = (sbyte)AssetType.Clothing;
                        break;
                }
            }
            else if (inventoryType == "object")
            {
                if (assetType == "mesh") // this code for now is for mesh models uploads only
                {
                    inType = (sbyte)InventoryType.Object;
                    assType = (sbyte)AssetType.Object;

                    List<Vector3> positions = new List<Vector3>();
                    List<Quaternion> rotations = new List<Quaternion>();
                    OSDMap request = (OSDMap)OSDParser.DeserializeLLSDXml(data);

                    // compare and get updated information

                    bool mismatchError = true;

                    while (mismatchError)
                    {
                        mismatchError = false;
                    }

                    if (mismatchError)
                    {
                        error = "Upload and fee estimation information don't match";
                        lock (m_ModelCost)
                            m_FileAgentInventoryState = FileAgentInventoryState.idle;

                        return;
                    }

                    OSDArray instance_list = (OSDArray)request["instance_list"];
                    OSDArray mesh_list = (OSDArray)request["mesh_list"];
                    OSDArray texture_list = (OSDArray)request["texture_list"];
                    SceneObjectGroup grp = null;

                    // create and store texture assets
                    bool doTextInv = (!istest && m_enableModelUploadTextureToInventory &&
                                    texturesFolder != UUID.Zero);


                    List<UUID> textures = new List<UUID>();

                   
                    if (doTextInv)
                        m_Scene.TryGetClient(m_HostCapsObj.AgentID, out client);

                    if(client == null) // don't put textures in inventory if there is no client
                        doTextInv = false;

                    for (int i = 0; i < texture_list.Count; i++)
                    {
                        AssetBase textureAsset = new AssetBase(UUID.Random(), assetName, (sbyte)AssetType.Texture, creatorIDstr);
                        textureAsset.Data = texture_list[i].AsBinary();
                        if (istest)
                            textureAsset.Local = true;
                        m_assetService.Store(textureAsset);
                        textures.Add(textureAsset.FullID);

                        if (doTextInv)
                        {
                            string name = assetName;
                            if (name.Length > 25)
                                name = name.Substring(0, 24);
                            name += "_Texture#" + i.ToString();
                            InventoryItemBase texitem = new InventoryItemBase();
                            texitem.Owner = m_HostCapsObj.AgentID;
                            texitem.CreatorId = creatorIDstr;
                            texitem.CreatorData = String.Empty;
                            texitem.ID = UUID.Random();
                            texitem.AssetID = textureAsset.FullID;
                            texitem.Description = "mesh model texture";
                            texitem.Name = name;
                            texitem.AssetType = (int)AssetType.Texture;
                            texitem.InvType = (int)InventoryType.Texture;
                            texitem.Folder = texturesFolder;

                            texitem.CurrentPermissions
                                = (uint)(PermissionMask.Move | PermissionMask.Copy | PermissionMask.Modify | PermissionMask.Transfer);

                            texitem.BasePermissions = (uint)PermissionMask.All;
                            texitem.EveryOnePermissions = 0;
                            texitem.NextPermissions = (uint)PermissionMask.All;
                            texitem.CreationDate = Util.UnixTimeSinceEpoch();

                            m_Scene.AddInventoryItem(client, texitem);
                            texitem = null;
                        }
                    }

                    // create and store meshs assets
                    List<UUID> meshAssets = new List<UUID>();
                    for (int i = 0; i < mesh_list.Count; i++)
                    {
                        AssetBase meshAsset = new AssetBase(UUID.Random(), assetName, (sbyte)AssetType.Mesh, creatorIDstr);
                        meshAsset.Data = mesh_list[i].AsBinary();
                        if (istest)
                            meshAsset.Local = true;
                        m_assetService.Store(meshAsset);
                        meshAssets.Add(meshAsset.FullID);
                    }

                    int skipedMeshs = 0;
                    // build prims from instances
                    for (int i = 0; i < instance_list.Count; i++)
                    {
                        OSDMap inner_instance_list = (OSDMap)instance_list[i];

                        // skip prims that are 2 small
                        Vector3 scale = inner_instance_list["scale"].AsVector3();

                        if (scale.X < m_PrimScaleMin || scale.Y < m_PrimScaleMin || scale.Z < m_PrimScaleMin)
                        {
                            skipedMeshs++;
                            continue;
                        }

                        PrimitiveBaseShape pbs = PrimitiveBaseShape.CreateBox();

                        Primitive.TextureEntry textureEntry
                            = new Primitive.TextureEntry(Primitive.TextureEntry.WHITE_TEXTURE);


                        OSDArray face_list = (OSDArray)inner_instance_list["face_list"];
                        for (uint face = 0; face < face_list.Count; face++)
                        {
                            OSDMap faceMap = (OSDMap)face_list[(int)face];
                            Primitive.TextureEntryFace f = pbs.Textures.CreateFace(face);
                            if (faceMap.ContainsKey("fullbright"))
                                f.Fullbright = faceMap["fullbright"].AsBoolean();
                            if (faceMap.ContainsKey("diffuse_color"))
                                f.RGBA = faceMap["diffuse_color"].AsColor4();

                            int textureNum = faceMap["image"].AsInteger();
                            float imagerot = faceMap["imagerot"].AsInteger();
                            float offsets = (float)faceMap["offsets"].AsReal();
                            float offsett = (float)faceMap["offsett"].AsReal();
                            float scales = (float)faceMap["scales"].AsReal();
                            float scalet = (float)faceMap["scalet"].AsReal();

                            if (imagerot != 0)
                                f.Rotation = imagerot;

                            if (offsets != 0)
                                f.OffsetU = offsets;

                            if (offsett != 0)
                                f.OffsetV = offsett;

                            if (scales != 0)
                                f.RepeatU = scales;

                            if (scalet != 0)
                                f.RepeatV = scalet;

                            if (textures.Count > textureNum)
                                f.TextureID = textures[textureNum];
                            else
                                f.TextureID = Primitive.TextureEntry.WHITE_TEXTURE;

                            textureEntry.FaceTextures[face] = f;
                        }

                        pbs.TextureEntry = textureEntry.GetBytes();

                        bool hasmesh = false;
                        if (inner_instance_list.ContainsKey("mesh")) // seems to happen always but ...
                        {
                            int meshindx = inner_instance_list["mesh"].AsInteger();
                            if (meshAssets.Count > meshindx)
                            {
                                pbs.SculptEntry = true;
                                pbs.SculptType = (byte)SculptType.Mesh;
                                pbs.SculptTexture = meshAssets[meshindx]; // actual asset UUID after meshs suport introduction
                                // data will be requested from asset on rez (i hope)
                                hasmesh = true;
                            }
                        }

                        Vector3 position = inner_instance_list["position"].AsVector3();
                        Quaternion rotation = inner_instance_list["rotation"].AsQuaternion();

                        // for now viwers do send fixed defaults
                        // but this may change
//                        int physicsShapeType = inner_instance_list["physics_shape_type"].AsInteger();
                        byte physicsShapeType = (byte)PhysShapeType.prim; // default for mesh is simple convex
                        if(hasmesh)
                            physicsShapeType = (byte) PhysShapeType.convex; // default for mesh is simple convex
//                        int material = inner_instance_list["material"].AsInteger();
                        byte material = (byte)Material.Wood;

// no longer used - begin ------------------------
//                    int mesh = inner_instance_list["mesh"].AsInteger();

//                    OSDMap permissions = (OSDMap)inner_instance_list["permissions"];
//                    int base_mask = permissions["base_mask"].AsInteger();
//                    int everyone_mask = permissions["everyone_mask"].AsInteger();
//                    UUID creator_id = permissions["creator_id"].AsUUID();
//                    UUID group_id = permissions["group_id"].AsUUID();
//                    int group_mask = permissions["group_mask"].AsInteger();
//                    bool is_owner_group = permissions["is_owner_group"].AsBoolean();
//                    UUID last_owner_id = permissions["last_owner_id"].AsUUID();
//                    int next_owner_mask = permissions["next_owner_mask"].AsInteger();
//                    UUID owner_id = permissions["owner_id"].AsUUID();
//                    int owner_mask = permissions["owner_mask"].AsInteger();
// no longer used - end ------------------------
                       

                        SceneObjectPart prim
                            = new SceneObjectPart(owner_id, pbs, position, Quaternion.Identity, Vector3.Zero);

                        prim.Scale = scale;
                        rotations.Add(rotation);
                        positions.Add(position);
                        prim.UUID = UUID.Random();
                        prim.CreatorID = creatorID;
                        prim.OwnerID = owner_id;
                        prim.GroupID = UUID.Zero;
                        prim.LastOwnerID = creatorID;
                        prim.CreationDate = Util.UnixTimeSinceEpoch();
                        
                        if (grp == null)
                            prim.Name = assetName;
                        else
                            prim.Name = assetName + "#" + i.ToString();

                        if (restrictPerms)
                        {
                            prim.BaseMask = (uint)(PermissionMask.Move | PermissionMask.Modify);
                            prim.EveryoneMask = 0;
                            prim.GroupMask = 0;
                            prim.NextOwnerMask = 0;
                            prim.OwnerMask = (uint)(PermissionMask.Move | PermissionMask.Modify);
                        }

                        if(istest)
                            prim.Description = "For testing only. Other uses are prohibited";
                        else
                            prim.Description = "";

                        prim.Material = material;
                        prim.PhysicsShapeType = physicsShapeType;

//                    prim.BaseMask = (uint)base_mask;
//                    prim.EveryoneMask = (uint)everyone_mask;
//                    prim.GroupMask = (uint)group_mask;
//                    prim.NextOwnerMask = (uint)next_owner_mask;
//                    prim.OwnerMask = (uint)owner_mask;

                        if (grp == null)
                        {
                            grp = new SceneObjectGroup(prim);
                            grp.LastOwnerID = creatorID;
                        }
                        else
                            grp.AddPart(prim);
                    }

                    Vector3 rootPos = positions[0];

                    if (grp.Parts.Length > 1)
                    {
                        // Fix first link number
                        grp.RootPart.LinkNum++;

                        Quaternion rootRotConj = Quaternion.Conjugate(rotations[0]);
                        Quaternion tmprot;
                        Vector3 offset;

                        // fix children rotations and positions
                        for (int i = 1; i < rotations.Count; i++)
                        {
                            tmprot = rotations[i];
                            tmprot = rootRotConj * tmprot;

                            grp.Parts[i].RotationOffset = tmprot;

                            offset = positions[i] - rootPos;

                            offset *= rootRotConj;
                            grp.Parts[i].OffsetPosition = offset;
                        }

                        grp.AbsolutePosition = rootPos;
                        grp.UpdateGroupRotationR(rotations[0]);
                    }
                    else
                    {
                        grp.AbsolutePosition = rootPos;
                        grp.UpdateGroupRotationR(rotations[0]);
                    }

                    data = ASCIIEncoding.ASCII.GetBytes(SceneObjectSerializer.ToOriginalXmlFormat(grp));
                }

                else // not a mesh model
                {
                    m_log.ErrorFormat("[CAPS Asset Upload] got unsuported assetType for object upload");
                    return;
                }
            }

            AssetBase asset;
            asset = new AssetBase(assetID, assetName, assType, creatorIDstr);
            asset.Data = data;
            if (istest)
                asset.Local = true;
            if (AddNewAsset != null)
                AddNewAsset(asset);
            else if (m_assetService != null)
                m_assetService.Store(asset);

            InventoryItemBase item = new InventoryItemBase();
            item.Owner = m_HostCapsObj.AgentID;
            item.CreatorId = creatorIDstr;
            item.CreatorData = String.Empty;
            item.ID = inventoryItem;
            item.AssetID = asset.FullID;
            if (istest)
            {
                item.Description = "For testing only. Other uses are prohibited";
                item.Flags = (uint) (InventoryItemFlags.SharedSingleReference);
            }
            else
                item.Description = assetDescription;
            item.Name = assetName;
            item.AssetType = assType;
            item.InvType = inType;
            item.Folder = parentFolder;

            // If we set PermissionMask.All then when we rez the item the next permissions will replace the current
            // (owner) permissions.  This becomes a problem if next permissions are changed.

            if (restrictPerms)
            {
                item.CurrentPermissions
                    = (uint)(PermissionMask.Move | PermissionMask.Modify);

                item.BasePermissions = (uint)(PermissionMask.Move | PermissionMask.Modify);
                item.EveryOnePermissions = 0;
                item.NextPermissions = 0;
            }
            else
            {
                item.CurrentPermissions
                    = (uint)(PermissionMask.Move | PermissionMask.Copy | PermissionMask.Modify | PermissionMask.Transfer);

                item.BasePermissions = (uint)PermissionMask.All;
                item.EveryOnePermissions = 0;
                item.NextPermissions = (uint)PermissionMask.All;
            }

            item.CreationDate = Util.UnixTimeSinceEpoch();

            m_Scene.TryGetClient(m_HostCapsObj.AgentID, out client);

            if (AddNewInventoryItem != null)
            {
                if (istest)
                {
                    m_Scene.AddInventoryItem(client, item);
/*
                    AddNewInventoryItem(m_HostCapsObj.AgentID, item, 0);
                    if (client != null)
                        client.SendAgentAlertMessage("Upload will have no cost, for personal test purposes only. Other uses are forbiden. Items may not work on a another region" , true);
 */
                }
                else
                {
                    AddNewInventoryItem(m_HostCapsObj.AgentID, item, (uint)cost);
//                    if (client != null)
//                    {
//                        // let users see anything..  i don't so far
//                        string str;
//                        if (cost > 0)
//                            // dont remember where is money unit name to put here
//                            str = "Upload complete. charged " + cost.ToString() + "$";
//                        else
//                            str = "Upload complete";
//                        client.SendAgentAlertMessage(str, true);
//                    }
                }
            }

            lock (m_ModelCost)
                m_FileAgentInventoryState = FileAgentInventoryState.idle;
        }

        /// <summary>
        ///
        /// </summary>
        /// <param name="mapReq"></param>
        /// <returns></returns>
        public LLSDMapLayerResponse GetMapLayer(LLSDMapRequest mapReq)
        {
            m_log.Debug("[CAPS]: MapLayer Request in region: " + m_regionName);
            LLSDMapLayerResponse mapResponse = new LLSDMapLayerResponse();
            mapResponse.LayerData.Array.Add(GetOSDMapLayerResponse());
            return mapResponse;
        }

        /// <summary>
        ///
        /// </summary>
        /// <returns></returns>
        protected static OSDMapLayer GetOSDMapLayerResponse()
        {
            OSDMapLayer mapLayer = new OSDMapLayer();
            mapLayer.Right = 5000;
            mapLayer.Top = 5000;
            mapLayer.ImageID = new UUID("00000000-0000-1111-9999-000000000006");

            return mapLayer;
        }

        /// <summary>
        ///
        /// </summary>
        /// <param name="request"></param>
        /// <param name="path"></param>
        /// <param name="param"></param>
        /// <returns></returns>
        public string RequestTexture(string request, string path, string param)
        {
            m_log.Debug("texture request " + request);
            // Needs implementing (added to remove compiler warning)
            return String.Empty;
        }


        /// <summary>
        /// Called by the notecard update handler.  Provides a URL to which the client can upload a new asset.
        /// </summary>
        /// <param name="request"></param>
        /// <param name="path"></param>
        /// <param name="param"></param>
        /// <returns></returns>
        public string NoteCardAgentInventory(string request, string path, string param,
                                             IOSHttpRequest httpRequest, IOSHttpResponse httpResponse)
        {
            //m_log.Debug("[CAPS]: NoteCardAgentInventory Request in region: " + m_regionName + "\n" + request);
            //m_log.Debug("[CAPS]: NoteCardAgentInventory Request is: " + request);

            //OpenMetaverse.StructuredData.OSDMap hash = (OpenMetaverse.StructuredData.OSDMap)OpenMetaverse.StructuredData.LLSDParser.DeserializeBinary(Utils.StringToBytes(request));
            Hashtable hash = (Hashtable)LLSD.LLSDDeserialize(Utils.StringToBytes(request));
            LLSDItemUpdate llsdRequest = new LLSDItemUpdate();
            LLSDHelpers.DeserialiseOSDMap(hash, llsdRequest);

            string capsBase = "/CAPS/" + m_HostCapsObj.CapsObjectPath;
            string uploaderPath = Util.RandomClass.Next(5000, 8000).ToString("0000");

            ItemUpdater uploader =
                new ItemUpdater(llsdRequest.item_id, capsBase + uploaderPath, m_HostCapsObj.HttpListener, m_dumpAssetsToFile);
            uploader.OnUpLoad += ItemUpdated;

            m_HostCapsObj.HttpListener.AddStreamHandler(
                new BinaryStreamHandler(
                    "POST", capsBase + uploaderPath, uploader.uploaderCaps, "NoteCardAgentInventory", null));

            string protocol = "http://";

            if (m_HostCapsObj.SSLCaps)
                protocol = "https://";

            string uploaderURL = protocol + m_HostCapsObj.HostName + ":" + m_HostCapsObj.Port.ToString() + capsBase +
                                 uploaderPath;

            LLSDAssetUploadResponse uploadResponse = new LLSDAssetUploadResponse();
            uploadResponse.uploader = uploaderURL;
            uploadResponse.state = "upload";

            //            m_log.InfoFormat("[CAPS]: " +
            //                             "NoteCardAgentInventory response: {0}",
            //                             LLSDHelpers.SerialiseLLSDReply(uploadResponse)));

            return LLSDHelpers.SerialiseLLSDReply(uploadResponse);
        }

        /// <summary>
        /// Called by the CopyInventoryFromNotecard caps handler.
        /// </summary>
        /// <param name="request"></param>
        /// <param name="path"></param>
        /// <param name="param"></param>
        public string CopyInventoryFromNotecard(string request, string path, string param,
                                             IOSHttpRequest httpRequest, IOSHttpResponse httpResponse)
        {
            Hashtable response = new Hashtable();
            response["int_response_code"] = 404;
            response["content_type"] = "text/plain";
            response["keepalive"] = false;
            response["str_response_string"] = "";

            try
            {
                OSDMap content = (OSDMap)OSDParser.DeserializeLLSDXml(request);
                UUID objectID = content["object-id"].AsUUID();
                UUID notecardID = content["notecard-id"].AsUUID();
                UUID folderID = content["folder-id"].AsUUID();
                UUID itemID = content["item-id"].AsUUID();

                //  m_log.InfoFormat("[CAPS]: CopyInventoryFromNotecard, FolderID:{0}, ItemID:{1}, NotecardID:{2}, ObjectID:{3}", folderID, itemID, notecardID, objectID);

                if (objectID != UUID.Zero)
                {
                    SceneObjectPart part = m_Scene.GetSceneObjectPart(objectID);
                    if (part != null)
                    {
//                        TaskInventoryItem taskItem = part.Inventory.GetInventoryItem(notecardID);
                        if (!m_Scene.Permissions.CanCopyObjectInventory(notecardID, objectID, m_HostCapsObj.AgentID))
                        {
                            return LLSDHelpers.SerialiseLLSDReply(response);
                        }
                    }
                }

                InventoryItemBase item = null;
                InventoryItemBase copyItem = null;
                IClientAPI client = null;

                m_Scene.TryGetClient(m_HostCapsObj.AgentID, out client);
                item = m_Scene.InventoryService.GetItem(new InventoryItemBase(itemID));
                if (item != null)
                {
                    copyItem = m_Scene.GiveInventoryItem(m_HostCapsObj.AgentID, item.Owner, itemID, folderID);
                    if (copyItem != null && client != null)
                    {
                        m_log.InfoFormat("[CAPS]: CopyInventoryFromNotecard, ItemID:{0}, FolderID:{1}", copyItem.ID, copyItem.Folder);
                        client.SendBulkUpdateInventory(copyItem);
                    }
                }
                else
                {
                    m_log.ErrorFormat("[CAPS]: CopyInventoryFromNotecard - Failed to retrieve item {0} from notecard {1}", itemID, notecardID);
                    if (client != null)
                        client.SendAlertMessage("Failed to retrieve item");
                }
            }
            catch (Exception e)
            {
                m_log.ErrorFormat("[CAPS]: CopyInventoryFromNotecard : {0}", e.ToString());
            }

            response["int_response_code"] = 200;
            return LLSDHelpers.SerialiseLLSDReply(response);
        }

<<<<<<< HEAD
        public string GetObjectPhysicsData(string request, string path,
                string param, IOSHttpRequest httpRequest,
                IOSHttpResponse httpResponse)
        {
            OSDMap req = (OSDMap)OSDParser.DeserializeLLSDXml(request);
            OSDMap resp = new OSDMap();
            OSDArray object_ids = (OSDArray)req["object_ids"];

            for (int i = 0 ; i < object_ids.Count ; i++)
            {
                UUID uuid = object_ids[i].AsUUID();

                SceneObjectPart obj = m_Scene.GetSceneObjectPart(uuid);
                if (obj != null)
                {
                    OSDMap object_data = new OSDMap();

                    object_data["PhysicsShapeType"] = obj.PhysicsShapeType;
                    object_data["Density"] = obj.Density;
                    object_data["Friction"] = obj.Friction;
                    object_data["Restitution"] = obj.Bounciness;
                    object_data["GravityMultiplier"] = obj.GravityModifier;

                    resp[uuid.ToString()] = object_data;
                }
            }

            string response = OSDParser.SerializeLLSDXmlString(resp);
            return response;
        }

        public string GetObjectCost(string request, string path,
                string param, IOSHttpRequest httpRequest,
                IOSHttpResponse httpResponse)
        {          
            OSDMap req = (OSDMap)OSDParser.DeserializeLLSDXml(request);
            OSDMap resp = new OSDMap();

            OSDArray object_ids = (OSDArray)req["object_ids"];

            for (int i = 0; i < object_ids.Count; i++)
            {
                UUID uuid = object_ids[i].AsUUID();
                                
                SceneObjectPart part = m_Scene.GetSceneObjectPart(uuid);

                if (part != null)
                {
                    SceneObjectGroup grp = part.ParentGroup;
                    if (grp != null)
                    {
                        float linksetCost;
                        float linksetPhysCost;
                        float partCost;
                        float partPhysCost;

                        grp.GetResourcesCosts(part, out linksetCost, out linksetPhysCost, out partCost, out  partPhysCost);

                        OSDMap object_data = new OSDMap();
                        object_data["linked_set_resource_cost"] = linksetCost;
                        object_data["resource_cost"] = partCost;
                        object_data["physics_cost"] = partPhysCost;
                        object_data["linked_set_physics_cost"] = linksetPhysCost;

                        resp[uuid.ToString()] = object_data;
                    }
                }
            }

            string response = OSDParser.SerializeLLSDXmlString(resp);
            return response; 
        }

        public string ResourceCostSelected(string request, string path,
                string param, IOSHttpRequest httpRequest,
                IOSHttpResponse httpResponse)
        {
            OSDMap req = (OSDMap)OSDParser.DeserializeLLSDXml(request);
            OSDMap resp = new OSDMap();


            float phys=0;
            float stream=0;
            float simul=0;

            if (req.ContainsKey("selected_roots"))
            {
                OSDArray object_ids = (OSDArray)req["selected_roots"];

                // should go by SOG suming costs for all parts
                // ll v3 works ok with several objects select we get the list and adds ok
                // FS calls per object so results are wrong guess fs bug
                for (int i = 0; i < object_ids.Count; i++)
                {
                    UUID uuid = object_ids[i].AsUUID();
                    float Physc;
                    float simulc;
                    float streamc;

                    SceneObjectGroup grp = m_Scene.GetGroupByPrim(uuid);
                    if (grp != null)
                    {
                        grp.GetSelectedCosts(out Physc, out streamc, out simulc);
                        phys += Physc;
                        stream += streamc;
                        simul += simulc;
                    }
                }
            }
            else if (req.ContainsKey("selected_prims"))
            {
                OSDArray object_ids = (OSDArray)req["selected_prims"];

                // don't see in use in any of the 2 viewers
                // guess it should be for edit linked but... nothing
                // should go to SOP per part
                for (int i = 0; i < object_ids.Count; i++)
                {
                    UUID uuid = object_ids[i].AsUUID();

                    SceneObjectPart part = m_Scene.GetSceneObjectPart(uuid);
                    if (part != null)
                    {
                        phys += part.PhysicsCost;
                        stream += part.StreamingCost;
                        simul += part.SimulationCost;
                    }
                }
            }

            if (simul != 0)
            {
                OSDMap object_data = new OSDMap();

                object_data["physics"] = phys;
                object_data["streaming"] = stream;
                object_data["simulation"] = simul;

                resp["selected"] = object_data;
            }

            string response = OSDParser.SerializeLLSDXmlString(resp);
            return response; 
        }

=======
>>>>>>> 170d3769
        public string UpdateAgentInformation(string request, string path,
                string param, IOSHttpRequest httpRequest,
                IOSHttpResponse httpResponse)
        {
            OSDMap req = (OSDMap)OSDParser.DeserializeLLSDXml(request);
            OSDMap resp = new OSDMap();

            OSDMap accessPrefs = new OSDMap();
            accessPrefs["max"] = "A";

            resp["access_prefs"] = accessPrefs;

            string response = OSDParser.SerializeLLSDXmlString(resp);
            return response; 
        }
    }

    public class AssetUploader
    {
        private static readonly ILog m_log =
            LogManager.GetLogger(MethodBase.GetCurrentMethod().DeclaringType);


        public event UpLoadedAsset OnUpLoad;
        private UpLoadedAsset handlerUpLoad = null;

        private string uploaderPath = String.Empty;
        private UUID newAssetID;
        private UUID inventoryItemID;
        private UUID parentFolder;
        private IHttpServer httpListener;
        private bool m_dumpAssetsToFile;
        private string m_assetName = String.Empty;
        private string m_assetDes = String.Empty;

        private string m_invType = String.Empty;
        private string m_assetType = String.Empty;
        private int m_cost;
        private string m_error = String.Empty;
        
        private Timer m_timeoutTimer = new Timer();
        private UUID m_texturesFolder;
        private int m_nreqtextures;
        private int m_nreqmeshs;
        private int m_nreqinstances;
        private bool m_IsAtestUpload;

        public AssetUploader(string assetName, string description, UUID assetID, UUID inventoryItem,
                                UUID parentFolderID, string invType, string assetType, string path,
                                IHttpServer httpServer, bool dumpAssetsToFile,
                                int totalCost, UUID texturesFolder, int nreqtextures, int nreqmeshs, int nreqinstances,
                                bool IsAtestUpload)
        {
            m_assetName = assetName;
            m_assetDes = description;
            newAssetID = assetID;
            inventoryItemID = inventoryItem;
            uploaderPath = path;
            httpListener = httpServer;
            parentFolder = parentFolderID;
            m_assetType = assetType;
            m_invType = invType;
            m_dumpAssetsToFile = dumpAssetsToFile;
            m_cost = totalCost;

            m_texturesFolder = texturesFolder;
            m_nreqtextures = nreqtextures;
            m_nreqmeshs = nreqmeshs;
            m_nreqinstances = nreqinstances;
            m_IsAtestUpload = IsAtestUpload;

            m_timeoutTimer.Elapsed += TimedOut;
            m_timeoutTimer.Interval = 120000;
            m_timeoutTimer.AutoReset = false;
            m_timeoutTimer.Start();
        }

        /// <summary>
        /// Handle raw asset upload data via the capability.
        /// </summary>
        /// <param name="data"></param>
        /// <param name="path"></param>
        /// <param name="param"></param>
        /// <returns></returns>
        public string uploaderCaps(byte[] data, string path, string param)
        {
            UUID inv = inventoryItemID;
            string res = String.Empty;
            LLSDAssetUploadComplete uploadComplete = new LLSDAssetUploadComplete();
/*
            uploadComplete.new_asset = newAssetID.ToString();
            uploadComplete.new_inventory_item = inv;
            uploadComplete.state = "complete";

            res = LLSDHelpers.SerialiseLLSDReply(uploadComplete);
*/
            m_timeoutTimer.Stop();
            httpListener.RemoveStreamHandler("POST", uploaderPath);

            // TODO: probably make this a better set of extensions here
            string extension = ".jp2";
            if (m_invType != "image")
            {
                extension = ".dat";
            }

            if (m_dumpAssetsToFile)
            {
                SaveAssetToFile(m_assetName + extension, data);
            }
            handlerUpLoad = OnUpLoad;
            if (handlerUpLoad != null)
            {
                handlerUpLoad(m_assetName, m_assetDes, newAssetID, inv, parentFolder, data, m_invType, m_assetType,
                    m_cost, m_texturesFolder, m_nreqtextures, m_nreqmeshs, m_nreqinstances, m_IsAtestUpload, ref m_error);
            }
            if (m_IsAtestUpload)
            {
                LLSDAssetUploadError resperror = new LLSDAssetUploadError();
                resperror.message = "Upload SUCESSEFULL for testing purposes only. Other uses are prohibited. Item will not work after 48 hours or on other regions";
                resperror.identifier = inv;

                uploadComplete.error = resperror;
                uploadComplete.state = "Upload4Testing";
            }
            else
            {
                if (m_error == String.Empty)
                {
                    uploadComplete.new_asset = newAssetID.ToString();
                    uploadComplete.new_inventory_item = inv;
                    //                if (m_texturesFolder != UUID.Zero)
                    //                    uploadComplete.new_texture_folder_id = m_texturesFolder;
                    uploadComplete.state = "complete";
                }
                else
                {
                    LLSDAssetUploadError resperror = new LLSDAssetUploadError();
                    resperror.message = m_error;
                    resperror.identifier = inv;

                    uploadComplete.error = resperror;
                    uploadComplete.state = "failed";
                }
            }

            res = LLSDHelpers.SerialiseLLSDReply(uploadComplete);
            return res;
        }

        private void TimedOut(object sender, ElapsedEventArgs args)
        {
            m_log.InfoFormat("[CAPS]: Removing URL and handler for timed out mesh upload");
            httpListener.RemoveStreamHandler("POST", uploaderPath);
        }

        ///Left this in and commented in case there are unforseen issues
        //private void SaveAssetToFile(string filename, byte[] data)
        //{
        //    FileStream fs = File.Create(filename);
        //    BinaryWriter bw = new BinaryWriter(fs);
        //    bw.Write(data);
        //    bw.Close();
        //    fs.Close();
        //}

        private static void SaveAssetToFile(string filename, byte[] data)
        {
            string assetPath = "UserAssets";
            if (!Directory.Exists(assetPath))
            {
                Directory.CreateDirectory(assetPath);
            }
            FileStream fs = File.Create(Path.Combine(assetPath, Util.safeFileName(filename)));
            BinaryWriter bw = new BinaryWriter(fs);
            bw.Write(data);
            bw.Close();
            fs.Close();
        }
    }

    /// <summary>
    /// This class is a callback invoked when a client sends asset data to
    /// an agent inventory notecard update url
    /// </summary>
    public class ItemUpdater
    {
        public event UpdateItem OnUpLoad;

        private UpdateItem handlerUpdateItem = null;

        private string uploaderPath = String.Empty;
        private UUID inventoryItemID;
        private IHttpServer httpListener;
        private bool m_dumpAssetToFile;

        public ItemUpdater(UUID inventoryItem, string path, IHttpServer httpServer, bool dumpAssetToFile)
        {
            m_dumpAssetToFile = dumpAssetToFile;

            inventoryItemID = inventoryItem;
            uploaderPath = path;
            httpListener = httpServer;
        }

        /// <summary>
        /// Handle raw uploaded asset data.
        /// </summary>
        /// <param name="data"></param>
        /// <param name="path"></param>
        /// <param name="param"></param>
        /// <returns></returns>
        public string uploaderCaps(byte[] data, string path, string param)
        {
            UUID inv = inventoryItemID;
            string res = String.Empty;
            LLSDAssetUploadComplete uploadComplete = new LLSDAssetUploadComplete();
            UUID assetID = UUID.Zero;
            handlerUpdateItem = OnUpLoad;
            if (handlerUpdateItem != null)
            {
                assetID = handlerUpdateItem(inv, data);
            }

            uploadComplete.new_asset = assetID.ToString();
            uploadComplete.new_inventory_item = inv;
            uploadComplete.state = "complete";

            res = LLSDHelpers.SerialiseLLSDReply(uploadComplete);

            httpListener.RemoveStreamHandler("POST", uploaderPath);

            if (m_dumpAssetToFile)
            {
                SaveAssetToFile("updateditem" + Util.RandomClass.Next(1, 1000) + ".dat", data);
            }

            return res;
        }

        ///Left this in and commented in case there are unforseen issues
        //private void SaveAssetToFile(string filename, byte[] data)
        //{
        //    FileStream fs = File.Create(filename);
        //    BinaryWriter bw = new BinaryWriter(fs);
        //    bw.Write(data);
        //    bw.Close();
        //    fs.Close();
        //}

        private static void SaveAssetToFile(string filename, byte[] data)
        {
            string assetPath = "UserAssets";
            if (!Directory.Exists(assetPath))
            {
                Directory.CreateDirectory(assetPath);
            }
            FileStream fs = File.Create(Path.Combine(assetPath, filename));
            BinaryWriter bw = new BinaryWriter(fs);
            bw.Write(data);
            bw.Close();
            fs.Close();
        }
    }

    /// <summary>
    /// This class is a callback invoked when a client sends asset data to
    /// a task inventory script update url
    /// </summary>
    public class TaskInventoryScriptUpdater
    {
        private static readonly ILog m_log =
            LogManager.GetLogger(MethodBase.GetCurrentMethod().DeclaringType);

        public event UpdateTaskScript OnUpLoad;

        private UpdateTaskScript handlerUpdateTaskScript = null;

        private string uploaderPath = String.Empty;
        private UUID inventoryItemID;
        private UUID primID;
        private bool isScriptRunning;
        private IHttpServer httpListener;
        private bool m_dumpAssetToFile;

        public TaskInventoryScriptUpdater(UUID inventoryItemID, UUID primID, int isScriptRunning,
                                            string path, IHttpServer httpServer, bool dumpAssetToFile)
        {
            m_dumpAssetToFile = dumpAssetToFile;

            this.inventoryItemID = inventoryItemID;
            this.primID = primID;

            // This comes in over the packet as an integer, but actually appears to be treated as a bool
            this.isScriptRunning = (0 == isScriptRunning ? false : true);

            uploaderPath = path;
            httpListener = httpServer;
        }

        /// <summary>
        ///
        /// </summary>
        /// <param name="data"></param>
        /// <param name="path"></param>
        /// <param name="param"></param>
        /// <returns></returns>
        public string uploaderCaps(byte[] data, string path, string param)
        {
            try
            {
                //                    m_log.InfoFormat("[CAPS]: " +
                //                                     "TaskInventoryScriptUpdater received data: {0}, path: {1}, param: {2}",
                //                                     data, path, param));

                string res = String.Empty;
                LLSDTaskScriptUploadComplete uploadComplete = new LLSDTaskScriptUploadComplete();

                ArrayList errors = new ArrayList();
                handlerUpdateTaskScript = OnUpLoad;
                if (handlerUpdateTaskScript != null)
                {
                    handlerUpdateTaskScript(inventoryItemID, primID, isScriptRunning, data, ref errors);
                }

                uploadComplete.new_asset = inventoryItemID;
                uploadComplete.compiled = errors.Count > 0 ? false : true;
                uploadComplete.state = "complete";
                uploadComplete.errors = new OpenSim.Framework.Capabilities.OSDArray();
                uploadComplete.errors.Array = errors;

                res = LLSDHelpers.SerialiseLLSDReply(uploadComplete);

                httpListener.RemoveStreamHandler("POST", uploaderPath);

                if (m_dumpAssetToFile)
                {
                    SaveAssetToFile("updatedtaskscript" + Util.RandomClass.Next(1, 1000) + ".dat", data);
                }

                //                    m_log.InfoFormat("[CAPS]: TaskInventoryScriptUpdater.uploaderCaps res: {0}", res);

                return res;
            }
            catch (Exception e)
            {
                m_log.Error("[CAPS]: " + e.ToString());
            }

            // XXX Maybe this should be some meaningful error packet
            return null;
        }

        ///Left this in and commented in case there are unforseen issues
        //private void SaveAssetToFile(string filename, byte[] data)
        //{
        //    FileStream fs = File.Create(filename);
        //    BinaryWriter bw = new BinaryWriter(fs);
        //    bw.Write(data);
        //    bw.Close();
        //    fs.Close();
        //}
        private static void SaveAssetToFile(string filename, byte[] data)
        {
            string assetPath = "UserAssets";
            if (!Directory.Exists(assetPath))
            {
                Directory.CreateDirectory(assetPath);
            }
            FileStream fs = File.Create(Path.Combine(assetPath, filename));
            BinaryWriter bw = new BinaryWriter(fs);
            bw.Write(data);
            bw.Close();
            fs.Close();
        }
    }
}<|MERGE_RESOLUTION|>--- conflicted
+++ resolved
@@ -100,17 +100,11 @@
         //        private static readonly string m_fetchInventoryPath = "0006/";
         private static readonly string m_copyFromNotecardPath = "0007/";
         // private static readonly string m_remoteParcelRequestPath = "0009/";// This is in the LandManagementModule.
-<<<<<<< HEAD
         private static readonly string m_getObjectPhysicsDataPath = "0101/";
         private static readonly string m_getObjectCostPath = "0102/";
         private static readonly string m_ResourceCostSelectedPath = "0103/";
         private static readonly string m_UpdateAgentInformationPath = "0500/";
         
-
-=======
-        private static readonly string m_UpdateAgentInformationPath = "0500/";
-        
->>>>>>> 170d3769
         // These are callbacks which will be setup by the scene so that we can update scene data when we
         // receive capability calls
         public NewInventoryItem AddNewInventoryItem = null;
@@ -287,15 +281,12 @@
                 m_HostCapsObj.RegisterHandler("UpdateNotecardAgentInventory", req);
                 m_HostCapsObj.RegisterHandler("UpdateScriptAgentInventory", req);
                 m_HostCapsObj.RegisterHandler("UpdateScriptAgent", req);
-<<<<<<< HEAD
                 IRequestHandler getObjectPhysicsDataHandler = new RestStreamHandler("POST", capsBase + m_getObjectPhysicsDataPath, GetObjectPhysicsData);
                 m_HostCapsObj.RegisterHandler("GetObjectPhysicsData", getObjectPhysicsDataHandler);
                 IRequestHandler getObjectCostHandler = new RestStreamHandler("POST", capsBase + m_getObjectCostPath, GetObjectCost);
                 m_HostCapsObj.RegisterHandler("GetObjectCost", getObjectCostHandler);
                 IRequestHandler ResourceCostSelectedHandler = new RestStreamHandler("POST", capsBase + m_ResourceCostSelectedPath, ResourceCostSelected);
                 m_HostCapsObj.RegisterHandler("ResourceCostSelected", ResourceCostSelectedHandler);       
-=======
->>>>>>> 170d3769
                 IRequestHandler UpdateAgentInformationHandler = new RestStreamHandler("POST", capsBase + m_UpdateAgentInformationPath, UpdateAgentInformation);
                 m_HostCapsObj.RegisterHandler("UpdateAgentInformation", UpdateAgentInformationHandler);
 
@@ -1305,7 +1296,6 @@
             return LLSDHelpers.SerialiseLLSDReply(response);
         }
 
-<<<<<<< HEAD
         public string GetObjectPhysicsData(string request, string path,
                 string param, IOSHttpRequest httpRequest,
                 IOSHttpResponse httpResponse)
@@ -1451,8 +1441,6 @@
             return response; 
         }
 
-=======
->>>>>>> 170d3769
         public string UpdateAgentInformation(string request, string path,
                 string param, IOSHttpRequest httpRequest,
                 IOSHttpResponse httpResponse)
