--- conflicted
+++ resolved
@@ -7,17 +7,6 @@
     <Copyright>OpenSimulator developers</Copyright>
   </PropertyGroup>
   <ItemGroup>
-<<<<<<< HEAD
-    <Reference Include="log4net">
-      <HintPath>..\..\..\..\..\bin\log4net.dll</HintPath>
-      <Private>False</Private>
-    </Reference>
-    <Reference Include="Nini">
-      <HintPath>..\..\..\..\..\bin\Nini.dll</HintPath>
-      <Private>False</Private>
-    </Reference>
-=======
->>>>>>> 8dcba4ae
     <Reference Include="Nini">
       <HintPath>..\..\..\..\..\bin\Nini.dll</HintPath>
       <Private>False</Private>
