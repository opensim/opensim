/*
 * Copyright (c) Contributors, http://opensimulator.org/
 * See CONTRIBUTORS.TXT for a full list of copyright holders.
 *
 * Redistribution and use in source and binary forms, with or without
 * modification, are permitted provided that the following conditions are met:
 *     * Redistributions of source code must retain the above copyright
 *       notice, this list of conditions and the following disclaimer.
 *     * Redistributions in binary form must reproduce the above copyright
 *       notice, this list of conditions and the following disclaimer in the
 *       documentation and/or other materials provided with the distribution.
 *     * Neither the name of the OpenSimulator Project nor the
 *       names of its contributors may be used to endorse or promote products
 *       derived from this software without specific prior written permission.
 *
 * THIS SOFTWARE IS PROVIDED BY THE DEVELOPERS ``AS IS'' AND ANY
 * EXPRESS OR IMPLIED WARRANTIES, INCLUDING, BUT NOT LIMITED TO, THE IMPLIED
 * WARRANTIES OF MERCHANTABILITY AND FITNESS FOR A PARTICULAR PURPOSE ARE
 * DISCLAIMED. IN NO EVENT SHALL THE CONTRIBUTORS BE LIABLE FOR ANY
 * DIRECT, INDIRECT, INCIDENTAL, SPECIAL, EXEMPLARY, OR CONSEQUENTIAL DAMAGES
 * (INCLUDING, BUT NOT LIMITED TO, PROCUREMENT OF SUBSTITUTE GOODS OR SERVICES;
 * LOSS OF USE, DATA, OR PROFITS; OR BUSINESS INTERRUPTION) HOWEVER CAUSED AND
 * ON ANY THEORY OF LIABILITY, WHETHER IN CONTRACT, STRICT LIABILITY, OR TORT
 * (INCLUDING NEGLIGENCE OR OTHERWISE) ARISING IN ANY WAY OUT OF THE USE OF THIS
 * SOFTWARE, EVEN IF ADVISED OF THE POSSIBILITY OF SUCH DAMAGE.
 */

using System;
using System.Collections.Generic;
using System.Reflection;
using OpenMetaverse;
using Ode.NET;
using OpenSim.Framework;
using OpenSim.Region.Physics.Manager;
using log4net;

namespace OpenSim.Region.Physics.OdePlugin
{
    /// <summary>
    /// Various properties that ODE uses for AMotors but isn't exposed in ODE.NET so we must define them ourselves.
    /// </summary>

    public enum dParam : int
    {
        LowStop = 0,
        HiStop = 1,
        Vel = 2,
        FMax = 3,
        FudgeFactor = 4,
        Bounce = 5,
        CFM = 6,
        StopERP = 7,
        StopCFM = 8,
        LoStop2 = 256,
        HiStop2 = 257,
        Vel2 = 258,
        FMax2 = 259,
        StopERP2 = 7 + 256,
        StopCFM2 = 8 + 256,
        LoStop3 = 512,
        HiStop3 = 513,
        Vel3 = 514,
        FMax3 = 515,
        StopERP3 = 7 + 512,
        StopCFM3 = 8 + 512
    }
    public class OdeCharacter : PhysicsActor
    {
        private static readonly ILog m_log = LogManager.GetLogger(MethodBase.GetCurrentMethod().DeclaringType);

        private Vector3 _position;
        private d.Vector3 _zeroPosition;
        // private d.Matrix3 m_StandUpRotation;
        private bool _zeroFlag = false;
        private bool m_lastUpdateSent = false;
        private Vector3 _velocity;
        private Vector3 _target_velocity;
        private Vector3 _acceleration;
        private Vector3 m_rotationalVelocity;
        private float m_mass = 80f;
        public float m_density = 60f;
        private bool m_pidControllerActive = true;
        public float PID_D = 800.0f;
        public float PID_P = 900.0f;
        //private static float POSTURE_SERVO = 10000.0f;
        public float CAPSULE_RADIUS = 0.37f;
        public float CAPSULE_LENGTH = 2.140599f;
        public float m_tensor = 3800000f;
        public float heightFudgeFactor = 0.52f;
        public float walkDivisor = 1.3f;
        public float runDivisor = 0.8f;
        private bool flying = false;
        private bool m_iscolliding = false;
        private bool m_iscollidingGround = false;
        private bool m_wascolliding = false;
        private bool m_wascollidingGround = false;
        private bool m_iscollidingObj = false;
        private bool m_alwaysRun = false;
        private bool m_hackSentFall = false;
        private bool m_hackSentFly = false;
        private int m_requestedUpdateFrequency = 0;
        private Vector3 m_taintPosition = Vector3.Zero;
        public uint m_localID = 0;
        public bool m_returnCollisions = false;
        // taints and their non-tainted counterparts
        public bool m_isPhysical = false; // the current physical status
        public bool m_tainted_isPhysical = false; // set when the physical status is tainted (false=not existing in physics engine, true=existing)
        public float MinimumGroundFlightOffset = 3f;

        private float m_tainted_CAPSULE_LENGTH; // set when the capsule length changes. 
        private float m_tiltMagnitudeWhenProjectedOnXYPlane = 0.1131371f; // used to introduce a fixed tilt because a straight-up capsule falls through terrain, probably a bug in terrain collider


        private float m_buoyancy = 0f;

        // private CollisionLocker ode;

        private string m_name = String.Empty;

        private bool[] m_colliderarr = new bool[11];
        private bool[] m_colliderGroundarr = new bool[11];

        // Default we're a Character
        private CollisionCategories m_collisionCategories = (CollisionCategories.Character);

        // Default, Collide with Other Geometries, spaces, bodies and characters.
        private CollisionCategories m_collisionFlags = (CollisionCategories.Geom
                                                        | CollisionCategories.Space
                                                        | CollisionCategories.Body
                                                        | CollisionCategories.Character
                                                        | CollisionCategories.Land);
        public IntPtr Body = IntPtr.Zero;
        private OdeScene _parent_scene;
        public IntPtr Shell = IntPtr.Zero;
        public IntPtr Amotor = IntPtr.Zero;
        public d.Mass ShellMass;
        public bool collidelock = false;

        public int m_eventsubscription = 0;
        private CollisionEventUpdate CollisionEventsThisFrame = new CollisionEventUpdate();

        // unique UUID of this character object
        public UUID m_uuid;
        public bool bad = false;

        public OdeCharacter(String avName, OdeScene parent_scene, Vector3 pos, CollisionLocker dode, Vector3 size, float pid_d, float pid_p, float capsule_radius, float tensor, float density, float height_fudge_factor, float walk_divisor, float rundivisor)
        {
            m_uuid = UUID.Random();

            if (pos.IsFinite())
            {
                if (pos.Z > 9999999f)
                {
                    pos.Z = parent_scene.GetTerrainHeightAtXY(127, 127) + 5;
                }
                if (pos.Z < -90000f)
                {
                    pos.Z = parent_scene.GetTerrainHeightAtXY(127, 127) + 5;
                }
                _position = pos;
                m_taintPosition.X = pos.X;
                m_taintPosition.Y = pos.Y;
                m_taintPosition.Z = pos.Z;
            }
            else
            {
                _position = new Vector3(((float)_parent_scene.WorldExtents.X * 0.5f), ((float)_parent_scene.WorldExtents.Y * 0.5f), parent_scene.GetTerrainHeightAtXY(128f, 128f) + 10f);
                m_taintPosition.X = _position.X;
                m_taintPosition.Y = _position.Y;
                m_taintPosition.Z = _position.Z;
                m_log.Warn("[PHYSICS]: Got NaN Position on Character Create");
            }

            _parent_scene = parent_scene;

            PID_D = pid_d;
            PID_P = pid_p;
            CAPSULE_RADIUS = capsule_radius;
            m_tensor = tensor;
            m_density = density;
            heightFudgeFactor = height_fudge_factor;
            walkDivisor = walk_divisor;
            runDivisor = rundivisor;

            // m_StandUpRotation =
            //     new d.Matrix3(0.5f, 0.7071068f, 0.5f, -0.7071068f, 0f, 0.7071068f, 0.5f, -0.7071068f,
            //                   0.5f);

            for (int i = 0; i < 11; i++)
            {
                m_colliderarr[i] = false;
            }
            CAPSULE_LENGTH = (size.Z * 1.15f) - CAPSULE_RADIUS * 2.0f;
            //m_log.Info("[SIZE]: " + CAPSULE_LENGTH.ToString());
            m_tainted_CAPSULE_LENGTH = CAPSULE_LENGTH;

            m_isPhysical = false; // current status: no ODE information exists
            m_tainted_isPhysical = true; // new tainted status: need to create ODE information

            _parent_scene.AddPhysicsActorTaint(this);
            
            m_name = avName;
        }

        public override int PhysicsActorType
        {
            get { return (int) ActorTypes.Agent; }
            set { return; }
        }

        /// <summary>
        /// If this is set, the avatar will move faster
        /// </summary>
        public override bool SetAlwaysRun
        {
            get { return m_alwaysRun; }
            set { m_alwaysRun = value; }
        }

        public override uint LocalID
        {
            set { m_localID = value; }
        }

        public override bool Grabbed
        {
            set { return; }
        }

        public override bool Selected
        {
            set { return; }
        }

        public override float Buoyancy
        {
            get { return m_buoyancy; }
            set { m_buoyancy = value; }
        }

        public override bool FloatOnWater
        {
            set { return; }
        }

        public override bool IsPhysical
        {
            get { return false; }
            set { return; }
        }

        public override bool ThrottleUpdates
        {
            get { return false; }
            set { return; }
        }

        public override bool Flying
        {
            get { return flying; }
            set { flying = value; }
        }

        /// <summary>
        /// Returns if the avatar is colliding in general.
        /// This includes the ground and objects and avatar.
        /// </summary>
        public override bool IsColliding
        {
            get { return m_iscolliding; }
            set
            {
                int i;
                int truecount = 0;
                int falsecount = 0;

                if (m_colliderarr.Length >= 10)
                {
                    for (i = 0; i < 10; i++)
                    {
                        m_colliderarr[i] = m_colliderarr[i + 1];
                    }
                }
                m_colliderarr[10] = value;

                for (i = 0; i < 11; i++)
                {
                    if (m_colliderarr[i])
                    {
                        truecount++;
                    }
                    else
                    {
                        falsecount++;
                    }
                }

                // Equal truecounts and false counts means we're colliding with something.

                if (falsecount > 1.2*truecount)
                {
                    m_iscolliding = false;
                }
                else
                {
                    m_iscolliding = true;
                }
                if (m_wascolliding != m_iscolliding)
                {
                    //base.SendCollisionUpdate(new CollisionEventUpdate());
                }
                m_wascolliding = m_iscolliding;
            }
        }

        /// <summary>
        /// Returns if an avatar is colliding with the ground
        /// </summary>
        public override bool CollidingGround
        {
            get { return m_iscollidingGround; }
            set
            {
                // Collisions against the ground are not really reliable
                // So, to get a consistant value we have to average the current result over time
                // Currently we use 1 second = 10 calls to this.
                int i;
                int truecount = 0;
                int falsecount = 0;

                if (m_colliderGroundarr.Length >= 10)
                {
                    for (i = 0; i < 10; i++)
                    {
                        m_colliderGroundarr[i] = m_colliderGroundarr[i + 1];
                    }
                }
                m_colliderGroundarr[10] = value;

                for (i = 0; i < 11; i++)
                {
                    if (m_colliderGroundarr[i])
                    {
                        truecount++;
                    }
                    else
                    {
                        falsecount++;
                    }
                }

                // Equal truecounts and false counts means we're colliding with something.

                if (falsecount > 1.2*truecount)
                {
                    m_iscollidingGround = false;
                }
                else
                {
                    m_iscollidingGround = true;
                }
                if (m_wascollidingGround != m_iscollidingGround)
                {
                    //base.SendCollisionUpdate(new CollisionEventUpdate());
                }
                m_wascollidingGround = m_iscollidingGround;
            }
        }

        /// <summary>
        /// Returns if the avatar is colliding with an object
        /// </summary>
        public override bool CollidingObj
        {
            get { return m_iscollidingObj; }
            set
            {
                m_iscollidingObj = value;
                if (value)
                    m_pidControllerActive = false;
                else
                    m_pidControllerActive = true;
            }
        }

        /// <summary>
        /// turn the PID controller on or off.
        /// The PID Controller will turn on all by itself in many situations
        /// </summary>
        /// <param name="status"></param>
        public void SetPidStatus(bool status)
        {
            m_pidControllerActive = status;
        }

        public override bool Stopped
        {
            get { return _zeroFlag; }
        }

        /// <summary>
        /// This 'puts' an avatar somewhere in the physics space.
        /// Not really a good choice unless you 'know' it's a good
        /// spot otherwise you're likely to orbit the avatar.
        /// </summary>
        public override Vector3 Position
        {
            get { return _position; }
            set
            {
                if (Body == IntPtr.Zero || Shell == IntPtr.Zero)
                {
                    if (value.IsFinite())
                    {
                        if (value.Z > 9999999f)
                        {
                            value.Z = _parent_scene.GetTerrainHeightAtXY(127, 127) + 5;
                        }
                        if (value.Z < -90000f)
                        {
                            value.Z = _parent_scene.GetTerrainHeightAtXY(127, 127) + 5;
                        }

                        _position.X = value.X;
                        _position.Y = value.Y;
                        _position.Z = value.Z;

                        m_taintPosition.X = value.X;
                        m_taintPosition.Y = value.Y;
                        m_taintPosition.Z = value.Z;
                        _parent_scene.AddPhysicsActorTaint(this);
                    }
                    else
                    {
                        m_log.Warn("[PHYSICS]: Got a NaN Position from Scene on a Character");
                    }
                }
            }
        }

        public override Vector3 RotationalVelocity
        {
            get { return m_rotationalVelocity; }
            set { m_rotationalVelocity = value; }
        }

        /// <summary>
        /// This property sets the height of the avatar only.  We use the height to make sure the avatar stands up straight
        /// and use it to offset landings properly
        /// </summary>
        public override Vector3 Size
        {
            get { return new Vector3(CAPSULE_RADIUS * 2, CAPSULE_RADIUS * 2, CAPSULE_LENGTH); }
            set
            {
                if (value.IsFinite())
                {
                    m_pidControllerActive = true;

                    Vector3 SetSize = value;
                    m_tainted_CAPSULE_LENGTH = (SetSize.Z*1.15f) - CAPSULE_RADIUS*2.0f;
                    //m_log.Info("[SIZE]: " + CAPSULE_LENGTH.ToString());

                    Velocity = Vector3.Zero;

                    _parent_scene.AddPhysicsActorTaint(this);
                }
                else
                {
                    m_log.Warn("[PHYSICS]: Got a NaN Size from Scene on a Character");
                }
            }
        }

        private void AlignAvatarTiltWithCurrentDirectionOfMovement(Vector3 movementVector)
        {
            movementVector.Z = 0f;
            float magnitude = (float)Math.Sqrt((double)(movementVector.X * movementVector.X + movementVector.Y * movementVector.Y));
            if (magnitude < 0.1f) return;

            // normalize the velocity vector
            float invMagnitude = 1.0f / magnitude;
            movementVector.X *= invMagnitude;
            movementVector.Y *= invMagnitude;

            // if we change the capsule heading too often, the capsule can fall down
            // therefore we snap movement vector to just 1 of 4 predefined directions (ne, nw, se, sw),
            // meaning only 4 possible capsule tilt orientations
            if (movementVector.X > 0)
            {
                // east
                if (movementVector.Y > 0)
                {
                    // northeast
                    movementVector.X = (float)Math.Sqrt(2.0);
                    movementVector.Y = (float)Math.Sqrt(2.0);
                }
                else
                {
                    // southeast
                    movementVector.X = (float)Math.Sqrt(2.0);
                    movementVector.Y = -(float)Math.Sqrt(2.0);
                }
            }
            else
            {
                // west
                if (movementVector.Y > 0)
                {
                    // northwest
                    movementVector.X = -(float)Math.Sqrt(2.0);
                    movementVector.Y = (float)Math.Sqrt(2.0);
                }
                else
                {
                    // southwest
                    movementVector.X = -(float)Math.Sqrt(2.0);
                    movementVector.Y = -(float)Math.Sqrt(2.0);
                }
            }


            // movementVector.Z is zero

            // calculate tilt components based on desired amount of tilt and current (snapped) heading.
            // the "-" sign is to force the tilt to be OPPOSITE the direction of movement.
            float xTiltComponent = -movementVector.X * m_tiltMagnitudeWhenProjectedOnXYPlane;
            float yTiltComponent = -movementVector.Y * m_tiltMagnitudeWhenProjectedOnXYPlane;

            //m_log.Debug("[PHYSICS] changing avatar tilt");
            d.JointSetAMotorParam(Amotor, (int)dParam.LowStop, xTiltComponent);
            d.JointSetAMotorParam(Amotor, (int)dParam.HiStop, xTiltComponent); // must be same as lowstop, else a different, spurious tilt is introduced
            d.JointSetAMotorParam(Amotor, (int)dParam.LoStop2, yTiltComponent);
            d.JointSetAMotorParam(Amotor, (int)dParam.HiStop2, yTiltComponent); // same as lowstop
            d.JointSetAMotorParam(Amotor, (int)dParam.LoStop3, 0f);
            d.JointSetAMotorParam(Amotor, (int)dParam.HiStop3, 0f); // same as lowstop
        }

        /// <summary>
        /// This creates the Avatar's physical Surrogate at the position supplied
        /// </summary>
        /// <param name="npositionX"></param>
        /// <param name="npositionY"></param>
        /// <param name="npositionZ"></param>

        // WARNING: This MUST NOT be called outside of ProcessTaints, else we can have unsynchronized access
        // to ODE internals. ProcessTaints is called from within thread-locked Simulate(), so it is the only 
        // place that is safe to call this routine AvatarGeomAndBodyCreation.
        private void AvatarGeomAndBodyCreation(float npositionX, float npositionY, float npositionZ, float tensor)
        {
            //CAPSULE_LENGTH = -5;
            //CAPSULE_RADIUS = -5;
            int dAMotorEuler = 1;
            _parent_scene.waitForSpaceUnlock(_parent_scene.space);
            if (CAPSULE_LENGTH <= 0)
            {
                m_log.Warn("[PHYSICS]: The capsule size you specified in opensim.ini is invalid!  Setting it to the smallest possible size!");
                CAPSULE_LENGTH = 0.01f;

            }

            if (CAPSULE_RADIUS <= 0)
            {
                m_log.Warn("[PHYSICS]: The capsule size you specified in opensim.ini is invalid!  Setting it to the smallest possible size!");
                CAPSULE_RADIUS = 0.01f;

            }
            Shell = d.CreateCapsule(_parent_scene.space, CAPSULE_RADIUS, CAPSULE_LENGTH);

            d.GeomSetCategoryBits(Shell, (int)m_collisionCategories);
            d.GeomSetCollideBits(Shell, (int)m_collisionFlags);

            d.MassSetCapsuleTotal(out ShellMass, m_mass, 2, CAPSULE_RADIUS, CAPSULE_LENGTH);
            Body = d.BodyCreate(_parent_scene.world);
            d.BodySetPosition(Body, npositionX, npositionY, npositionZ);
            
            _position.X = npositionX;
            _position.Y = npositionY;
            _position.Z = npositionZ;

            
            m_taintPosition.X = npositionX;
            m_taintPosition.Y = npositionY;
            m_taintPosition.Z = npositionZ;

            d.BodySetMass(Body, ref ShellMass);
            d.Matrix3 m_caprot;
            // 90 Stand up on the cap of the capped cyllinder
            if (_parent_scene.IsAvCapsuleTilted)
            {
                d.RFromAxisAndAngle(out m_caprot, 1, 0, 1, (float)(Math.PI / 2));
            }
            else
            {
                d.RFromAxisAndAngle(out m_caprot, 0, 0, 1, (float)(Math.PI / 2));
            }


            d.GeomSetRotation(Shell, ref m_caprot);
            d.BodySetRotation(Body, ref m_caprot);

            d.GeomSetBody(Shell, Body);


            // The purpose of the AMotor here is to keep the avatar's physical
            // surrogate from rotating while moving
            Amotor = d.JointCreateAMotor(_parent_scene.world, IntPtr.Zero);
            d.JointAttach(Amotor, Body, IntPtr.Zero);
            d.JointSetAMotorMode(Amotor, dAMotorEuler);
            d.JointSetAMotorNumAxes(Amotor, 3);
            d.JointSetAMotorAxis(Amotor, 0, 0, 1, 0, 0);
            d.JointSetAMotorAxis(Amotor, 1, 0, 0, 1, 0);
            d.JointSetAMotorAxis(Amotor, 2, 0, 0, 0, 1);
            d.JointSetAMotorAngle(Amotor, 0, 0);
            d.JointSetAMotorAngle(Amotor, 1, 0);
            d.JointSetAMotorAngle(Amotor, 2, 0);

            // These lowstops and high stops are effectively (no wiggle room)
            if (_parent_scene.IsAvCapsuleTilted)
            {
                d.JointSetAMotorParam(Amotor, (int)dParam.LowStop, -0.000000000001f);
                d.JointSetAMotorParam(Amotor, (int)dParam.LoStop3, -0.000000000001f);
                d.JointSetAMotorParam(Amotor, (int)dParam.LoStop2, -0.000000000001f);
                d.JointSetAMotorParam(Amotor, (int)dParam.HiStop, 0.000000000001f);
                d.JointSetAMotorParam(Amotor, (int)dParam.HiStop3, 0.000000000001f);
                d.JointSetAMotorParam(Amotor, (int)dParam.HiStop2, 0.000000000001f);
            }
            else
            {
                #region Documentation of capsule motor LowStop and HighStop parameters
                // Intentionally introduce some tilt into the capsule by setting
                // the motor stops to small epsilon values. This small tilt prevents
                // the capsule from falling into the terrain; a straight-up capsule
                // (with -0..0 motor stops) falls into the terrain for reasons yet
                // to be comprehended in their entirety.
                #endregion
                AlignAvatarTiltWithCurrentDirectionOfMovement(Vector3.Zero);
                d.JointSetAMotorParam(Amotor, (int)dParam.LowStop, 0.08f);
                d.JointSetAMotorParam(Amotor, (int)dParam.LoStop3, -0f);
                d.JointSetAMotorParam(Amotor, (int)dParam.LoStop2, 0.08f);
                d.JointSetAMotorParam(Amotor, (int)dParam.HiStop,  0.08f); // must be same as lowstop, else a different, spurious tilt is introduced
                d.JointSetAMotorParam(Amotor, (int)dParam.HiStop3, 0f); // same as lowstop
                d.JointSetAMotorParam(Amotor, (int)dParam.HiStop2, 0.08f); // same as lowstop
            }

            // Fudge factor is 1f by default, we're setting it to 0.  We don't want it to Fudge or the
            // capped cyllinder will fall over
            d.JointSetAMotorParam(Amotor, (int)dParam.FudgeFactor, 0f);
            d.JointSetAMotorParam(Amotor, (int)dParam.FMax, tensor);

            //d.Matrix3 bodyrotation = d.BodyGetRotation(Body);
            //d.QfromR(
            //d.Matrix3 checkrotation = new d.Matrix3(0.7071068,0.5, -0.7071068,
            //
            //m_log.Info("[PHYSICSAV]: Rotation: " + bodyrotation.M00 + " : " + bodyrotation.M01 + " : " + bodyrotation.M02 + " : " + bodyrotation.M10 + " : " + bodyrotation.M11 + " : " + bodyrotation.M12 + " : " + bodyrotation.M20 + " : " + bodyrotation.M21 + " : " + bodyrotation.M22);
            //standupStraight();
        }

        //
        /// <summary>
        /// Uses the capped cyllinder volume formula to calculate the avatar's mass.
        /// This may be used in calculations in the scene/scenepresence
        /// </summary>
        public override float Mass
        {
            get
            {
                float AVvolume = (float) (Math.PI*Math.Pow(CAPSULE_RADIUS, 2)*CAPSULE_LENGTH);
                return m_density*AVvolume;
            }
        }
        public override void link(PhysicsActor obj)
        {

        }

        public override void delink()
        {

        }

        public override void LockAngularMotion(Vector3 axis)
        {

        }

//      This code is very useful. Written by DanX0r. We're just not using it right now.
//      Commented out to prevent a warning.
//
//         private void standupStraight()
//         {
//             // The purpose of this routine here is to quickly stabilize the Body while it's popped up in the air.
//             // The amotor needs a few seconds to stabilize so without it, the avatar shoots up sky high when you
//             // change appearance and when you enter the simulator
//             // After this routine is done, the amotor stabilizes much quicker
//             d.Vector3 feet;
//             d.Vector3 head;
//             d.BodyGetRelPointPos(Body, 0.0f, 0.0f, -1.0f, out feet);
//             d.BodyGetRelPointPos(Body, 0.0f, 0.0f, 1.0f, out head);
//             float posture = head.Z - feet.Z;

//             // restoring force proportional to lack of posture:
//             float servo = (2.5f - posture) * POSTURE_SERVO;
//             d.BodyAddForceAtRelPos(Body, 0.0f, 0.0f, servo, 0.0f, 0.0f, 1.0f);
//             d.BodyAddForceAtRelPos(Body, 0.0f, 0.0f, -servo, 0.0f, 0.0f, -1.0f);
//             //d.Matrix3 bodyrotation = d.BodyGetRotation(Body);
//             //m_log.Info("[PHYSICSAV]: Rotation: " + bodyrotation.M00 + " : " + bodyrotation.M01 + " : " + bodyrotation.M02 + " : " + bodyrotation.M10 + " : " + bodyrotation.M11 + " : " + bodyrotation.M12 + " : " + bodyrotation.M20 + " : " + bodyrotation.M21 + " : " + bodyrotation.M22);
//         }

        public override Vector3 Force
        {
            get { return _target_velocity; }
            set { return; }
        }

        public override int VehicleType
        {
            get { return 0; }
            set { return; }
        }

        public override void VehicleFloatParam(int param, float value)
        {

        }

        public override void VehicleVectorParam(int param, Vector3 value)
        {

        }

        public override void VehicleRotationParam(int param, Quaternion rotation)
        {

        }
        
        public override void VehicleFlagsSet(int flags)
        {

<<<<<<< HEAD
        }
        
        public override void VehicleFlagsRemove(int flags)
        {

        }
        
=======
        public override void VehicleFlags(int param, bool remove)
        {

        }

>>>>>>> 83929c69
        public override void SetVolumeDetect(int param)
        {

        }

        public override Vector3 CenterOfMass
        {
            get { return Vector3.Zero; }
        }

        public override Vector3 GeometricCenter
        {
            get { return Vector3.Zero; }
        }

        public override PrimitiveBaseShape Shape
        {
            set { return; }
        }

        public override Vector3 Velocity
        {
            get {
                // There's a problem with Vector3.Zero! Don't Use it Here!
                if (_zeroFlag)
                    return Vector3.Zero;
                m_lastUpdateSent = false;
                return _velocity;
            }
            set
            {
                if (value.IsFinite())
                {
                    m_pidControllerActive = true;
                    _target_velocity = value;
                }
                else
                {
                    m_log.Warn("[PHYSICS]: Got a NaN velocity from Scene in a Character");
                }
            }
        }

        public override Vector3 Torque
        {
            get { return Vector3.Zero; }
            set { return; }
        }

        public override float CollisionScore
        {
            get { return 0f; }
            set { }
        }

        public override bool Kinematic
        {
            get { return false; }
            set { }
        }

        public override Quaternion Orientation
        {
            get { return Quaternion.Identity; }
            set {
                //Matrix3 or = Orientation.ToRotationMatrix();
                //d.Matrix3 ord = new d.Matrix3(or.m00, or.m10, or.m20, or.m01, or.m11, or.m21, or.m02, or.m12, or.m22);
                //d.BodySetRotation(Body, ref ord);
            }
        }

        public override Vector3 Acceleration
        {
            get { return _acceleration; }
        }

        public void SetAcceleration(Vector3 accel)
        {
            m_pidControllerActive = true;
            _acceleration = accel;
        }

        /// <summary>
        /// Adds the force supplied to the Target Velocity
        /// The PID controller takes this target velocity and tries to make it a reality
        /// </summary>
        /// <param name="force"></param>
        public override void AddForce(Vector3 force, bool pushforce)
        {
            if (force.IsFinite())
            {
                if (pushforce)
                {
                    m_pidControllerActive = false;
                    force *= 100f;
                    doForce(force);
                    // If uncommented, things get pushed off world
                    //
                    // m_log.Debug("Push!");
                    // _target_velocity.X += force.X;
                    // _target_velocity.Y += force.Y;
                    // _target_velocity.Z += force.Z;
                }
                else
                {
                    m_pidControllerActive = true;
                    _target_velocity.X += force.X;
                    _target_velocity.Y += force.Y;
                    _target_velocity.Z += force.Z;
                }
            }
            else
            {
                m_log.Warn("[PHYSICS]: Got a NaN force applied to a Character");
            }
            //m_lastUpdateSent = false;
        }

        public override void AddAngularForce(Vector3 force, bool pushforce)
        {

        }

        /// <summary>
        /// After all of the forces add up with 'add force' we apply them with doForce
        /// </summary>
        /// <param name="force"></param>
        public void doForce(Vector3 force)
        {
            if (!collidelock)
            {
                d.BodyAddForce(Body, force.X, force.Y, force.Z);
                //d.BodySetRotation(Body, ref m_StandUpRotation);
                //standupStraight();

            }
        }

        public override void SetMomentum(Vector3 momentum)
        {
        }


        /// <summary>
        /// Called from Simulate
        /// This is the avatar's movement control + PID Controller
        /// </summary>
        /// <param name="timeStep"></param>
        public void Move(float timeStep, List<OdeCharacter> defects)
        {
            //  no lock; for now it's only called from within Simulate()

            // If the PID Controller isn't active then we set our force
            // calculating base velocity to the current position

            if (Body == IntPtr.Zero)
                return;

            if (m_pidControllerActive == false)
            {
                _zeroPosition = d.BodyGetPosition(Body);
            }
            //PidStatus = true;

            d.Vector3 localpos = d.BodyGetPosition(Body);
            Vector3 localPos = new Vector3(localpos.X, localpos.Y, localpos.Z);
            
            if (!localPos.IsFinite())
            {

                m_log.Warn("[PHYSICS]: Avatar Position is non-finite!");
                defects.Add(this);
                // _parent_scene.RemoveCharacter(this);

                // destroy avatar capsule and related ODE data
                if (Amotor != IntPtr.Zero)
                {
                    // Kill the Amotor
                    d.JointDestroy(Amotor);
                    Amotor = IntPtr.Zero;
                }

                //kill the Geometry
                _parent_scene.waitForSpaceUnlock(_parent_scene.space);

                if (Body != IntPtr.Zero)
                {
                    //kill the body
                    d.BodyDestroy(Body);

                    Body = IntPtr.Zero;
                }

                if (Shell != IntPtr.Zero)
                {
                    d.GeomDestroy(Shell);
                    _parent_scene.geom_name_map.Remove(Shell);
                    Shell = IntPtr.Zero;
                }

                return;
            }

            Vector3 vec = Vector3.Zero;
            d.Vector3 vel = d.BodyGetLinearVel(Body);

            float movementdivisor = 1f;

            if (!m_alwaysRun)
            {
                movementdivisor = walkDivisor;
            }
            else
            {
                movementdivisor = runDivisor;
            }

            //  if velocity is zero, use position control; otherwise, velocity control
            if (_target_velocity.X == 0.0f && _target_velocity.Y == 0.0f && _target_velocity.Z == 0.0f && m_iscolliding)
            {
                //  keep track of where we stopped.  No more slippin' & slidin'
                if (!_zeroFlag)
                {
                    _zeroFlag = true;
                    _zeroPosition = d.BodyGetPosition(Body);
                }
                if (m_pidControllerActive)
                {
                    // We only want to deactivate the PID Controller if we think we want to have our surrogate
                    // react to the physics scene by moving it's position.
                    // Avatar to Avatar collisions
                    // Prim to avatar collisions

                    d.Vector3 pos = d.BodyGetPosition(Body);
                    vec.X = (_target_velocity.X - vel.X) * (PID_D) + (_zeroPosition.X - pos.X) * (PID_P * 2);
                    vec.Y = (_target_velocity.Y - vel.Y)*(PID_D) + (_zeroPosition.Y - pos.Y)* (PID_P * 2);
                    if (flying)
                    {
                        vec.Z = (_target_velocity.Z - vel.Z) * (PID_D) + (_zeroPosition.Z - pos.Z) * PID_P;
                    }
                }
                //PidStatus = true;
            }
            else
            {
                m_pidControllerActive = true;
                _zeroFlag = false;
                if (m_iscolliding && !flying)
                {
                    // We're standing on something
                    vec.X = ((_target_velocity.X / movementdivisor) - vel.X) * (PID_D);
                    vec.Y = ((_target_velocity.Y / movementdivisor) - vel.Y) * (PID_D);
                }
                else if (m_iscolliding && flying)
                {
                    // We're flying and colliding with something
                    vec.X = ((_target_velocity.X/movementdivisor) - vel.X)*(PID_D / 16);
                    vec.Y = ((_target_velocity.Y/movementdivisor) - vel.Y)*(PID_D / 16);
                }
                else if (!m_iscolliding && flying)
                {
                    // we're in mid air suspended
                    vec.X = ((_target_velocity.X / movementdivisor) - vel.X) * (PID_D/6);
                    vec.Y = ((_target_velocity.Y / movementdivisor) - vel.Y) * (PID_D/6);
                }

                if (m_iscolliding && !flying && _target_velocity.Z > 0.0f)
                {
                    // We're colliding with something and we're not flying but we're moving
                    // This means we're walking or running.
                    d.Vector3 pos = d.BodyGetPosition(Body);
                    vec.Z = (_target_velocity.Z - vel.Z)*PID_D + (_zeroPosition.Z - pos.Z)*PID_P;
                    if (_target_velocity.X > 0)
                    {
                        vec.X = ((_target_velocity.X - vel.X)/1.2f)*PID_D;
                    }
                    if (_target_velocity.Y > 0)
                    {
                        vec.Y = ((_target_velocity.Y - vel.Y)/1.2f)*PID_D;
                    }
                }
                else if (!m_iscolliding && !flying)
                {
                    // we're not colliding and we're not flying so that means we're falling!
                    // m_iscolliding includes collisions with the ground.

                    // d.Vector3 pos = d.BodyGetPosition(Body);
                    if (_target_velocity.X > 0)
                    {
                        vec.X = ((_target_velocity.X - vel.X)/1.2f)*PID_D;
                    }
                    if (_target_velocity.Y > 0)
                    {
                        vec.Y = ((_target_velocity.Y - vel.Y)/1.2f)*PID_D;
                    }
                }

                if (flying)
                {
                    vec.Z = (_target_velocity.Z - vel.Z) * (PID_D);
                }
            }
            if (flying)
            {
                vec.Z += ((-1 * _parent_scene.gravityz)*m_mass);

                //Added for auto fly height. Kitto Flora
                //d.Vector3 pos = d.BodyGetPosition(Body);
                float target_altitude = _parent_scene.GetTerrainHeightAtXY(_position.X, _position.Y) + MinimumGroundFlightOffset;
                
                if (_position.Z < target_altitude)
                {
                    vec.Z += (target_altitude - _position.Z) * PID_P * 5.0f;
                }
                // end add Kitto Flora
            }
            if (vec.IsFinite())
            {
                doForce(vec);
                if (!_zeroFlag)
                {
                  AlignAvatarTiltWithCurrentDirectionOfMovement(vec);
                }
            }
            else
            {
                m_log.Warn("[PHYSICS]: Got a NaN force vector in Move()");
                m_log.Warn("[PHYSICS]: Avatar Position is non-finite!");
                defects.Add(this);
                // _parent_scene.RemoveCharacter(this);
                // destroy avatar capsule and related ODE data
                if (Amotor != IntPtr.Zero)
                {
                    // Kill the Amotor
                    d.JointDestroy(Amotor);
                    Amotor = IntPtr.Zero;
                }
                //kill the Geometry
                _parent_scene.waitForSpaceUnlock(_parent_scene.space);

                if (Body != IntPtr.Zero)
                {
                    //kill the body
                    d.BodyDestroy(Body);

                    Body = IntPtr.Zero;
                }

                if (Shell != IntPtr.Zero)
                {
                    d.GeomDestroy(Shell);
                    _parent_scene.geom_name_map.Remove(Shell);
                    Shell = IntPtr.Zero;
                }
            }
        }

        /// <summary>
        /// Updates the reported position and velocity.  This essentially sends the data up to ScenePresence.
        /// </summary>
        public void UpdatePositionAndVelocity()
        {
            //  no lock; called from Simulate() -- if you call this from elsewhere, gotta lock or do Monitor.Enter/Exit!
            d.Vector3 vec;
            try
            {
                vec = d.BodyGetPosition(Body);
            }
            catch (NullReferenceException)
            {
                bad = true;
                _parent_scene.BadCharacter(this);
                vec = new d.Vector3(_position.X, _position.Y, _position.Z);
                base.RaiseOutOfBounds(_position); // Tells ScenePresence that there's a problem!
                m_log.WarnFormat("[ODEPLUGIN]: Avatar Null reference for Avatar {0}, physical actor {1}", m_name, m_uuid);
            }
            

            //  kluge to keep things in bounds.  ODE lets dead avatars drift away (they should be removed!)
            if (vec.X < 0.0f) vec.X = 0.0f;
            if (vec.Y < 0.0f) vec.Y = 0.0f;
            if (vec.X > (int)_parent_scene.WorldExtents.X - 0.05f) vec.X = (int)_parent_scene.WorldExtents.X - 0.05f;
            if (vec.Y > (int)_parent_scene.WorldExtents.Y - 0.05f) vec.Y = (int)_parent_scene.WorldExtents.Y - 0.05f;

            _position.X = vec.X;
            _position.Y = vec.Y;
            _position.Z = vec.Z;

            // Did we move last? = zeroflag
            // This helps keep us from sliding all over

            if (_zeroFlag)
            {
                _velocity.X = 0.0f;
                _velocity.Y = 0.0f;
                _velocity.Z = 0.0f;

                // Did we send out the 'stopped' message?
                if (!m_lastUpdateSent)
                {
                    m_lastUpdateSent = true;
                    //base.RequestPhysicsterseUpdate();

                }
            }
            else
            {
                m_lastUpdateSent = false;
                try
                {
                    vec = d.BodyGetLinearVel(Body);
                }
                catch (NullReferenceException)
                {
                    vec.X = _velocity.X;
                    vec.Y = _velocity.Y;
                    vec.Z = _velocity.Z;
                }
                _velocity.X = (vec.X);
                _velocity.Y = (vec.Y);

                _velocity.Z = (vec.Z);

                if (_velocity.Z < -6 && !m_hackSentFall)
                {
                    m_hackSentFall = true;
                    m_pidControllerActive = false;
                }
                else if (flying && !m_hackSentFly)
                {
                    //m_hackSentFly = true;
                    //base.SendCollisionUpdate(new CollisionEventUpdate());
                }
                else
                {
                    m_hackSentFly = false;
                    m_hackSentFall = false;
                }
            }
        }

        /// <summary>
        /// Cleanup the things we use in the scene.
        /// </summary>
        public void Destroy()
        {
            m_tainted_isPhysical = false;
            _parent_scene.AddPhysicsActorTaint(this);
        }

        public override void CrossingFailure()
        {
        }

        public override Vector3 PIDTarget { set { return; } }
        public override bool PIDActive { set { return; } }
        public override float PIDTau { set { return; } }

        public override float PIDHoverHeight { set { return; } }
        public override bool PIDHoverActive { set { return; } }
        public override PIDHoverType PIDHoverType { set { return; } }
        public override float PIDHoverTau { set { return; } }
        
        public override Quaternion APIDTarget{ set { return; } }

        public override bool APIDActive{ set { return; } }

        public override float APIDStrength{ set { return; } }

        public override float APIDDamping{ set { return; } }

        public override void SubscribeEvents(int ms)
        {
            m_requestedUpdateFrequency = ms;
            m_eventsubscription = ms;
            _parent_scene.addCollisionEventReporting(this);
        }
        public override void UnSubscribeEvents()
        {
            _parent_scene.remCollisionEventReporting(this);
            m_requestedUpdateFrequency = 0;
            m_eventsubscription = 0;
        }
        public void AddCollisionEvent(uint CollidedWith, ContactPoint contact)
        {
            if (m_eventsubscription > 0)
            {
                CollisionEventsThisFrame.addCollider(CollidedWith, contact);
            }
        }

        public void SendCollisions()
        {
            if (m_eventsubscription > m_requestedUpdateFrequency)
            {
                if (CollisionEventsThisFrame != null)
                {
                    base.SendCollisionUpdate(CollisionEventsThisFrame);
                }
                CollisionEventsThisFrame = new CollisionEventUpdate();
                m_eventsubscription = 0;
            }
        }
        public override bool SubscribedEvents()
        {
            if (m_eventsubscription > 0)
                return true;
            return false;
        }

        public void ProcessTaints(float timestep)
        {

            if (m_tainted_isPhysical != m_isPhysical)
            {
                if (m_tainted_isPhysical)
                {
                    // Create avatar capsule and related ODE data
                    if (!(Shell == IntPtr.Zero && Body == IntPtr.Zero && Amotor == IntPtr.Zero))
                    {
                        m_log.Warn("[PHYSICS]: re-creating the following avatar ODE data, even though it already exists - "
                            + (Shell!=IntPtr.Zero ? "Shell ":"")
                            + (Body!=IntPtr.Zero ? "Body ":"")
                            + (Amotor!=IntPtr.Zero ? "Amotor ":""));
                    }
                    AvatarGeomAndBodyCreation(_position.X, _position.Y, _position.Z, m_tensor);
                    
                    _parent_scene.geom_name_map[Shell] = m_name;
                    _parent_scene.actor_name_map[Shell] = (PhysicsActor)this;
                    _parent_scene.AddCharacter(this);
                }
                else
                {
                    _parent_scene.RemoveCharacter(this);
                    // destroy avatar capsule and related ODE data
                    if (Amotor != IntPtr.Zero)
                    {
                        // Kill the Amotor
                        d.JointDestroy(Amotor);
                        Amotor = IntPtr.Zero;
                    }
                    //kill the Geometry
                    _parent_scene.waitForSpaceUnlock(_parent_scene.space);

                    if (Body != IntPtr.Zero)
                    {
                        //kill the body
                        d.BodyDestroy(Body);

                        Body = IntPtr.Zero;
                    }

                    if (Shell != IntPtr.Zero)
                    {
                        d.GeomDestroy(Shell);
                        _parent_scene.geom_name_map.Remove(Shell);
                        Shell = IntPtr.Zero;
                    }

                }

                m_isPhysical = m_tainted_isPhysical;
            }

            if (m_tainted_CAPSULE_LENGTH != CAPSULE_LENGTH)
            {
                if (Shell != IntPtr.Zero && Body != IntPtr.Zero && Amotor != IntPtr.Zero)
                {

                    m_pidControllerActive = true;
                    // no lock needed on _parent_scene.OdeLock because we are called from within the thread lock in OdePlugin's simulate()
                    d.JointDestroy(Amotor);
                    float prevCapsule = CAPSULE_LENGTH;
                    CAPSULE_LENGTH = m_tainted_CAPSULE_LENGTH;
                    //m_log.Info("[SIZE]: " + CAPSULE_LENGTH.ToString());
                    d.BodyDestroy(Body);
                    d.GeomDestroy(Shell);
                    AvatarGeomAndBodyCreation(_position.X, _position.Y,
                                      _position.Z + (Math.Abs(CAPSULE_LENGTH - prevCapsule) * 2), m_tensor);
                    Velocity = Vector3.Zero;

                    _parent_scene.geom_name_map[Shell] = m_name;
                    _parent_scene.actor_name_map[Shell] = (PhysicsActor)this;
                }
                else
                {
                    m_log.Warn("[PHYSICS]: trying to change capsule size, but the following ODE data is missing - " 
                        + (Shell==IntPtr.Zero ? "Shell ":"")
                        + (Body==IntPtr.Zero ? "Body ":"")
                        + (Amotor==IntPtr.Zero ? "Amotor ":""));
                }
            }

            if (!m_taintPosition.ApproxEquals(_position, 0.05f))
            {
                if (Body != IntPtr.Zero)
                {
                    d.BodySetPosition(Body, m_taintPosition.X, m_taintPosition.Y, m_taintPosition.Z);

                    _position.X = m_taintPosition.X;
                    _position.Y = m_taintPosition.Y;
                    _position.Z = m_taintPosition.Z;
                }
            }

        }

        internal void AddCollisionFrameTime(int p)
        {
            // protect it from overflow crashing
            if (m_eventsubscription + p >= int.MaxValue)
                m_eventsubscription = 0;
            m_eventsubscription += p;
        }
    }
}<|MERGE_RESOLUTION|>--- conflicted
+++ resolved
@@ -737,7 +737,6 @@
         public override void VehicleFlagsSet(int flags)
         {
 
-<<<<<<< HEAD
         }
         
         public override void VehicleFlagsRemove(int flags)
@@ -745,13 +744,11 @@
 
         }
         
-=======
         public override void VehicleFlags(int param, bool remove)
         {
 
         }
 
->>>>>>> 83929c69
         public override void SetVolumeDetect(int param)
         {
 
