--- conflicted
+++ resolved
@@ -1203,12 +1203,8 @@
 
         public override float APIDStrength{ set { return; } }
 
-<<<<<<< HEAD
         public override float APIDDamping{ set { return; } }
 
-
-=======
->>>>>>> 49fbe0dd
         public override void SubscribeEvents(int ms)
         {
             m_requestedUpdateFrequency = ms;
