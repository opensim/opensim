--- conflicted
+++ resolved
@@ -89,10 +89,7 @@
         bool ret = false;
         if (m_enabled)
         {
-<<<<<<< HEAD
-=======
             m_world.physicsScene.DetailLog("{0},BSConstraint.SetAngularLimits,taint,low={1},high={2}", m_body1.ID, low, high);
->>>>>>> c6e9db58
             ret = PhysicsScene.PE.SetAngularLimits(m_constraint, low, high);
         }
         return ret;
