/*
 * Copyright (c) Contributors, http://opensimulator.org/
 * See CONTRIBUTORS.TXT for a full list of copyright holders.
 *
 * Redistribution and use in source and binary forms, with or without
 * modification, are permitted provided that the following conditions are met:
 *     * Redistributions of source code must retain the above copyright
 *       notice, this list of conditions and the following disclaimer.
 *     * Redistributions in binary form must reproduce the above copyrightD
 *       notice, this list of conditions and the following disclaimer in the
 *       documentation and/or other materials provided with the distribution.
 *     * Neither the name of the OpenSimulator Project nor the
 *       names of its contributors may be used to endorse or promote products
 *       derived from this software without specific prior written permission.
 *
 * THIS SOFTWARE IS PROVIDED BY THE DEVELOPERS ``AS IS'' AND ANY
 * EXPRESS OR IMPLIED WARRANTIES, INCLUDING, BUT NOT LIMITED TO, THE IMPLIED
 * WARRANTIES OF MERCHANTABILITY AND FITNESS FOR A PARTICULAR PURPOSE ARE
 * DISCLAIMED. IN NO EVENT SHALL THE CONTRIBUTORS BE LIABLE FOR ANY
 * DIRECT, INDIRECT, INCIDENTAL, SPECIAL, EXEMPLARY, OR CONSEQUENTIAL DAMAGES
 * (INCLUDING, BUT NOT LIMITED TO, PROCUREMENT OF SUBSTITUTE GOODS OR SERVICES;
 * LOSS OF USE, DATA, OR PROFITS; OR BUSINESS INTERRUPTION) HOWEVER CAUSED AND
 * ON ANY THEORY OF LIABILITY, WHETHER IN CONTRACT, STRICT LIABILITY, OR TORT
 * (INCLUDING NEGLIGENCE OR OTHERWISE) ARISING IN ANY WAY OUT OF THE USE OF THIS
 * SOFTWARE, EVEN IF ADVISED OF THE POSSIBILITY OF SUCH DAMAGE.
 */

using System;
using System.Collections.Generic;
using System.Text;

using OpenSim.Framework;
using OpenSim.Region.Physics.Manager;
using OpenSim.Region.Physics.Meshing;
using OpenSim.Region.Physics.ConvexDecompositionDotNet;

using OMV = OpenMetaverse;

namespace OpenSim.Region.Physics.BulletSPlugin
{
public abstract class BSShape
{
    private static string LogHeader = "[BULLETSIM SHAPE]";

    public int referenceCount { get; set; }
    public DateTime lastReferenced { get; set; }
    public BulletShape physShapeInfo { get; set; }

    public BSShape()
    {
        referenceCount = 1;
        lastReferenced = DateTime.Now;
        physShapeInfo = new BulletShape();
    }
    public BSShape(BulletShape pShape)
    {
        referenceCount = 1;
        lastReferenced = DateTime.Now;
        physShapeInfo = pShape;
    }

    // Get another reference to this shape.
    public abstract BSShape GetReference(BSScene pPhysicsScene, BSPhysObject pPrim);

    // Called when this shape is being used again.
    // Used internally. External callers should call instance.GetReference() to properly copy/reference
    //       the shape.
    protected virtual void IncrementReference()
    {
        referenceCount++;
        lastReferenced = DateTime.Now;
    }

    // Called when this shape is being used again.
    protected virtual void DecrementReference()
    {
        referenceCount--;
        lastReferenced = DateTime.Now;
    }

    // Release the use of a physical shape.
    public abstract void Dereference(BSScene physicsScene);

    // Return 'true' if there is an allocated physics physical shape under this class instance.
    public virtual bool HasPhysicalShape
    {
        get
        {
            if (physShapeInfo != null)
                return physShapeInfo.HasPhysicalShape;
            return false;
        }
    }
    public virtual BSPhysicsShapeType ShapeType
    {
        get
        {
            BSPhysicsShapeType ret = BSPhysicsShapeType.SHAPE_UNKNOWN;
            if (physShapeInfo != null && physShapeInfo.HasPhysicalShape)
                ret = physShapeInfo.shapeType;
            return ret;
        }
    }

    // Returns a string for debugging that uniquily identifies the memory used by this instance
    public virtual string AddrString
    {
        get
        {
            if (physShapeInfo != null)
                return physShapeInfo.AddrString;
            return "unknown";
        }
    }

    public override string ToString()
    {
        StringBuilder buff = new StringBuilder();
        if (physShapeInfo == null)
        {
            buff.Append("<noPhys");
        }
        else
        {
            buff.Append("<phy=");
            buff.Append(physShapeInfo.ToString());
        }
        buff.Append(",c=");
        buff.Append(referenceCount.ToString());
        buff.Append(">");
        return buff.ToString();
    }

    #region Common shape routines
    // Create a hash of all the shape parameters to be used as a key for this particular shape.
    public static System.UInt64 ComputeShapeKey(OMV.Vector3 size, PrimitiveBaseShape pbs, out float retLod)
    {
        // level of detail based on size and type of the object
        float lod = BSParam.MeshLOD;
        if (pbs.SculptEntry)
            lod = BSParam.SculptLOD;

        // Mega prims usually get more detail because one can interact with shape approximations at this size.
        float maxAxis = Math.Max(size.X, Math.Max(size.Y, size.Z));
        if (maxAxis > BSParam.MeshMegaPrimThreshold)
            lod = BSParam.MeshMegaPrimLOD;

        retLod = lod;
        return pbs.GetMeshKey(size, lod);
    }

    // The creation of a mesh or hull can fail if an underlying asset is not available.
    // There are two cases: 1) the asset is not in the cache and it needs to be fetched;
    //     and 2) the asset cannot be converted (like failed decompression of JPEG2000s).
    //     The first case causes the asset to be fetched. The second case requires
    //     us to not loop forever.
    // Called after creating a physical mesh or hull. If the physical shape was created,
    //     just return.
    public static BulletShape VerifyMeshCreated(BSScene physicsScene, BulletShape newShape, BSPhysObject prim)
    {
        // If the shape was successfully created, nothing more to do
        if (newShape.HasPhysicalShape)
            return newShape;

        // VerifyMeshCreated is called after trying to create the mesh. If we think the asset had been
        //    fetched but we end up here again, the meshing of the asset must have failed.
        // Prevent trying to keep fetching the mesh by declaring failure.
        if (prim.PrimAssetState == BSPhysObject.PrimAssetCondition.Fetched)
        {
            prim.PrimAssetState = BSPhysObject.PrimAssetCondition.Failed;
            physicsScene.Logger.WarnFormat("{0} Fetched asset would not mesh. {1}, texture={2}",
                                            LogHeader, prim.PhysObjectName, prim.BaseShape.SculptTexture);
            physicsScene.DetailLog("{0},BSShape.VerifyMeshCreated,setFailed,objNam={1},tex={2}",
                                            prim.LocalID, prim.PhysObjectName, prim.BaseShape.SculptTexture);
        }
        else
        {
            // If this mesh has an underlying asset and we have not failed getting it before, fetch the asset
            if (prim.BaseShape.SculptEntry
                && prim.PrimAssetState != BSPhysObject.PrimAssetCondition.Failed
                && prim.PrimAssetState != BSPhysObject.PrimAssetCondition.Waiting
                && prim.BaseShape.SculptTexture != OMV.UUID.Zero
                )
            {
                physicsScene.DetailLog("{0},BSShape.VerifyMeshCreated,fetchAsset,objNam={1},tex={2}",
                                            prim.LocalID, prim.PhysObjectName, prim.BaseShape.SculptTexture);
                // Multiple requestors will know we're waiting for this asset
                prim.PrimAssetState = BSPhysObject.PrimAssetCondition.Waiting;

                BSPhysObject xprim = prim;
                Util.FireAndForget(delegate
                    {
                        // physicsScene.DetailLog("{0},BSShape.VerifyMeshCreated,inFireAndForget", xprim.LocalID);
                        RequestAssetDelegate assetProvider = physicsScene.RequestAssetMethod;
                        if (assetProvider != null)
                        {
                            BSPhysObject yprim = xprim; // probably not necessary, but, just in case.
                            assetProvider(yprim.BaseShape.SculptTexture, delegate(AssetBase asset)
                            {
                                // physicsScene.DetailLog("{0},BSShape.VerifyMeshCreated,assetProviderCallback", xprim.LocalID);
                                bool assetFound = false;
                                string mismatchIDs = String.Empty;  // DEBUG DEBUG
                                if (asset != null && yprim.BaseShape.SculptEntry)
                                {
                                    if (yprim.BaseShape.SculptTexture.ToString() == asset.ID)
                                    {
                                        yprim.BaseShape.SculptData = asset.Data;
                                        // This will cause the prim to see that the filler shape is not the right
                                        //    one and try again to build the object.
                                        // No race condition with the normal shape setting since the rebuild is at taint time.
                                        yprim.PrimAssetState = BSPhysObject.PrimAssetCondition.Fetched;
                                        yprim.ForceBodyShapeRebuild(false /* inTaintTime */);
                                        assetFound = true;
                                    }
                                    else
                                    {
                                        mismatchIDs = yprim.BaseShape.SculptTexture.ToString() + "/" + asset.ID;
                                    }
                                }
                                if (!assetFound)
                                {
                                    yprim.PrimAssetState = BSPhysObject.PrimAssetCondition.Failed;
                                }
                                physicsScene.DetailLog("{0},BSShape.VerifyMeshCreated,fetchAssetCallback,found={1},isSculpt={2},ids={3}",
                                            yprim.LocalID, assetFound, yprim.BaseShape.SculptEntry, mismatchIDs );
                            });
                        }
                        else
                        {
                            xprim.PrimAssetState = BSPhysObject.PrimAssetCondition.Failed;
                            physicsScene.Logger.ErrorFormat("{0} Physical object requires asset but no asset provider. Name={1}",
                                                        LogHeader, physicsScene.Name);
                        }
                    });
            }
            else
            {
                if (prim.PrimAssetState == BSPhysObject.PrimAssetCondition.Failed)
                {
                    physicsScene.Logger.WarnFormat("{0} Mesh failed to fetch asset. obj={1}, texture={2}",
                                                LogHeader, prim.PhysObjectName, prim.BaseShape.SculptTexture);
                    physicsScene.DetailLog("{0},BSShape.VerifyMeshCreated,wasFailed,objNam={1},tex={2}",
                                                prim.LocalID, prim.PhysObjectName, prim.BaseShape.SculptTexture);
                }
            }
         }

        // While we wait for the mesh defining asset to be loaded, stick in a simple box for the object.
        BSShape fillShape = BSShapeNative.GetReference(physicsScene, prim, BSPhysicsShapeType.SHAPE_BOX, FixedShapeKey.KEY_BOX);
        physicsScene.DetailLog("{0},BSShape.VerifyMeshCreated,boxTempShape", prim.LocalID);

        return fillShape.physShapeInfo;
     }

    #endregion // Common shape routines
}

// ============================================================================================================
public class BSShapeNull : BSShape
{
    public BSShapeNull() : base()
    {
    }
    public static BSShape GetReference() { return new BSShapeNull();  }
    public override BSShape GetReference(BSScene pPhysicsScene, BSPhysObject pPrim) { return new BSShapeNull();  }
    public override void Dereference(BSScene physicsScene) { /* The magic of garbage collection will make this go away */ }
}

// ============================================================================================================
public class BSShapeNative : BSShape
{
    private static string LogHeader = "[BULLETSIM SHAPE NATIVE]";
    public BSShapeNative(BulletShape pShape) : base(pShape)
    {
    }

    public static BSShape GetReference(BSScene physicsScene, BSPhysObject prim,
                                            BSPhysicsShapeType shapeType, FixedShapeKey shapeKey)
    {
        // Native shapes are not shared and are always built anew.
        return new BSShapeNative(CreatePhysicalNativeShape(physicsScene, prim, shapeType, shapeKey));
    }

    public override BSShape GetReference(BSScene pPhysicsScene, BSPhysObject pPrim)
    {
        // Native shapes are not shared so we return a new shape.
        BSShape ret = null;
        lock (physShapeInfo)
        {
            ret = new BSShapeNative(CreatePhysicalNativeShape(pPhysicsScene, pPrim,
                                        physShapeInfo.shapeType, (FixedShapeKey)physShapeInfo.shapeKey));
        }
        return ret;
    }

    // Make this reference to the physical shape go away since native shapes are not shared.
    public override void Dereference(BSScene physicsScene)
    {
        // Native shapes are not tracked and are released immediately
        lock (physShapeInfo)
        {
            if (physShapeInfo.HasPhysicalShape)
            {
                physicsScene.DetailLog("{0},BSShapeNative.Dereference,deleteNativeShape,shape={1}", BSScene.DetailLogZero, this);
                physicsScene.PE.DeleteCollisionShape(physicsScene.World, physShapeInfo);
            }
            physShapeInfo.Clear();
            // Garbage collection will free up this instance.
        }
    }

    private static BulletShape CreatePhysicalNativeShape(BSScene physicsScene, BSPhysObject prim,
                                            BSPhysicsShapeType shapeType, FixedShapeKey shapeKey)
    {
        BulletShape newShape;

        ShapeData nativeShapeData = new ShapeData();
        nativeShapeData.Type = shapeType;
        nativeShapeData.ID = prim.LocalID;
        nativeShapeData.Scale = prim.Scale;
        nativeShapeData.Size = prim.Scale;
        nativeShapeData.MeshKey = (ulong)shapeKey;
        nativeShapeData.HullKey = (ulong)shapeKey;

        if (shapeType == BSPhysicsShapeType.SHAPE_CAPSULE)
        {
            newShape = physicsScene.PE.BuildCapsuleShape(physicsScene.World, 1f, 1f, prim.Scale);
            physicsScene.DetailLog("{0},BSShapeNative,capsule,scale={1}", prim.LocalID, prim.Scale);
        }
        else
        {
            newShape = physicsScene.PE.BuildNativeShape(physicsScene.World, nativeShapeData);
        }
        if (!newShape.HasPhysicalShape)
        {
            physicsScene.Logger.ErrorFormat("{0} BuildPhysicalNativeShape failed. ID={1}, shape={2}",
                                    LogHeader, prim.LocalID, shapeType);
        }
        newShape.shapeType = shapeType;
        newShape.isNativeShape = true;
        newShape.shapeKey = (UInt64)shapeKey;
        return newShape;
    }

}

// ============================================================================================================
public class BSShapeMesh : BSShape
{
    private static string LogHeader = "[BULLETSIM SHAPE MESH]";
    public static Dictionary<System.UInt64, BSShapeMesh> Meshes = new Dictionary<System.UInt64, BSShapeMesh>();

    public BSShapeMesh(BulletShape pShape) : base(pShape)
    {
    }
    public static BSShape GetReference(BSScene physicsScene, bool forceRebuild, BSPhysObject prim)
    {
        float lod;
        System.UInt64 newMeshKey = BSShape.ComputeShapeKey(prim.Size, prim.BaseShape, out lod);

        BSShapeMesh retMesh = null;
        lock (Meshes)
        {
            if (Meshes.TryGetValue(newMeshKey, out retMesh))
            {
                // The mesh has already been created. Return a new reference to same.
                retMesh.IncrementReference();
            }
            else
            {
                retMesh = new BSShapeMesh(new BulletShape());
                // An instance of this mesh has not been created. Build and remember same.
                BulletShape newShape = retMesh.CreatePhysicalMesh(physicsScene, prim, newMeshKey, prim.BaseShape, prim.Size, lod);

                // Check to see if mesh was created (might require an asset).
                newShape = VerifyMeshCreated(physicsScene, newShape, prim);
                if (!newShape.isNativeShape || prim.PrimAssetState == BSPhysObject.PrimAssetCondition.Failed)
                {
                    // If a mesh was what was created, remember the built shape for later sharing.
                    // Also note that if meshing failed we put it in the mesh list as there is nothing else to do about the mesh.
                    Meshes.Add(newMeshKey, retMesh);
                }

                retMesh.physShapeInfo = newShape;
            }
        }
        physicsScene.DetailLog("{0},BSShapeMesh,getReference,mesh={1},size={2},lod={3}", prim.LocalID, retMesh, prim.Size, lod);
        return retMesh;
    }
    public override BSShape GetReference(BSScene pPhysicsScene, BSPhysObject pPrim)
    {
        // Another reference to this shape is just counted.
        IncrementReference();
        return this;
    }
    public override void Dereference(BSScene physicsScene)
    {
        lock (Meshes)
        {
            this.DecrementReference();
            physicsScene.DetailLog("{0},BSShapeMesh.Dereference,shape={1}", BSScene.DetailLogZero, this);
            // TODO: schedule aging and destruction of unused meshes.
        }
    }
    // Loop through all the known meshes and return the description based on the physical address.
    public static bool TryGetMeshByPtr(BulletShape pShape, out BSShapeMesh outMesh)
    {
        bool ret = false;
        BSShapeMesh foundDesc = null;
        lock (Meshes)
        {
            foreach (BSShapeMesh sm in Meshes.Values)
            {
                if (sm.physShapeInfo.ReferenceSame(pShape))
                {
                    foundDesc = sm;
                    ret = true;
                    break;
                }

            }
        }
        outMesh = foundDesc;
        return ret;
    }

    public delegate BulletShape CreateShapeCall(BulletWorld world, int indicesCount, int[] indices, int verticesCount, float[] vertices );
    private BulletShape CreatePhysicalMesh(BSScene physicsScene, BSPhysObject prim, System.UInt64 newMeshKey,
                                            PrimitiveBaseShape pbs, OMV.Vector3 size, float lod)
    {
        return BSShapeMesh.CreatePhysicalMeshShape(physicsScene, prim, newMeshKey, pbs, size, lod,
                            (w, iC, i, vC, v) => physicsScene.PE.CreateMeshShape(w, iC, i, vC, v) );
    }

    // Code that uses the mesher to create the index/vertices info for a trimesh shape.
    // This is used by the passed 'makeShape' call to create the Bullet mesh shape.
    // The actual build call is passed so this logic can be used by several of the shapes that use a
    //     simple mesh as their base shape.
    public static BulletShape CreatePhysicalMeshShape(BSScene physicsScene, BSPhysObject prim, System.UInt64 newMeshKey,
                                            PrimitiveBaseShape pbs, OMV.Vector3 size, float lod, CreateShapeCall makeShape)
    {
        BulletShape newShape = new BulletShape();

<<<<<<< HEAD
        IMesh meshData = physicsScene.mesher.CreateMesh(prim.PhysObjectName, pbs, size, lod,
                                        false,  // say it is not physical so a bounding box is not built
                                        false,  // do not cache the mesh and do not use previously built versions
                                        false,
                                        false
                                        );
=======
        IMesh meshData = null;
        lock (physicsScene.mesher)
        {
            meshData = physicsScene.mesher.CreateMesh(prim.PhysObjectName, pbs, size, lod,
                                            false,  // say it is not physical so a bounding box is not built
                                            false   // do not cache the mesh and do not use previously built versions
                                            );
        }
>>>>>>> eb2bd9d2

        if (meshData != null)
        {
            if (prim.PrimAssetState == BSPhysObject.PrimAssetCondition.Fetched)
            {
                // Release the fetched asset data once it has been used.
                pbs.SculptData = new byte[0];
                prim.PrimAssetState = BSPhysObject.PrimAssetCondition.Unknown;
            }

            int[] indices = meshData.getIndexListAsInt();
            int realIndicesIndex = indices.Length;
            float[] verticesAsFloats = meshData.getVertexListAsFloat();

            if (BSParam.ShouldRemoveZeroWidthTriangles)
            {
                // Remove degenerate triangles. These are triangles with two of the vertices
                //    are the same. This is complicated by the problem that vertices are not
                //    made unique in sculpties so we have to compare the values in the vertex.
                realIndicesIndex = 0;
                for (int tri = 0; tri < indices.Length; tri += 3)
                {
                    // Compute displacements into vertex array for each vertex of the triangle
                    int v1 = indices[tri + 0] * 3;
                    int v2 = indices[tri + 1] * 3;
                    int v3 = indices[tri + 2] * 3;
                // Check to see if any two of the vertices are the same
                    if (!( (  verticesAsFloats[v1 + 0] == verticesAsFloats[v2 + 0]
                           && verticesAsFloats[v1 + 1] == verticesAsFloats[v2 + 1]
                           && verticesAsFloats[v1 + 2] == verticesAsFloats[v2 + 2])
                        || (  verticesAsFloats[v2 + 0] == verticesAsFloats[v3 + 0]
                           && verticesAsFloats[v2 + 1] == verticesAsFloats[v3 + 1]
                           && verticesAsFloats[v2 + 2] == verticesAsFloats[v3 + 2])
                        || (  verticesAsFloats[v1 + 0] == verticesAsFloats[v3 + 0]
                           && verticesAsFloats[v1 + 1] == verticesAsFloats[v3 + 1]
                           && verticesAsFloats[v1 + 2] == verticesAsFloats[v3 + 2]) )
                    )
                    {
                        // None of the vertices of the triangles are the same. This is a good triangle;
                        indices[realIndicesIndex + 0] = indices[tri + 0];
                        indices[realIndicesIndex + 1] = indices[tri + 1];
                        indices[realIndicesIndex + 2] = indices[tri + 2];
                        realIndicesIndex += 3;
                    }
                }
            }
            physicsScene.DetailLog("{0},BSShapeMesh.CreatePhysicalMesh,key={1},origTri={2},realTri={3},numVerts={4}",
                        BSScene.DetailLogZero, newMeshKey.ToString("X"), indices.Length / 3, realIndicesIndex / 3, verticesAsFloats.Length / 3);

            if (realIndicesIndex != 0)
            {
                newShape = makeShape(physicsScene.World, realIndicesIndex, indices, verticesAsFloats.Length / 3, verticesAsFloats);
            }
            else
            {
                // Force the asset condition to 'failed' so we won't try to keep fetching and processing this mesh.
                prim.PrimAssetState = BSPhysObject.PrimAssetCondition.Failed;
                physicsScene.Logger.DebugFormat("{0} All mesh triangles degenerate. Prim {1} at {2} in {3}",
                                    LogHeader, prim.PhysObjectName, prim.RawPosition, physicsScene.Name);
                physicsScene.DetailLog("{0},BSShapeMesh.CreatePhysicalMesh,allDegenerate,key={1}", prim.LocalID, newMeshKey);
            }
        }
        newShape.shapeKey = newMeshKey;

        return newShape;
    }
}

// ============================================================================================================
public class BSShapeHull : BSShape
{
    private static string LogHeader = "[BULLETSIM SHAPE HULL]";
    public static Dictionary<System.UInt64, BSShapeHull> Hulls = new Dictionary<System.UInt64, BSShapeHull>();

    public BSShapeHull(BulletShape pShape) : base(pShape)
    {
    }
    public static BSShape GetReference(BSScene physicsScene, bool forceRebuild, BSPhysObject prim)
    {
        float lod;
        System.UInt64 newHullKey = BSShape.ComputeShapeKey(prim.Size, prim.BaseShape, out lod);

        BSShapeHull retHull = null;
        lock (Hulls)
        {
            if (Hulls.TryGetValue(newHullKey, out retHull))
            {
                // The mesh has already been created. Return a new reference to same.
                retHull.IncrementReference();
            }
            else
            {
                retHull = new BSShapeHull(new BulletShape());
                // An instance of this mesh has not been created. Build and remember same.
                BulletShape newShape = retHull.CreatePhysicalHull(physicsScene, prim, newHullKey, prim.BaseShape, prim.Size, lod);

                // Check to see if hull was created (might require an asset).
                newShape = VerifyMeshCreated(physicsScene, newShape, prim);
                if (!newShape.isNativeShape || prim.PrimAssetState == BSPhysObject.PrimAssetCondition.Failed)
                {
                    // If a mesh was what was created, remember the built shape for later sharing.
                    Hulls.Add(newHullKey, retHull);
                }
                retHull.physShapeInfo = newShape;
            }
        }
        physicsScene.DetailLog("{0},BSShapeHull,getReference,hull={1},size={2},lod={3}", prim.LocalID, retHull, prim.Size, lod);
        return retHull;
    }
    public override BSShape GetReference(BSScene pPhysicsScene, BSPhysObject pPrim)
    {
        // Another reference to this shape is just counted.
        IncrementReference();
        return this;
    }
    public override void Dereference(BSScene physicsScene)
    {
        lock (Hulls)
        {
            this.DecrementReference();
            physicsScene.DetailLog("{0},BSShapeHull.Dereference,shape={1}", BSScene.DetailLogZero, this);
            // TODO: schedule aging and destruction of unused meshes.
        }
    }
    List<ConvexResult> m_hulls;
    private BulletShape CreatePhysicalHull(BSScene physicsScene, BSPhysObject prim, System.UInt64 newHullKey,
                                            PrimitiveBaseShape pbs, OMV.Vector3 size, float lod)
    {
        BulletShape newShape = new BulletShape();
        newShape.shapeKey = newHullKey;

<<<<<<< HEAD
        // Pass true for physicalness as this prevents the creation of bounding box which is not needed
        IMesh meshData = physicsScene.mesher.CreateMesh(prim.PhysObjectName, pbs, size, lod, true /* isPhysical */, false /* shouldCache */, false, false);

        // If there is hull data in the mesh asset, build the hull from that
        if (meshData != null && BSParam.ShouldUseAssetHulls)
=======
        IMesh meshData = null;
        List<List<OMV.Vector3>> allHulls = null;
        lock (physicsScene.mesher)
>>>>>>> eb2bd9d2
        {
            // Pass true for physicalness as this prevents the creation of bounding box which is not needed
            meshData = physicsScene.mesher.CreateMesh(prim.PhysObjectName, pbs, size, lod, true /* isPhysical */, false /* shouldCache */);

            // If we should use the asset's hull info, fetch it out of the locked mesher
            if (meshData != null && BSParam.ShouldUseAssetHulls)
            {
                Meshmerizer realMesher = physicsScene.mesher as Meshmerizer;
                if (realMesher != null)
                {
                    allHulls = realMesher.GetConvexHulls(size);
                }
                if (allHulls == null)
                {
                    physicsScene.DetailLog("{0},BSShapeHull.CreatePhysicalHull,assetHulls,noAssetHull", prim.LocalID);
                }
            }
        }

        // If there is hull data in the mesh asset, build the hull from that
        if (allHulls != null && BSParam.ShouldUseAssetHulls)
        {
            int hullCount = allHulls.Count;
            int totalVertices = 1;      // include one for the count of the hulls
            // Using the structure described for HACD hulls, create the memory sturcture
            //     to pass the hull data to the creater.
            foreach (List<OMV.Vector3> hullVerts in allHulls)
            {
                totalVertices += 4;                     // add four for the vertex count and centroid
                totalVertices += hullVerts.Count * 3;   // one vertex is three dimensions
            }
            float[] convHulls = new float[totalVertices];

            convHulls[0] = (float)hullCount;
            int jj = 1;
            foreach (List<OMV.Vector3> hullVerts in allHulls)
            {
                convHulls[jj + 0] = hullVerts.Count;
                convHulls[jj + 1] = 0f;   // centroid x,y,z
                convHulls[jj + 2] = 0f;
                convHulls[jj + 3] = 0f;
                jj += 4;
                foreach (OMV.Vector3 oneVert in hullVerts)
                {
                    convHulls[jj + 0] = oneVert.X;
                    convHulls[jj + 1] = oneVert.Y;
                    convHulls[jj + 2] = oneVert.Z;
                    jj += 3;
                }
            }

            // create the hull data structure in Bullet
            newShape = physicsScene.PE.CreateHullShape(physicsScene.World, hullCount, convHulls);

            physicsScene.DetailLog("{0},BSShapeHull.CreatePhysicalHull,assetHulls,hulls={1},totVert={2},shape={3}",
                                        prim.LocalID, hullCount, totalVertices, newShape);
        }

        // If no hull specified in the asset and we should use Bullet's HACD approximation...
        if (!newShape.HasPhysicalShape && BSParam.ShouldUseBulletHACD)
        {
            // Build the hull shape from an existing mesh shape.
            // The mesh should have already been created in Bullet.
            physicsScene.DetailLog("{0},BSShapeHull.CreatePhysicalHull,bulletHACD,entry", prim.LocalID);
            BSShape meshShape = BSShapeMesh.GetReference(physicsScene, true, prim);

            if (meshShape.physShapeInfo.HasPhysicalShape)
            {
                HACDParams parms;
                parms.maxVerticesPerHull = BSParam.BHullMaxVerticesPerHull;
                parms.minClusters = BSParam.BHullMinClusters;
                parms.compacityWeight = BSParam.BHullCompacityWeight;
                parms.volumeWeight = BSParam.BHullVolumeWeight;
                parms.concavity = BSParam.BHullConcavity;
                parms.addExtraDistPoints = BSParam.NumericBool(BSParam.BHullAddExtraDistPoints);
                parms.addNeighboursDistPoints = BSParam.NumericBool(BSParam.BHullAddNeighboursDistPoints);
                parms.addFacesPoints = BSParam.NumericBool(BSParam.BHullAddFacesPoints);
                parms.shouldAdjustCollisionMargin = BSParam.NumericBool(BSParam.BHullShouldAdjustCollisionMargin);

                physicsScene.DetailLog("{0},BSShapeHull.CreatePhysicalHull,hullFromMesh,beforeCall", prim.LocalID, newShape.HasPhysicalShape);
                newShape = physicsScene.PE.BuildHullShapeFromMesh(physicsScene.World, meshShape.physShapeInfo, parms);
                physicsScene.DetailLog("{0},BSShapeHull.CreatePhysicalHull,hullFromMesh,shape={1}", prim.LocalID, newShape);

                // Now done with the mesh shape.
                meshShape.Dereference(physicsScene);
            }
            physicsScene.DetailLog("{0},BSShapeHull.CreatePhysicalHull,bulletHACD,exit,hasBody={1}", prim.LocalID, newShape.HasPhysicalShape);
        }

        // If no other hull specifications, use our HACD hull approximation.
        if (!newShape.HasPhysicalShape && meshData != null)
        {
            if (prim.PrimAssetState == BSPhysObject.PrimAssetCondition.Fetched)
            {
                // Release the fetched asset data once it has been used.
                pbs.SculptData = new byte[0];
                prim.PrimAssetState = BSPhysObject.PrimAssetCondition.Unknown;
            }

            int[] indices = meshData.getIndexListAsInt();
            List<OMV.Vector3> vertices = meshData.getVertexList();

            //format conversion from IMesh format to DecompDesc format
            List<int> convIndices = new List<int>();
            List<float3> convVertices = new List<float3>();
            for (int ii = 0; ii < indices.GetLength(0); ii++)
            {
                convIndices.Add(indices[ii]);
            }
            foreach (OMV.Vector3 vv in vertices)
            {
                convVertices.Add(new float3(vv.X, vv.Y, vv.Z));
            }

            uint maxDepthSplit = (uint)BSParam.CSHullMaxDepthSplit;
            if (BSParam.CSHullMaxDepthSplit != BSParam.CSHullMaxDepthSplitForSimpleShapes)
            {
                // Simple primitive shapes we know are convex so they are better implemented with
                //    fewer hulls.
                // Check for simple shape (prim without cuts) and reduce split parameter if so.
                if (BSShapeCollection.PrimHasNoCuts(pbs))
                {
                    maxDepthSplit = (uint)BSParam.CSHullMaxDepthSplitForSimpleShapes;
                }
            }

            // setup and do convex hull conversion
            m_hulls = new List<ConvexResult>();
            DecompDesc dcomp = new DecompDesc();
            dcomp.mIndices = convIndices;
            dcomp.mVertices = convVertices;
            dcomp.mDepth = maxDepthSplit;
            dcomp.mCpercent = BSParam.CSHullConcavityThresholdPercent;
            dcomp.mPpercent = BSParam.CSHullVolumeConservationThresholdPercent;
            dcomp.mMaxVertices = (uint)BSParam.CSHullMaxVertices;
            dcomp.mSkinWidth = BSParam.CSHullMaxSkinWidth;
            ConvexBuilder convexBuilder = new ConvexBuilder(HullReturn);
            // create the hull into the _hulls variable
            convexBuilder.process(dcomp);

            physicsScene.DetailLog("{0},BSShapeCollection.CreatePhysicalHull,key={1},inVert={2},inInd={3},split={4},hulls={5}",
                                BSScene.DetailLogZero, newHullKey, indices.GetLength(0), vertices.Count, maxDepthSplit, m_hulls.Count);

            // Convert the vertices and indices for passing to unmanaged.
            // The hull information is passed as a large floating point array.
            // The format is:
            //  convHulls[0] = number of hulls
            //  convHulls[1] = number of vertices in first hull
            //  convHulls[2] = hull centroid X coordinate
            //  convHulls[3] = hull centroid Y coordinate
            //  convHulls[4] = hull centroid Z coordinate
            //  convHulls[5] = first hull vertex X
            //  convHulls[6] = first hull vertex Y
            //  convHulls[7] = first hull vertex Z
            //  convHulls[8] = second hull vertex X
            //  ...
            //  convHulls[n] = number of vertices in second hull
            //  convHulls[n+1] = second hull centroid X coordinate
            //  ...
            //
            // TODO: is is very inefficient. Someday change the convex hull generator to return
            //   data structures that do not need to be converted in order to pass to Bullet.
            //   And maybe put the values directly into pinned memory rather than marshaling.
            int hullCount = m_hulls.Count;
            int totalVertices = 1;          // include one for the count of the hulls
            foreach (ConvexResult cr in m_hulls)
            {
                totalVertices += 4;                         // add four for the vertex count and centroid
                totalVertices += cr.HullIndices.Count * 3;  // we pass just triangles
            }
            float[] convHulls = new float[totalVertices];

            convHulls[0] = (float)hullCount;
            int jj = 1;
            foreach (ConvexResult cr in m_hulls)
            {
                // copy vertices for index access
                float3[] verts = new float3[cr.HullVertices.Count];
                int kk = 0;
                foreach (float3 ff in cr.HullVertices)
                {
                    verts[kk++] = ff;
                }

                // add to the array one hull's worth of data
                convHulls[jj++] = cr.HullIndices.Count;
                convHulls[jj++] = 0f;   // centroid x,y,z
                convHulls[jj++] = 0f;
                convHulls[jj++] = 0f;
                foreach (int ind in cr.HullIndices)
                {
                    convHulls[jj++] = verts[ind].x;
                    convHulls[jj++] = verts[ind].y;
                    convHulls[jj++] = verts[ind].z;
                }
            }
            // create the hull data structure in Bullet
            newShape = physicsScene.PE.CreateHullShape(physicsScene.World, hullCount, convHulls);
        }
        return newShape;
    }
    // Callback from convex hull creater with a newly created hull.
    // Just add it to our collection of hulls for this shape.
    private void HullReturn(ConvexResult result)
    {
        m_hulls.Add(result);
        return;
    }
    // Loop through all the known hulls and return the description based on the physical address.
    public static bool TryGetHullByPtr(BulletShape pShape, out BSShapeHull outHull)
    {
        bool ret = false;
        BSShapeHull foundDesc = null;
        lock (Hulls)
        {
            foreach (BSShapeHull sh in Hulls.Values)
            {
                if (sh.physShapeInfo.ReferenceSame(pShape))
                {
                    foundDesc = sh;
                    ret = true;
                    break;
                }

            }
        }
        outHull = foundDesc;
        return ret;
    }
}

// ============================================================================================================
public class BSShapeCompound : BSShape
{
    private static string LogHeader = "[BULLETSIM SHAPE COMPOUND]";
    public BSShapeCompound(BulletShape pShape) : base(pShape)
    {
    }
    public static BSShape GetReference(BSScene physicsScene)
    {
        // Base compound shapes are not shared so this returns a raw shape.
        // A built compound shape can be reused in linksets.
        return new BSShapeCompound(CreatePhysicalCompoundShape(physicsScene));
    }
    public override BSShape GetReference(BSScene physicsScene, BSPhysObject prim)
    {
        // Calling this reference means we want another handle to an existing compound shape
        //     (usually linksets) so return this copy.
        IncrementReference();
        return this;
    }
    // Dereferencing a compound shape releases the hold on all the child shapes.
    public override void Dereference(BSScene physicsScene)
    {
        lock (physShapeInfo)
        {
            this.DecrementReference();
            physicsScene.DetailLog("{0},BSShapeCompound.Dereference,shape={1}", BSScene.DetailLogZero, this);
            if (referenceCount <= 0)
            {
                if (!physicsScene.PE.IsCompound(physShapeInfo))
                {
                    // Failed the sanity check!!
                    physicsScene.Logger.ErrorFormat("{0} Attempt to free a compound shape that is not compound!! type={1}, ptr={2}",
                                                LogHeader, physShapeInfo.shapeType, physShapeInfo.AddrString);
                    physicsScene.DetailLog("{0},BSShapeCollection.DereferenceCompound,notACompoundShape,type={1},ptr={2}",
                                                BSScene.DetailLogZero, physShapeInfo.shapeType, physShapeInfo.AddrString);
                    return;
                }

                int numChildren = physicsScene.PE.GetNumberOfCompoundChildren(physShapeInfo);
                physicsScene.DetailLog("{0},BSShapeCollection.DereferenceCompound,shape={1},children={2}",
                                        BSScene.DetailLogZero, physShapeInfo, numChildren);

                // Loop through all the children dereferencing each.
                for (int ii = numChildren - 1; ii >= 0; ii--)
                {
                    BulletShape childShape = physicsScene.PE.RemoveChildShapeFromCompoundShapeIndex(physShapeInfo, ii);
                    DereferenceAnonCollisionShape(physicsScene, childShape);
                }
                physicsScene.PE.DeleteCollisionShape(physicsScene.World, physShapeInfo);
            }
        }
    }
    private static BulletShape CreatePhysicalCompoundShape(BSScene physicsScene)
    {
        BulletShape cShape = physicsScene.PE.CreateCompoundShape(physicsScene.World, false);
        return cShape;
    }
    // Sometimes we have a pointer to a collision shape but don't know what type it is.
    // Figure out type and call the correct dereference routine.
    // Called at taint-time.
    private void DereferenceAnonCollisionShape(BSScene physicsScene, BulletShape pShape)
    {
        // TODO: figure a better way to go through all the shape types and find a possible instance.
        BSShapeMesh meshDesc;
        if (BSShapeMesh.TryGetMeshByPtr(pShape, out meshDesc))
        {
            meshDesc.Dereference(physicsScene);
        }
        else
        {
            BSShapeHull hullDesc;
            if (BSShapeHull.TryGetHullByPtr(pShape, out hullDesc))
            {
                hullDesc.Dereference(physicsScene);
            }
            else
            {
                BSShapeConvexHull chullDesc;
                if (BSShapeConvexHull.TryGetHullByPtr(pShape, out chullDesc))
                {
                    chullDesc.Dereference(physicsScene);
                }
                else
                {
                    BSShapeGImpact gImpactDesc;
                    if (BSShapeGImpact.TryGetGImpactByPtr(pShape, out gImpactDesc))
                    {
                        gImpactDesc.Dereference(physicsScene);
                    }
                    else
                    {
                        if (physicsScene.PE.IsCompound(pShape))
                        {
                            BSShapeCompound recursiveCompound = new BSShapeCompound(pShape);
                            recursiveCompound.Dereference(physicsScene);
                        }
                        else
                        {
                            if (physicsScene.PE.IsNativeShape(pShape))
                            {
                                BSShapeNative nativeShape = new BSShapeNative(pShape);
                                nativeShape.Dereference(physicsScene);
                            }
                        }
                    }
                }
            }
        }
    }
}

// ============================================================================================================
public class BSShapeConvexHull : BSShape
{
    private static string LogHeader = "[BULLETSIM SHAPE CONVEX HULL]";
    public static Dictionary<System.UInt64, BSShapeConvexHull> ConvexHulls = new Dictionary<System.UInt64, BSShapeConvexHull>();

    public BSShapeConvexHull(BulletShape pShape) : base(pShape)
    {
    }
    public static BSShape GetReference(BSScene physicsScene, bool forceRebuild, BSPhysObject prim)
    {
        float lod;
        System.UInt64 newMeshKey = BSShape.ComputeShapeKey(prim.Size, prim.BaseShape, out lod);

        physicsScene.DetailLog("{0},BSShapeConvexHull,getReference,newKey={1},size={2},lod={3}",
                                prim.LocalID, newMeshKey.ToString("X"), prim.Size, lod);

        BSShapeConvexHull retConvexHull = null;
        lock (ConvexHulls)
        {
            if (ConvexHulls.TryGetValue(newMeshKey, out retConvexHull))
            {
                // The mesh has already been created. Return a new reference to same.
                retConvexHull.IncrementReference();
            }
            else
            {
                retConvexHull = new BSShapeConvexHull(new BulletShape());
                BulletShape convexShape = null;

                // Get a handle to a mesh to build the hull from
                BSShape baseMesh = BSShapeMesh.GetReference(physicsScene, false /* forceRebuild */, prim);
                if (baseMesh.physShapeInfo.isNativeShape)
                {
                    // We get here if the mesh was not creatable. Could be waiting for an asset from the disk.
                    // In the short term, we return the native shape and a later ForceBodyShapeRebuild should
                    //     get back to this code with a buildable mesh.
                    // TODO: not sure the temp native shape is freed when the mesh is rebuilt. When does this get freed?
                    convexShape = baseMesh.physShapeInfo;
                }
                else
                {
                    convexShape = physicsScene.PE.BuildConvexHullShapeFromMesh(physicsScene.World, baseMesh.physShapeInfo);
                    convexShape.shapeKey = newMeshKey;
                    ConvexHulls.Add(convexShape.shapeKey, retConvexHull);
                }

                // Done with the base mesh
                baseMesh.Dereference(physicsScene);

                retConvexHull.physShapeInfo = convexShape;
            }
        }
        return retConvexHull;
    }
    public override BSShape GetReference(BSScene physicsScene, BSPhysObject prim)
    {
        // Calling this reference means we want another handle to an existing shape
        //     (usually linksets) so return this copy.
        IncrementReference();
        return this;
    }
    // Dereferencing a compound shape releases the hold on all the child shapes.
    public override void Dereference(BSScene physicsScene)
    {
        lock (ConvexHulls)
        {
            this.DecrementReference();
            physicsScene.DetailLog("{0},BSShapeConvexHull.Dereference,shape={1}", BSScene.DetailLogZero, this);
            // TODO: schedule aging and destruction of unused meshes.
        }
    }
    // Loop through all the known hulls and return the description based on the physical address.
    public static bool TryGetHullByPtr(BulletShape pShape, out BSShapeConvexHull outHull)
    {
        bool ret = false;
        BSShapeConvexHull foundDesc = null;
        lock (ConvexHulls)
        {
            foreach (BSShapeConvexHull sh in ConvexHulls.Values)
            {
                if (sh.physShapeInfo.ReferenceSame(pShape))
                {
                    foundDesc = sh;
                    ret = true;
                    break;
                }

            }
        }
        outHull = foundDesc;
        return ret;
    }
}
// ============================================================================================================
public class BSShapeGImpact : BSShape
{
    private static string LogHeader = "[BULLETSIM SHAPE GIMPACT]";
    public static Dictionary<System.UInt64, BSShapeGImpact> GImpacts = new Dictionary<System.UInt64, BSShapeGImpact>();

    public BSShapeGImpact(BulletShape pShape) : base(pShape)
    {
    }
    public static BSShape GetReference(BSScene physicsScene, bool forceRebuild, BSPhysObject prim)
    {
        float lod;
        System.UInt64 newMeshKey = BSShape.ComputeShapeKey(prim.Size, prim.BaseShape, out lod);

        physicsScene.DetailLog("{0},BSShapeGImpact,getReference,newKey={1},size={2},lod={3}",
                                prim.LocalID, newMeshKey.ToString("X"), prim.Size, lod);

        BSShapeGImpact retGImpact = null;
        lock (GImpacts)
        {
            if (GImpacts.TryGetValue(newMeshKey, out retGImpact))
            {
                // The mesh has already been created. Return a new reference to same.
                retGImpact.IncrementReference();
            }
            else
            {
                retGImpact = new BSShapeGImpact(new BulletShape());
                BulletShape newShape = retGImpact.CreatePhysicalGImpact(physicsScene, prim, newMeshKey, prim.BaseShape, prim.Size, lod);

                // Check to see if mesh was created (might require an asset).
                newShape = VerifyMeshCreated(physicsScene, newShape, prim);
                if (!newShape.isNativeShape || prim.PrimAssetState == BSPhysObject.PrimAssetCondition.Failed)
                {
                    // If a mesh was what was created, remember the built shape for later sharing.
                    // Also note that if meshing failed we put it in the mesh list as there is nothing else to do about the mesh.
                    GImpacts.Add(newMeshKey, retGImpact);
                }

                retGImpact.physShapeInfo = newShape;
            }
        }
        return retGImpact;
    }

    private BulletShape CreatePhysicalGImpact(BSScene physicsScene, BSPhysObject prim, System.UInt64 newMeshKey,
                                            PrimitiveBaseShape pbs, OMV.Vector3 size, float lod)
    {
        return BSShapeMesh.CreatePhysicalMeshShape(physicsScene, prim, newMeshKey, pbs, size, lod,
                            (w, iC, i, vC, v) => physicsScene.PE.CreateGImpactShape(w, iC, i, vC, v) );
    }

    public override BSShape GetReference(BSScene physicsScene, BSPhysObject prim)
    {
        // Calling this reference means we want another handle to an existing shape
        //     (usually linksets) so return this copy.
        IncrementReference();
        return this;
    }
    // Dereferencing a compound shape releases the hold on all the child shapes.
    public override void Dereference(BSScene physicsScene)
    {
        lock (GImpacts)
        {
            this.DecrementReference();
            physicsScene.DetailLog("{0},BSShapeGImpact.Dereference,shape={1}", BSScene.DetailLogZero, this);
            // TODO: schedule aging and destruction of unused meshes.
        }
    }
    // Loop through all the known hulls and return the description based on the physical address.
    public static bool TryGetGImpactByPtr(BulletShape pShape, out BSShapeGImpact outHull)
    {
        bool ret = false;
        BSShapeGImpact foundDesc = null;
        lock (GImpacts)
        {
            foreach (BSShapeGImpact sh in GImpacts.Values)
            {
                if (sh.physShapeInfo.ReferenceSame(pShape))
                {
                    foundDesc = sh;
                    ret = true;
                    break;
                }

            }
        }
        outHull = foundDesc;
        return ret;
    }
}

// ============================================================================================================
public class BSShapeAvatar : BSShape
{
    private static string LogHeader = "[BULLETSIM SHAPE AVATAR]";
    public BSShapeAvatar() : base()
    {
    }
    public static BSShape GetReference(BSPhysObject prim)
    {
        return new BSShapeNull();
    }
    public override BSShape GetReference(BSScene pPhysicsScene, BSPhysObject pPrim)
    {
        return new BSShapeNull();
    }
    public override void Dereference(BSScene physicsScene) { }

    // From the front:
    //     A---A
    //    /     \
    //   B-------B
    //  /         \        +Z
    // C-----------C        |
    // \           /   -Y --+-- +Y
    //  \         /         |
    //   \       /         -Z
    //    D-----D
    //     \   /
    //      E-E

    // From the top A and E are just lines.
    //              B, C and D are hexagons:
    //
    //     C1--C2            +X
    //    /      \            |
    //  C0        C3     -Y --+-- +Y
    //    \      /            |
    //     C5--C4            -X

    // Zero goes directly through the middle so the offsets are from that middle axis
    //     and up and down from a middle horizon (A and E are the same distance from the zero).
    // The height, width and depth is one. All scaling is done by the simulator.

    // Z component -- how far the level is from the middle zero
    private const float Aup = 0.5f;
    private const float Bup = 0.4f;
    private const float Cup = 0.3f;
    private const float Dup = -0.4f;
    private const float Eup = -0.5f;

    // Y component -- distance from center to x0 and x3
    private const float Awid = 0.25f;
    private const float Bwid = 0.3f;
    private const float Cwid = 0.5f;
    private const float Dwid = 0.3f;
    private const float Ewid = 0.2f;

    // Y component -- distance from center to x1, x2, x4 and x5
    private const float Afwid = 0.0f;
    private const float Bfwid = 0.2f;
    private const float Cfwid = 0.4f;
    private const float Dfwid = 0.2f;
    private const float Efwid = 0.0f;

    // X component -- distance from zero to the front or back of a level
    private const float Adep = 0f;
    private const float Bdep = 0.3f;
    private const float Cdep = 0.5f;
    private const float Ddep = 0.2f;
    private const float Edep = 0f;

    private OMV.Vector3[] avatarVertices = {
           new OMV.Vector3( 0.0f, -Awid,  Aup),   // A0
           new OMV.Vector3( 0.0f, +Awid,  Aup),   // A3

           new OMV.Vector3( 0.0f, -Bwid,  Bup),   // B0
           new OMV.Vector3(+Bdep, -Bfwid, Bup),   // B1
           new OMV.Vector3(+Bdep, +Bfwid, Bup),   // B2
           new OMV.Vector3( 0.0f, +Bwid,  Bup),   // B3
           new OMV.Vector3(-Bdep, +Bfwid, Bup),   // B4
           new OMV.Vector3(-Bdep, -Bfwid, Bup),   // B5

           new OMV.Vector3( 0.0f, -Cwid,  Cup),   // C0
           new OMV.Vector3(+Cdep, -Cfwid, Cup),   // C1
           new OMV.Vector3(+Cdep, +Cfwid, Cup),   // C2
           new OMV.Vector3( 0.0f, +Cwid,  Cup),   // C3
           new OMV.Vector3(-Cdep, +Cfwid, Cup),   // C4
           new OMV.Vector3(-Cdep, -Cfwid, Cup),   // C5

           new OMV.Vector3( 0.0f, -Dwid,  Dup),   // D0
           new OMV.Vector3(+Ddep, -Dfwid, Dup),   // D1
           new OMV.Vector3(+Ddep, +Dfwid, Dup),   // D2
           new OMV.Vector3( 0.0f, +Dwid,  Dup),   // D3
           new OMV.Vector3(-Ddep, +Dfwid, Dup),   // D4
           new OMV.Vector3(-Ddep, -Dfwid, Dup),   // D5

           new OMV.Vector3( 0.0f, -Ewid,  Eup),   // E0
           new OMV.Vector3( 0.0f, +Ewid,  Eup),   // E3
    };

    // Offsets of the vertices in the vertices array
    private enum Ind : int
    {
        A0, A3,
        B0, B1, B2, B3, B4, B5,
        C0, C1, C2, C3, C4, C5,
        D0, D1, D2, D3, D4, D5,
        E0, E3
    }

    // Comments specify trianges and quads in clockwise direction
    private Ind[] avatarIndices = {
        Ind.A0, Ind.B0, Ind.B1,                         // A0,B0,B1
        Ind.A0, Ind.B1, Ind.B2, Ind.B2, Ind.A3, Ind.A0, // A0,B1,B2,A3
        Ind.A3, Ind.B2, Ind.B3,                         // A3,B2,B3
        Ind.A3, Ind.B3, Ind.B4,                         // A3,B3,B4
        Ind.A3, Ind.B4, Ind.B5, Ind.B5, Ind.A0, Ind.A3, // A3,B4,B5,A0
        Ind.A0, Ind.B5, Ind.B0,                         // A0,B5,B0

        Ind.B0, Ind.C0, Ind.C1, Ind.C1, Ind.B1, Ind.B0, // B0,C0,C1,B1
        Ind.B1, Ind.C1, Ind.C2, Ind.C2, Ind.B2, Ind.B1, // B1,C1,C2,B2
        Ind.B2, Ind.C2, Ind.C3, Ind.C3, Ind.B3, Ind.B2, // B2,C2,C3,B3
        Ind.B3, Ind.C3, Ind.C4, Ind.C4, Ind.B4, Ind.B3, // B3,C3,C4,B4
        Ind.B4, Ind.C4, Ind.C5, Ind.C5, Ind.B5, Ind.B4, // B4,C4,C5,B5
        Ind.B5, Ind.C5, Ind.C0, Ind.C0, Ind.B0, Ind.B5, // B5,C5,C0,B0

        Ind.C0, Ind.D0, Ind.D1, Ind.D1, Ind.C1, Ind.C0, // C0,D0,D1,C1
        Ind.C1, Ind.D1, Ind.D2, Ind.D2, Ind.C2, Ind.C1, // C1,D1,D2,C2
        Ind.C2, Ind.D2, Ind.D3, Ind.D3, Ind.C3, Ind.C2, // C2,D2,D3,C3
        Ind.C3, Ind.D3, Ind.D4, Ind.D4, Ind.C4, Ind.C3, // C3,D3,D4,C4
        Ind.C4, Ind.D4, Ind.D5, Ind.D5, Ind.C5, Ind.C4, // C4,D4,D5,C5
        Ind.C5, Ind.D5, Ind.D0, Ind.D0, Ind.C0, Ind.C5, // C5,D5,D0,C0

        Ind.E0, Ind.D0, Ind.D1,                         // E0,D0,D1
        Ind.E0, Ind.D1, Ind.D2, Ind.D2, Ind.E3, Ind.E0, // E0,D1,D2,E3
        Ind.E3, Ind.D2, Ind.D3,                         // E3,D2,D3
        Ind.E3, Ind.D3, Ind.D4,                         // E3,D3,D4
        Ind.E3, Ind.D4, Ind.D5, Ind.D5, Ind.E0, Ind.E3, // E3,D4,D5,E0
        Ind.E0, Ind.D5, Ind.D0,                         // E0,D5,D0

    };

}
}<|MERGE_RESOLUTION|>--- conflicted
+++ resolved
@@ -441,23 +441,16 @@
     {
         BulletShape newShape = new BulletShape();
 
-<<<<<<< HEAD
-        IMesh meshData = physicsScene.mesher.CreateMesh(prim.PhysObjectName, pbs, size, lod,
-                                        false,  // say it is not physical so a bounding box is not built
-                                        false,  // do not cache the mesh and do not use previously built versions
-                                        false,
-                                        false
-                                        );
-=======
         IMesh meshData = null;
         lock (physicsScene.mesher)
         {
             meshData = physicsScene.mesher.CreateMesh(prim.PhysObjectName, pbs, size, lod,
                                             false,  // say it is not physical so a bounding box is not built
-                                            false   // do not cache the mesh and do not use previously built versions
+                                            false,   // do not cache the mesh and do not use previously built versions
+                                            false,
+                                            false
                                             );
         }
->>>>>>> eb2bd9d2
 
         if (meshData != null)
         {
@@ -589,20 +582,12 @@
         BulletShape newShape = new BulletShape();
         newShape.shapeKey = newHullKey;
 
-<<<<<<< HEAD
-        // Pass true for physicalness as this prevents the creation of bounding box which is not needed
-        IMesh meshData = physicsScene.mesher.CreateMesh(prim.PhysObjectName, pbs, size, lod, true /* isPhysical */, false /* shouldCache */, false, false);
-
-        // If there is hull data in the mesh asset, build the hull from that
-        if (meshData != null && BSParam.ShouldUseAssetHulls)
-=======
         IMesh meshData = null;
         List<List<OMV.Vector3>> allHulls = null;
         lock (physicsScene.mesher)
->>>>>>> eb2bd9d2
         {
             // Pass true for physicalness as this prevents the creation of bounding box which is not needed
-            meshData = physicsScene.mesher.CreateMesh(prim.PhysObjectName, pbs, size, lod, true /* isPhysical */, false /* shouldCache */);
+            meshData = physicsScene.mesher.CreateMesh(prim.PhysObjectName, pbs, size, lod, true /* isPhysical */, false /* shouldCache */, false, false);
 
             // If we should use the asset's hull info, fetch it out of the locked mesher
             if (meshData != null && BSParam.ShouldUseAssetHulls)
