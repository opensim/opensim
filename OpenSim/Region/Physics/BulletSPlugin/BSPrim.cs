--- conflicted
+++ resolved
@@ -65,17 +65,8 @@
 
     private int CrossingFailures { get; set; }
 
-<<<<<<< HEAD
-    public BSDynamics VehicleActor;
-    public string VehicleActorName = "BasicVehicle";
-
-    private BSVMotor _targetMotor;
-    private OMV.Vector3 _PIDTarget;
-    private float _PIDTau;
-=======
     // Keep a handle to the vehicle actor so it is easy to set parameters on same.
     public const string VehicleActorName = "BasicVehicle";
->>>>>>> c6e9db58
 
     // Parameters for the hover actor
     public const string HoverActorName = "BSPrim.HoverActor";
@@ -104,13 +95,8 @@
         _isPhysical = pisPhysical;
         _isVolumeDetect = false;
 
-<<<<<<< HEAD
-        VehicleActor = new BSDynamics(PhysicsScene, this, VehicleActorName);
-        PhysicalActors.Add(VehicleActorName, VehicleActor);
-=======
         // Add a dynamic vehicle to our set of actors that can move this prim.
         // PhysicalActors.Add(VehicleActorName, new BSDynamics(PhysScene, this, VehicleActorName));
->>>>>>> c6e9db58
 
         _mass = CalculateMass();
 
@@ -140,11 +126,7 @@
         // Undo any vehicle properties
         this.VehicleType = (int)Vehicle.TYPE_NONE;
 
-<<<<<<< HEAD
-        PhysicsScene.TaintedObject("BSPrim.Destroy", delegate()
-=======
         PhysScene.TaintedObject(LocalID, "BSPrim.Destroy", delegate()
->>>>>>> c6e9db58
         {
             DetailLog("{0},BSPrim.Destroy,taint,", LocalID);
             // If there are physical body and shape, release my use of same.
@@ -274,21 +256,6 @@
         if (axis.Z != 1) locking.Z = 0f;
         LockedAngularAxis = locking;
 
-<<<<<<< HEAD
-        if (LockedAxis != LockedAxisFree)
-        {
-            PhysicsScene.TaintedObject("BSPrim.LockAngularMotion", delegate()
-            {
-                // If there is not already an axis locker, make one
-                if (!PhysicalActors.HasActor(LockedAxisActorName))
-                {
-                    DetailLog("{0},BSPrim.LockAngularMotion,taint,registeringLockAxisActor", LocalID);
-                    PhysicalActors.Add(LockedAxisActorName, new BSActorLockAxis(PhysicsScene, this, LockedAxisActorName));
-                }
-                UpdatePhysicalParameters();
-            });
-        }
-=======
         EnableActor(LockedAngularAxis != LockedAxisFree, LockedAxisActorName, delegate()
         {
             return new BSActorLockAxis(PhysScene, this, LockedAxisActorName);
@@ -300,7 +267,6 @@
             UpdatePhysicalParameters();
         });
 
->>>>>>> c6e9db58
         return;
     }
 
@@ -556,27 +522,17 @@
 
     public override int VehicleType {
         get {
-<<<<<<< HEAD
-            return (int)VehicleActor.Type;   // if we are a vehicle, return that type
-=======
             int ret = (int)Vehicle.TYPE_NONE;
             BSDynamics vehicleActor = GetVehicleActor(false /* createIfNone */);
             if (vehicleActor != null)
                 ret = (int)vehicleActor.Type;
             return ret;
->>>>>>> c6e9db58
         }
         set {
             Vehicle type = (Vehicle)value;
 
             PhysScene.TaintedObject(LocalID, "setVehicleType", delegate()
             {
-<<<<<<< HEAD
-                // Done at taint time so we're sure the physics engine is not using the variables
-                // Vehicle code changes the parameters for this vehicle type.
-                VehicleActor.ProcessTypeChange(type);
-                ActivateIfPhysical(false);
-=======
                 // Some vehicle scripts change vehicle type on the fly as an easy way to
                 //    change all the parameters. Like a plane changing to CAR when on the
                 //    ground. In this case, don't want to zero motion.
@@ -600,7 +556,6 @@
                         ActivateIfPhysical(false);
                     }
                 }
->>>>>>> c6e9db58
             });
         }
     }
@@ -608,66 +563,47 @@
     {
         PhysScene.TaintedObject(LocalID, "BSPrim.VehicleFloatParam", delegate()
         {
-<<<<<<< HEAD
-            VehicleActor.ProcessFloatVehicleParam((Vehicle)param, value);
-            ActivateIfPhysical(false);
-=======
             BSDynamics vehicleActor = GetVehicleActor(true /* createIfNone */);
             if (vehicleActor != null)
             {
                 vehicleActor.ProcessFloatVehicleParam((Vehicle)param, value);
                 ActivateIfPhysical(false);
             }
->>>>>>> c6e9db58
         });
     }
     public override void VehicleVectorParam(int param, OMV.Vector3 value)
     {
         PhysScene.TaintedObject(LocalID, "BSPrim.VehicleVectorParam", delegate()
         {
-<<<<<<< HEAD
-            VehicleActor.ProcessVectorVehicleParam((Vehicle)param, value);
-            ActivateIfPhysical(false);
-=======
             BSDynamics vehicleActor = GetVehicleActor(true /* createIfNone */);
             if (vehicleActor != null)
             {
                 vehicleActor.ProcessVectorVehicleParam((Vehicle)param, value);
                 ActivateIfPhysical(false);
             }
->>>>>>> c6e9db58
         });
     }
     public override void VehicleRotationParam(int param, OMV.Quaternion rotation)
     {
         PhysScene.TaintedObject(LocalID, "BSPrim.VehicleRotationParam", delegate()
         {
-<<<<<<< HEAD
-            VehicleActor.ProcessRotationVehicleParam((Vehicle)param, rotation);
-            ActivateIfPhysical(false);
-=======
             BSDynamics vehicleActor = GetVehicleActor(true /* createIfNone */);
             if (vehicleActor != null)
             {
                 vehicleActor.ProcessRotationVehicleParam((Vehicle)param, rotation);
                 ActivateIfPhysical(false);
             }
->>>>>>> c6e9db58
         });
     }
     public override void VehicleFlags(int param, bool remove)
     {
         PhysScene.TaintedObject(LocalID, "BSPrim.VehicleFlags", delegate()
         {
-<<<<<<< HEAD
-            VehicleActor.ProcessVehicleFlags(param, remove);
-=======
             BSDynamics vehicleActor = GetVehicleActor(true /* createIfNone */);
             if (vehicleActor != null)
             {
                 vehicleActor.ProcessVehicleFlags(param, remove);
             }
->>>>>>> c6e9db58
         });
     }
 
@@ -902,10 +838,6 @@
         MakeDynamic(IsStatic);
 
         // Update vehicle specific parameters (after MakeDynamic() so can change physical parameters)
-<<<<<<< HEAD
-        VehicleActor.Refresh();
-=======
->>>>>>> c6e9db58
         PhysicalActors.Refresh();
 
         // Arrange for collision events if the simulator wants them
@@ -1582,11 +1514,8 @@
 
         returnMass = Util.Clamp(returnMass, BSParam.MinimumObjectMass, BSParam.MaximumObjectMass);
         // DetailLog("{0},BSPrim.CalculateMass,den={1},vol={2},mass={3}", LocalID, Density, volume, returnMass);
-<<<<<<< HEAD
-=======
         DetailLog("{0},BSPrim.CalculateMass,den={1},vol={2},mass={3},pathB={4},pathE={5},profB={6},profE={7},siz={8}",
                             LocalID, Density, volume, returnMass, pathBegin, pathEnd, profileBegin, profileEnd, _size);
->>>>>>> c6e9db58
 
         return returnMass;
     }// end CalculateMass
@@ -1617,10 +1546,6 @@
     // Called at taint-time
     protected virtual void RemoveDependencies()
     {
-<<<<<<< HEAD
-        VehicleActor.RemoveBodyDependencies();
-        PhysicalActors.RemoveBodyDependencies();
-=======
         PhysicalActors.RemoveDependencies();
     }
 
@@ -1636,7 +1561,6 @@
                 break;
         }
         return ret;
->>>>>>> c6e9db58
     }
     #endregion  // Extension
 
