--- conflicted
+++ resolved
@@ -193,16 +193,13 @@
         public override void VehicleFlagsRemove(int flags)
         {
 
-<<<<<<< HEAD
-        }
-        
-=======
+        }
+        
         public override void VehicleFlags(int param, bool remove)
         {
 
         }
 
->>>>>>> 14073831
         public override void SetVolumeDetect(int param)
         {
 
