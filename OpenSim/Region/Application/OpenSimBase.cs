/*
 * Copyright (c) Contributors, http://opensimulator.org/
 * See CONTRIBUTORS.TXT for a full list of copyright holders.
 *
 * Redistribution and use in source and binary forms, with or without
 * modification, are permitted provided that the following conditions are met:
 *     * Redistributions of source code must retain the above copyright
 *       notice, this list of conditions and the following disclaimer.
 *     * Redistributions in binary form must reproduce the above copyright
 *       notice, this list of conditions and the following disclaimer in the
 *       documentation and/or other materials provided with the distribution.
 *     * Neither the name of the OpenSimulator Project nor the
 *       names of its contributors may be used to endorse or promote products
 *       derived from this software without specific prior written permission.
 *
 * THIS SOFTWARE IS PROVIDED BY THE DEVELOPERS ``AS IS'' AND ANY
 * EXPRESS OR IMPLIED WARRANTIES, INCLUDING, BUT NOT LIMITED TO, THE IMPLIED
 * WARRANTIES OF MERCHANTABILITY AND FITNESS FOR A PARTICULAR PURPOSE ARE
 * DISCLAIMED. IN NO EVENT SHALL THE CONTRIBUTORS BE LIABLE FOR ANY
 * DIRECT, INDIRECT, INCIDENTAL, SPECIAL, EXEMPLARY, OR CONSEQUENTIAL DAMAGES
 * (INCLUDING, BUT NOT LIMITED TO, PROCUREMENT OF SUBSTITUTE GOODS OR SERVICES;
 * LOSS OF USE, DATA, OR PROFITS; OR BUSINESS INTERRUPTION) HOWEVER CAUSED AND
 * ON ANY THEORY OF LIABILITY, WHETHER IN CONTRACT, STRICT LIABILITY, OR TORT
 * (INCLUDING NEGLIGENCE OR OTHERWISE) ARISING IN ANY WAY OUT OF THE USE OF THIS
 * SOFTWARE, EVEN IF ADVISED OF THE POSSIBILITY OF SUCH DAMAGE.
 */

using System;
using System.Collections.Generic;
using System.IO;
using System.Linq;
using System.Net;
using System.Reflection;
using System.Text;
using log4net;
using Nini.Config;
using OpenMetaverse;
using OpenSim.Framework;
using OpenSim.Framework.Console;
using OpenSim.Framework.Servers;
using OpenSim.Framework.Servers.HttpServer;
using OpenSim.Framework.Monitoring;
//using OpenSim.Region.CoreModules.ServiceConnectorsOut.UserAccounts;
using OpenSim.Region.Framework;
using OpenSim.Region.Framework.Interfaces;
using OpenSim.Region.Framework.Scenes;
using OpenSim.Region.PhysicsModules.SharedBase;
using OpenSim.Server.Base;
using OpenSim.Services.Base;
using OpenSim.Services.Interfaces;
using OpenSim.Services.UserAccountService;

namespace OpenSim
{
    /// <summary>
    /// Common OpenSimulator simulator code
    /// </summary>
    public class OpenSimBase : RegionApplicationBase
    {
        private static readonly ILog m_log = LogManager.GetLogger(MethodBase.GetCurrentMethod().DeclaringType);

        // These are the names of the plugin-points extended by this
        // class during system startup.
        //

        private const string PLUGIN_ASSET_CACHE = "/OpenSim/AssetCache";
        private const string PLUGIN_ASSET_SERVER_CLIENT = "/OpenSim/AssetClient";

        // OpenSim.ini Section name for ESTATES Settings
        public const string ESTATE_SECTION_NAME = "Estates";

        /// <summary>
        /// Allow all plugin loading to be disabled for tests/debug.
        /// </summary>
        /// <remarks>
        /// true by default
        /// </remarks>
        public bool EnableInitialPluginLoad { get; set; }

        /// <summary>
        /// Control whether we attempt to load an estate data service.
        /// </summary>
        /// <remarks>For tests/debugging</remarks>
        public bool LoadEstateDataService { get; set; }

        protected string proxyUrl;
        protected int proxyOffset = 0;

        public string userStatsURI = String.Empty;
        public string managedStatsURI = String.Empty;
        public string managedStatsPassword = String.Empty;

        protected bool m_autoCreateClientStack = true;

        /// <value>
        /// The file used to load and save prim backup xml if no filename has been specified
        /// </value>
        protected const string DEFAULT_PRIM_BACKUP_FILENAME = "prim-backup.xml";

        public ConfigSettings ConfigurationSettings
        {
            get { return m_configSettings; }
            set { m_configSettings = value; }
        }

        protected ConfigSettings m_configSettings;

        protected ConfigurationLoader m_configLoader;

        public ConsoleCommand CreateAccount = null;

        public List<IApplicationPlugin> m_plugins = new List<IApplicationPlugin>();

        private List<string> m_permsModules;

        private bool m_securePermissionsLoading = true;

        /// <value>
        /// The config information passed into the OpenSimulator region server.
        /// </value>
        public OpenSimConfigSource ConfigSource { get; private set; }

        protected EnvConfigSource m_EnvConfigSource = new EnvConfigSource();

        public EnvConfigSource envConfigSource
        {
            get { return m_EnvConfigSource; }
        }

        public uint HttpServerPort
        {
            get { return m_httpServerPort; }
        }

        protected IRegistryCore m_applicationRegistry = new RegistryCore();

        public IRegistryCore ApplicationRegistry
        {
            get { return m_applicationRegistry; }
        }

        /// <summary>
        /// Constructor.
        /// </summary>
        /// <param name="configSource"></param>
        public OpenSimBase(IConfigSource configSource) : base()
        {
            EnableInitialPluginLoad = true;
            LoadEstateDataService = true;
            LoadConfigSettings(configSource);
        }

        protected virtual void LoadConfigSettings(IConfigSource configSource)
        {
            m_configLoader = new ConfigurationLoader();
            ConfigSource = m_configLoader.LoadConfigSettings(configSource, envConfigSource, out m_configSettings, out m_networkServersInfo);
            Config = ConfigSource.Source;
            ReadExtraConfigSettings();
        }

        protected virtual void ReadExtraConfigSettings()
        {
            IConfig networkConfig = Config.Configs["Network"];
            if (networkConfig != null)
            {
                proxyUrl = networkConfig.GetString("proxy_url", "");
                proxyOffset = Int32.Parse(networkConfig.GetString("proxy_offset", "0"));
            }

            IConfig startupConfig = Config.Configs["Startup"];
            if (startupConfig != null)
            {
                Util.LogOverloads = startupConfig.GetBoolean("LogOverloads", true);
            }
        }

        protected virtual void LoadPlugins()
        {
            IConfig startupConfig = Config.Configs["Startup"];
            string registryLocation = (startupConfig != null) ? startupConfig.GetString("RegistryLocation", String.Empty) : String.Empty;

            // The location can also be specified in the environment. If there
            // is no location in the configuration, we must call the constructor
            // without a location parameter to allow that to happen.
            if (registryLocation.Length == 0)
            {
                using (PluginLoader<IApplicationPlugin> loader = new PluginLoader<IApplicationPlugin>(new ApplicationPluginInitialiser(this)))
                {
                    loader.Load("/OpenSim/Startup");
                    m_plugins = loader.Plugins;
                }
            }
            else
            {
                using (PluginLoader<IApplicationPlugin> loader = new PluginLoader<IApplicationPlugin>(new ApplicationPluginInitialiser(this), registryLocation))
                {
                    loader.Load("/OpenSim/Startup");
                    m_plugins = loader.Plugins;
                }
            }
        }

        protected override List<string> GetHelpTopics()
        {
            List<string> topics = base.GetHelpTopics();
            Scene s = SceneManager.CurrentOrFirstScene;
            if (s != null && s.GetCommanders() != null)
                topics.AddRange(s.GetCommanders().Keys);

            return topics;
        }

        /// <summary>
        /// Performs startup specific to the region server, including initialization of the scene
        /// such as loading configuration from disk.
        /// </summary>
        protected override void StartupSpecific()
        {
            IConfig startupConfig = Config.Configs["Startup"];
            if (startupConfig != null)
            {
                // refuse to run MegaRegions
                if(startupConfig.GetBoolean("CombineContiguousRegions", false))
                {
                    m_log.Fatal("CombineContiguousRegions (MegaRegions) option is no longer suported. Use a older version to save region contents as OAR, then import into a fresh install of this new version");
                    throw new Exception("CombineContiguousRegions not suported");
                }

                string pidFile = startupConfig.GetString("PIDFile", string.Empty);
                if (pidFile.Length > 0)
                    CreatePIDFile(pidFile);

                userStatsURI = startupConfig.GetString("Stats_URI", string.Empty);

                m_securePermissionsLoading = startupConfig.GetBoolean("SecurePermissionsLoading", true);

                string permissionModules = Util.GetConfigVarFromSections<string>(Config, "permissionmodules",
                    new string[] { "Startup", "Permissions" }, "DefaultPermissionsModule");

                m_permsModules =  new List<string>(permissionModules.Split(',').Select(m => m.Trim()));

                managedStatsURI = startupConfig.GetString("ManagedStatsRemoteFetchURI", String.Empty);
                managedStatsPassword = startupConfig.GetString("ManagedStatsRemoteFetchPassword", String.Empty);
            }

            // Load the simulation data service
            IConfig simDataConfig = Config.Configs["SimulationDataStore"];
            if (simDataConfig == null)
                throw new Exception("Configuration file is missing the [SimulationDataStore] section.  Have you copied OpenSim.ini.example to OpenSim.ini to reference config-include/ files?");

            string module = simDataConfig.GetString("LocalServiceModule", String.Empty);
            if (String.IsNullOrEmpty(module))
                throw new Exception("Configuration file is missing the LocalServiceModule parameter in the [SimulationDataStore] section.");

            m_simulationDataService = ServerUtils.LoadPlugin<ISimulationDataService>(module, new object[] { Config });
            if (m_simulationDataService == null)
                throw new Exception(
                    string.Format(
                        "Could not load an ISimulationDataService implementation from {0}, as configured in the LocalServiceModule parameter of the [SimulationDataStore] config section.",
                        module));

            // Load the estate data service
            module = Util.GetConfigVarFromSections<string>(Config, "LocalServiceModule", new string[]{"EstateDataStore", "EstateService"}, String.Empty);
            if (String.IsNullOrEmpty(module))
                throw new Exception("Configuration file is missing the LocalServiceModule parameter in the [EstateDataStore] or [EstateService] section");

            if (LoadEstateDataService)
            {
                m_estateDataService = ServerUtils.LoadPlugin<IEstateDataService>(module, new object[] { Config });
                if (m_estateDataService == null)
                    throw new Exception(
                        string.Format(
                            "Could not load an IEstateDataService implementation from {0}, as configured in the LocalServiceModule parameter of the [EstateDataStore] config section.",
                            module));
            }

            base.StartupSpecific();

            if (EnableInitialPluginLoad)
                LoadPlugins();

            // We still want to post initalize any plugins even if loading has been disabled since a test may have
            // inserted them manually.
            foreach (IApplicationPlugin plugin in m_plugins)
                plugin.PostInitialise();

            if (m_console != null)
                AddPluginCommands(m_console);
        }

        protected virtual void AddPluginCommands(ICommandConsole console)
        {
            List<string> topics = GetHelpTopics();

            foreach (string topic in topics)
            {
                string capitalizedTopic = char.ToUpper(topic[0]) + topic.Substring(1);

                // This is a hack to allow the user to enter the help command in upper or lowercase.  This will go
                // away at some point.
                console.Commands.AddCommand(capitalizedTopic, false, "help " + topic,
                                              "help " + capitalizedTopic,
                                              "Get help on plugin command '" + topic + "'",
                                              HandleCommanderHelp);
                console.Commands.AddCommand(capitalizedTopic, false, "help " + capitalizedTopic,
                                              "help " + capitalizedTopic,
                                              "Get help on plugin command '" + topic + "'",
                                              HandleCommanderHelp);

                ICommander commander = null;

                Scene s = SceneManager.CurrentOrFirstScene;

                if (s != null && s.GetCommanders() != null)
                {
                    if (s.GetCommanders().ContainsKey(topic))
                        commander = s.GetCommanders()[topic];
                }

                if (commander == null)
                    continue;

                foreach (string command in commander.Commands.Keys)
                {
                    console.Commands.AddCommand(capitalizedTopic, false,
                                                  topic + " " + command,
                                                  topic + " " + commander.Commands[command].ShortHelp(),
                                                  String.Empty, HandleCommanderCommand);
                }
            }
        }

        private void HandleCommanderCommand(string module, string[] cmd)
        {
            SceneManager.SendCommandToPluginModules(cmd);
        }

        private void HandleCommanderHelp(string module, string[] cmd)
        {
            // Only safe for the interactive console, since it won't
            // let us come here unless both scene and commander exist
            //
            ICommander moduleCommander = SceneManager.CurrentOrFirstScene.GetCommander(cmd[1].ToLower());
            if (moduleCommander != null)
                m_console.Output(moduleCommander.Help);
        }

        protected override void Initialize()
        {
            // Called from base.StartUp()

            IConfig startupConfig = Config.Configs["Startup"];
            if (startupConfig == null || startupConfig.GetBoolean("JobEngineEnabled", true))
                WorkManager.JobEngine.Start();
            
            // Sure is not the right place for this but do the job...
            // Must always be called before (all) / the HTTP servers starting for the Certs creation or renewals.
<<<<<<< HEAD
            if (startupConfig is not null)
            {
                if (startupConfig.GetBoolean("EnableSelfsignedCertSupport", false))
                {
                    if(!File.Exists("SSL\\ssl\\"+ startupConfig.GetString("CertFileName") +".p12") || startupConfig.GetBoolean("CertRenewOnStartup"))
                    {               
                        Util.CreateOrUpdateSelfsignedCert(
                            string.IsNullOrEmpty(startupConfig.GetString("CertFileName")) ? "OpenSim" : startupConfig.GetString("CertFileName"),
                            string.IsNullOrEmpty(startupConfig.GetString("CertHostName")) ? "localhost" : startupConfig.GetString("CertHostName"),
                            string.IsNullOrEmpty(startupConfig.GetString("CertHostIp")) ? "127.0.0.1" : startupConfig.GetString("CertHostIp"),
                            string.IsNullOrEmpty(startupConfig.GetString("CertPassword")) ? string.Empty : startupConfig.GetString("CertPassword")
                        );
                    }
                }
            }
=======
            if (startupConfig.GetBoolean("EnableSelfsignedCertSupport", false))
            {
                if(!File.Exists("SSL\\ssl\\"+ startupConfig.GetString("CertFileName") +".p12") || startupConfig.GetBoolean("CertRenewOnStartup"))
                {               
                    Util.CreateOrUpdateSelfsignedCert(
                        string.IsNullOrEmpty(startupConfig.GetString("CertFileName")) ? "OpenSim" : startupConfig.GetString("CertFileName"),
                        string.IsNullOrEmpty(startupConfig.GetString("CertHostName")) ? "localhost" : startupConfig.GetString("CertHostName"),
                        string.IsNullOrEmpty(startupConfig.GetString("CertHostIp")) ? "127.0.0.1" : startupConfig.GetString("CertHostIp"),
                        string.IsNullOrEmpty(startupConfig.GetString("CertPassword")) ? string.Empty : startupConfig.GetString("CertPassword")
                    );
                }
            }

            if(startupConfig.GetBoolean("EnableCertConverter", false))
            {
                 Util.ConvertPemToPKCS12(
                    string.IsNullOrEmpty(startupConfig.GetString("outputCertName")) ? "letsencrypt" : startupConfig.GetString("outputCertName"),
                    string.IsNullOrEmpty(startupConfig.GetString("PemCertPublicKey")) ? string.Empty : startupConfig.GetString("PemCertPublicKey"),
                    string.IsNullOrEmpty(startupConfig.GetString("PemCertPrivateKey")) ? string.Empty : startupConfig.GetString("PemCertPrivateKey"),
                    string.IsNullOrEmpty(startupConfig.GetString("outputCertPassword")) ? string.Empty : startupConfig.GetString("outputCertPassword")
                );
            }
>>>>>>> 26a8c5e7
            
            if(m_networkServersInfo.HttpUsesSSL)
            {
                m_httpServerSSL = true;
                m_httpServerPort = m_networkServersInfo.httpSSLPort;
            }
            else
            {
                m_httpServerSSL = false;
                m_httpServerPort = m_networkServersInfo.HttpListenerPort;
            }

            SceneManager.OnRestartSim += HandleRestartRegion;

            // Only enable the watchdogs when all regions are ready.  Otherwise we get false positives when cpu is
            // heavily used during initial startup.
            //
            // FIXME: It's also possible that region ready status should be flipped during an OAR load since this
            // also makes heavy use of the CPU.
            SceneManager.OnRegionsReadyStatusChange
                += sm => { MemoryWatchdog.Enabled = sm.AllRegionsReady; Watchdog.Enabled = sm.AllRegionsReady; };
        }

        /// <summary>
        /// Execute the region creation process.  This includes setting up scene infrastructure.
        /// </summary>
        /// <param name="regionInfo"></param>
        /// <param name="portadd_flag"></param>
        /// <returns></returns>
        public void CreateRegion(RegionInfo regionInfo, bool portadd_flag, out IScene scene)
        {
            CreateRegion(regionInfo, portadd_flag, false, out scene);
        }

        /// <summary>
        /// Execute the region creation process.  This includes setting up scene infrastructure.
        /// </summary>
        /// <param name="regionInfo"></param>
        /// <returns></returns>
        public void CreateRegion(RegionInfo regionInfo, out IScene scene)
        {
            CreateRegion(regionInfo, false, true, out scene);
        }

        /// <summary>
        /// Execute the region creation process.  This includes setting up scene infrastructure.
        /// </summary>
        /// <param name="regionInfo"></param>
        /// <param name="portadd_flag"></param>
        /// <param name="do_post_init"></param>
        /// <returns></returns>
        public void CreateRegion(RegionInfo regionInfo, bool portadd_flag, bool do_post_init, out IScene mscene)
        {
            IRegionModulesController controller;
            if (!ApplicationRegistry.TryGet(out controller))
            {
                m_log.Fatal("REGIONMODULES]: The new RegionModulesController is missing...");
                Environment.Exit(0);
            }

            int port = regionInfo.InternalEndPoint.Port;

            // set initial RegionID to originRegionID in RegionInfo. (it needs for loding prims)
            // Commented this out because otherwise regions can't register with
            // the grid as there is already another region with the same UUID
            // at those coordinates. This is required for the load balancer to work.
            // --Mike, 2009.02.25
            //regionInfo.originRegionID = regionInfo.RegionID;

            // set initial ServerURI
            regionInfo.HttpPort = m_httpServerPort;
            if(m_httpServerSSL)
            {
                if(!m_httpServer.CheckSSLCertHost(regionInfo.ExternalHostName))
                    throw new Exception("main http cert CN doesn't match region External IP");

                regionInfo.ServerURI = "https://" + regionInfo.ExternalHostName +
                         ":" + regionInfo.HttpPort.ToString() + "/";
            }
            else
                regionInfo.ServerURI = "http://" + regionInfo.ExternalHostName +
                         ":" + regionInfo.HttpPort.ToString() + "/";

            regionInfo.osSecret = m_osSecret;

            if ((proxyUrl.Length > 0) && (portadd_flag))
            {
                // set proxy url to RegionInfo
                regionInfo.proxyUrl = proxyUrl;
                regionInfo.ProxyOffset = proxyOffset;
                Util.XmlRpcCommand(proxyUrl, "AddPort", port, port + proxyOffset, regionInfo.ExternalHostName);
            }

            Scene scene = SetupScene(regionInfo, proxyOffset, Config);

            m_log.Info("[REGIONMODULES]: Loading Region's modules");

            if (controller != null)
                controller.AddRegionToModules(scene);

            if (m_securePermissionsLoading)
            {
                foreach (string s in m_permsModules)
                {
                    if (!scene.RegionModules.ContainsKey(s))
                    {
                        m_log.Fatal("[MODULES]: Required module " + s + " not found.");
                        Environment.Exit(0);
                    }
                }

                m_log.InfoFormat("[SCENE]: Secure permissions loading enabled, modules loaded: {0}", String.Join(" ", m_permsModules.ToArray()));
            }

            scene.SetModuleInterfaces();
// First Step of bootreport sequence
            if (scene.SnmpService != null)
            {
                scene.SnmpService.ColdStart(1,scene);
                scene.SnmpService.LinkDown(scene);
            }

            if (scene.SnmpService != null)
            {
                scene.SnmpService.BootInfo("Loading prims", scene);
            }

            while (regionInfo.EstateSettings.EstateOwner.IsZero() && MainConsole.Instance != null)
                SetUpEstateOwner(scene);

            scene.loadAllLandObjectsFromStorage(regionInfo.originRegionID);

            // Prims have to be loaded after module configuration since some modules may be invoked during the load
            scene.LoadPrimsFromStorage(regionInfo.originRegionID);

            // TODO : Try setting resource for region xstats here on scene
            MainServer.Instance.AddSimpleStreamHandler(new RegionStatsSimpleHandler(regionInfo));

            if (scene.SnmpService != null)
            {
                scene.SnmpService.BootInfo("Grid Registration in progress", scene);
            }

            try
            {
                scene.RegisterRegionWithGrid();
            }
            catch (Exception e)
            {
                m_log.ErrorFormat(
                    "[STARTUP]: Registration of region with grid failed, aborting startup due to {0} {1}",
                    e.Message, e.StackTrace);

                if (scene.SnmpService != null)
                {
                    scene.SnmpService.Critical("Grid registration failed. Startup aborted.", scene);
                }
                // Carrying on now causes a lot of confusion down the
                // line - we need to get the user's attention
                Environment.Exit(1);
            }

            if (scene.SnmpService != null)
            {
                scene.SnmpService.BootInfo("Grid Registration done", scene);
            }

            // We need to do this after we've initialized the scripting engines.
            scene.CreateScriptInstances();

            if (scene.SnmpService != null)
            {
                scene.SnmpService.BootInfo("ScriptEngine started", scene);
            }

            SceneManager.Add(scene);

            //if (m_autoCreateClientStack)
            //{
            //    foreach (IClientNetworkServer clientserver in clientServers)
            //    {
            //        m_clientServers.Add(clientserver);
            //        clientserver.Start();
            //    }
            //}

            if (scene.SnmpService != null)
            {
                scene.SnmpService.BootInfo("Initializing region modules", scene);
            }
            scene.EventManager.OnShutdown += delegate() { ShutdownRegion(scene); };

            mscene = scene;

            if (scene.SnmpService != null)
            {
                scene.SnmpService.BootInfo("The region is operational", scene);
                scene.SnmpService.LinkUp(scene);
            }

            //return clientServers;
        }

        /// <summary>
        /// Try to set up the estate owner for the given scene.
        /// </summary>
        /// <remarks>
        /// The involves asking the user for information about the user on the console.  If the user does not already
        /// exist then it is created.
        /// </remarks>
        /// <param name="scene"></param>
        private void SetUpEstateOwner(Scene scene)
        {
            RegionInfo regionInfo = scene.RegionInfo;

            string estateOwnerFirstName = null;
            string estateOwnerLastName = null;
            string estateOwnerEMail = null;
            string estateOwnerPassword = null;
            string rawEstateOwnerUuid = null;

            if (Config.Configs[ESTATE_SECTION_NAME] != null)
            {
                string defaultEstateOwnerName
                    = Config.Configs[ESTATE_SECTION_NAME].GetString("DefaultEstateOwnerName", "").Trim();
                string[] ownerNames = defaultEstateOwnerName.Split(' ');

                if (ownerNames.Length >= 2)
                {
                    estateOwnerFirstName = ownerNames[0];
                    estateOwnerLastName = ownerNames[1];
                }

                // Info to be used only on Standalone Mode
                rawEstateOwnerUuid = Config.Configs[ESTATE_SECTION_NAME].GetString("DefaultEstateOwnerUUID", null);
                estateOwnerEMail = Config.Configs[ESTATE_SECTION_NAME].GetString("DefaultEstateOwnerEMail", null);
                estateOwnerPassword = Config.Configs[ESTATE_SECTION_NAME].GetString("DefaultEstateOwnerPassword", null);
            }

            MainConsole.Instance.Output("Estate {0} has no owner set.", regionInfo.EstateSettings.EstateName);
            List<char> excluded = new List<char>(new char[1]{' '});


            if (estateOwnerFirstName == null || estateOwnerLastName == null)
            {
                estateOwnerFirstName = MainConsole.Instance.Prompt("Estate owner first name", "Test", excluded);
                estateOwnerLastName = MainConsole.Instance.Prompt("Estate owner last name", "User", excluded);
            }

            UserAccount account
                = scene.UserAccountService.GetUserAccount(regionInfo.ScopeID, estateOwnerFirstName, estateOwnerLastName);

            if (account == null)
            {

                // XXX: The LocalUserAccountServicesConnector is currently registering its inner service rather than
                // itself!
//                    if (scene.UserAccountService is LocalUserAccountServicesConnector)
//                    {
//                        IUserAccountService innerUas
//                            = ((LocalUserAccountServicesConnector)scene.UserAccountService).UserAccountService;
//
//                        m_log.DebugFormat("B {0}", innerUas.GetType());
//
//                        if (innerUas is UserAccountService)
//                        {

                if (scene.UserAccountService is UserAccountService)
                {
                    if (estateOwnerPassword == null)
                        estateOwnerPassword = MainConsole.Instance.Prompt("Password", null, null, false);

                    if (estateOwnerEMail == null)
                        estateOwnerEMail = MainConsole.Instance.Prompt("Email");

                    if (rawEstateOwnerUuid == null)
                        rawEstateOwnerUuid = MainConsole.Instance.Prompt("User ID", UUID.Random().ToString());

                    UUID estateOwnerUuid = UUID.Zero;
                    if (!UUID.TryParse(rawEstateOwnerUuid, out estateOwnerUuid))
                    {
                        m_log.ErrorFormat("[OPENSIM]: ID {0} is not a valid UUID", rawEstateOwnerUuid);
                        return;
                    }

                    // If we've been given a zero uuid then this signals that we should use a random user id
                    if (estateOwnerUuid.IsZero())
                        estateOwnerUuid = UUID.Random();

                    account
                        = ((UserAccountService)scene.UserAccountService).CreateUser(
                            regionInfo.ScopeID,
                            estateOwnerUuid,
                            estateOwnerFirstName,
                            estateOwnerLastName,
                            estateOwnerPassword,
                            estateOwnerEMail);
                }
            }

            if (account == null)
            {
                m_log.ErrorFormat(
                    "[OPENSIM]: Unable to store account. If this simulator is connected to a grid, you must create the estate owner account first at the grid level.");
            }
            else
            {
                regionInfo.EstateSettings.EstateOwner = account.PrincipalID;
                m_estateDataService.StoreEstateSettings(regionInfo.EstateSettings);
            }
        }

        private void ShutdownRegion(Scene scene)
        {
            m_log.DebugFormat("[SHUTDOWN]: Shutting down region {0}", scene.RegionInfo.RegionName);
            if (scene.SnmpService != null)
            {
                scene.SnmpService.BootInfo("The region is shutting down", scene);
                scene.SnmpService.LinkDown(scene);
            }
            IRegionModulesController controller;
            if (ApplicationRegistry.TryGet<IRegionModulesController>(out controller))
            {
                controller.RemoveRegionFromModules(scene);
            }
        }

        public void RemoveRegion(Scene scene, bool cleanup)
        {
            // only need to check this if we are not at the
            // root level
            if ((SceneManager.CurrentScene != null) &&
                (SceneManager.CurrentScene.RegionInfo.RegionID == scene.RegionInfo.RegionID))
            {
                SceneManager.TrySetCurrentScene("..");
            }

            scene.DeleteAllSceneObjects();
            SceneManager.CloseScene(scene);
            //ShutdownClientServer(scene.RegionInfo);

            if (!cleanup)
                return;

            if (!String.IsNullOrEmpty(scene.RegionInfo.RegionFile))
            {
                if (scene.RegionInfo.RegionFile.ToLower().EndsWith(".xml"))
                {
                    File.Delete(scene.RegionInfo.RegionFile);
                    m_log.InfoFormat("[OPENSIM]: deleting region file \"{0}\"", scene.RegionInfo.RegionFile);
                }
                if (scene.RegionInfo.RegionFile.ToLower().EndsWith(".ini"))
                {
                    try
                    {
                        IniConfigSource source = new IniConfigSource(scene.RegionInfo.RegionFile);
                        if (source.Configs[scene.RegionInfo.RegionName] != null)
                        {
                            source.Configs.Remove(scene.RegionInfo.RegionName);

                            if (source.Configs.Count == 0)
                            {
                                File.Delete(scene.RegionInfo.RegionFile);
                            }
                            else
                            {
                                source.Save(scene.RegionInfo.RegionFile);
                            }
                        }
                    }
                    catch (Exception)
                    {
                    }
                }
            }
        }

        public void RemoveRegion(string name, bool cleanUp)
        {
            Scene target;
            if (SceneManager.TryGetScene(name, out target))
                RemoveRegion(target, cleanUp);
        }

        /// <summary>
        /// Remove a region from the simulator without deleting it permanently.
        /// </summary>
        /// <param name="scene"></param>
        /// <returns></returns>
        public void CloseRegion(Scene scene)
        {
            // only need to check this if we are not at the
            // root level
            if ((SceneManager.CurrentScene != null) &&
                (SceneManager.CurrentScene.RegionInfo.RegionID == scene.RegionInfo.RegionID))
            {
                SceneManager.TrySetCurrentScene("..");
            }

            SceneManager.CloseScene(scene);
            //ShutdownClientServer(scene.RegionInfo);
        }

        /// <summary>
        /// Remove a region from the simulator without deleting it permanently.
        /// </summary>
        /// <param name="name"></param>
        /// <returns></returns>
        public void CloseRegion(string name)
        {
            Scene target;
            if (SceneManager.TryGetScene(name, out target))
                CloseRegion(target);
        }

        /// <summary>
        /// Create a scene and its initial base structures.
        /// </summary>
        /// <param name="regionInfo"></param>
        /// <param name="clientServer"> </param>
        /// <returns></returns>
        protected Scene SetupScene(RegionInfo regionInfo)
        {
            return SetupScene(regionInfo, 0, null);
        }

        /// <summary>
        /// Create a scene and its initial base structures.
        /// </summary>
        /// <param name="regionInfo"></param>
        /// <param name="proxyOffset"></param>
        /// <param name="configSource"></param>
        /// <param name="clientServer"> </param>
        /// <returns></returns>
        protected Scene SetupScene(RegionInfo regionInfo, int proxyOffset, IConfigSource configSource)
        {
            //List<IClientNetworkServer> clientNetworkServers = null;

            AgentCircuitManager circuitManager = new AgentCircuitManager();
            Scene scene = CreateScene(regionInfo, m_simulationDataService, m_estateDataService, circuitManager);

            scene.LoadWorldMap();

            return scene;
        }

        protected override Scene CreateScene(RegionInfo regionInfo, ISimulationDataService simDataService,
            IEstateDataService estateDataService, AgentCircuitManager circuitManager)
        {
            return new Scene(
                regionInfo, circuitManager,
                simDataService, estateDataService,
                Config, m_version);
        }

        protected virtual void HandleRestartRegion(RegionInfo whichRegion)
        {
            m_log.InfoFormat(
                "[OPENSIM]: Got restart signal from SceneManager for region {0} ({1},{2})",
                whichRegion.RegionName, whichRegion.RegionLocX, whichRegion.RegionLocY);

            //ShutdownClientServer(whichRegion);
            IScene scene;
            CreateRegion(whichRegion, true, out scene);
            scene.Start();
        }

        # region Setup methods

        /// <summary>
        /// Handler to supply the current status of this sim
        /// </summary>
        /// <remarks>
        /// Currently this is always OK if the simulator is still listening for connections on its HTTP service
        /// </remarks>
        public class SimStatusHandler : SimpleStreamHandler
        {
            public SimStatusHandler() : base("/simstatus", "SimStatus") {}

            protected override void ProcessRequest(IOSHttpRequest httpRequest, IOSHttpResponse httpResponse)
            {
                httpResponse.KeepAlive = false;
                httpResponse.RawBuffer = Util.UTF8.GetBytes("OK");
                httpResponse.StatusCode = (int)HttpStatusCode.OK;
            }
        }

        /// <summary>
        /// Handler to supply the current extended status of this sim
        /// Sends the statistical data in a json serialization
        /// </summary>
        public class XSimStatusHandler : SimpleStreamHandler
        {
            OpenSimBase m_opensim;

            public XSimStatusHandler(OpenSimBase sim)
                : base("/" + Util.SHA1Hash(sim.osSecret), "XSimStatus")
            {
                m_opensim = sim;
            }

            protected override void ProcessRequest(IOSHttpRequest httpRequest, IOSHttpResponse httpResponse)
            {
                httpResponse.KeepAlive = false;
                try
                {
                    httpResponse.RawBuffer = Util.UTF8.GetBytes(m_opensim.StatReport(httpRequest));
                    httpResponse.StatusCode = (int)HttpStatusCode.OK;
                }
                catch
                {
                    httpResponse.StatusCode = (int)HttpStatusCode.InternalServerError;
                }
            }
        }


        /// <summary>
        /// Handler to supply the current extended status of this sim to a user configured URI
        /// Sends the statistical data in a json serialization
        /// If the request contains a key, "callback" the response will be wrappend in the
        /// associated value for jsonp used with ajax/javascript
        /// </summary>
        protected class UXSimStatusHandler : SimpleStreamHandler
        {
            OpenSimBase m_opensim;

            public UXSimStatusHandler(OpenSimBase sim)
                : base("/" + sim.userStatsURI, "UXSimStatus")
            {
                m_opensim = sim;
            }

            protected override void ProcessRequest(IOSHttpRequest httpRequest, IOSHttpResponse httpResponse)
            {
                httpResponse.KeepAlive = false;
                try
                {
                    httpResponse.RawBuffer = Util.UTF8.GetBytes(m_opensim.StatReport(httpRequest));
                    httpResponse.StatusCode = (int)HttpStatusCode.OK;
                }
                catch
                {
                    httpResponse.StatusCode = (int)HttpStatusCode.InternalServerError;
                }
            }
        }

        /// <summary>
        /// handler to supply serving http://domainname:port/robots.txt
        /// </summary>
        public class SimRobotsHandler : SimpleStreamHandler
        {
            private readonly byte[] binmsg;
            public SimRobotsHandler() : base("/robots.txt", "SimRobots")
            {
                binmsg = Util.UTF8.GetBytes("# go away\nUser-agent: *\nDisallow: /\n");
            }

            protected override void ProcessRequest(IOSHttpRequest httpRequest, IOSHttpResponse httpResponse)
            {
                httpResponse.KeepAlive = false;
                httpResponse.RawBuffer = binmsg;
                httpResponse.StatusCode = (int)HttpStatusCode.OK;
            }
        }

        #endregion

        /// <summary>
        /// Performs any last-minute sanity checking and shuts down the region server
        /// </summary>
        protected override void ShutdownSpecific()
        {
            if (proxyUrl.Length > 0)
            {
                Util.XmlRpcCommand(proxyUrl, "Stop");
            }

            m_log.Info("[SHUTDOWN]: Closing all threads");
            m_log.Info("[SHUTDOWN]: Killing listener thread");
            m_log.Info("[SHUTDOWN]: Killing clients");
            m_log.Info("[SHUTDOWN]: Closing console and terminating");

            try
            {
                SceneManager.Close();

                foreach (IApplicationPlugin plugin in m_plugins)
                    plugin.Dispose();
            }
            catch (Exception e)
            {
                m_log.Error("[SHUTDOWN]: Ignoring failure during shutdown - ", e);
            }

            base.ShutdownSpecific();
        }

        /// <summary>
        /// Get the start time and up time of Region server
        /// </summary>
        /// <param name="starttime">The first out parameter describing when the Region server started</param>
        /// <param name="uptime">The second out parameter describing how long the Region server has run</param>
        public void GetRunTime(out string starttime, out string uptime)
        {
            starttime = m_startuptime.ToString();
            uptime = (DateTime.Now - m_startuptime).ToString();
        }

        /// <summary>
        /// Get the number of the avatars in the Region server
        /// </summary>
        /// <param name="usernum">The first out parameter describing the number of all the avatars in the Region server</param>
        public void GetAvatarNumber(out int usernum)
        {
            usernum = SceneManager.GetCurrentSceneAvatars().Count;
        }

        /// <summary>
        /// Get the number of regions
        /// </summary>
        /// <param name="regionnum">The first out parameter describing the number of regions</param>
        public void GetRegionNumber(out int regionnum)
        {
            regionnum = SceneManager.Scenes.Count;
        }

        /// <summary>
        /// Create an estate with an initial region.
        /// </summary>
        /// <remarks>
        /// This method doesn't allow an estate to be created with the same name as existing estates.
        /// </remarks>
        /// <param name="regInfo"></param>
        /// <param name="estatesByName">A list of estate names that already exist.</param>
        /// <param name="estateName">Estate name to create if already known</param>
        /// <returns>true if the estate was created, false otherwise</returns>
        public bool CreateEstate(RegionInfo regInfo, Dictionary<string, EstateSettings> estatesByName, string estateName)
        {
            // Create a new estate
            regInfo.EstateSettings = EstateDataService.LoadEstateSettings(regInfo.RegionID, true);

            string newName;
            if (!string.IsNullOrEmpty(estateName))
                newName = estateName;
            else
                newName = MainConsole.Instance.Prompt("New estate name", regInfo.EstateSettings.EstateName);

            if (estatesByName.ContainsKey(newName))
            {
                MainConsole.Instance.Output("An estate named {0} already exists.  Please try again.", newName);
                return false;
            }

            regInfo.EstateSettings.EstateName = newName;

            // FIXME: Later on, the scene constructor will reload the estate settings no matter what.
            // Therefore, we need to do an initial save here otherwise the new estate name will be reset
            // back to the default.  The reloading of estate settings by scene could be eliminated if it
            // knows that the passed in settings in RegionInfo are already valid.  Also, it might be
            // possible to eliminate some additional later saves made by callers of this method.
            EstateDataService.StoreEstateSettings(regInfo.EstateSettings);

            return true;
        }

        /// <summary>
        /// Load the estate information for the provided RegionInfo object.
        /// </summary>
        /// <param name="regInfo"></param>
        public bool PopulateRegionEstateInfo(RegionInfo regInfo)
        {
            if (EstateDataService != null)
                regInfo.EstateSettings = EstateDataService.LoadEstateSettings(regInfo.RegionID, false);

            if (regInfo.EstateSettings.EstateID != 0)
                return false;    // estate info in the database did not change

            m_log.WarnFormat("[ESTATE] Region {0} is not part of an estate.", regInfo.RegionName);

            List<EstateSettings> estates = EstateDataService.LoadEstateSettingsAll();
            Dictionary<string, EstateSettings> estatesByName = [];

            foreach (EstateSettings estate in estates)
                estatesByName[estate.EstateName] = estate;

            //##
            // Target Estate Specified in Region.ini
            string targetEstateIDstr = regInfo.GetSetting("TargetEstate");

            if (!string.IsNullOrWhiteSpace(targetEstateIDstr))
            {
                bool targetEstateJoined = false;

                if (Int32.TryParse(targetEstateIDstr, out int targetEstateID) && targetEstateID > 99)
                {
                    // Attempt to join the target estate given in Config by ID
                    foreach (EstateSettings estate in estates)
                    {
                        if (estate.EstateID == targetEstateID)
                        {
                            if (EstateDataService.LinkRegion(regInfo.RegionID, targetEstateID))
                                targetEstateJoined = true;

                            break;
                        }
                    }
                }
                else
                {
                    // Attempt to join the target estate given in Config by name
                    if (estatesByName.TryGetValue(targetEstateIDstr, out EstateSettings targetEstate))
                    {
                        if (EstateDataService.LinkRegion(regInfo.RegionID, (int)targetEstate.EstateID))
                            targetEstateJoined = true;
                    }
                }

                if (targetEstateJoined)
                    return true; // need to update the database
                else
                    m_log.ErrorFormat(
                        "[OPENSIM BASE]: Joining target estate specified in region config {0} failed", targetEstateIDstr);
            }
            //##

            // Default Estate
            if (Config.Configs[ESTATE_SECTION_NAME] != null)
            {
                string defaultEstateName = Config.Configs[ESTATE_SECTION_NAME].GetString("DefaultEstateName", null);

                if (defaultEstateName != null)
                {
                    bool defaultEstateJoined = false;
                    if (estatesByName.TryGetValue(defaultEstateName, out EstateSettings defaultEstate))
                    {
                        if (EstateDataService.LinkRegion(regInfo.RegionID, (int)defaultEstate.EstateID))
                            defaultEstateJoined = true;
                    }
                    else
                    {
                        if (CreateEstate(regInfo, estatesByName, defaultEstateName))
                            defaultEstateJoined = true;
                    }

                    if (defaultEstateJoined)
                        return true; // need to update the database
                    else
                        m_log.ErrorFormat(
                            "[OPENSIM BASE]: Joining default estate {0} failed", defaultEstateName);
                }
            }

            // If we have no default estate or creation of the default estate failed then ask the user.
            while (true)
            {
                if (estates.Count == 0)
                {
                    m_log.Info("[ESTATE]: No existing estates found.  You must create a new one.");

                    if (CreateEstate(regInfo, estatesByName, null))
                        break;
                    else
                        continue;
                }
                else
                {
                    string response = MainConsole.Instance.Prompt(
                            string.Format(
                                "Do you wish to join region {0} to an existing estate (yes/no)?", regInfo.RegionName),
                                "yes",
                                new List<string>() { "yes", "no" });

                    if (response == "no")
                    {
                        if (CreateEstate(regInfo, estatesByName, null))
                            break;
                        else
                            continue;
                    }
                    else
                    {
                        string[] estateNames = estatesByName.Keys.ToArray();
                        response
                            = MainConsole.Instance.Prompt(
                                string.Format(
                                    "Name of estate to join.  Existing estate names are ({0})",
                                    string.Join(", ", estateNames)),
                                estateNames[0]);

                        List<int> estateIDs = EstateDataService.GetEstates(response);
                        if (estateIDs.Count < 1)
                        {
                            MainConsole.Instance.Output("The name you have entered matches no known estate.  Please try again.");
                            continue;
                        }

                        int estateID = estateIDs[0];

                        regInfo.EstateSettings = EstateDataService.LoadEstateSettings(estateID);

                        if (EstateDataService.LinkRegion(regInfo.RegionID, estateID))
                            break;

                        MainConsole.Instance.Output("Joining the estate failed. Please try again.");
                    }
                }
            }

            return true;    // need to update the database
        }
    }

    public class OpenSimConfigSource
    {
        public IConfigSource Source;
    }
}<|MERGE_RESOLUTION|>--- conflicted
+++ resolved
@@ -355,9 +355,6 @@
             
             // Sure is not the right place for this but do the job...
             // Must always be called before (all) / the HTTP servers starting for the Certs creation or renewals.
-<<<<<<< HEAD
-            if (startupConfig is not null)
-            {
                 if (startupConfig.GetBoolean("EnableSelfsignedCertSupport", false))
                 {
                     if(!File.Exists("SSL\\ssl\\"+ startupConfig.GetString("CertFileName") +".p12") || startupConfig.GetBoolean("CertRenewOnStartup"))
@@ -370,20 +367,6 @@
                         );
                     }
                 }
-            }
-=======
-            if (startupConfig.GetBoolean("EnableSelfsignedCertSupport", false))
-            {
-                if(!File.Exists("SSL\\ssl\\"+ startupConfig.GetString("CertFileName") +".p12") || startupConfig.GetBoolean("CertRenewOnStartup"))
-                {               
-                    Util.CreateOrUpdateSelfsignedCert(
-                        string.IsNullOrEmpty(startupConfig.GetString("CertFileName")) ? "OpenSim" : startupConfig.GetString("CertFileName"),
-                        string.IsNullOrEmpty(startupConfig.GetString("CertHostName")) ? "localhost" : startupConfig.GetString("CertHostName"),
-                        string.IsNullOrEmpty(startupConfig.GetString("CertHostIp")) ? "127.0.0.1" : startupConfig.GetString("CertHostIp"),
-                        string.IsNullOrEmpty(startupConfig.GetString("CertPassword")) ? string.Empty : startupConfig.GetString("CertPassword")
-                    );
-                }
-            }
 
             if(startupConfig.GetBoolean("EnableCertConverter", false))
             {
@@ -394,7 +377,6 @@
                     string.IsNullOrEmpty(startupConfig.GetString("outputCertPassword")) ? string.Empty : startupConfig.GetString("outputCertPassword")
                 );
             }
->>>>>>> 26a8c5e7
             
             if(m_networkServersInfo.HttpUsesSSL)
             {
