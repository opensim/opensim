/*
 * Copyright (c) Contributors, http://opensimulator.org/
 * See CONTRIBUTORS.TXT for a full list of copyright holders.
 *
 * Redistribution and use in source and binary forms, with or without
 * modification, are permitted provided that the following conditions are met:
 *     * Redistributions of source code must retain the above copyright
 *       notice, this list of conditions and the following disclaimer.
 *     * Redistributions in binary form must reproduce the above copyright
 *       notice, this list of conditions and the following disclaimer in the
 *       documentation and/or other materials provided with the distribution.
 *     * Neither the name of the OpenSimulator Project nor the
 *       names of its contributors may be used to endorse or promote products
 *       derived from this software without specific prior written permission.
 *
 * THIS SOFTWARE IS PROVIDED BY THE DEVELOPERS ``AS IS'' AND ANY
 * EXPRESS OR IMPLIED WARRANTIES, INCLUDING, BUT NOT LIMITED TO, THE IMPLIED
 * WARRANTIES OF MERCHANTABILITY AND FITNESS FOR A PARTICULAR PURPOSE ARE
 * DISCLAIMED. IN NO EVENT SHALL THE CONTRIBUTORS BE LIABLE FOR ANY
 * DIRECT, INDIRECT, INCIDENTAL, SPECIAL, EXEMPLARY, OR CONSEQUENTIAL DAMAGES
 * (INCLUDING, BUT NOT LIMITED TO, PROCUREMENT OF SUBSTITUTE GOODS OR SERVICES;
 * LOSS OF USE, DATA, OR PROFITS; OR BUSINESS INTERRUPTION) HOWEVER CAUSED AND
 * ON ANY THEORY OF LIABILITY, WHETHER IN CONTRACT, STRICT LIABILITY, OR TORT
 * (INCLUDING NEGLIGENCE OR OTHERWISE) ARISING IN ANY WAY OUT OF THE USE OF THIS
 * SOFTWARE, EVEN IF ADVISED OF THE POSSIBILITY OF SUCH DAMAGE.
 */

using System;
using System.IO;
using System.Net;
using System.Net.Security;
using System.Web;
using System.Security.Cryptography.X509Certificates;
using System.Text;
using System.Xml;
using System.Collections;
using System.Collections.Generic;
using System.Reflection;
using OpenMetaverse;
using OpenMetaverse.StructuredData;
using log4net;
using Nini.Config;
using Nwc.XmlRpc;
using OpenSim.Framework;
using Mono.Addins;

using OpenSim.Framework.Capabilities;
using OpenSim.Framework.Servers;
using OpenSim.Framework.Servers.HttpServer;
using OpenSim.Region.Framework.Interfaces;
using OpenSim.Region.Framework.Scenes;
using Caps = OpenSim.Framework.Capabilities.Caps;
using System.Text.RegularExpressions;
using OpenSim.Server.Base;
using OpenSim.Services.Interfaces;
using OSDMap = OpenMetaverse.StructuredData.OSDMap;

namespace OpenSim.Region.OptionalModules.Avatar.Voice.FreeSwitchVoice
{
    [Extension(Path = "/OpenSim/RegionModules", NodeName = "RegionModule", Id = "FreeSwitchVoiceModule")]
    public class FreeSwitchVoiceModule : ISharedRegionModule, IVoiceModule
    {
        private static readonly ILog m_log = LogManager.GetLogger(MethodBase.GetCurrentMethod().DeclaringType);

        // Capability string prefixes
        private static readonly string m_parcelVoiceInfoRequestPath = "0007/";
        private static readonly string m_provisionVoiceAccountRequestPath = "0008/";
        private static readonly string m_chatSessionRequestPath = "0009/";

        // Control info
        private static bool   m_Enabled  = false;

        // FreeSwitch server is going to contact us and ask us all
        // sorts of things.

        // SLVoice client will do a GET on this prefix
        private static string m_freeSwitchAPIPrefix;

        // We need to return some information to SLVoice
        // figured those out via curl
        // http://vd1.vivox.com/api2/viv_get_prelogin.php
        //
        // need to figure out whether we do need to return ALL of
        // these...
        private static string m_freeSwitchRealm;
        private static string m_freeSwitchSIPProxy;
        private static bool m_freeSwitchAttemptUseSTUN;
        private static string m_freeSwitchEchoServer;
        private static int m_freeSwitchEchoPort;
        private static string m_freeSwitchDefaultWellKnownIP;
        private static int m_freeSwitchDefaultTimeout;
        private static string m_freeSwitchUrlResetPassword;
        private uint m_freeSwitchServicePort;
        private string m_openSimWellKnownHTTPAddress;
//        private string m_freeSwitchContext;

        private readonly Dictionary<string, string> m_UUIDName = new Dictionary<string, string>();
        private Dictionary<string, string> m_ParcelAddress = new Dictionary<string, string>();

        private IConfig m_Config;

        private IFreeswitchService m_FreeswitchService;

        public void Initialise(IConfigSource config)
        {
            m_Config = config.Configs["FreeSwitchVoice"];

            if (m_Config == null)
                return;

            if (!m_Config.GetBoolean("Enabled", false))
                return;

            try
            {
                string serviceDll = m_Config.GetString("LocalServiceModule",
                        String.Empty);

                if (serviceDll == String.Empty)
                {
                    m_log.Error("[FreeSwitchVoice]: No LocalServiceModule named in section FreeSwitchVoice.  Not starting.");
                    return;
                }

                Object[] args = new Object[] { config };
                m_FreeswitchService = ServerUtils.LoadPlugin<IFreeswitchService>(serviceDll, args);

                string jsonConfig = m_FreeswitchService.GetJsonConfig();
                //m_log.Debug("[FreeSwitchVoice]: Configuration string: " + jsonConfig);
                OSDMap map = (OSDMap)OSDParser.DeserializeJson(jsonConfig);

                m_freeSwitchAPIPrefix = map["APIPrefix"].AsString();
                m_freeSwitchRealm = map["Realm"].AsString();
                m_freeSwitchSIPProxy = map["SIPProxy"].AsString();
                m_freeSwitchAttemptUseSTUN = map["AttemptUseSTUN"].AsBoolean();
                m_freeSwitchEchoServer = map["EchoServer"].AsString();
                m_freeSwitchEchoPort = map["EchoPort"].AsInteger();
                m_freeSwitchDefaultWellKnownIP = map["DefaultWellKnownIP"].AsString();
                m_freeSwitchDefaultTimeout = map["DefaultTimeout"].AsInteger();
                m_freeSwitchUrlResetPassword = String.Empty;
//                m_freeSwitchContext = map["Context"].AsString();

                if (String.IsNullOrEmpty(m_freeSwitchRealm) ||
                    String.IsNullOrEmpty(m_freeSwitchAPIPrefix))
                {
                    m_log.Error("[FreeSwitchVoice]: Freeswitch service mis-configured.  Not starting.");                    
                    return;
                }

                // set up http request handlers for
                // - prelogin: viv_get_prelogin.php
                // - signin: viv_signin.php
                // - buddies: viv_buddy.php
                // - ???: viv_watcher.php
                // - signout: viv_signout.php
                MainServer.Instance.AddHTTPHandler(String.Format("{0}/viv_get_prelogin.php", m_freeSwitchAPIPrefix),
                                                     FreeSwitchSLVoiceGetPreloginHTTPHandler);

                MainServer.Instance.AddHTTPHandler(String.Format("{0}/freeswitch-config", m_freeSwitchAPIPrefix), FreeSwitchConfigHTTPHandler);

                // RestStreamHandler h = new
                // RestStreamHandler("GET",
                // String.Format("{0}/viv_get_prelogin.php", m_freeSwitchAPIPrefix), FreeSwitchSLVoiceGetPreloginHTTPHandler);
                //  MainServer.Instance.AddStreamHandler(h);

                MainServer.Instance.AddHTTPHandler(String.Format("{0}/viv_signin.php", m_freeSwitchAPIPrefix),
                                 FreeSwitchSLVoiceSigninHTTPHandler);

                MainServer.Instance.AddHTTPHandler(String.Format("{0}/viv_buddy.php", m_freeSwitchAPIPrefix),
                                 FreeSwitchSLVoiceBuddyHTTPHandler);
                
                MainServer.Instance.AddHTTPHandler(String.Format("{0}/viv_watcher.php", m_freeSwitchAPIPrefix),
                                 FreeSwitchSLVoiceWatcherHTTPHandler);                

                m_log.InfoFormat("[FreeSwitchVoice]: using FreeSwitch server {0}", m_freeSwitchRealm);

                m_Enabled = true;

                m_log.Info("[FreeSwitchVoice]: plugin enabled");
            }
            catch (Exception e)
            {
                m_log.ErrorFormat("[FreeSwitchVoice]: plugin initialization failed: {0} {1}", e.Message, e.StackTrace);
                return;
            }

            // This here is a region module trying to make a global setting.
            // Not really a good idea but it's Windows only, so I can't test.
            try
            {
                ServicePointManager.ServerCertificateValidationCallback += CustomCertificateValidation;
            }
            catch (NotImplementedException)
            {
                try
                {
#pragma warning disable 0612, 0618
                    // Mono does not implement the ServicePointManager.ServerCertificateValidationCallback yet!  Don't remove this!
                    ServicePointManager.CertificatePolicy = new MonoCert();
#pragma warning restore 0612, 0618
                }
                catch (Exception)
                {
                    // COmmented multiline spam log message
                    //m_log.Error("[FreeSwitchVoice]: Certificate validation handler change not supported.  You may get ssl certificate validation errors teleporting from your region to some SSL regions.");
                }
            }
        }

        public void PostInitialise()
        {
        }

        public void AddRegion(Scene scene)
        {
            // We generate these like this: The region's external host name
            // as defined in Regions.ini is a good address to use. It's a
            // dotted quad (or should be!) and it can reach this host from
            // a client. The port is grabbed from the region's HTTP server.
            m_openSimWellKnownHTTPAddress = scene.RegionInfo.ExternalHostName;
            m_freeSwitchServicePort = MainServer.Instance.Port;

            if (m_Enabled)
            {
                // we need to capture scene in an anonymous method
                // here as we need it later in the callbacks
                scene.EventManager.OnRegisterCaps += delegate(UUID agentID, Caps caps)
                    {
                        OnRegisterCaps(scene, agentID, caps);
                    };
            }
        }

        public void RemoveRegion(Scene scene)
        {
        }

        public void RegionLoaded(Scene scene)
        {
            if (m_Enabled)
            {
                m_log.Info("[FreeSwitchVoice]: registering IVoiceModule with the scene");

                // register the voice interface for this module, so the script engine can call us
                scene.RegisterModuleInterface<IVoiceModule>(this);
            }
        }

        public void Close()
        {
        }

        public string Name
        {
            get { return "FreeSwitchVoiceModule"; }
        }

        public Type ReplaceableInterface
        {
            get { return null; }
        }

        // <summary>
        // implementation of IVoiceModule, called by osSetParcelSIPAddress script function
        // </summary>
        public void setLandSIPAddress(string SIPAddress,UUID GlobalID)
        {
            m_log.DebugFormat("[FreeSwitchVoice]: setLandSIPAddress parcel id {0}: setting sip address {1}",
                                  GlobalID, SIPAddress);

            lock (m_ParcelAddress)
            {
                if (m_ParcelAddress.ContainsKey(GlobalID.ToString()))
                {
                    m_ParcelAddress[GlobalID.ToString()] = SIPAddress;
                }
                else
                {
                    m_ParcelAddress.Add(GlobalID.ToString(), SIPAddress);
                }
            }
        }

        // <summary>
        // OnRegisterCaps is invoked via the scene.EventManager
        // everytime OpenSim hands out capabilities to a client
        // (login, region crossing). We contribute two capabilities to
        // the set of capabilities handed back to the client:
        // ProvisionVoiceAccountRequest and ParcelVoiceInfoRequest.
        //
        // ProvisionVoiceAccountRequest allows the client to obtain
        // the voice account credentials for the avatar it is
        // controlling (e.g., user name, password, etc).
        //
        // ParcelVoiceInfoRequest is invoked whenever the client
        // changes from one region or parcel to another.
        //
        // Note that OnRegisterCaps is called here via a closure
        // delegate containing the scene of the respective region (see
        // Initialise()).
        // </summary>
        public void OnRegisterCaps(Scene scene, UUID agentID, Caps caps)
        {
            m_log.DebugFormat(
                "[FreeSwitchVoice]: OnRegisterCaps() called with agentID {0} caps {1} in scene {2}", 
                agentID, caps, scene.RegionInfo.RegionName);

            string capsBase = "/CAPS/" + caps.CapsObjectPath;
            caps.RegisterHandler("ProvisionVoiceAccountRequest",
                                 new RestStreamHandler("POST", capsBase + m_provisionVoiceAccountRequestPath,
                                                       delegate(string request, string path, string param,
                                                                OSHttpRequest httpRequest, OSHttpResponse httpResponse)
                                                       {
                                                           return ProvisionVoiceAccountRequest(scene, request, path, param,
                                                                                               agentID, caps);
                                                       }));
            caps.RegisterHandler("ParcelVoiceInfoRequest",
                                 new RestStreamHandler("POST", capsBase + m_parcelVoiceInfoRequestPath,
                                                       delegate(string request, string path, string param,
                                                                OSHttpRequest httpRequest, OSHttpResponse httpResponse)
                                                       {
                                                           return ParcelVoiceInfoRequest(scene, request, path, param,
                                                                                         agentID, caps);
                                                       }));
            caps.RegisterHandler("ChatSessionRequest",
                                 new RestStreamHandler("POST", capsBase + m_chatSessionRequestPath,
                                                       delegate(string request, string path, string param,
                                                                OSHttpRequest httpRequest, OSHttpResponse httpResponse)
                                                       {
                                                           return ChatSessionRequest(scene, request, path, param,
                                                                                     agentID, caps);
                                                       }));
        }

        /// <summary>
        /// Callback for a client request for Voice Account Details
        /// </summary>
        /// <param name="scene">current scene object of the client</param>
        /// <param name="request"></param>
        /// <param name="path"></param>
        /// <param name="param"></param>
        /// <param name="agentID"></param>
        /// <param name="caps"></param>
        /// <returns></returns>
        public string ProvisionVoiceAccountRequest(Scene scene, string request, string path, string param,
                                                   UUID agentID, Caps caps)
        {
            m_log.DebugFormat(
                "[FreeSwitchVoice][PROVISIONVOICE]: ProvisionVoiceAccountRequest() request: {0}, path: {1}, param: {2}", request, path, param);
            
            ScenePresence avatar = scene.GetScenePresence(agentID);
            if (avatar == null)
            {
                System.Threading.Thread.Sleep(2000);
                avatar = scene.GetScenePresence(agentID);

                if (avatar == null)
                    return "<llsd>undef</llsd>";
            }
            string avatarName = avatar.Name;

            try
            {
                //XmlElement    resp;
                string agentname = "x" + Convert.ToBase64String(agentID.GetBytes());
                string password  = "1234";//temp hack//new UUID(Guid.NewGuid()).ToString().Replace('-','Z').Substring(0,16);

                // XXX: we need to cache the voice credentials, as
                // FreeSwitch is later going to come and ask us for
                // those
                agentname = agentname.Replace('+', '-').Replace('/', '_');

                lock (m_UUIDName)
                {
                    if (m_UUIDName.ContainsKey(agentname))
                    {
                        m_UUIDName[agentname] = avatarName;
                    }
                    else
                    {
                        m_UUIDName.Add(agentname, avatarName);
                    }
                }

                // LLSDVoiceAccountResponse voiceAccountResponse =
               //     new LLSDVoiceAccountResponse(agentname, password, m_freeSwitchRealm, "http://etsvc02.hursley.ibm.com/api");
               LLSDVoiceAccountResponse voiceAccountResponse =
                   new LLSDVoiceAccountResponse(agentname, password, m_freeSwitchRealm,
                                                String.Format("http://{0}:{1}{2}/", m_openSimWellKnownHTTPAddress,
                                                              m_freeSwitchServicePort, m_freeSwitchAPIPrefix));

                string r = LLSDHelpers.SerialiseLLSDReply(voiceAccountResponse);

                m_log.DebugFormat("[FreeSwitchVoice][PROVISIONVOICE]: avatar \"{0}\": {1}", avatarName, r);

                return r;
            }
            catch (Exception e)
            {
                m_log.ErrorFormat("[FreeSwitchVoice][PROVISIONVOICE]: avatar \"{0}\": {1}, retry later", avatarName, e.Message);
                m_log.DebugFormat("[FreeSwitchVoice][PROVISIONVOICE]: avatar \"{0}\": {1} failed", avatarName, e.ToString());

                return "<llsd>undef</llsd>";
            }
        }

        /// <summary>
        /// Callback for a client request for ParcelVoiceInfo
        /// </summary>
        /// <param name="scene">current scene object of the client</param>
        /// <param name="request"></param>
        /// <param name="path"></param>
        /// <param name="param"></param>
        /// <param name="agentID"></param>
        /// <param name="caps"></param>
        /// <returns></returns>
        public string ParcelVoiceInfoRequest(Scene scene, string request, string path, string param,
                                             UUID agentID, Caps caps)
        {
//            m_log.DebugFormat(
//                "[FreeSwitchVoice][PARCELVOICE]: ParcelVoiceInfoRequest() on {0} for {1}", 
//                scene.RegionInfo.RegionName, agentID);
            
            ScenePresence avatar = scene.GetScenePresence(agentID);
            string avatarName = avatar.Name;

            // - check whether we have a region channel in our cache
            // - if not:
            //       create it and cache it
            // - send it to the client
            // - send channel_uri: as "sip:regionID@m_sipDomain"
            try
            {
                LLSDParcelVoiceInfoResponse parcelVoiceInfo;
                string channelUri;

                if (null == scene.LandChannel)
                    throw new Exception(String.Format("region \"{0}\": avatar \"{1}\": land data not yet available",
                                                      scene.RegionInfo.RegionName, avatarName));

                // get channel_uri: check first whether estate
                // settings allow voice, then whether parcel allows
                // voice, if all do retrieve or obtain the parcel
                // voice channel
                LandData land = scene.GetLandData(avatar.AbsolutePosition.X, avatar.AbsolutePosition.Y);

                //m_log.DebugFormat("[FreeSwitchVoice][PARCELVOICE]: region \"{0}\": Parcel \"{1}\" ({2}): avatar \"{3}\": request: {4}, path: {5}, param: {6}",
                //                  scene.RegionInfo.RegionName, land.Name, land.LocalID, avatarName, request, path, param);

                // TODO: EstateSettings don't seem to get propagated...
                // if (!scene.RegionInfo.EstateSettings.AllowVoice)
                // {
                //     m_log.DebugFormat("[FreeSwitchVoice][PARCELVOICE]: region \"{0}\": voice not enabled in estate settings",
                //                       scene.RegionInfo.RegionName);
                //     channel_uri = String.Empty;
                // }
                // else

                if ((land.Flags & (uint)ParcelFlags.AllowVoiceChat) == 0)
                {
                    m_log.DebugFormat("[FreeSwitchVoice][PARCELVOICE]: region \"{0}\": Parcel \"{1}\" ({2}): avatar \"{3}\": voice not enabled for parcel",
                                      scene.RegionInfo.RegionName, land.Name, land.LocalID, avatarName);
                    channelUri = String.Empty;
                }
                else
                {
                    channelUri = ChannelUri(scene, land);
                }

                // fill in our response to the client
                Hashtable creds = new Hashtable();
                creds["channel_uri"] = channelUri;

                parcelVoiceInfo = new LLSDParcelVoiceInfoResponse(scene.RegionInfo.RegionName, land.LocalID, creds);
                string r = LLSDHelpers.SerialiseLLSDReply(parcelVoiceInfo);

                m_log.DebugFormat("[FreeSwitchVoice][PARCELVOICE]: region \"{0}\": Parcel \"{1}\" ({2}): avatar \"{3}\": {4}",
                                  scene.RegionInfo.RegionName, land.Name, land.LocalID, avatarName, r);
                return r;
            }
            catch (Exception e)
            {
                m_log.ErrorFormat("[FreeSwitchVoice][PARCELVOICE]: region \"{0}\": avatar \"{1}\": {2}, retry later",
                                  scene.RegionInfo.RegionName, avatarName, e.Message);
                m_log.DebugFormat("[FreeSwitchVoice][PARCELVOICE]: region \"{0}\": avatar \"{1}\": {2} failed",
                                  scene.RegionInfo.RegionName, avatarName, e.ToString());

                return "<llsd>undef</llsd>";
            }
        }

        /// <summary>
        /// Callback for a client request for ChatSessionRequest
        /// </summary>
        /// <param name="scene">current scene object of the client</param>
        /// <param name="request"></param>
        /// <param name="path"></param>
        /// <param name="param"></param>
        /// <param name="agentID"></param>
        /// <param name="caps"></param>
        /// <returns></returns>
        public string ChatSessionRequest(Scene scene, string request, string path, string param,
                                         UUID agentID, Caps caps)
        {
            ScenePresence avatar = scene.GetScenePresence(agentID);
            string        avatarName = avatar.Name;

            m_log.DebugFormat("[FreeSwitchVoice][CHATSESSION]: avatar \"{0}\": request: {1}, path: {2}, param: {3}",
                              avatarName, request, path, param);
            
            return "<llsd>true</llsd>";
        }

        public Hashtable ForwardProxyRequest(Hashtable request)
        {
            m_log.Debug("[PROXYING]: -------------------------------proxying request");
            Hashtable response = new Hashtable();
            response["content_type"] = "text/xml";
            response["str_response_string"] = "";
            response["int_response_code"] = 200;

            string forwardaddress = "https://www.bhr.vivox.com/api2/";
            string body = (string)request["body"];
            string method = (string) request["http-method"];
            string contenttype = (string) request["content-type"];
            string uri = (string) request["uri"];
            uri = uri.Replace("/api/", "");
            forwardaddress += uri;


            string fwdresponsestr = "";
            int fwdresponsecode = 200;
            string fwdresponsecontenttype = "text/xml";

            HttpWebRequest forwardreq = (HttpWebRequest)WebRequest.Create(forwardaddress);
            forwardreq.Method = method;
            forwardreq.ContentType = contenttype;
            forwardreq.KeepAlive = false;

            if (method == "POST")
            {
                byte[] contentreq = Util.UTF8.GetBytes(body);
                forwardreq.ContentLength = contentreq.Length;
                Stream reqStream = forwardreq.GetRequestStream();
                reqStream.Write(contentreq, 0, contentreq.Length);
                reqStream.Close();
            }

            HttpWebResponse fwdrsp = (HttpWebResponse)forwardreq.GetResponse();
            Encoding encoding = Util.UTF8;
            StreamReader fwdresponsestream = new StreamReader(fwdrsp.GetResponseStream(), encoding);
            fwdresponsestr = fwdresponsestream.ReadToEnd();
            fwdresponsecontenttype = fwdrsp.ContentType;
            fwdresponsecode = (int)fwdrsp.StatusCode;
            fwdresponsestream.Close();

            response["content_type"] = fwdresponsecontenttype;
            response["str_response_string"] = fwdresponsestr;
            response["int_response_code"] = fwdresponsecode;

            return response;
        }

        public Hashtable FreeSwitchSLVoiceGetPreloginHTTPHandler(Hashtable request)
        {
<<<<<<< HEAD
//            m_log.Debug("[FreeSwitchVoice] FreeSwitchSLVoiceGetPreloginHTTPHandler called");
=======
            m_log.Debug("[FreeSwitchVoice]: FreeSwitchSLVoiceGetPreloginHTTPHandler called");
>>>>>>> 212326ee

            Hashtable response = new Hashtable();
            response["content_type"] = "text/xml";
            response["keepalive"] = false;

            response["str_response_string"] = String.Format(
                "<?xml version=\"1.0\" encoding=\"utf-8\"?>\r\n" +
                "<VCConfiguration>\r\n"+
                    "<DefaultRealm>{0}</DefaultRealm>\r\n" +
                    "<DefaultSIPProxy>{1}</DefaultSIPProxy>\r\n"+
                    "<DefaultAttemptUseSTUN>{2}</DefaultAttemptUseSTUN>\r\n"+
                    "<DefaultEchoServer>{3}</DefaultEchoServer>\r\n"+
                    "<DefaultEchoPort>{4}</DefaultEchoPort>\r\n"+
                    "<DefaultWellKnownIP>{5}</DefaultWellKnownIP>\r\n"+
                    "<DefaultTimeout>{6}</DefaultTimeout>\r\n"+
                    "<UrlResetPassword>{7}</UrlResetPassword>\r\n"+
                    "<UrlPrivacyNotice>{8}</UrlPrivacyNotice>\r\n"+
                    "<UrlEulaNotice/>\r\n"+
                    "<App.NoBottomLogo>false</App.NoBottomLogo>\r\n"+
                "</VCConfiguration>",
                m_freeSwitchRealm, m_freeSwitchSIPProxy, m_freeSwitchAttemptUseSTUN,
                m_freeSwitchEchoServer, m_freeSwitchEchoPort,
                m_freeSwitchDefaultWellKnownIP, m_freeSwitchDefaultTimeout,
                m_freeSwitchUrlResetPassword, "");

            response["int_response_code"] = 200;

            //m_log.DebugFormat("[FreeSwitchVoice] FreeSwitchSLVoiceGetPreloginHTTPHandler return {0}",response["str_response_string"]);
            return response;
        }

        public Hashtable FreeSwitchSLVoiceBuddyHTTPHandler(Hashtable request)
        {
            m_log.Debug("[FreeSwitchVoice]: FreeSwitchSLVoiceBuddyHTTPHandler called");
            
            Hashtable response = new Hashtable();
            response["int_response_code"] = 200;
            response["str_response_string"] = string.Empty;
            response["content-type"] = "text/xml";

            Hashtable requestBody = ParseRequestBody((string)request["body"]);

            if (!requestBody.ContainsKey("auth_token"))
                return response;

            string auth_token = (string)requestBody["auth_token"];
            //string[] auth_tokenvals = auth_token.Split(':');
            //string username = auth_tokenvals[0];
            int strcount = 0;

            string[] ids = new string[strcount];

            int iter = -1;
            lock (m_UUIDName)
            {
                strcount = m_UUIDName.Count;
                ids = new string[strcount];
                foreach (string s in m_UUIDName.Keys)
                {
                    iter++;
                    ids[iter] = s;
                }
            }
            StringBuilder resp = new StringBuilder();
            resp.Append("<?xml version=\"1.0\" encoding=\"iso-8859-1\" ?><response xmlns=\"http://www.vivox.com\" xmlns:xsi=\"http://www.w3.org/2001/XMLSchema-instance\" xsi:schemaLocation= \"/xsd/buddy_list.xsd\">");

            resp.Append(string.Format(@"<level0>
                        <status>OK</status>
                        <cookie_name>lib_session</cookie_name>
                        <cookie>{0}</cookie>
                        <auth_token>{0}</auth_token>
                        <body>
                            <buddies>",auth_token));
            /*
                        <cookie_name>lib_session</cookie_name>
                        <cookie>{0}:{1}:9303959503950::</cookie>
                        <auth_token>{0}:{1}:9303959503950::</auth_token>
            */
            for (int i=0;i<ids.Length;i++)
            {
                DateTime currenttime = DateTime.Now;
                string dt = currenttime.ToString("yyyy-MM-dd HH:mm:ss.0zz");
                resp.Append(
                    string.Format(@"<level3>
                                    <bdy_id>{1}</bdy_id>
                                    <bdy_data></bdy_data>
                                    <bdy_uri>sip:{0}@{2}</bdy_uri>
                                    <bdy_nickname>{0}</bdy_nickname>
                                    <bdy_username>{0}</bdy_username>
                                    <bdy_domain>{2}</bdy_domain>
                                    <bdy_status>A</bdy_status>
                                    <modified_ts>{3}</modified_ts>
                                    <b2g_group_id></b2g_group_id>
                                </level3>", ids[i], i ,m_freeSwitchRealm, dt));
            }

            resp.Append("</buddies><groups></groups></body></level0></response>");

            response["str_response_string"] = resp.ToString();
//            Regex normalizeEndLines = new Regex(@"(\r\n|\n)", RegexOptions.Compiled | RegexOptions.Singleline | RegexOptions.Multiline);
//
//            m_log.DebugFormat(
//                "[FREESWITCH]: FreeSwitchSLVoiceBuddyHTTPHandler() response {0}", 
//                normalizeEndLines.Replace((string)response["str_response_string"],""));
            
            return response;
        }

        public Hashtable FreeSwitchSLVoiceWatcherHTTPHandler(Hashtable request)
        {
            m_log.Debug("[FreeSwitchVoice]: FreeSwitchSLVoiceWatcherHTTPHandler called");
            
            Hashtable response = new Hashtable();
            response["int_response_code"] = 200;
            response["content-type"] = "text/xml";

            Hashtable requestBody = ParseRequestBody((string)request["body"]);

            string auth_token = (string)requestBody["auth_token"];
            //string[] auth_tokenvals = auth_token.Split(':');
            //string username = auth_tokenvals[0];

            StringBuilder resp = new StringBuilder();
            resp.Append("<?xml version=\"1.0\" encoding=\"iso-8859-1\" ?><response xmlns=\"http://www.vivox.com\" xmlns:xsi=\"http://www.w3.org/2001/XMLSchema-instance\" xsi:schemaLocation= \"/xsd/buddy_list.xsd\">");
            
            // FIXME: This is enough of a response to stop viewer 2 complaining about a login failure and get voice to work.  If we don't 
            // give an OK response, then viewer 2 engages in an continuous viv_signin.php, viv_buddy.php, viv_watcher.php loop
            // Viewer 1 appeared happy to ignore the lack of reply and still works with this reply.
            //
            // However, really we need to fill in whatever watcher data should be here (whatever that is).
            resp.Append(string.Format(@"<level0>
                        <status>OK</status>
                        <cookie_name>lib_session</cookie_name>
                        <cookie>{0}</cookie>
                        <auth_token>{0}</auth_token>
                        <body/></level0></response>", auth_token));            
            
            response["str_response_string"] = resp.ToString();
            
//            Regex normalizeEndLines = new Regex(@"(\r\n|\n)", RegexOptions.Compiled | RegexOptions.Singleline | RegexOptions.Multiline);
//
//            m_log.DebugFormat(
//                "[FREESWITCH]: FreeSwitchSLVoiceWatcherHTTPHandler() response {0}", 
//                normalizeEndLines.Replace((string)response["str_response_string"],""));
            
            return response;
        }
        
        public Hashtable FreeSwitchSLVoiceSigninHTTPHandler(Hashtable request)
        {
<<<<<<< HEAD
            //m_log.Debug("[FreeSwitchVoice] FreeSwitchSLVoiceSigninHTTPHandler called");
=======
            m_log.Debug("[FreeSwitchVoice]: FreeSwitchSLVoiceSigninHTTPHandler called");
>>>>>>> 212326ee
//            string requestbody = (string)request["body"];
//            string uri = (string)request["uri"];
//            string contenttype = (string)request["content-type"];

            Hashtable requestBody = ParseRequestBody((string)request["body"]);

            //string pwd = (string) requestBody["pwd"];
            string userid = (string) requestBody["userid"];

            string avatarName = string.Empty;
            int pos = -1;
            lock (m_UUIDName)
            {
                if (m_UUIDName.ContainsKey(userid))
                {
                    avatarName = m_UUIDName[userid];
                    foreach (string s in m_UUIDName.Keys)
                    {
                        pos++;
                        if (s == userid)
                            break;
                    }
                }
            }

            //m_log.DebugFormat("[FreeSwitchVoice]: AUTH, URI: {0}, Content-Type:{1}, Body{2}", uri, contenttype,
            //                  requestbody);
            Hashtable response = new Hashtable();
            response["str_response_string"] = string.Format(@"<response xsi:schemaLocation=""/xsd/signin.xsd"">
                    <level0>
                        <status>OK</status>
                        <body>
                        <code>200</code>
                        <cookie_name>lib_session</cookie_name>
                        <cookie>{0}:{1}:9303959503950::</cookie>
                        <auth_token>{0}:{1}:9303959503950::</auth_token>
                        <primary>1</primary>
                        <account_id>{1}</account_id>
                        <displayname>{2}</displayname>
                        <msg>auth successful</msg>
                        </body>
                    </level0>
                </response>", userid, pos, avatarName);

            response["int_response_code"] = 200;            
            
//            m_log.DebugFormat("[FreeSwitchVoice]: Sending FreeSwitchSLVoiceSigninHTTPHandler response");
            
            return response;
        }

        public Hashtable ParseRequestBody(string body)
        {
            Hashtable bodyParams = new Hashtable();
            // split string
            string [] nvps = body.Split(new Char [] {'&'});

            foreach (string s in nvps)
            {
                if (s.Trim() != "")
                {
                    string [] nvp = s.Split(new Char [] {'='});
                    bodyParams.Add(HttpUtility.UrlDecode(nvp[0]), HttpUtility.UrlDecode(nvp[1]));
                }
            }

            return bodyParams;
        }

        private string ChannelUri(Scene scene, LandData land)
        {
            string channelUri = null;

            string landUUID;
            string landName;

            // Create parcel voice channel. If no parcel exists, then the voice channel ID is the same
            // as the directory ID. Otherwise, it reflects the parcel's ID.

            lock (m_ParcelAddress)
            {
                if (m_ParcelAddress.ContainsKey(land.GlobalID.ToString()))
                {
                    m_log.DebugFormat("[FreeSwitchVoice]: parcel id {0}: using sip address {1}",
                                      land.GlobalID, m_ParcelAddress[land.GlobalID.ToString()]);
                    return m_ParcelAddress[land.GlobalID.ToString()];
                }
            }

            if (land.LocalID != 1 && (land.Flags & (uint)ParcelFlags.UseEstateVoiceChan) == 0)
            {
                landName = String.Format("{0}:{1}", scene.RegionInfo.RegionName, land.Name);
                landUUID = land.GlobalID.ToString();
                m_log.DebugFormat("[FreeSwitchVoice]: Region:Parcel \"{0}\": parcel id {1}: using channel name {2}",
                                  landName, land.LocalID, landUUID);
            }
            else
            {
                landName = String.Format("{0}:{1}", scene.RegionInfo.RegionName, scene.RegionInfo.RegionName);
                landUUID = scene.RegionInfo.RegionID.ToString();
                m_log.DebugFormat("[FreeSwitchVoice]: Region:Parcel \"{0}\": parcel id {1}: using channel name {2}",
                                  landName, land.LocalID, landUUID);
            }
            System.Text.ASCIIEncoding encoding = new System.Text.ASCIIEncoding();

            // slvoice handles the sip address differently if it begins with confctl, hiding it from the user in the friends list. however it also disables
            // the personal speech indicators as well unless some siren14-3d codec magic happens. we dont have siren143d so we'll settle for the personal speech indicator.
            channelUri = String.Format("sip:conf-{0}@{1}", "x" + Convert.ToBase64String(encoding.GetBytes(landUUID)), m_freeSwitchRealm);

            lock (m_ParcelAddress)
            {
                if (!m_ParcelAddress.ContainsKey(land.GlobalID.ToString()))
                {
                    m_ParcelAddress.Add(land.GlobalID.ToString(),channelUri);
                }
            }

            return channelUri;
        }

        private static bool CustomCertificateValidation(object sender, X509Certificate cert, X509Chain chain, SslPolicyErrors error)
        {
            return true;
        }

        public Hashtable FreeSwitchConfigHTTPHandler(Hashtable request)
        {
            Hashtable response = new Hashtable();
            response["str_response_string"] = string.Empty;
            response["content_type"] = "text/plain";
            response["keepalive"] = false;
            response["int_response_code"] = 500;

            Hashtable requestBody = ParseRequestBody((string)request["body"]);                                   

            string section = (string) requestBody["section"];
            
            m_log.DebugFormat("[FreeSwitchVoice]: Received request for config section {0}", section);            

            if (section == "directory")
                response = m_FreeswitchService.HandleDirectoryRequest(requestBody);
            else if (section == "dialplan")
                response = m_FreeswitchService.HandleDialplanRequest(requestBody);
            else
                m_log.WarnFormat("[FreeSwitchVoice]: Unknown section {0} was requested.", section);

            return response;
        }
    }

    public class MonoCert : ICertificatePolicy
    {
        #region ICertificatePolicy Members

        public bool CheckValidationResult(ServicePoint srvPoint, X509Certificate certificate, WebRequest request, int certificateProblem)
        {
            return true;
        }

        #endregion
    }
}<|MERGE_RESOLUTION|>--- conflicted
+++ resolved
@@ -563,11 +563,7 @@
 
         public Hashtable FreeSwitchSLVoiceGetPreloginHTTPHandler(Hashtable request)
         {
-<<<<<<< HEAD
 //            m_log.Debug("[FreeSwitchVoice] FreeSwitchSLVoiceGetPreloginHTTPHandler called");
-=======
-            m_log.Debug("[FreeSwitchVoice]: FreeSwitchSLVoiceGetPreloginHTTPHandler called");
->>>>>>> 212326ee
 
             Hashtable response = new Hashtable();
             response["content_type"] = "text/xml";
@@ -718,11 +714,7 @@
         
         public Hashtable FreeSwitchSLVoiceSigninHTTPHandler(Hashtable request)
         {
-<<<<<<< HEAD
             //m_log.Debug("[FreeSwitchVoice] FreeSwitchSLVoiceSigninHTTPHandler called");
-=======
-            m_log.Debug("[FreeSwitchVoice]: FreeSwitchSLVoiceSigninHTTPHandler called");
->>>>>>> 212326ee
 //            string requestbody = (string)request["body"];
 //            string uri = (string)request["uri"];
 //            string contenttype = (string)request["content-type"];
