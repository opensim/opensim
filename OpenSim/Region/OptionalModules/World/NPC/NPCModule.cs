--- conflicted
+++ resolved
@@ -177,22 +177,11 @@
                 if (m_avatars.ContainsKey(agentID))
                 {
                     ScenePresence sp;
-<<<<<<< HEAD
-                    scene.TryGetScenePresence(agentID, out sp);
-
-//                    m_log.DebugFormat(
-//                        "[NPC MODULE]: Moving {0} to {1} in {2}, noFly {3}, landAtTarget {4}",
-//                        sp.Name, pos, scene.RegionInfo.RegionName, noFly, landAtTarget);
-
-                    sp.MoveToTarget(pos, noFly, landAtTarget);
-                    sp.SetAlwaysRun = running;
-=======
                     if (scene.TryGetScenePresence(agentID, out sp))
                     {
                         m_log.DebugFormat(
                             "[NPC MODULE]: Moving {0} to {1} in {2}, noFly {3}, landAtTarget {4}",
                             sp.Name, pos, scene.RegionInfo.RegionName, noFly, landAtTarget);
->>>>>>> 9ec35d09
 
                         sp.MoveToTarget(pos, noFly, landAtTarget);
                         sp.SetAlwaysRun = running;
