--- conflicted
+++ resolved
@@ -7,25 +7,6 @@
     <Copyright>Copyright ©  2012</Copyright>
   </PropertyGroup>
   <ItemGroup>
-<<<<<<< HEAD
-    <Reference Include="DotNetOpenMail">
-      <HintPath>..\..\..\bin\DotNetOpenMail.dll</HintPath>
-      <Private>False</Private>
-    </Reference>
-    <Reference Include="Ionic.Zip">
-      <HintPath>..\..\..\bin\Ionic.Zip.dll</HintPath>
-      <Private>False</Private>
-    </Reference>
-    <Reference Include="log4net">
-      <HintPath>..\..\..\bin\log4net.dll</HintPath>
-      <Private>False</Private>
-    </Reference>
-    <Reference Include="Mono.Data.SqliteClient">
-      <HintPath>..\..\..\bin\Mono.Data.SqliteClient.dll</HintPath>
-      <Private>False</Private>
-    </Reference>
-=======
->>>>>>> 8dcba4ae
     <Reference Include="NDesk.Options">
       <HintPath>..\..\..\bin\NDesk.Options.dll</HintPath>
       <Private>False</Private>
