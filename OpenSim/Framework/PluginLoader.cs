/*
 * Copyright (c) Contributors, http://opensimulator.org/
 * See CONTRIBUTORS.TXT for a full list of copyright holders.
 *
 * Redistribution and use in source and binary forms, with or without
 * modification, are permitted provided that the following conditions are met:
 *     * Redistributions of source code must retain the above copyright
 *       notice, this list of conditions and the following disclaimer.
 *     * Redistributions in binary form must reproduce the above copyright
 *       notice, this list of conditions and the following disclaimer in the
 *       documentation and/or other materials provided with the distribution.
 *     * Neither the name of the OpenSimulator Project nor the
 *       names of its contributors may be used to endorse or promote products
 *       derived from this software without specific prior written permission.
 *
 * THIS SOFTWARE IS PROVIDED BY THE DEVELOPERS ``AS IS'' AND ANY
 * EXPRESS OR IMPLIED WARRANTIES, INCLUDING, BUT NOT LIMITED TO, THE IMPLIED
 * WARRANTIES OF MERCHANTABILITY AND FITNESS FOR A PARTICULAR PURPOSE ARE
 * DISCLAIMED. IN NO EVENT SHALL THE CONTRIBUTORS BE LIABLE FOR ANY
 * DIRECT, INDIRECT, INCIDENTAL, SPECIAL, EXEMPLARY, OR CONSEQUENTIAL DAMAGES
 * (INCLUDING, BUT NOT LIMITED TO, PROCUREMENT OF SUBSTITUTE GOODS OR SERVICES;
 * LOSS OF USE, DATA, OR PROFITS; OR BUSINESS INTERRUPTION) HOWEVER CAUSED AND
 * ON ANY THEORY OF LIABILITY, WHETHER IN CONTRACT, STRICT LIABILITY, OR TORT
 * (INCLUDING NEGLIGENCE OR OTHERWISE) ARISING IN ANY WAY OUT OF THE USE OF THIS
 * SOFTWARE, EVEN IF ADVISED OF THE POSSIBILITY OF SUCH DAMAGE.
 */

using System;
using System.Collections.Generic;
using System.IO;
using System.Reflection;
using log4net;
using Mono.Addins;

namespace OpenSim.Framework
{
    /// <summary>
    /// Exception thrown if an incorrect number of plugins are loaded
    /// </summary>
    public class PluginConstraintViolatedException : Exception
    {
        public PluginConstraintViolatedException() : base() { }
        public PluginConstraintViolatedException(string msg) : base(msg) { }
        public PluginConstraintViolatedException(string msg, Exception e) : base(msg, e) { }
    }

    /// <summary>
    /// Classes wishing to impose constraints on plugin loading must implement
    /// this class and pass it to PluginLoader AddConstraint()
    /// </summary>
    public interface IPluginConstraint
    {
        string Message { get; }
        bool Apply(string extpoint);
    }

    /// <summary>
    /// Classes wishing to select specific plugins from a range of possible options
    /// must implement this class and pass it to PluginLoader Load()
    /// </summary>
    public interface IPluginFilter
    {
        bool Apply(PluginExtensionNode plugin);
    }

    /// <summary>
    /// Generic Plugin Loader
    /// </summary>
    public class PluginLoader<T> : IDisposable where T : IPlugin
    {
        private const int max_loadable_plugins = 10000;

        private List<T> loaded = new List<T>();
        private List<string> extpoints = new List<string>();
        private PluginInitialiserBase initialiser;

        private Dictionary<string, IPluginConstraint> constraints
            = new Dictionary<string, IPluginConstraint>();

        private Dictionary<string, IPluginFilter> filters
            = new Dictionary<string, IPluginFilter>();

        private static readonly ILog log
            = LogManager.GetLogger(MethodBase.GetCurrentMethod().DeclaringType);

        public PluginInitialiserBase Initialiser
        {
            set { initialiser = value; }
            get { return initialiser; }
        }

        public List<T> Plugins
        {
            get { return loaded; }
        }

        public T Plugin
        {
            get { return (loaded.Count == 1) ? loaded[0] : default(T); }
        }

        public PluginLoader()
        {
            Initialiser = new PluginInitialiserBase();
            initialise_plugin_dir_(".");
        }

        public PluginLoader(PluginInitialiserBase init)
        {
            Initialiser = init;
            initialise_plugin_dir_(".");
        }

        public PluginLoader(PluginInitialiserBase init, string dir)
        {
            Initialiser = init;
            initialise_plugin_dir_(dir);
        }

        public void Add(string extpoint)
        {
            if (extpoints.Contains(extpoint))
                return;

            extpoints.Add(extpoint);
        }

        public void Add(string extpoint, IPluginConstraint cons)
        {
            Add(extpoint);
            AddConstraint(extpoint, cons);
        }

        public void Add(string extpoint, IPluginFilter filter)
        {
            Add(extpoint);
            AddFilter(extpoint, filter);
        }

        public void AddConstraint(string extpoint, IPluginConstraint cons)
        {
            constraints.Add(extpoint, cons);
        }

        public void AddFilter(string extpoint, IPluginFilter filter)
        {
            filters.Add(extpoint, filter);
        }

        public void Load(string extpoint)
        {
            Add(extpoint);
            Load();
        }

        public void Load()
        {
            foreach (string ext in extpoints)
            {
                log.Info("[PLUGINS]: Loading extension point " + ext);

                if (constraints.ContainsKey(ext))
                {
                    IPluginConstraint cons = constraints[ext];
                    if (cons.Apply(ext))
                        log.Error("[PLUGINS]: " + ext + " failed constraint: " + cons.Message);
                }

                IPluginFilter filter = null;

                if (filters.ContainsKey(ext))
                    filter = filters[ext];

                List<T> loadedPlugins = new List<T>();
                foreach (PluginExtensionNode node in AddinManager.GetExtensionNodes(ext))
                {
                    log.Info("[PLUGINS]: Trying plugin " + node.Path);

                    if ((filter != null) && (filter.Apply(node) == false))
                        continue;

                    T plugin = (T)node.CreateInstance();
                    loadedPlugins.Add(plugin);
                }

                // We do Initialise() in a second loop after CreateInstance
                // So that modules who need init before others can do it
                // Example: Script Engine Component System needs to load its components before RegionLoader starts
                foreach (T plugin in loadedPlugins)
                {
                    Initialiser.Initialise(plugin);
                    Plugins.Add(plugin);
                }
            }
        }

        /// <summary>
        /// Unregisters Mono.Addins event handlers, allowing temporary Mono.Addins
        /// data to be garbage collected. Since the plugins created by this loader
        /// are meant to outlive the loader itself, they must be disposed separately
        /// </summary>
        public void Dispose()
        {
            AddinManager.ExtensionChanged -= OnExtensionChanged;
            AddinManager.AddinUnloaded -= OnUnload;
            AddinManager.AddinLoadError -= OnLoaderError;
            AddinManager.AddinLoaded -= OnLoad;
        }

        private void initialise_plugin_dir_(string dir)
        {
            if (AddinManager.IsInitialized == true)
                return;

            log.Info("[PLUGINS]: Initializing addin manager");

            AddinManager.AddinLoadError += OnLoaderError;
            AddinManager.AddinLoaded += OnLoad;
            AddinManager.AddinUnloaded += OnUnload;

<<<<<<< HEAD
            AddinManager.Initialize(dir);
            AddinManager.Registry.Update(null);

            AddinManager.ExtensionChanged += OnExtensionChanged;
=======
            //suppress_console_output_(true);
            AddinManager.Initialize(dir);
            AddinManager.Registry.Update(null);
>>>>>>> 8dcba4ae
        }

        private void OnLoad(object sender, AddinEventArgs args)
        {
            log.Info("[PLUGINS]: Plugin Loaded: " + args.AddinId);
        }

        private void OnUnload(object sender, AddinEventArgs args)
        {
            log.Info ("[PLUGINS]: Plugin Unloaded: " + args.AddinId);
        }

        private void OnLoaderError(object sender, AddinErrorEventArgs args)
        {
            if (args.Exception == null)
                log.Error("[PLUGINS]: Plugin Error: "
                        + args.Message);
            else
                log.Error("[PLUGINS]: Plugin Error: "
                        + args.Exception.Message + "\n"
                        + args.Exception.StackTrace);
        }

<<<<<<< HEAD
        private void OnExtensionChanged(object sender, ExtensionEventArgs args)
        {
            log.Info ("[PLUGINS]: Extension Changed: " + args.Path);
        }

        private void clear_registry_(string dir)
        {
            // The Mono addin manager (in Mono.Addins.dll version 0.2.0.0)
            // occasionally seems to corrupt its addin cache
            // Hence, as a temporary solution we'll remove it before each startup

            string customDir = Environment.GetEnvironmentVariable ("MONO_ADDINS_REGISTRY");
            string v0 = "addin-db-000";
            string v1 = "addin-db-001";
            if (customDir != null && customDir != String.Empty)
            {
                v0 = Path.Combine(customDir, v0);
                v1 = Path.Combine(customDir, v1);
            }
            try
            {
                if (Directory.Exists(v0))
                    Directory.Delete(v0, true);

                if (Directory.Exists(v1))
                    Directory.Delete(v1, true);

            }
            catch (IOException)
            {
                // If multiple services are started simultaneously, they may
                // each test whether the directory exists at the same time, and
                // attempt to delete the directory at the same time. However,
                // one of the services will likely succeed first, causing the
                // second service to throw an IOException. We catch it here and
                // continue on our merry way.
                // Mike 2008.08.01, patch from Zaki
            }
        }

=======
>>>>>>> 8dcba4ae
        private static TextWriter prev_console_;
        public void suppress_console_output_(bool save)
        {
            if (save)
            {
                prev_console_ = System.Console.Out;
                System.Console.SetOut(new StreamWriter(Stream.Null));
            }
            else
            {
                if (prev_console_ != null)
                    System.Console.SetOut(prev_console_);
            }
        }
    }

    public class PluginExtensionNode : ExtensionNode
    {
        [NodeAttribute]
        string id = "";

        [NodeAttribute]
        string provider = "";

        [NodeAttribute]
        string type = "";

        Type typeobj;

        public string ID { get { return id; } }
        public string Provider { get { return provider; } }
        public string TypeName { get { return type; } }

        public Type TypeObject
        {
            get
            {
                if (typeobj != null)
                    return typeobj;

                if (type.Length == 0)
                    throw new InvalidOperationException("Type name not specified.");

                return typeobj = Addin.GetType(type, true);
            }
        }

        public object CreateInstance()
        {
            return Activator.CreateInstance(TypeObject);
        }
    }

    /// <summary>
    /// Constraint that bounds the number of plugins to be loaded.
    /// </summary>
    public class PluginCountConstraint : IPluginConstraint
    {
        private int min;
        private int max;

        public PluginCountConstraint(int exact)
        {
            min = exact;
            max = exact;
        }

        public PluginCountConstraint(int minimum, int maximum)
        {
            min = minimum;
            max = maximum;
        }

        public string Message
        {
            get
            {
                return "The number of plugins is constrained to the interval ["
                    + min + ", " + max + "]";
            }
        }

        public bool Apply(string extpoint)
        {
            int count = AddinManager.GetExtensionNodes(extpoint).Count;

            if ((count < min) || (count > max))
                throw new PluginConstraintViolatedException(Message);

            return true;
        }
    }

    /// <summary>
    /// Filters out which plugin to load based on the plugin name or names given.  Plugin names are contained in
    /// their addin.xml
    /// </summary>
    public class PluginProviderFilter : IPluginFilter
    {
        private string[] m_filters;

        /// <summary>
        /// Constructor.
        /// </summary>
        /// <param name="p">
        /// Plugin name or names on which to filter.  Multiple names should be separated by commas.
        /// </param>
        public PluginProviderFilter(string p)
        {
            m_filters = p.Split(',');

            for (int i = 0; i < m_filters.Length; i++)
            {
                m_filters[i] = m_filters[i].Trim();
            }
        }

        /// <summary>
        /// Apply this filter to the given plugin.
        /// </summary>
        /// <param name="plugin"></param>
        /// <returns>true if the plugin's name matched one of the filters, false otherwise.</returns>
        public bool Apply(PluginExtensionNode plugin)
        {
            for (int i = 0; i < m_filters.Length; i++)
            {
                if (m_filters[i] == plugin.Provider)
                {
                    return true;
                }
            }

            return false;
        }
    }

    /// <summary>
    /// Filters plugins according to their ID. Plugin IDs are contained in their addin.xml
    /// </summary>
    public class PluginIdFilter : IPluginFilter
    {
        private string[] m_filters;

        /// <summary>
        /// Constructor.
        /// </summary>
        /// <param name="p">
        /// Plugin ID or IDs on which to filter. Multiple names should be separated by commas.
        /// </param>
        public PluginIdFilter(string p)
        {
            m_filters = p.Split(',');

            for (int i = 0; i < m_filters.Length; i++)
            {
                m_filters[i] = m_filters[i].Trim();
            }
        }

        /// <summary>
        /// Apply this filter to <paramref name="plugin" />.
        /// </summary>
        /// <param name="plugin">PluginExtensionNode instance to check whether it passes the filter.</param>
        /// <returns>true if the plugin's ID matches one of the filters, false otherwise.</returns>
        public bool Apply(PluginExtensionNode plugin)
        {
            for (int i = 0; i < m_filters.Length; i++)
            {
                if (m_filters[i] == plugin.ID)
                {
                    return true;
                }
            }

            return false;
        }
    }
}<|MERGE_RESOLUTION|>--- conflicted
+++ resolved
@@ -217,17 +217,11 @@
             AddinManager.AddinLoadError += OnLoaderError;
             AddinManager.AddinLoaded += OnLoad;
             AddinManager.AddinUnloaded += OnUnload;
-
-<<<<<<< HEAD
-            AddinManager.Initialize(dir);
-            AddinManager.Registry.Update(null);
-
             AddinManager.ExtensionChanged += OnExtensionChanged;
-=======
+
             //suppress_console_output_(true);
             AddinManager.Initialize(dir);
             AddinManager.Registry.Update(null);
->>>>>>> 8dcba4ae
         }
 
         private void OnLoad(object sender, AddinEventArgs args)
@@ -250,50 +244,12 @@
                         + args.Exception.Message + "\n"
                         + args.Exception.StackTrace);
         }
-
-<<<<<<< HEAD
+        
         private void OnExtensionChanged(object sender, ExtensionEventArgs args)
         {
             log.Info ("[PLUGINS]: Extension Changed: " + args.Path);
         }
-
-        private void clear_registry_(string dir)
-        {
-            // The Mono addin manager (in Mono.Addins.dll version 0.2.0.0)
-            // occasionally seems to corrupt its addin cache
-            // Hence, as a temporary solution we'll remove it before each startup
-
-            string customDir = Environment.GetEnvironmentVariable ("MONO_ADDINS_REGISTRY");
-            string v0 = "addin-db-000";
-            string v1 = "addin-db-001";
-            if (customDir != null && customDir != String.Empty)
-            {
-                v0 = Path.Combine(customDir, v0);
-                v1 = Path.Combine(customDir, v1);
-            }
-            try
-            {
-                if (Directory.Exists(v0))
-                    Directory.Delete(v0, true);
-
-                if (Directory.Exists(v1))
-                    Directory.Delete(v1, true);
-
-            }
-            catch (IOException)
-            {
-                // If multiple services are started simultaneously, they may
-                // each test whether the directory exists at the same time, and
-                // attempt to delete the directory at the same time. However,
-                // one of the services will likely succeed first, causing the
-                // second service to throw an IOException. We catch it here and
-                // continue on our merry way.
-                // Mike 2008.08.01, patch from Zaki
-            }
-        }
-
-=======
->>>>>>> 8dcba4ae
+        
         private static TextWriter prev_console_;
         public void suppress_console_output_(bool save)
         {
