--- conflicted
+++ resolved
@@ -1485,12 +1485,9 @@
             return streamReader.ReadToEnd();
         }
 
-<<<<<<< HEAD
-=======
         private static readonly string pathSSLRsaPriv = Path.Combine("SSL","src");
         private static readonly string pathSSLcerts = Path.Combine("SSL","ssl");
 
->>>>>>> 26a8c5e7
         [MethodImpl(MethodImplOptions.AggressiveInlining)]
         public static void CreateOrUpdateSelfsignedCert(string certFileName, string certHostName, string certHostIp, string certPassword)
         {
@@ -1519,19 +1516,10 @@
 
                 // (Optional)...
                 request.CertificateExtensions.Add(
-<<<<<<< HEAD
                 new X509KeyUsageExtension(X509KeyUsageFlags.DataEncipherment | X509KeyUsageFlags.KeyEncipherment | X509KeyUsageFlags.DigitalSignature , false));
-
-                // (Optional) SSL Server Authentication...
-                request.CertificateExtensions.Add(
-                new X509EnhancedKeyUsageExtension(
-                    new OidCollection { new Oid("1.3.6.1.5.5.7.3.1") }, false));
-=======
-                    new X509KeyUsageExtension(X509KeyUsageFlags.DataEncipherment | X509KeyUsageFlags.KeyEncipherment | X509KeyUsageFlags.DigitalSignature , false));
 
                 // (Optional) SSL Server Authentication...
                 request.CertificateExtensions.Add(new X509EnhancedKeyUsageExtension([new Oid("1.3.6.1.5.5.7.3.1")], false));
->>>>>>> 26a8c5e7
 
                 request.CertificateExtensions.Add(san.Build());
 
@@ -1540,23 +1528,6 @@
                 string privateKey = Convert.ToBase64String(rsa.ExportRSAPrivateKey(), Base64FormattingOptions.InsertLineBreaks);
 
                 // Create the SSL folder and sub folders if not exists.
-<<<<<<< HEAD
-                if (!Directory.Exists("SSL\\src\\"))
-                    Directory.CreateDirectory("SSL\\src\\");
-
-                if (!Directory.Exists("SSL\\ssl\\"))
-                    Directory.CreateDirectory("SSL\\ssl\\");
-
-                // Store the RSA key in SSL\src\
-                File.WriteAllText($"SSL\\src\\{certFileName}.txt", privateKey);
-
-                // Export and store the .pfx and .p12 certificates in SSL\ssl\.
-                // Note: Pfx is a Pkcs12 certificate and both files work for OpenSim.
-                byte[] pfxCertBytes = string.IsNullOrEmpty(certPassword) 
-                                    ? certificate.Export(X509ContentType.Pfx) 
-                                    : certificate.Export(X509ContentType.Pfx, certPassword);
-                File.WriteAllBytes($"SSL\\ssl\\{certFileName}.pfx", pfxCertBytes);
-=======
                 if (!Directory.Exists(pathSSLRsaPriv))
                     Directory.CreateDirectory(pathSSLRsaPriv);
                 if (!Directory.Exists(pathSSLcerts))
@@ -1571,17 +1542,10 @@
                                     ? certificate.Export(X509ContentType.Pfx) 
                                     : certificate.Export(X509ContentType.Pfx, certPassword);
                 File.WriteAllBytes(sslFileNames + ".pfx", pfxCertBytes);
->>>>>>> 26a8c5e7
 
                 byte[] p12CertBytes = string.IsNullOrEmpty(certPassword) 
                                     ? certificate.Export(X509ContentType.Pkcs12) 
                                     : certificate.Export(X509ContentType.Pkcs12, certPassword);
-<<<<<<< HEAD
-                File.WriteAllBytes($"SSL\\ssl\\{certFileName}.p12", p12CertBytes);
-            }
-        }
-
-=======
                 File.WriteAllBytes(sslFileNames + ".p12", p12CertBytes);
             }
         }
@@ -1644,7 +1608,6 @@
             
         }
 
->>>>>>> 26a8c5e7
         public static int fast_distance2d(int x, int y)
         {
             x = Math.Abs(x);
@@ -3224,11 +3187,7 @@
         {
             if (RuntimeInformation.IsOSPlatform(OSPlatform.Windows))
             {
-<<<<<<< HEAD
-                timeEndPeriod(1);
-=======
                 timeBeginPeriod(1);
->>>>>>> 26a8c5e7
                 Thread.Sleep(period);
                 timeEndPeriod(1);
             }
@@ -3236,8 +3195,6 @@
                 Thread.Sleep(period);
         }
 
-<<<<<<< HEAD
-=======
         [DllImport("kernel32.dll", SetLastError = true)]
         public static extern bool SetProcessInformation(IntPtr hProcess, int ProcessInformationClass,
                     IntPtr ProcessInformation, UInt32 ProcessInformationSize);
@@ -3269,7 +3226,6 @@
             }
         }
 
->>>>>>> 26a8c5e7
         /// <summary>
         /// Used to trigger an early library load on Windows systems.
         /// </summary>
