--- conflicted
+++ resolved
@@ -29,13 +29,9 @@
 {
     public class VersionInfo
     {
-<<<<<<< HEAD
-        public const string VersionNumber = "0.9.2.202109";
-        public const string AssemblyVersionNumber = "0.9.2.*";
-=======
         public const string VersionNumber = "0.9.2.1";
         public const string AssemblyVersionNumber = "0.9.2.1";
->>>>>>> c1e38761
+        public const string Release = "202109";
 
         public const Flavour VERSION_FLAVOUR = Flavour.Dev;
 
@@ -58,7 +54,7 @@
 
         public static string GetVersionString(string versionNumber, Flavour flavour)
         {
-            string versionString = "OpenSim-NGC " + versionNumber + " Yeti " + flavour;
+            string versionString = "OpenSim-NGC " + versionNumber + "R" + Release + " Yeti " + flavour;
             return versionString.PadRight(VERSIONINFO_VERSION_LENGTH);
         }
 
