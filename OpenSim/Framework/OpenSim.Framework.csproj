--- conflicted
+++ resolved
@@ -1,19 +1,3 @@
-<<<<<<< HEAD
-<Project Sdk="Microsoft.NET.Sdk">
-  <PropertyGroup>
-    <TargetFramework>net48</TargetFramework>
-    <AssemblyTitle>OpenSim.Framework</AssemblyTitle>
-    <Company>http://opensimulator.org</Company>
-    <Product>OpenSim.Framework</Product>
-    <Copyright>Copyright (c) OpenSimulator.org Developers 2007-2009</Copyright>
-    <AllowUnsafeBlocks>True</AllowUnsafeBlocks>
-  </PropertyGroup>
-  <ItemGroup>
-    <Reference Include="log4net">
-      <HintPath>..\..\bin\log4net.dll</HintPath>
-      <Private>False</Private>
-    </Reference>
-=======
 ﻿<Project Sdk="Microsoft.NET.Sdk">
     <PropertyGroup>
         <TargetFramework>net48</TargetFramework>
@@ -24,7 +8,6 @@
         <AllowUnsafeBlocks>True</AllowUnsafeBlocks>
     </PropertyGroup>
 	<ItemGroup>
->>>>>>> 8dcba4ae
     <Reference Include="LukeSkywalker.IPNetwork">
       <HintPath>..\..\bin\LukeSkywalker.IPNetwork.dll</HintPath>
       <Private>False</Private>
@@ -204,16 +187,9 @@
     <Compile Remove="Servers\Tests\obj\Debug\.NETFramework,Version=v4.8.AssemblyAttributes.cs" />
   </ItemGroup>
   <ItemGroup>
-<<<<<<< HEAD
-    <PackageReference Include="Mono.Addins" Version="1.3.8" />
-    <PackageReference Include="Mono.Addins.CecilReflector" Version="1.3.8" />
-    <PackageReference Include="Mono.Addins.Setup" Version="1.3.8" />
-    <PackageReference Include="Mono.Cecil" Version="0.11.4" />
-    <PackageReference Include="System.Drawing.Common" Version="5.0.2" />
-=======
     <PackageReference Include="log4net" Version="2.0.15" />
     <PackageReference Include="Mono.Addins" Version="1.4.1" />
-	<PackageReference Include="Mono.Addins.Setup" Version="1.4.1" />
+	  <PackageReference Include="Mono.Addins.Setup" Version="1.4.1" />
     <PackageReference Include="System.Drawing.Common" Version="6.0.0" />
   </ItemGroup>
   <ItemGroup>
@@ -231,6 +207,5 @@
       <AutoGen>True</AutoGen>
       <DependentUpon>VersionInfo.tt</DependentUpon>
     </Compile>
->>>>>>> 8dcba4ae
   </ItemGroup>
 </Project>