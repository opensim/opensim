/*
 * Copyright (c) Contributors, http://opensimulator.org/
 * See CONTRIBUTORS.TXT for a full list of copyright holders.
 *
 * Redistribution and use in source and binary forms, with or without
 * modification, are permitted provided that the following conditions are met:
 *     * Redistributions of source code must retain the above copyright
 *       notice, this list of conditions and the following disclaimer.
 *     * Redistributions in binary form must reproduce the above copyright
 *       notice, this list of conditions and the following disclaimer in the
 *       documentation and/or other materials provided with the distribution.
 *     * Neither the name of the OpenSimulator Project nor the
 *       names of its contributors may be used to endorse or promote products
 *       derived from this software without specific prior written permission.
 *
 * THIS SOFTWARE IS PROVIDED BY THE DEVELOPERS ``AS IS'' AND ANY
 * EXPRESS OR IMPLIED WARRANTIES, INCLUDING, BUT NOT LIMITED TO, THE IMPLIED
 * WARRANTIES OF MERCHANTABILITY AND FITNESS FOR A PARTICULAR PURPOSE ARE
 * DISCLAIMED. IN NO EVENT SHALL THE CONTRIBUTORS BE LIABLE FOR ANY
 * DIRECT, INDIRECT, INCIDENTAL, SPECIAL, EXEMPLARY, OR CONSEQUENTIAL DAMAGES
 * (INCLUDING, BUT NOT LIMITED TO, PROCUREMENT OF SUBSTITUTE GOODS OR SERVICES;
 * LOSS OF USE, DATA, OR PROFITS; OR BUSINESS INTERRUPTION) HOWEVER CAUSED AND
 * ON ANY THEORY OF LIABILITY, WHETHER IN CONTRACT, STRICT LIABILITY, OR TORT
 * (INCLUDING NEGLIGENCE OR OTHERWISE) ARISING IN ANY WAY OUT OF THE USE OF THIS
 * SOFTWARE, EVEN IF ADVISED OF THE POSSIBILITY OF SUCH DAMAGE.
 */

using System;
using System.Collections.Generic;
using System.Linq;
using System.Threading;
using log4net;

namespace OpenSim.Framework
{
    /// <summary>
    /// Manages launching threads and keeping watch over them for timeouts
    /// </summary>
    public static class Watchdog
    {
        /// <summary>Timer interval in milliseconds for the watchdog timer</summary>
        const double WATCHDOG_INTERVAL_MS = 2500.0d;

        /// <summary>Maximum timeout in milliseconds before a thread is considered dead</summary>
        const int WATCHDOG_TIMEOUT_MS = 5000;

        [System.Diagnostics.DebuggerDisplay("{Thread.Name}")]
        public class ThreadWatchdogInfo
        {
            public Thread Thread { get; private set; }
            public int LastTick { get; set; }

            /// <summary>
            /// Number of milliseconds before we notify that the thread is having a problem.
            /// </summary>
            public int Timeout { get; set; }

            /// <summary>
            /// Is this thread considered timed out?
            /// </summary>
            public bool IsTimedOut { get; set; }

            public ThreadWatchdogInfo(Thread thread, int timeout)
            {
                Thread = thread;
                Timeout = timeout;
                LastTick = Environment.TickCount & Int32.MaxValue;
            }
        }

        /// <summary>
        /// This event is called whenever a tracked thread is stopped or
        /// has not called UpdateThread() in time
        /// </summary>
        /// <param name="thread">The thread that has been identified as dead</param>
        /// <param name="lastTick">The last time this thread called UpdateThread()</param>
        public delegate void WatchdogTimeout(Thread thread, int lastTick);

        /// <summary>This event is called whenever a tracked thread is
        /// stopped or has not called UpdateThread() in time</summary>
        public static event WatchdogTimeout OnWatchdogTimeout;

        private static readonly ILog m_log = LogManager.GetLogger(System.Reflection.MethodBase.GetCurrentMethod().DeclaringType);
        private static Dictionary<int, ThreadWatchdogInfo> m_threads;
        private static System.Timers.Timer m_watchdogTimer;

        static Watchdog()
        {
            m_threads = new Dictionary<int, ThreadWatchdogInfo>();
            m_watchdogTimer = new System.Timers.Timer(WATCHDOG_INTERVAL_MS);
            m_watchdogTimer.AutoReset = false;
            m_watchdogTimer.Elapsed += WatchdogTimerElapsed;
            m_watchdogTimer.Start();
        }

        /// <summary>
        /// Start a new thread that is tracked by the watchdog timer.
        /// </summary>
        /// <param name="start">The method that will be executed in a new thread</param>
        /// <param name="name">A name to give to the new thread</param>
        /// <param name="priority">Priority to run the thread at</param>
        /// <param name="isBackground">True to run this thread as a background
        /// thread, otherwise false</param>
        /// <returns>The newly created Thread object</returns>
        public static Thread StartThread(ThreadStart start, string name, ThreadPriority priority, bool isBackground)
        {
            return StartThread(start, name, priority, isBackground, WATCHDOG_TIMEOUT_MS);
        }

        /// <summary>
        /// Start a new thread that is tracked by the watchdog timer
        /// </summary>
        /// <param name="start">The method that will be executed in a new thread</param>
        /// <param name="name">A name to give to the new thread</param>
        /// <param name="priority">Priority to run the thread at</param>
        /// <param name="isBackground">True to run this thread as a background
        /// thread, otherwise false</param>
        /// <param name="timeout">
        /// Number of milliseconds to wait until we issue a warning about timeout.
        /// </para>
        /// <returns>The newly created Thread object</returns>
        public static Thread StartThread(
            ThreadStart start, string name, ThreadPriority priority, bool isBackground, int timeout)
        {
            Thread thread = new Thread(start);
            thread.Name = name;
            thread.Priority = priority;
            thread.IsBackground = isBackground;
            thread.Start();

            ThreadWatchdogInfo twi = new ThreadWatchdogInfo(thread, timeout);

            m_log.Debug("[WATCHDOG]: Started tracking thread \"" + twi.Thread.Name + "\" (ID " + twi.Thread.ManagedThreadId + ")");

            lock (m_threads)
                m_threads.Add(twi.Thread.ManagedThreadId, twi);

            return thread;
        }

        /// <summary>
        /// Marks the current thread as alive
        /// </summary>
        public static void UpdateThread()
        {
            UpdateThread(Thread.CurrentThread.ManagedThreadId);
        }

        /// <summary>
        /// Stops watchdog tracking on the current thread
        /// </summary>
        /// <returns>
        /// True if the thread was removed from the list of tracked
        /// threads, otherwise false
        /// </returns>
        public static bool RemoveThread()
        {
            return RemoveThread(Thread.CurrentThread.ManagedThreadId);
        }

        private static bool RemoveThread(int threadID)
        {
            lock (m_threads)
                return m_threads.Remove(threadID);
        }

<<<<<<< HEAD:OpenSim/Framework/Watchdog.cs
        public static bool RemoveThread(int threadID)
=======
        public static bool AbortThread(int threadID)
>>>>>>> master:OpenSim/Framework/Watchdog.cs
        {
            lock (m_threads)
            {
                if (m_threads.ContainsKey(threadID))
                {
                    ThreadWatchdogInfo twi = m_threads[threadID];
                    twi.Thread.Abort();
                    RemoveThread(threadID);

                    return true;
                }
                else
                {
                    return false;
                }
            }
        }

        private static void UpdateThread(int threadID)
        {
            ThreadWatchdogInfo threadInfo;

            // Although TryGetValue is not a thread safe operation, we use a try/catch here instead
            // of a lock for speed. Adding/removing threads is a very rare operation compared to
            // UpdateThread(), and a single UpdateThread() failure here and there won't break
            // anything
            try
            {
                if (m_threads.TryGetValue(threadID, out threadInfo))
<<<<<<< HEAD:OpenSim/Framework/Watchdog.cs
                    threadInfo.LastTick = Environment.TickCount;
=======
                {
                    threadInfo.LastTick = Environment.TickCount & Int32.MaxValue;
                    threadInfo.IsTimedOut = false;
                }
>>>>>>> master:OpenSim/Framework/Watchdog.cs
                else
                {
                    m_log.WarnFormat("[WATCHDOG]: Asked to update thread {0} which is not being monitored", threadID);
                }
            }
            catch { }
        }
        
        /// <summary>
        /// Get currently watched threads for diagnostic purposes
        /// </summary>
        /// <returns></returns>
        public static ThreadWatchdogInfo[] GetThreads()
        {
            lock (m_threads)
                return m_threads.Values.ToArray();
        }

        private static void WatchdogTimerElapsed(object sender, System.Timers.ElapsedEventArgs e)
        {
            WatchdogTimeout callback = OnWatchdogTimeout;

            if (callback != null)
            {
                ThreadWatchdogInfo timedOut = null;

                lock (m_threads)
                {
                    int now = Environment.TickCount;

                    foreach (ThreadWatchdogInfo threadInfo in m_threads.Values)
                    {
                        if (threadInfo.Thread.ThreadState == ThreadState.Stopped)
                        {
                            timedOut = threadInfo;
                            RemoveThread(threadInfo.Thread.ManagedThreadId);
                            break;
                        }
                        else if (!threadInfo.IsTimedOut && now - threadInfo.LastTick >= threadInfo.Timeout)
                        {
                            threadInfo.IsTimedOut = true;
                            timedOut = threadInfo;
                            break;
                        }
                    }
                }

                if (timedOut != null)
                    callback(timedOut.Thread, timedOut.LastTick);
            }

            m_watchdogTimer.Start();
        }
    }
}<|MERGE_RESOLUTION|>--- conflicted
+++ resolved
@@ -164,11 +164,7 @@
                 return m_threads.Remove(threadID);
         }
 
-<<<<<<< HEAD:OpenSim/Framework/Watchdog.cs
-        public static bool RemoveThread(int threadID)
-=======
         public static bool AbortThread(int threadID)
->>>>>>> master:OpenSim/Framework/Watchdog.cs
         {
             lock (m_threads)
             {
@@ -198,14 +194,10 @@
             try
             {
                 if (m_threads.TryGetValue(threadID, out threadInfo))
-<<<<<<< HEAD:OpenSim/Framework/Watchdog.cs
-                    threadInfo.LastTick = Environment.TickCount;
-=======
                 {
                     threadInfo.LastTick = Environment.TickCount & Int32.MaxValue;
                     threadInfo.IsTimedOut = false;
                 }
->>>>>>> master:OpenSim/Framework/Watchdog.cs
                 else
                 {
                     m_log.WarnFormat("[WATCHDOG]: Asked to update thread {0} which is not being monitored", threadID);
