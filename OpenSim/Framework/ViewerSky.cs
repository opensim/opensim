/*
 * Copyright (c) Contributors, http://opensimulator.org/
 * See CONTRIBUTORS.TXT for a full list of copyright holders.
 *
 * Redistribution and use in source and binary forms, with or without
 * modification, are permitted provided that the following conditions are met:
 *     * Redistributions of source code must retain the above copyright
 *       notice, this list of conditions and the following disclaimer.
 *     * Redistributions in binary form must reproduce the above copyright
 *       notice, this list of conditions and the following disclaimer in the
 *       documentation and/or other materials provided with the distribution.
 *     * Neither the name of the OpenSimulator Project nor the
 *       names of its contributors may be used to endorse or promote products
 *       derived from this software without specific prior written permission.
 *
 * THIS SOFTWARE IS PROVIDED BY THE DEVELOPERS ``AS IS'' AND ANY
 * EXPRESS OR IMPLIED WARRANTIES, INCLUDING, BUT NOT LIMITED TO, THE IMPLIED
 * WARRANTIES OF MERCHANTABILITY AND FITNESS FOR A PARTICULAR PURPOSE ARE
 * DISCLAIMED. IN NO EVENT SHALL THE CONTRIBUTORS BE LIABLE FOR ANY
 * DIRECT, INDIRECT, INCIDENTAL, SPECIAL, EXEMPLARY, OR CONSEQUENTIAL DAMAGES
 * (INCLUDING, BUT NOT LIMITED TO, PROCUREMENT OF SUBSTITUTE GOODS OR SERVICES;
 * LOSS OF USE, DATA, OR PROFITS; OR BUSINESS INTERRUPTION) HOWEVER CAUSED AND
 * ON ANY THEORY OF LIABILITY, WHETHER IN CONTRACT, STRICT LIABILITY, OR TORT
 * (INCLUDING NEGLIGENCE OR OTHERWISE) ARISING IN ANY WAY OUT OF THE USE OF THIS
 * SOFTWARE, EVEN IF ADVISED OF THE POSSIBILITY OF SUCH DAMAGE.
 */

using System.Collections.Generic;
using OpenMetaverse;
using OpenMetaverse.StructuredData;

namespace OpenSim.Framework
{
    public class SkyData
    {
        public struct AbsCoefData
        {
            public float constant_term;
            public float exp_scale;
            public float exp_term;
            public float linear_term;
            public float width;

            public AbsCoefData(float w, float expt, float exps, float lin, float cons)
            {
                constant_term = cons;
                exp_scale = exps;
                exp_term = expt;
                linear_term = lin;
                width = w;
            }

            public OSDMap ToOSD()
            {
<<<<<<< HEAD
                OSDMap map = new OSDMap()
=======
                OSDMap map = new()
>>>>>>> 50212c24
                {
                    ["constant_term"] = constant_term,
                    ["exp_scale"] = exp_scale,
                    ["exp_term"] = exp_term,
                    ["linear_term"] = linear_term,
                    ["width"] = width
                };
                return map;
            }

            public void FromOSD(OSDMap map)
            {
                constant_term = map["constant_term"];
                exp_scale = map["exp_scale"];
                exp_term = map["exp_term"];
                linear_term = map["linear_term"];
                width = map["width"];
            }
        }

        public struct mCoefData
        {
            public float anisotropy;
            public float constant_term;
            public float exp_scale;
            public float exp_term;
            public float linear_term;
            public float width;

            public mCoefData(float w, float expt, float exps, float lin, float cons, float ani)
            {
                anisotropy = ani;
                constant_term = cons;
                exp_scale = exps;
                exp_term = expt;
                linear_term = lin;
                width = w;
            }

            public OSDMap ToOSD()
            {
<<<<<<< HEAD
                OSDMap map = new OSDMap()
=======
                OSDMap map = new()
>>>>>>> 50212c24
                {
                    ["anisotropy"] = anisotropy,
                    ["constant_term"] = constant_term,
                    ["exp_scale"] = exp_scale,
                    ["exp_term"] = exp_term,
                    ["linear_term"] = linear_term,
                    ["width"] = width
                };
                return map;
            }

            public void FromOSD(OSDMap map)
            {
                anisotropy = map["anisotropy"];
                constant_term = map["constant_term"];
                exp_scale = map["exp_scale"];
                exp_term = map["exp_term"];
                linear_term = map["linear_term"];
                width = map["width"];
            }
        }
        //AbsCoefData(float w, float expt, float exps, float lin, float cons)
        public AbsCoefData abscoefA = new(25000f, 0, 0, 0, 0);
        public AbsCoefData abscoefB = new(0, 0, 0, -6.6666667e-5f, 1f);
        public AbsCoefData rayleigh_config = new(0,  1, -1.25e-4f, 0, 0);

        //mCoefData(float w, float expt, float exps, float lin, float cons, float ani)
        public mCoefData mieconf = new(0, 1f, -8.333333e-4f, 0, 0, 0.8f);

        UUID bloom_id = new("3c59f7fe-9dc8-47f9-8aaf-a9dd1fbc3bef");
        UUID cloud_id = new("1dc1368f-e8fe-f02d-a08d-9d9f11c1af6b");
        UUID halo_id = new("12149143-f599-91a7-77ac-b52a3c0f59cd");
        UUID moon_id = new("ec4b9f0b-d008-45c6-96a4-01dd947ac621");
        UUID rainbow_id = new("11b4c57c-56b3-04ed-1f82-2004363882e4");
        UUID sun_id = UUID.Zero;

        public Vector3 ambient = new(1.047f, 1.047f, 1.047f); //?
        public Vector3 blue_density = new(0.2447f, 0.4487f, 0.76f);
        public Vector3 blue_horizon = new(0.4954f, 0.4954f, 0.64f);
        public Vector3 cloud_color = new(0.41f, 0.41f, 0.41f);
        public Vector3 cloud_pos_density1 = new(1, 0.5260f, 1);
        public Vector3 cloud_pos_density2 = new(1, 0.5260f, 0.12f);
        public float cloud_scale = 0.42f;
        public Vector2 cloud_scroll_rate = new(0.2f, 0.011f);
        public float cloud_shadow = 0.27f;
        public float density_multiplier = 0.00018f;
        public float distance_multiplier = 0.8f;
        public float gamma = 1;
        public Vector3 glow = new(5, 0.0010f, -0.48f);
        public float haze_density = 0.7f;
        public float haze_horizon = 0.19f;
        public float max_y = 1605;
        public float star_brightness = 0f;

        //this is a vector3 now, but all viewers expect a vector4, so keeping like this for now
        public Vector4 sunlight_color = new(0.7342f, 0.7815f, 0.9f, 0.3f);
        public string Name = "DefaultSky";

        public float cloud_variance = 0;
        public float dome_offset = 0.96f;
        public float dome_radius = 15000f;
        public float droplet_radius = 800.0f;
        public float ice_level = 0f;

        public bool HasRefProbe = false;
        public float reflectionProbeAmbiance = 0f;

        public float moisture_level = 0;
        public float sky_bottom_radius = 6360;
        public float sky_top_radius = 6420;

        public float sun_arc_radians = 0.00045f;
        public Quaternion sun_rotation = new(0, -0.3824995f, 0, 0.9239557f);
        public float sun_scale = 1;

        public float moon_brightness = 0.5f;
        public Quaternion moon_rotation = new(0, 0.9239557f, 0, 0.3824995f);
        public float moon_scale = 1;
        public float planet_radius = 6360f;

        public void FromWLOSD(string name, OSD osd)
        {
            Vector4 v4tmp;
            OSDMap map = osd as OSDMap;

            v4tmp = map["ambient"];
            ambient = new Vector3(v4tmp.X, v4tmp.Y, v4tmp.Z);
            v4tmp = map["blue_density"];
            blue_density = new Vector3(v4tmp.X, v4tmp.Y, v4tmp.Z);
            v4tmp = map["blue_horizon"];
            blue_horizon = new Vector3(v4tmp.X, v4tmp.Y, v4tmp.Z);
            v4tmp = map["cloud_color"];
            cloud_color = new Vector3(v4tmp.X, v4tmp.Y, v4tmp.Z);
            v4tmp = map["cloud_pos_density1"];
            cloud_pos_density1 = new Vector3(v4tmp.X, v4tmp.Y, v4tmp.Z);
            v4tmp = map["cloud_pos_density2"];
            cloud_pos_density2 = new Vector3(v4tmp.X, v4tmp.Y, v4tmp.Z);
            v4tmp = map["cloud_scale"];
            cloud_scale = v4tmp.X;
            cloud_scroll_rate = map["cloud_scroll_rate"];
            cloud_scroll_rate.X -= 10f;
            cloud_scroll_rate.Y -= 10f;
            v4tmp = map["cloud_shadow"];
            cloud_shadow = v4tmp.X;
            v4tmp = map["density_multiplier"];
            density_multiplier = v4tmp.X;
            v4tmp = map["distance_multiplier"];
            distance_multiplier = v4tmp.X;

            Vector2 v2tmp = map["enable_cloud_scroll"];
            if (v2tmp.X == 0)
                cloud_scroll_rate.X = 0;
            if (v2tmp.Y == 0)
                cloud_scroll_rate.Y = 0;
            v4tmp = map["gamma"];
            gamma = v4tmp.X;
            v4tmp = map["glow"];
            glow = new Vector3(v4tmp.X, v4tmp.Y, v4tmp.Z);
            v4tmp = map["haze_density"];
            haze_density = v4tmp.X;
            v4tmp = map["haze_horizon"];
            haze_horizon = v4tmp.X;
            //lightnorm = map["lightnorm"];
            v4tmp = map["max_y"];
            max_y = v4tmp.X;
            star_brightness = map["star_brightness"] * 250.0f;

            sunlight_color = map["sunlight_color"];

            ViewerEnvironment.convertFromAngles(this, map["sun_angle"], map["east_angle"]);
            Name = name;
        }

        public OSD ToWLOSD()
        {
            OSDMap map = new();

            ViewerEnvironment.convertToAngles(this, out float sun_angle, out float east_angle, out Vector4 lightnorm);
            map["ambient"] = new Vector4(ambient.X, ambient.Y, ambient.Z, 1);
            map["blue_density"] = new Vector4(blue_density.X, blue_density.Y, blue_density.Z, 1);
            map["blue_horizon"] = new Vector4(blue_horizon.X, blue_horizon.Y, blue_horizon.Z, 1);
            map["cloud_color"] = new Vector4(cloud_color.X, cloud_color.Y, cloud_color.Z, 1);
            map["cloud_pos_density1"] = new Vector4(cloud_pos_density1.X, cloud_pos_density1.Y, cloud_pos_density1.Z, 1);
            map["cloud_pos_density2"] = new Vector4(cloud_pos_density2.X, cloud_pos_density2.Y, cloud_pos_density2.Z, 1);
            map["cloud_scale"] = new Vector4(cloud_scale, 0, 0, 1);
            map["cloud_scroll_rate"] = new Vector2(cloud_scroll_rate.X + 10f, cloud_scroll_rate.Y + 10f);
            map["cloud_shadow"] = new Vector4(cloud_shadow, 0, 0, 1);
            map["density_multiplier"] = new Vector4(density_multiplier, 0, 0, 1);
            map["distance_multiplier"] = new Vector4(distance_multiplier, 0, 0, 1);
            map["east_angle"] = east_angle;
            map["enable_cloud_scroll"] = new OSDArray { cloud_scroll_rate.X != 0, cloud_scroll_rate.Y != 0 };
            map["gamma"] = new Vector4(gamma, 0, 0, 1);
            map["glow"] = new Vector4(glow.X, glow.Y, glow.Z, 1);
            map["haze_density"] = new Vector4(haze_density, 0, 0, 1);
            map["haze_horizon"] = new Vector4(haze_horizon, 0, 0, 1);
            map["lightnorm"] = lightnorm;
            map["max_y"] = new Vector4(max_y, 0, 0, 1);
            map["name"] = Name;
            map["star_brightness"] = star_brightness / 250.0f;
            map["sun_angle"] = sun_angle;
            map["sunlight_color"] = sunlight_color;

            return map;
        }

        public OSD ToOSD()
        {
<<<<<<< HEAD
            OSDMap map = new OSDMap(64);

            map["absorption_config"] = new OSDArray(2)
            {
                abscoefA.ToOSD(),
                abscoefB.ToOSD()
            };

            map["bloom_id"] = bloom_id;
            map["cloud_color"] = cloud_color;
            map["cloud_id"] = cloud_id;
            map["cloud_pos_density1"] = cloud_pos_density1;
            map["cloud_pos_density2"] = cloud_pos_density2;
            map["cloud_scale"] = cloud_scale;
            map["cloud_scroll_rate"] = cloud_scroll_rate;
            map["cloud_shadow"] = cloud_shadow;
            map["cloud_variance"] = cloud_variance;
            map["dome_offset"] = dome_offset;
            map["dome_radius"] = dome_radius;
            map["droplet_radius"] = droplet_radius;
            map["gamma"] = gamma;
            map["glow"] = glow;
            map["halo_id"] = halo_id;
            map["ice_level"] = ice_level;

            if(reflectionProbeAmbiance != 0f)
                map["reflection_probe_ambiance"] = reflectionProbeAmbiance;

            map["legacy_haze"] = new OSDMap()
            {
                ["ambient"] = ambient,
                ["blue_density"] = blue_density,
                ["blue_horizon"] = blue_horizon,
                ["density_multiplier"] = density_multiplier,
                ["distance_multiplier"] = distance_multiplier,
                ["haze_density"] = haze_density,
                ["haze_horizon"] = haze_horizon
            };

            map["max_y"] = max_y;

            map["mie_config"] = new OSDArray()
            {
                mieconf.ToOSD()
            };

            map["moisture_level"] = moisture_level;
            map["moon_brightness"] = moon_brightness;
            map["moon_id"] = moon_id;
            map["moon_rotation"] = moon_rotation;
            map["moon_scale"] = moon_scale;
            map["planet_radius"] = planet_radius;
            map["rainbow_id"] = rainbow_id;

            map["rayleigh_config"] = new OSDArray()
            {
                rayleigh_config.ToOSD()
            };

            map["sky_bottom_radius"] = sky_bottom_radius;
            map["sky_top_radius"] = sky_top_radius;
            map["star_brightness"] = star_brightness;

            map["sun_arc_radians"] = sun_arc_radians;
            map["sun_id"] = sun_id;
            map["sun_rotation"] = sun_rotation;
            map["sun_scale"] = sun_scale;
            map["sunlight_color"] = sunlight_color;

            map["type"] = "sky";
=======
            OSDMap map = new(64)
            {
                ["absorption_config"] = new OSDArray() { abscoefA.ToOSD(), abscoefB.ToOSD() },
                ["bloom_id"] = bloom_id,
                ["cloud_color"] = cloud_color,
                ["cloud_id"] = cloud_id,
                ["cloud_pos_density1"] = cloud_pos_density1,
                ["cloud_pos_density2"] = cloud_pos_density2,
                ["cloud_scale"] = cloud_scale,
                ["cloud_scroll_rate"] = cloud_scroll_rate,
                ["cloud_shadow"] = cloud_shadow,
                ["cloud_variance"] = cloud_variance,
                ["dome_offset"] = dome_offset,
                ["dome_radius"] = dome_radius,
                ["droplet_radius"] = droplet_radius,
                ["gamma"] = gamma,
                ["glow"] = glow,
                ["halo_id"] = halo_id,
                ["ice_level"] = ice_level,

                ["legacy_haze"] = new OSDMap()
                {
                    ["ambient"] = ambient,
                    ["blue_density"] = blue_density,
                    ["blue_horizon"] = blue_horizon,
                    ["density_multiplier"] = density_multiplier,
                    ["distance_multiplier"] = distance_multiplier,
                    ["haze_density"] = haze_density,
                    ["haze_horizon"] = haze_horizon
                },

                ["max_y"] = max_y,
                ["moisture_level"] = moisture_level,
                ["moon_brightness"] = moon_brightness,
                ["moon_id"] = moon_id,
                ["moon_rotation"] = moon_rotation,
                ["moon_scale"] = moon_scale,
                ["planet_radius"] = planet_radius,
                ["rainbow_id"] = rainbow_id,

                ["sky_bottom_radius"] = sky_bottom_radius,
                ["sky_top_radius"] = sky_top_radius,
                ["star_brightness"] = star_brightness,

                ["sun_arc_radians"] = sun_arc_radians,
                ["sun_id"] = sun_id,
                ["sun_rotation"] = sun_rotation,
                ["sun_scale"] = sun_scale,
                ["sunlight_color"] = sunlight_color,

                ["mie_config"] = new OSDArray() { mieconf.ToOSD() },
                ["rayleigh_config"] = new OSDArray() { rayleigh_config.ToOSD() },

                ["type"] = "sky"
            };

            if(HasRefProbe)
                map["reflection_probe_ambiance"] = reflectionProbeAmbiance;

>>>>>>> 50212c24
            return map;
        }

        public void FromOSD(string name, OSDMap map)
        {
            OSD otmp;
            if (map.TryGetValue("absorption_config", out otmp) && otmp is OSDArray absorptionArray)
            {
                if (absorptionArray.Count > 0)
                {
                    abscoefA.FromOSD(absorptionArray[0] as OSDMap);
                    if (absorptionArray.Count > 1)
                        abscoefA.FromOSD(absorptionArray[1] as OSDMap);
                }
            }
            if (map.TryGetValue("bloom_id", out otmp))
                bloom_id = otmp;
            if (map.TryGetValue("cloud_color", out otmp))
                cloud_color = otmp;
            if (map.TryGetValue("cloud_id", out otmp))
                cloud_id = otmp;
            if (map.TryGetValue("cloud_pos_density1", out otmp))
                cloud_pos_density1 = otmp;
            if (map.TryGetValue("cloud_pos_density2", out otmp))
                cloud_pos_density2 = otmp;
            if (map.TryGetValue("cloud_scale", out otmp))
                cloud_scale = otmp;
            if (map.TryGetValue("cloud_scroll_rate", out otmp))
                cloud_scroll_rate = otmp;
            if (map.TryGetValue("cloud_shadow", out otmp))
                cloud_shadow = otmp;
            if (map.TryGetValue("cloud_variance", out otmp))
                cloud_variance = otmp;
            if (map.TryGetValue("dome_offset", out otmp))
                dome_offset = otmp;
            if (map.TryGetValue("dome_radius", out otmp))
                dome_radius = otmp;
            if (map.TryGetValue("droplet_radius", out otmp))
                droplet_radius = otmp;
            if (map.TryGetValue("gamma", out otmp))
                gamma = otmp;
            if (map.TryGetValue("glow", out otmp))
                glow = otmp;
            if (map.TryGetValue("halo_id", out otmp))
                halo_id = otmp;
            if (map.TryGetValue("ice_level", out otmp))
                ice_level = otmp;

            if (map.TryGetValue("reflection_probe_ambiance", out otmp))
            { 
                reflectionProbeAmbiance = otmp;
                HasRefProbe = true;
            }

            if (map.TryGetValue("legacy_haze", out OSD tmp) && tmp is OSDMap lHaze)
            {
                if (lHaze.TryGetValue("ambient", out otmp))
                    ambient = otmp;
                if (lHaze.TryGetValue("blue_density", out otmp))
                    blue_density = otmp;
                if (lHaze.TryGetValue("blue_horizon", out otmp))
                    blue_horizon = otmp;
                if (lHaze.TryGetValue("density_multiplier", out otmp))
                    density_multiplier = otmp;
                if (lHaze.TryGetValue("distance_multiplier", out otmp))
                    distance_multiplier = otmp;
                if (lHaze.TryGetValue("haze_density", out otmp))
                    haze_density = otmp;
                if (lHaze.TryGetValue("haze_horizon", out otmp))
                    haze_horizon = otmp;
            }

            if (map.TryGetValue("max_y", out otmp))
                max_y = otmp;

            if (map.TryGetValue("mie_config", out otmp) && otmp is OSDArray mieArray)
            {
                if (mieArray.Count > 0)
                    mieconf.FromOSD(mieArray[0] as OSDMap);
            }

            if (map.TryGetValue("moisture_level", out otmp))
                moisture_level = otmp;
            if (map.TryGetValue("moon_brightness", out otmp))
                moon_brightness = otmp;
            if (map.TryGetValue("moon_id", out otmp))
                moon_id = otmp;
            if (map.TryGetValue("moon_rotation", out otmp))
                moon_rotation = otmp;
            if (map.TryGetValue("moon_scale", out otmp))
                moon_scale = otmp;
            if (map.TryGetValue("planet_radius", out otmp))
                planet_radius = otmp;
            if (map.TryGetValue("rainbow_id", out otmp))
                rainbow_id = otmp;

            if (map.TryGetValue("rayleigh_config", out otmp) && otmp is OSDArray rayleighArray)
            {
                if (rayleighArray.Count > 0)
                    rayleigh_config.FromOSD(rayleighArray[0] as OSDMap);
            }

            if (map.TryGetValue("sky_bottom_radius", out otmp))
                sky_bottom_radius = otmp;
            if (map.TryGetValue("sky_top_radius", out otmp))
                sky_top_radius = otmp;
            if (map.TryGetValue("star_brightness", out otmp))
                star_brightness = otmp;

            if (map.TryGetValue("sun_arc_radians", out otmp))
                sun_arc_radians = otmp;
            if (map.TryGetValue("sun_id", out otmp))
                sun_id = otmp;
            if (map.TryGetValue("sun_rotation", out otmp))
                sun_rotation = otmp;
            if (map.TryGetValue("sun_scale", out otmp))
                sun_scale = otmp;

            if (map.TryGetValue("sunlight_color", out otmp) && otmp is OSDArray sunlightArray)
            {
                if(sunlightArray.Count == 4)
                    sunlight_color = otmp;
                else
                {
                    Vector3 tv = otmp;
                    sunlight_color = new Vector4(tv.X, tv.Y, tv.Z, 0);
                }
            }
            Name = name;
        }

        public void GatherAssets(Dictionary<UUID, sbyte> uuids)
        {
            Util.AddToGatheredIds(uuids, bloom_id, (sbyte)AssetType.Texture);
            Util.AddToGatheredIds(uuids, cloud_id, (sbyte)AssetType.Texture);
            Util.AddToGatheredIds(uuids, halo_id, (sbyte)AssetType.Texture);
            Util.AddToGatheredIds(uuids, moon_id, (sbyte)AssetType.Texture);
            Util.AddToGatheredIds(uuids, rainbow_id, (sbyte)AssetType.Texture);
            Util.AddToGatheredIds(uuids, sun_id, (sbyte)AssetType.Texture);
        }
    }
}<|MERGE_RESOLUTION|>--- conflicted
+++ resolved
@@ -52,11 +52,7 @@
 
             public OSDMap ToOSD()
             {
-<<<<<<< HEAD
-                OSDMap map = new OSDMap()
-=======
                 OSDMap map = new()
->>>>>>> 50212c24
                 {
                     ["constant_term"] = constant_term,
                     ["exp_scale"] = exp_scale,
@@ -98,11 +94,7 @@
 
             public OSDMap ToOSD()
             {
-<<<<<<< HEAD
-                OSDMap map = new OSDMap()
-=======
                 OSDMap map = new()
->>>>>>> 50212c24
                 {
                     ["anisotropy"] = anisotropy,
                     ["constant_term"] = constant_term,
@@ -270,78 +262,6 @@
 
         public OSD ToOSD()
         {
-<<<<<<< HEAD
-            OSDMap map = new OSDMap(64);
-
-            map["absorption_config"] = new OSDArray(2)
-            {
-                abscoefA.ToOSD(),
-                abscoefB.ToOSD()
-            };
-
-            map["bloom_id"] = bloom_id;
-            map["cloud_color"] = cloud_color;
-            map["cloud_id"] = cloud_id;
-            map["cloud_pos_density1"] = cloud_pos_density1;
-            map["cloud_pos_density2"] = cloud_pos_density2;
-            map["cloud_scale"] = cloud_scale;
-            map["cloud_scroll_rate"] = cloud_scroll_rate;
-            map["cloud_shadow"] = cloud_shadow;
-            map["cloud_variance"] = cloud_variance;
-            map["dome_offset"] = dome_offset;
-            map["dome_radius"] = dome_radius;
-            map["droplet_radius"] = droplet_radius;
-            map["gamma"] = gamma;
-            map["glow"] = glow;
-            map["halo_id"] = halo_id;
-            map["ice_level"] = ice_level;
-
-            if(reflectionProbeAmbiance != 0f)
-                map["reflection_probe_ambiance"] = reflectionProbeAmbiance;
-
-            map["legacy_haze"] = new OSDMap()
-            {
-                ["ambient"] = ambient,
-                ["blue_density"] = blue_density,
-                ["blue_horizon"] = blue_horizon,
-                ["density_multiplier"] = density_multiplier,
-                ["distance_multiplier"] = distance_multiplier,
-                ["haze_density"] = haze_density,
-                ["haze_horizon"] = haze_horizon
-            };
-
-            map["max_y"] = max_y;
-
-            map["mie_config"] = new OSDArray()
-            {
-                mieconf.ToOSD()
-            };
-
-            map["moisture_level"] = moisture_level;
-            map["moon_brightness"] = moon_brightness;
-            map["moon_id"] = moon_id;
-            map["moon_rotation"] = moon_rotation;
-            map["moon_scale"] = moon_scale;
-            map["planet_radius"] = planet_radius;
-            map["rainbow_id"] = rainbow_id;
-
-            map["rayleigh_config"] = new OSDArray()
-            {
-                rayleigh_config.ToOSD()
-            };
-
-            map["sky_bottom_radius"] = sky_bottom_radius;
-            map["sky_top_radius"] = sky_top_radius;
-            map["star_brightness"] = star_brightness;
-
-            map["sun_arc_radians"] = sun_arc_radians;
-            map["sun_id"] = sun_id;
-            map["sun_rotation"] = sun_rotation;
-            map["sun_scale"] = sun_scale;
-            map["sunlight_color"] = sunlight_color;
-
-            map["type"] = "sky";
-=======
             OSDMap map = new(64)
             {
                 ["absorption_config"] = new OSDArray() { abscoefA.ToOSD(), abscoefB.ToOSD() },
@@ -401,7 +321,6 @@
             if(HasRefProbe)
                 map["reflection_probe_ambiance"] = reflectionProbeAmbiance;
 
->>>>>>> 50212c24
             return map;
         }
 
