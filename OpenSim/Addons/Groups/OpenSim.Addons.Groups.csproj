<Project Sdk="Microsoft.NET.Sdk">
  <PropertyGroup>
    <TargetFramework>net48</TargetFramework>
    <AssemblyTitle>OpenSim.Addons.Groups</AssemblyTitle>
    <Company>http://opensimulator.org</Company>
    <Product>OpenSim.Addons.Groups</Product>
    <Copyright>Copyright (c) OpenSimulator.org Developers</Copyright>
  </PropertyGroup>
  <ItemGroup>
    <None Remove="OpenSim.Addons.Groups.addin.xml" />
  </ItemGroup>
  <ItemGroup>
<<<<<<< HEAD
    <Reference Include="log4net">
      <HintPath>..\..\..\bin\log4net.dll</HintPath>
      <Private>False</Private>
    </Reference>
=======
    <PackageReference Include="log4net" Version="2.0.15" />
    <PackageReference Include="Mono.Addins" Version="1.4.1" />
  </ItemGroup>
  <ItemGroup>
>>>>>>> 8dcba4ae
    <Reference Include="Nini">
      <HintPath>..\..\..\bin\Nini.dll</HintPath>
      <Private>False</Private>
    </Reference>
    <Reference Include="OpenMetaverse">
      <HintPath>..\..\..\bin\OpenMetaverse.dll</HintPath>
      <Private>False</Private>
    </Reference>
    <Reference Include="OpenMetaverse.StructuredData">
      <HintPath>..\..\..\bin\OpenMetaverse.StructuredData.dll</HintPath>
      <Private>False</Private>
    </Reference>
    <Reference Include="OpenMetaverseTypes">
      <HintPath>..\..\..\bin\OpenMetaverseTypes.dll</HintPath>
      <Private>False</Private>
    </Reference>
    <Reference Include="System.Web">
      <Private>False</Private>
    </Reference>
  </ItemGroup>
  <ItemGroup>
    <ProjectReference Include="..\..\Data\OpenSim.Data.csproj" />
    <ProjectReference Include="..\..\Framework\OpenSim.Framework.csproj" />
    <ProjectReference Include="..\..\Framework\Monitoring\OpenSim.Framework.Monitoring.csproj" />
    <ProjectReference Include="..\..\Framework\Servers\OpenSim.Framework.Servers.csproj" />
    <ProjectReference Include="..\..\Framework\Servers\HttpServer\OpenSim.Framework.Servers.HttpServer.csproj" />
    <ProjectReference Include="..\..\Region\Framework\OpenSim.Region.Framework.csproj" />
    <ProjectReference Include="..\..\Server\Base\OpenSim.Server.Base.csproj" />
    <ProjectReference Include="..\..\Server\Handlers\OpenSim.Server.Handlers.csproj" />
    <ProjectReference Include="..\..\Services\Base\OpenSim.Services.Base.csproj" />
    <ProjectReference Include="..\..\Services\Interfaces\OpenSim.Services.Interfaces.csproj" />
  </ItemGroup>
</Project><|MERGE_RESOLUTION|>--- conflicted
+++ resolved
@@ -10,17 +10,10 @@
     <None Remove="OpenSim.Addons.Groups.addin.xml" />
   </ItemGroup>
   <ItemGroup>
-<<<<<<< HEAD
-    <Reference Include="log4net">
-      <HintPath>..\..\..\bin\log4net.dll</HintPath>
-      <Private>False</Private>
-    </Reference>
-=======
     <PackageReference Include="log4net" Version="2.0.15" />
     <PackageReference Include="Mono.Addins" Version="1.4.1" />
   </ItemGroup>
   <ItemGroup>
->>>>>>> 8dcba4ae
     <Reference Include="Nini">
       <HintPath>..\..\..\bin\Nini.dll</HintPath>
       <Private>False</Private>
