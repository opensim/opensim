﻿/*
 * Copyright (c) Contributors, http://opensimulator.org/
 * See CONTRIBUTORS.TXT for a full list of copyright holders.
 *
 * Redistribution and use in source and binary forms, with or without
 * modification, are permitted provided that the following conditions are met:
 *     * Redistributions of source code must retain the above copyright
 *       notice, this list of conditions and the following disclaimer.
 *     * Redistributions in binary form must reproduce the above copyright
 *       notice, this list of conditions and the following disclaimer in the
 *       documentation and/or other materials provided with the distribution.
 *     * Neither the name of the OpenSimulator Project nor the
 *       names of its contributors may be used to endorse or promote products
 *       derived from this software without specific prior written permission.
 *
 * THIS SOFTWARE IS PROVIDED BY THE DEVELOPERS ``AS IS'' AND ANY
 * EXPRESS OR IMPLIED WARRANTIES, INCLUDING, BUT NOT LIMITED TO, THE IMPLIED
 * WARRANTIES OF MERCHANTABILITY AND FITNESS FOR A PARTICULAR PURPOSE ARE
 * DISCLAIMED. IN NO EVENT SHALL THE CONTRIBUTORS BE LIABLE FOR ANY
 * DIRECT, INDIRECT, INCIDENTAL, SPECIAL, EXEMPLARY, OR CONSEQUENTIAL DAMAGES
 * (INCLUDING, BUT NOT LIMITED TO, PROCUREMENT OF SUBSTITUTE GOODS OR SERVICES;
 * LOSS OF USE, DATA, OR PROFITS; OR BUSINESS INTERRUPTION) HOWEVER CAUSED AND
 * ON ANY THEORY OF LIABILITY, WHETHER IN CONTRACT, STRICT LIABILITY, OR TORT
 * (INCLUDING NEGLIGENCE OR OTHERWISE) ARISING IN ANY WAY OUT OF THE USE OF THIS
 * SOFTWARE, EVEN IF ADVISED OF THE POSSIBILITY OF SUCH DAMAGE.
 */

using System;
using System.Collections.Generic;
using System.Linq;
using System.Reflection;
using System.Text;

using OpenSim.Framework;
using OpenSim.Framework.ServiceAuth;
using OpenSim.Server.Base;
using OpenSim.Services.Interfaces;

using OpenMetaverse;
using log4net;
using Nini.Config;

namespace OpenSim.OfflineIM
{
    public class OfflineIMServiceRemoteConnector : IOfflineIMService
    {
        private static readonly ILog m_log = LogManager.GetLogger(MethodBase.GetCurrentMethod().DeclaringType);

        private string m_ServerURI = string.Empty;
        private IServiceAuth m_Auth;
        private object m_Lock = new object();

        public OfflineIMServiceRemoteConnector(string url)
        {
            m_ServerURI = url;
            m_log.DebugFormat("[OfflineIM.V2.RemoteConnector]: Offline IM server at {0}", m_ServerURI);
        }

        public OfflineIMServiceRemoteConnector(IConfigSource config)
        {
            IConfig cnf = config.Configs["Messaging"];
            if (cnf == null)
            {
                m_log.WarnFormat("[OfflineIM.V2.RemoteConnector]: Missing Messaging configuration");
                return;
            }

            m_ServerURI = cnf.GetString("OfflineMessageURL", string.Empty);

            /// This is from BaseServiceConnector
            string authType = Util.GetConfigVarFromSections<string>(config, "AuthType", new string[] { "Network", "Messaging" }, "None");

            switch (authType)
            {
                case "BasicHttpAuthentication":
                    m_Auth = new BasicHttpAuthentication(config, "Messaging");
                    break;
            }
            ///
            m_log.DebugFormat("[OfflineIM.V2.RemoteConnector]: Offline IM server at {0} with auth {1}",
                m_ServerURI, (m_Auth == null ? "None" : m_Auth.GetType().ToString()));
        }

        #region IOfflineIMService
        public List<GridInstantMessage> GetMessages(UUID principalID)
        {
            List<GridInstantMessage> ims = new List<GridInstantMessage>();

            Dictionary<string, object> sendData = new Dictionary<string, object>();
            sendData["PrincipalID"] = principalID;
            Dictionary<string, object> ret = MakeRequest("GET", sendData);

            if (ret == null)
                return ims;

            if (!ret.TryGetValue("RESULT", out object resultobj))
                return ims;

            if(resultobj is string result)
            {
                if (result == "NULL" || result.Equals("false", StringComparison.InvariantCultureIgnoreCase))
                {
                    if (ret.TryGetValue("REASON", out object rso))
                        m_log.Debug($"[OfflineIM.V2.RemoteConnector]: GetMessages for {principalID} failed: {rso}");
                    else
                        m_log.Debug($"[OfflineIM.V2.RemoteConnector]: GetMessages for {principalID} failed: Unknown error");
                    return ims;
                }
            }
            else if(resultobj is Dictionary<string, object> resultdic)
            {
                foreach (object v in resultdic.Values)
                {
                    if (v is Dictionary<string, object> vdic)
                    {
                        GridInstantMessage m = OfflineIMDataUtils.GridInstantMessage(vdic);
                        ims.Add(m);
                    }
                }
            }

            return ims;
        }

        public bool StoreMessage(GridInstantMessage im, out string reason)
        {
            Dictionary<string, object> sendData = OfflineIMDataUtils.GridInstantMessage(im);

            Dictionary<string, object> ret = MakeRequest("STORE", sendData);

            if (ret == null)
            {
                reason = "Bad response from server";
                return false;
            }

<<<<<<< HEAD
            if (ret.ContainsKey("RESULT") == true)
            {
                string result = ret["RESULT"].ToString();
                if (result == "NULL" || result.ToLower() == "false")
                {
                    reason = ret.ContainsKey("REASON") ? ret["REASON"].ToString() : "Unknown error";
=======
            if(ret.TryGetValue("RESULT", out object o))
            {
                string result = o.ToString();
                if (result == "NULL" || result.Equals("false", StringComparison.InvariantCultureIgnoreCase))
                {
                    if(ret.TryGetValue("REASON", out object ro))
                        reason = ro.ToString();
                    else
                        reason = "Unknown error";
>>>>>>> 50212c24
                    return false;
                }
            }

            reason = string.Empty;
            return true;
        }

        public void DeleteMessages(UUID userID)
        {
            Dictionary<string, object> sendData = new Dictionary<string, object>();
            sendData["UserID"] = userID;

            MakeRequest("DELETE", sendData);
        }

        #endregion


        #region Make Request

        private Dictionary<string, object> MakeRequest(string method, Dictionary<string, object> sendData)
        {
            sendData["METHOD"] = method;

            string reply = string.Empty;
            lock (m_Lock)
                reply = SynchronousRestFormsRequester.MakeRequest("POST",
                         m_ServerURI + "/offlineim",
                         ServerUtils.BuildQueryString(sendData),
                         m_Auth);

            Dictionary<string, object> replyData = ServerUtils.ParseXmlResponse(reply);

            return replyData;
        }
        #endregion

    }
}<|MERGE_RESOLUTION|>--- conflicted
+++ resolved
@@ -104,8 +104,8 @@
                         m_log.Debug($"[OfflineIM.V2.RemoteConnector]: GetMessages for {principalID} failed: {rso}");
                     else
                         m_log.Debug($"[OfflineIM.V2.RemoteConnector]: GetMessages for {principalID} failed: Unknown error");
-                    return ims;
-                }
+                return ims;
+            }
             }
             else if(resultobj is Dictionary<string, object> resultdic)
             {
@@ -114,8 +114,8 @@
                     if (v is Dictionary<string, object> vdic)
                     {
                         GridInstantMessage m = OfflineIMDataUtils.GridInstantMessage(vdic);
-                        ims.Add(m);
-                    }
+                ims.Add(m);
+            }
                 }
             }
 
@@ -134,15 +134,7 @@
                 return false;
             }
 
-<<<<<<< HEAD
-            if (ret.ContainsKey("RESULT") == true)
-            {
-                string result = ret["RESULT"].ToString();
-                if (result == "NULL" || result.ToLower() == "false")
-                {
-                    reason = ret.ContainsKey("REASON") ? ret["REASON"].ToString() : "Unknown error";
-=======
-            if(ret.TryGetValue("RESULT", out object o))
+            if (ret.TryGetValue("RESULT", out object o))
             {
                 string result = o.ToString();
                 if (result == "NULL" || result.Equals("false", StringComparison.InvariantCultureIgnoreCase))
@@ -151,7 +143,6 @@
                         reason = ro.ToString();
                     else
                         reason = "Unknown error";
->>>>>>> 50212c24
                     return false;
                 }
             }
