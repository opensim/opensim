/*
 * Copyright (c) Contributors, http://opensimulator.org/
 * See CONTRIBUTORS.TXT for a full list of copyright holders.
 *
 * Redistribution and use in source and binary forms, with or without
 * modification, are permitted provided that the following conditions are met:
 *     * Redistributions of source code must retain the above copyright
 *       notice, this list of conditions and the following disclaimer.
 *     * Redistributions in binary form must reproduce the above copyright
 *       notice, this list of conditions and the following disclaimer in the
 *       documentation and/or other materials provided with the distribution.
 *     * Neither the name of the OpenSimulator Project nor the
 *       names of its contributors may be used to endorse or promote products
 *       derived from this software without specific prior written permission.
 *
 * THIS SOFTWARE IS PROVIDED BY THE DEVELOPERS ``AS IS'' AND ANY
 * EXPRESS OR IMPLIED WARRANTIES, INCLUDING, BUT NOT LIMITED TO, THE IMPLIED
 * WARRANTIES OF MERCHANTABILITY AND FITNESS FOR A PARTICULAR PURPOSE ARE
 * DISCLAIMED. IN NO EVENT SHALL THE CONTRIBUTORS BE LIABLE FOR ANY
 * DIRECT, INDIRECT, INCIDENTAL, SPECIAL, EXEMPLARY, OR CONSEQUENTIAL DAMAGES
 * (INCLUDING, BUT NOT LIMITED TO, PROCUREMENT OF SUBSTITUTE GOODS OR SERVICES;
 * LOSS OF USE, DATA, OR PROFITS; OR BUSINESS INTERRUPTION) HOWEVER CAUSED AND
 * ON ANY THEORY OF LIABILITY, WHETHER IN CONTRACT, STRICT LIABILITY, OR TORT
 * (INCLUDING NEGLIGENCE OR OTHERWISE) ARISING IN ANY WAY OUT OF THE USE OF THIS
 * SOFTWARE, EVEN IF ADVISED OF THE POSSIBILITY OF SUCH DAMAGE.
 */

using System;
using System.Collections.Generic;
using System.Reflection;
using log4net;
using Mono.Addins;
using Nini.Config;
using OpenSim;
using OpenSim.Framework;
using OpenSim.Region.Framework.Interfaces;
using OpenSim.Region.Framework.Scenes;

namespace OpenSim.ApplicationPlugins.RegionModulesController
{
    [Extension(Path = "/OpenSim/Startup", Id = "LoadRegions", NodeName = "Plugin")]
    public class RegionModulesControllerPlugin : IRegionModulesController,
            IApplicationPlugin
    {
        // Logger
        private static readonly ILog m_log =
                LogManager.GetLogger(
                MethodBase.GetCurrentMethod().DeclaringType);
        /// <summary>
        /// Controls whether we load modules from Mono.Addins.
        /// </summary>
        /// <remarks>For debug purposes.  Defaults to true.</remarks>
        public bool LoadModulesFromAddins { get; set; }

        // Config access
        private OpenSimBase m_openSim;

        // Our name
        private string m_name;

        // Internal lists to collect information about modules present
        private List<TypeExtensionNode> m_nonSharedModules =
                new List<TypeExtensionNode>();
        private List<TypeExtensionNode> m_sharedModules =
                new List<TypeExtensionNode>();

        // List of shared module instances, for adding to Scenes
        private List<ISharedRegionModule> m_sharedInstances =
                new List<ISharedRegionModule>();

#region Debug Support

        public RegionModulesControllerPlugin()
        {
            LoadModulesFromAddins = true;
        }

        private void on_addinloaded_(object sender, AddinEventArgs args)
        {
            m_log.Info ("[PLUGINS]: Plugin Loaded: " + args.AddinId);
        }

        private void on_addinloaderror_(object sender, AddinErrorEventArgs args)
        {
            if (args.Exception == null)
                m_log.Error ("[REGIONMODULES]: Plugin Error: "
                        + args.Message);
            else
                m_log.Error ("[REGIONMODULES]: Plugin Error: "
                        + args.Exception.Message + "\n"
                        + args.Exception.StackTrace);
        }

#endregion

#region IApplicationPlugin implementation

        public void Initialise (OpenSimBase openSim)
        {
            if (!LoadModulesFromAddins)
                return;

            AddinManager.AddinLoadError += on_addinloaderror_;
            AddinManager.AddinLoaded += on_addinloaded_;
            
            m_openSim = openSim;
            m_openSim.ApplicationRegistry.RegisterInterface<IRegionModulesController>(this);
            m_log.DebugFormat("[REGIONMODULES]: Initializing...");

            // The [Modules] section in the ini file
            IConfig modulesConfig = m_openSim.ConfigSource.Source.Configs["Modules"];
            if (modulesConfig == null)
                modulesConfig = m_openSim.ConfigSource.Source.AddConfig("Modules");

            // Who we are
            string id = AddinManager.CurrentAddin.Id;

            // Make friendly name
            int pos = id.LastIndexOf(".");
            if (pos == -1)
                m_name = id;
            else
                m_name = id.Substring(pos + 1);

<<<<<<< HEAD
            Dictionary<RuntimeAddin, IList<int>> loadedModules = new Dictionary<RuntimeAddin, IList<int>>();

            foreach (TypeExtensionNode node in AddinManager.GetExtensionNodes("/OpenSim/RegionModules"))
            {
                AddNode(node, modulesConfig, loadedModules);                
            }

            // // Scan modules and load all that aren't disabled
            // foreach (TypeExtensionNode node in AddinManager.GetExtensionNodes("/OpenSim/RegionModules"))
            //     AddNode(node, modulesConfig, loadedModules);

            foreach (KeyValuePair<RuntimeAddin, IList<int>> loadedModuleData in loadedModules)
=======
            // The [Modules] section in the ini file
            IConfig modulesConfig =
                    m_openSim.ConfigSource.Source.Configs["Modules"];
            if (modulesConfig == null)
                modulesConfig = m_openSim.ConfigSource.Source.AddConfig("Modules");
                
            // Scan modules and load all that aren't disabled
            foreach (TypeExtensionNode node in
                    AddinManager.GetExtensionNodes("/OpenSim/RegionModules"))
>>>>>>> 8dcba4ae
            {
                if (typeof(ISharedRegionModule).IsAssignableFrom(node.Type))
                {
                    if (CheckModuleEnabled(node, modulesConfig))
                    {
                        m_log.DebugFormat("[REGIONMODULES]: Found shared region module {0}, class {1}", node.Id, node.Type);
                        m_sharedModules.Add(node);
                    }
                }
                else if (typeof(INonSharedRegionModule).IsAssignableFrom(node.Type))
                {
                    if (CheckModuleEnabled(node, modulesConfig))
                    {
                        m_log.DebugFormat("[REGIONMODULES]: Found non-shared region module {0}, class {1}", node.Id, node.Type);
                        m_nonSharedModules.Add(node);
                    }
                }
                else
                {
                    m_log.DebugFormat("[REGIONMODULES]: Found unknown type of module {0}, class {1}", node.Id, node.Type);
                }
            }
               
            // Load and init the module. We try a constructor with a port
            // if a port was given, fall back to one without if there is
            // no port or the more specific constructor fails.
            // This will be removed, so that any module capable of using a port
            // must provide a constructor with a port in the future.
            // For now, we do this so migration is easy.
            //
            foreach (TypeExtensionNode node in m_sharedModules)
            {
                Object[] ctorArgs = new Object[] { (uint)0 };

                // Read the config again
                string moduleString =
                        modulesConfig.GetString("Setup_" + node.Id, String.Empty);
                        
                if (moduleString == "disabled")
                    continue;

                // Get the port number, if there is one
                if (!String.IsNullOrEmpty(moduleString))
                {
                    // Get the port number from the string
                    string[] moduleParts = moduleString.Split(new char[] { '/' }, 2);
                    if (moduleParts.Length > 1)
                        ctorArgs[0] = Convert.ToUInt32(moduleParts[0]);
                }

                // Try loading and initilaizing the module, using the
                // port if appropriate
                ISharedRegionModule module = null;

                try
                {
                    module = (ISharedRegionModule)Activator.CreateInstance(node.Type, ctorArgs);
                }
                catch
                {
                    module = (ISharedRegionModule)Activator.CreateInstance(node.Type);
                }

                // OK, we're up and running
                m_sharedInstances.Add(module);
                module.Initialise(m_openSim.ConfigSource.Source);
            }
        }

        public void PostInitialise ()
        {
            m_log.DebugFormat("[REGIONMODULES]: PostInitializing...");

            // Immediately run PostInitialise on shared modules
            foreach (ISharedRegionModule module in m_sharedInstances)
            {
                module.PostInitialise();
            }
        }

#endregion

#region IPlugin implementation

        // We don't do that here
        //
        public void Initialise ()
        {
            throw new System.NotImplementedException();
        }

#endregion

#region IDisposable implementation

        // Cleanup
        //
        public void Dispose ()
        {
            // We expect that all regions have been removed already
            while (m_sharedInstances.Count > 0)
            {
                m_sharedInstances[0].Close();
                m_sharedInstances.RemoveAt(0);
            }

            m_sharedModules.Clear();
            m_nonSharedModules.Clear();

            AddinManager.AddinLoadError -= on_addinloaderror_;
            AddinManager.AddinLoaded -= on_addinloaded_;
        }

#endregion

        public string Version
        {
            get
            {
                return AddinManager.CurrentAddin.Version;
            }
        }

        public string Name
        {
            get
            {
                return m_name;
            }
        }

#region IRegionModulesController implementation

        /// <summary>
        /// Check that the given module is no disabled in the [Modules] section of the config files.
        /// </summary>
        /// <param name="node"></param>
        /// <param name="modulesConfig">The config section</param>
        /// <returns>true if the module is enabled, false if it is disabled</returns>
        protected bool CheckModuleEnabled(TypeExtensionNode node, IConfig modulesConfig)
        {
            // Get the config string
            string moduleString =
                    modulesConfig.GetString("Setup_" + node.Id, String.Empty);

            // We have a selector
            if (!String.IsNullOrEmpty(moduleString))
            {
                // Allow disabling modules even if they don't have
                // support for it
                if (moduleString == "disabled")
                    return false;

                // Split off port, if present
                string[] moduleParts = moduleString.Split(new char[] { '/' }, 2);
                // Format is [port/][class]
                string className = moduleParts[0];
                if (moduleParts.Length > 1)
                    className = moduleParts[1];

                // Match the class name if given
                if (!(String.IsNullOrEmpty(className) ||
                    node.Type.ToString() == className))
                    return false;
            }

            return true;
        }

        // The root of all evil.
        // This is where we handle adding the modules to scenes when they
        // load. This means that here we deal with replaceable interfaces,
        // nonshared modules, etc.
        //
        public void AddRegionToModules (Scene scene)
        {
            Dictionary<Type, ISharedRegionModule> deferredSharedModules =
                    new Dictionary<Type, ISharedRegionModule>();
            Dictionary<Type, INonSharedRegionModule> deferredNonSharedModules =
                    new Dictionary<Type, INonSharedRegionModule>();

            // We need this to see if a module has already been loaded and
            // has defined a replaceable interface. It's a generic call,
            // so this can't be used directly. It will be used later
            Type s = scene.GetType();
            MethodInfo mi = s.GetMethod("RequestModuleInterface");

            // This will hold the shared modules we actually load
            List<ISharedRegionModule> sharedlist =
                    new List<ISharedRegionModule>();

            // Iterate over the shared modules that have been loaded
            // Add them to the new Scene
            foreach (ISharedRegionModule module in m_sharedInstances)
            {
                // Here is where we check if a replaceable interface
                // is defined. If it is, the module is checked against
                // the interfaces already defined. If the interface is
                // defined, we simply skip the module. Else, if the module
                // defines a replaceable interface, we add it to the deferred
                // list.
                Type replaceableInterface = module.ReplaceableInterface;
                if (replaceableInterface != null)
                {
                    MethodInfo mii = mi.MakeGenericMethod(replaceableInterface);

                    if (mii.Invoke(scene, new object[0]) != null)
                    {
                        m_log.DebugFormat("[REGIONMODULE]: Not loading {0} because another module has registered {1}", module.Name, replaceableInterface.ToString());
                        continue;
                    }

                    deferredSharedModules[replaceableInterface] = module;
                    m_log.DebugFormat("[REGIONMODULE]: Deferred load of {0}", module.Name);
                    continue;
                }

                m_log.DebugFormat("[REGIONMODULE]: Adding scene {0} to shared module {1}",
                                  scene.RegionInfo.RegionName, module.Name);

                module.AddRegion(scene);
                scene.AddRegionModule(module.Name, module);

                sharedlist.Add(module);
            }

            IConfig modulesConfig =
                    m_openSim.ConfigSource.Source.Configs["Modules"];

            // Scan for, and load, nonshared modules
            List<INonSharedRegionModule> list = new List<INonSharedRegionModule>();
            foreach (TypeExtensionNode node in m_nonSharedModules)
            {
                Object[] ctorArgs = new Object[] {0};

                // Read the config
                string moduleString = modulesConfig.GetString("Setup_" + node.Id, string.Empty);

                // We may not want to load this at all
                if (moduleString == "disabled")
                    continue;

                // Get the port number, if there is one
                if (!string.IsNullOrEmpty(moduleString))
                {
                    // Get the port number from the string
                    string[] moduleParts = moduleString.Split(new char[] {'/'}, 2);
                    if (moduleParts.Length > 1)
                        ctorArgs[0] = Convert.ToUInt32(moduleParts[0]);
                }

                // Actually load it
                INonSharedRegionModule module = null;

                Type[] ctorParamTypes = new Type[ctorArgs.Length];
                for (int i = 0; i < ctorParamTypes.Length; i++)
                    ctorParamTypes[i] = ctorArgs[i].GetType();

                if (node.Type.GetConstructor(ctorParamTypes) != null)
                    module = (INonSharedRegionModule)Activator.CreateInstance(node.Type, ctorArgs);
                else
                    module = (INonSharedRegionModule)Activator.CreateInstance(node.Type);

                // Check for replaceable interfaces
                Type replaceableInterface = module.ReplaceableInterface;
                if (replaceableInterface != null)
                {
                    MethodInfo mii = mi.MakeGenericMethod(replaceableInterface);

                    if (mii.Invoke(scene, new object[0]) != null)
                    {
                        m_log.DebugFormat("[REGIONMODULE]: Not loading {0} because another module has registered {1}", module.Name, replaceableInterface.ToString());
                        continue;
                    }

                    deferredNonSharedModules[replaceableInterface] = module;
                    m_log.DebugFormat("[REGIONMODULE]: Deferred load of {0}", module.Name);
                    continue;
                }

                m_log.DebugFormat("[REGIONMODULE]: Adding scene {0} to non-shared module {1}",
                                  scene.RegionInfo.RegionName, module.Name);

                // Initialise the module
                module.Initialise(m_openSim.ConfigSource.Source);

                list.Add(module);
            }

            // Now add the modules that we found to the scene. If a module
            // wishes to override a replaceable interface, it needs to
            // register it in Initialise, so that the deferred module
            // won't load.
            foreach (INonSharedRegionModule module in list)
            {
                module.AddRegion(scene);
                scene.AddRegionModule(module.Name, module);
            }

            // Now all modules without a replaceable base interface are loaded
            // Replaceable modules have either been skipped, or omitted.
            // Now scan the deferred modules here
            foreach (ISharedRegionModule module in deferredSharedModules.Values)
            {
                // Determine if the interface has been replaced
                Type replaceableInterface = module.ReplaceableInterface;
                MethodInfo mii = mi.MakeGenericMethod(replaceableInterface);

                if (mii.Invoke(scene, new object[0]) != null)
                {
                    m_log.DebugFormat("[REGIONMODULE]: Not loading {0} because another module has registered {1}", module.Name, replaceableInterface.ToString());
                    continue;
                }

                m_log.DebugFormat("[REGIONMODULE]: Adding scene {0} to shared module {1} (deferred)",
                                  scene.RegionInfo.RegionName, module.Name);

                // Not replaced, load the module
                module.AddRegion(scene);
                scene.AddRegionModule(module.Name, module);

                sharedlist.Add(module);
            }

            // Same thing for nonshared modules, load them unless overridden
            List<INonSharedRegionModule> deferredlist =
                    new List<INonSharedRegionModule>();

            foreach (INonSharedRegionModule module in deferredNonSharedModules.Values)
            {
                // Check interface override
                Type replaceableInterface = module.ReplaceableInterface;
                if (replaceableInterface != null)
                {
                    MethodInfo mii = mi.MakeGenericMethod(replaceableInterface);

                    if (mii.Invoke(scene, new object[0]) != null)
                    {
                        m_log.DebugFormat("[REGIONMODULE]: Not loading {0} because another module has registered {1}", module.Name, replaceableInterface.ToString());
                        continue;
                    }
                }

                m_log.DebugFormat("[REGIONMODULE]: Adding scene {0} to non-shared module {1} (deferred)",
                                  scene.RegionInfo.RegionName, module.Name);

                module.Initialise(m_openSim.ConfigSource.Source);

                list.Add(module);
                deferredlist.Add(module);
            }

            // Finally, load valid deferred modules
            foreach (INonSharedRegionModule module in deferredlist)
            {
                module.AddRegion(scene);
                scene.AddRegionModule(module.Name, module);
            }

            // This is needed for all module types. Modules will register
            // Interfaces with scene in AddScene, and will also need a means
            // to access interfaces registered by other modules. Without
            // this extra method, a module attempting to use another modules's
            // interface would be successful only depending on load order,
            // which can't be depended upon, or modules would need to resort
            // to ugly kludges to attempt to request interfaces when needed
            // and unneccessary caching logic repeated in all modules.
            // The extra function stub is just that much cleaner
            //
            foreach (ISharedRegionModule module in sharedlist)
            {
                module.RegionLoaded(scene);
            }

            foreach (INonSharedRegionModule module in list)
            {
                module.RegionLoaded(scene);
            }

            scene.AllModulesLoaded();
        }

        public void RemoveRegionFromModules (Scene scene)
        {
            foreach (IRegionModuleBase module in scene.RegionModules.Values)
            {
                m_log.DebugFormat("[REGIONMODULE]: Removing scene {0} from module {1}",
                                  scene.RegionInfo.RegionName, module.Name);
                module.RemoveRegion(scene);
                if (module is INonSharedRegionModule)
                {
                    // as we were the only user, this instance has to die
                    module.Close();
                }
            }
            scene.RegionModules.Clear();
        }

#endregion

    }
}<|MERGE_RESOLUTION|>--- conflicted
+++ resolved
@@ -122,20 +122,6 @@
             else
                 m_name = id.Substring(pos + 1);
 
-<<<<<<< HEAD
-            Dictionary<RuntimeAddin, IList<int>> loadedModules = new Dictionary<RuntimeAddin, IList<int>>();
-
-            foreach (TypeExtensionNode node in AddinManager.GetExtensionNodes("/OpenSim/RegionModules"))
-            {
-                AddNode(node, modulesConfig, loadedModules);                
-            }
-
-            // // Scan modules and load all that aren't disabled
-            // foreach (TypeExtensionNode node in AddinManager.GetExtensionNodes("/OpenSim/RegionModules"))
-            //     AddNode(node, modulesConfig, loadedModules);
-
-            foreach (KeyValuePair<RuntimeAddin, IList<int>> loadedModuleData in loadedModules)
-=======
             // The [Modules] section in the ini file
             IConfig modulesConfig =
                     m_openSim.ConfigSource.Source.Configs["Modules"];
@@ -145,7 +131,6 @@
             // Scan modules and load all that aren't disabled
             foreach (TypeExtensionNode node in
                     AddinManager.GetExtensionNodes("/OpenSim/RegionModules"))
->>>>>>> 8dcba4ae
             {
                 if (typeof(ISharedRegionModule).IsAssignableFrom(node.Type))
                 {
