<Project Sdk="Microsoft.NET.Sdk">
  <PropertyGroup>
    <TargetFramework>net48</TargetFramework>
  </PropertyGroup>
  <ItemGroup>
<<<<<<< HEAD
    <Reference Include="log4net">
      <HintPath>..\..\..\bin\log4net.dll</HintPath>
      <Private>False</Private>
    </Reference>
    <Reference Include="Mono.Data.Sqlite">
      <HintPath>..\..\..\bin\Mono.Data.Sqlite.dll</HintPath>
      <Private>False</Private>
    </Reference>
=======
>>>>>>> 8dcba4ae
    <Reference Include="Nini">
      <HintPath>..\..\..\bin\Nini.dll</HintPath>
      <Private>False</Private>
    </Reference>
    <Reference Include="OpenMetaverse">
      <HintPath>..\..\..\bin\OpenMetaverse.dll</HintPath>
      <Private>False</Private>
    </Reference>
    <Reference Include="OpenMetaverseTypes">
      <HintPath>..\..\..\bin\OpenMetaverseTypes.dll</HintPath>
      <Private>False</Private>
    </Reference>
  </ItemGroup>
  <ItemGroup>
    <ProjectReference Include="..\OpenSim.Data.csproj" />
    <ProjectReference Include="..\MySQL\OpenSim.Data.MySQL.csproj" />
    <ProjectReference Include="..\SQLite\OpenSim.Data.SQLite.csproj" />
    <ProjectReference Include="..\..\Framework\OpenSim.Framework.csproj" />
    <ProjectReference Include="..\..\Region\CoreModules\OpenSim.Region.CoreModules.csproj" />
    <ProjectReference Include="..\..\Region\Framework\OpenSim.Region.Framework.csproj" />
    <ProjectReference Include="..\..\Tests\Common\OpenSim.Tests.Common.csproj" />
  </ItemGroup>
  <ItemGroup>
    <EmbeddedResource Include="Resources\TestDataConnections.ini" />
  </ItemGroup>
  <ItemGroup>
    <PackageReference Include="log4net" Version="2.0.15" />
    <PackageReference Include="Mono.Addins" Version="1.4.1" />
    <PackageReference Include="NUnit" Version="2.7.1" />
    <PackageReference Include="NUnitTestAdapter" Version="2.3.0" />
    <PackageReference Include="Microsoft.NET.Test.Sdk" Version="16.10.0" />
<<<<<<< HEAD
    <PackageReference Include="MySql.Data" Version="8.0.26" />
    <PackageReference Include="System.Drawing.Common" Version="5.0.2" />
=======
    <PackageReference Include="MySql.Data" Version="8.0.31" />
    <PackageReference Include="System.Data.SQLite" Version="1.0.116" />
    <PackageReference Include="System.Drawing.Common" Version="6.0.0" />
>>>>>>> 8dcba4ae
  </ItemGroup>
</Project><|MERGE_RESOLUTION|>--- conflicted
+++ resolved
@@ -3,17 +3,6 @@
     <TargetFramework>net48</TargetFramework>
   </PropertyGroup>
   <ItemGroup>
-<<<<<<< HEAD
-    <Reference Include="log4net">
-      <HintPath>..\..\..\bin\log4net.dll</HintPath>
-      <Private>False</Private>
-    </Reference>
-    <Reference Include="Mono.Data.Sqlite">
-      <HintPath>..\..\..\bin\Mono.Data.Sqlite.dll</HintPath>
-      <Private>False</Private>
-    </Reference>
-=======
->>>>>>> 8dcba4ae
     <Reference Include="Nini">
       <HintPath>..\..\..\bin\Nini.dll</HintPath>
       <Private>False</Private>
@@ -45,13 +34,8 @@
     <PackageReference Include="NUnit" Version="2.7.1" />
     <PackageReference Include="NUnitTestAdapter" Version="2.3.0" />
     <PackageReference Include="Microsoft.NET.Test.Sdk" Version="16.10.0" />
-<<<<<<< HEAD
-    <PackageReference Include="MySql.Data" Version="8.0.26" />
-    <PackageReference Include="System.Drawing.Common" Version="5.0.2" />
-=======
     <PackageReference Include="MySql.Data" Version="8.0.31" />
     <PackageReference Include="System.Data.SQLite" Version="1.0.116" />
     <PackageReference Include="System.Drawing.Common" Version="6.0.0" />
->>>>>>> 8dcba4ae
   </ItemGroup>
 </Project>