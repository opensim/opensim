--- conflicted
+++ resolved
@@ -26,15 +26,8 @@
  */
 
 using System;
-
-using log4net;
 using MySqlConnector;
 using OpenMetaverse;
-<<<<<<< HEAD
-using OpenSim.Framework;
-=======
-using MySql.Data.MySqlClient;
->>>>>>> 800f47d7
 
 namespace OpenSim.Data.MySQL
 {
