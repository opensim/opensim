--- conflicted
+++ resolved
@@ -28,13 +28,8 @@
 using System;
 using System.Collections.Generic;
 using System.Data;
-using log4net;
 using OpenMetaverse;
-<<<<<<< HEAD
-using OpenSim.Framework;
 using MySqlConnector;
-=======
->>>>>>> 50212c24
 
 namespace OpenSim.Data.MySQL
 {
@@ -186,7 +181,7 @@
                     return false;
             }
 
-            IncrementFolderVersion(oldParent);
+                IncrementFolderVersion(oldParent);
             IncrementFolderVersion(newParent);
 
             return true;
@@ -196,7 +191,7 @@
         {
             using (MySqlCommand cmd  = new MySqlCommand())
             {
-                //cmd.CommandText = String.Format("select * from inventoryitems where avatarId = ?uuid and assetType = ?type and flags & 1", m_Realm);
+//                cmd.CommandText = String.Format("select * from inventoryitems where avatarId = ?uuid and assetType = ?type and flags & 1", m_Realm);
 
                 cmd.CommandText = "select * from inventoryitems where avatarId = ?uuid and assetType = ?type and flags & 1";
 
@@ -217,7 +212,7 @@
                 {
                     cmd.Connection = dbcon;
 
-                    //cmd.CommandText = String.Format("select bit_or(inventoryCurrentPermissions) as inventoryCurrentPermissions from inventoryitems where avatarID = ?PrincipalID and assetID = ?AssetID group by assetID", m_Realm);
+//                    cmd.CommandText = String.Format("select bit_or(inventoryCurrentPermissions) as inventoryCurrentPermissions from inventoryitems where avatarID = ?PrincipalID and assetID = ?AssetID group by assetID", m_Realm);
 
                     cmd.CommandText = "select bit_or(inventoryCurrentPermissions) as inventoryCurrentPermissions from inventoryitems where avatarID = ?PrincipalID and assetID = ?AssetID group by assetID";
 
@@ -253,7 +248,7 @@
 
     public class MySqlFolderHandler : MySqlInventoryHandler<XInventoryFolder>
     {
-        //private static readonly ILog m_log = LogManager.GetLogger(MethodBase.GetCurrentMethod().DeclaringType);
+//        private static readonly ILog m_log = LogManager.GetLogger(MethodBase.GetCurrentMethod().DeclaringType);
 
         public MySqlFolderHandler(string c, string t, string m) : base(c, t, m)
         {
@@ -306,8 +301,8 @@
 
         protected bool IncrementFolderVersion(string folderID)
         {
-            //m_log.DebugFormat("[MYSQL FOLDER HANDLER]: Incrementing version on folder {0}", folderID);
-            //Util.PrintCallStack();
+//            m_log.DebugFormat("[MYSQL FOLDER HANDLER]: Incrementing version on folder {0}", folderID);
+//            Util.PrintCallStack();
 
             using (MySqlConnection dbcon = new(m_connectionString))
             {
