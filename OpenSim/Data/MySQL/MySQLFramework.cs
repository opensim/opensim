--- conflicted
+++ resolved
@@ -45,29 +45,31 @@
                 System.Reflection.MethodBase.GetCurrentMethod().DeclaringType);
 
         protected string m_connectionString;
+        protected object m_dbLock = new object();
 
         protected MySqlFramework(string connectionString)
         {
             m_connectionString = connectionString;
         }
 
+        //////////////////////////////////////////////////////////////
+        //
+        // All non queries are funneled through one connection
+        // to increase performance a little
+        //
         protected int ExecuteNonQuery(MySqlCommand cmd)
         {
+            lock (m_dbLock)
             using (MySqlConnection dbcon = new MySqlConnection(m_connectionString))
             {
                 dbcon.Open();
                 cmd.Connection = dbcon;
 
-<<<<<<< HEAD
                 try
                 {
-                    return cmd.ExecuteNonQuery();
-                }
-                catch (Exception e)
-                {
-                    m_log.Error(e.Message, e);
-                    return 0;
-=======
+                    dbcon.Open();
+                    cmd.Connection = dbcon;
+
                     try
                     {
                         return cmd.ExecuteNonQuery();
@@ -78,7 +80,11 @@
                         m_log.Error(Environment.StackTrace.ToString());
                         return 0;
                     }
->>>>>>> 31a50a73
+                }
+                catch (Exception e)
+                {
+                    m_log.Error(e.Message, e);
+                    return 0;
                 }
             }
         }
