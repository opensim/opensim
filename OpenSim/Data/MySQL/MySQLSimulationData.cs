/*
 * Copyright (c) Contributors, http://opensimulator.org/
 * See CONTRIBUTORS.TXT for a full list of copyright holders.
 *
 * Redistribution and use in source and binary forms, with or without
 * modification, are permitted provided that the following conditions are met:
 *     * Redistributions of source code must retain the above copyright
 *       notice, this list of conditions and the following disclaimer.
 *     * Redistributions in binary form must reproduce the above copyright
 *       notice, this list of conditions and the following disclaimer in the
 *       documentation and/or other materials provided with the distribution.
 *     * Neither the name of the OpenSimulator Project nor the
 *       names of its contributors may be used to endorse or promote products
 *       derived from this software without specific prior written permission.
 *
 * THIS SOFTWARE IS PROVIDED BY THE DEVELOPERS ``AS IS'' AND ANY
 * EXPRESS OR IMPLIED WARRANTIES, INCLUDING, BUT NOT LIMITED TO, THE IMPLIED
 * WARRANTIES OF MERCHANTABILITY AND FITNESS FOR A PARTICULAR PURPOSE ARE
 * DISCLAIMED. IN NO EVENT SHALL THE CONTRIBUTORS BE LIABLE FOR ANY
 * DIRECT, INDIRECT, INCIDENTAL, SPECIAL, EXEMPLARY, OR CONSEQUENTIAL DAMAGES
 * (INCLUDING, BUT NOT LIMITED TO, PROCUREMENT OF SUBSTITUTE GOODS OR SERVICES;
 * LOSS OF USE, DATA, OR PROFITS; OR BUSINESS INTERRUPTION) HOWEVER CAUSED AND
 * ON ANY THEORY OF LIABILITY, WHETHER IN CONTRACT, STRICT LIABILITY, OR TORT
 * (INCLUDING NEGLIGENCE OR OTHERWISE) ARISING IN ANY WAY OUT OF THE USE OF THIS
 * SOFTWARE, EVEN IF ADVISED OF THE POSSIBILITY OF SUCH DAMAGE.
 */

using System;
using System.Collections.Generic;
using System.Data;
using System.Drawing;
using System.Reflection;
using System.Text;
using log4net;
using MySqlConnector;
using OpenMetaverse;
using OpenSim.Framework;
using OpenSim.Region.Framework.Interfaces;
using OpenSim.Region.Framework.Scenes;

namespace OpenSim.Data.MySQL
{
    /// <summary>
    /// A MySQL Interface for the Region Server
    /// </summary>
    public class MySQLSimulationData : ISimulationDataStore
    {
        private static readonly ILog m_log = LogManager.GetLogger(MethodBase.GetCurrentMethod().DeclaringType);
        private static string LogHeader = "[REGION DB MYSQL]";

        private string m_connectionString;

        /// <summary>
        /// This lock was being used to serialize database operations when the connection was shared, but this has
        /// been unnecessary for a long time after we switched to using MySQL's underlying connection pooling instead.
        /// FIXME: However, the locks remain in many places since they are effectively providing a level of
        /// transactionality.  This should be replaced by more efficient database transactions which would not require
        /// unrelated operations to block each other or unrelated operations on the same tables from blocking each
        /// other.
        /// </summary>
        private object m_dbLock = new object();

        protected virtual Assembly Assembly
        {
            get { return GetType().Assembly; }
        }

        public MySQLSimulationData()
        {
        }

        public MySQLSimulationData(string connectionString)
        {
            Initialise(connectionString);
        }

        public virtual void Initialise(string connectionString)
        {
            m_connectionString = connectionString;

            using (MySqlConnection dbcon = new MySqlConnection(m_connectionString))
            {
                dbcon.Open();

                // Apply new Migrations
                //
                Migration m = new Migration(dbcon, Assembly, "RegionStore");
                m.Update();
                dbcon.Close();
            }
        }

        private IDataReader ExecuteReader(MySqlCommand c)
        {
            try
            {
                return c.ExecuteReader();
            }
            catch (Exception e)
            {
                m_log.ErrorFormat("{0} MySQL error in ExecuteReader: {1}", LogHeader, e);
                throw;
            }
        }

        private void ExecuteNonQuery(MySqlCommand c)
        {
            try
            {
                c.ExecuteNonQuery();
            }
            catch (Exception e)
            {
                m_log.Error("[REGION DB]: MySQL error in ExecuteNonQuery: " + e.Message);
                throw;
            }
        }

        public void Dispose() {}

        public virtual void StoreObject(SceneObjectGroup obj, UUID regionUUID)
        {
            lock (m_dbLock)
            {
                using (MySqlConnection dbcon = new MySqlConnection(m_connectionString))
                {
                    dbcon.Open();

                    using (MySqlCommand cmd = dbcon.CreateCommand())
                    {
                        foreach (SceneObjectPart prim in obj.Parts)
                        {
                            cmd.Parameters.Clear();

                            cmd.CommandText = "replace into prims (" +
                                    "UUID, CreationDate, " +
                                    "Name, Text, Description, " +
                                    "SitName, TouchName, ObjectFlags, " +
                                    "OwnerMask, NextOwnerMask, GroupMask, " +
                                    "EveryoneMask, BaseMask, " +
                                    "PositionX, PositionY, PositionZ, " +
                                    "GroupPositionX, GroupPositionY, GroupPositionZ, " +
                                    "VelocityX, VelocityY, VelocityZ, " +
                                    "AngularVelocityX, AngularVelocityY, AngularVelocityZ, " +
                                    "AccelerationX, AccelerationY, AccelerationZ, " +
                                    "standtargetx, standtargety, standtargetz, " +
                                    "RotationX, RotationY, RotationZ, RotationW, " +
                                    "SitTargetOffsetX, SitTargetOffsetY, SitTargetOffsetZ, " +
                                    "SitTargetOrientW, SitTargetOrientX, " +
                                    "SitTargetOrientY, SitTargetOrientZ, " +
                                    "RegionUUID, CreatorID, " +
                                    "OwnerID, GroupID, " +
                                    "LastOwnerID, RezzerID, SceneGroupID, " +
                                    "PayPrice, PayButton1, " +
                                    "PayButton2, PayButton3, " +
                                    "PayButton4, LoopedSound, " +
                                    "LoopedSoundGain, TextureAnimation, " +
                                    "CameraEyeOffsetX, CameraEyeOffsetY, " +
                                    "CameraEyeOffsetZ, CameraAtOffsetX, " +
                                    "CameraAtOffsetY, CameraAtOffsetZ, " +
                                    "ForceMouselook, ScriptAccessPin, " +
                                    "AllowedDrop, DieAtEdge, " +
                                    "SalePrice, SaleType, " +
                                    "ColorR, ColorG, ColorB, ColorA, " +
                                    "ParticleSystem, ClickAction, Material, " +
                                    "CollisionSound, CollisionSoundVolume, " +
                                    "PassTouches, " +
                                    "PassCollisions, " +
                                    "LinkNumber, MediaURL, KeyframeMotion, AttachedPosX, " +
                                    "AttachedPosY, AttachedPosZ, " +
                                    "PhysicsShapeType, Density, GravityModifier, " +
                                    "Friction, Restitution, Vehicle, PhysInertia, DynAttrs, " +
                                    "RotationAxisLocks, sopanims, sitactrange, pseudocrc, " +
<<<<<<< HEAD
                                    "linksetdata" +
=======
                                    "lnkstBinData" +
>>>>>>> 50212c24
                                    ") values (" + "?UUID, " +
                                    "?CreationDate, ?Name, ?Text, " +
                                    "?Description, ?SitName, ?TouchName, " +
                                    "?ObjectFlags, ?OwnerMask, ?NextOwnerMask, " +
                                    "?GroupMask, ?EveryoneMask, ?BaseMask, " +
                                    "?PositionX, ?PositionY, ?PositionZ, " +
                                    "?GroupPositionX, ?GroupPositionY, ?GroupPositionZ, " +
                                    "?VelocityX, ?VelocityY, ?VelocityZ, "+
                                    "?AngularVelocityX, ?AngularVelocityY, ?AngularVelocityZ, " +
                                    "?AccelerationX, ?AccelerationY, ?AccelerationZ, " +
                                    "?standtargetx, ?standtargety, ?standtargetz, " +
                                    "?RotationX, ?RotationY, ?RotationZ, " +
                                    "?RotationW, ?SitTargetOffsetX, " +
                                    "?SitTargetOffsetY, ?SitTargetOffsetZ, " +
                                    "?SitTargetOrientW, ?SitTargetOrientX, " +
                                    "?SitTargetOrientY, ?SitTargetOrientZ, " +
                                    "?RegionUUID, ?CreatorID, ?OwnerID, " +
                                    "?GroupID, ?LastOwnerID, ?RezzerID, ?SceneGroupID, " +
                                    "?PayPrice, ?PayButton1, ?PayButton2, " +
                                    "?PayButton3, ?PayButton4, ?LoopedSound, " +
                                    "?LoopedSoundGain, ?TextureAnimation, " +
                                    "?CameraEyeOffsetX, ?CameraEyeOffsetY, " +
                                    "?CameraEyeOffsetZ, ?CameraAtOffsetX, " +
                                    "?CameraAtOffsetY, ?CameraAtOffsetZ, " +
                                    "?ForceMouselook, ?ScriptAccessPin, " +
                                    "?AllowedDrop, ?DieAtEdge, ?SalePrice, " +
                                    "?SaleType, ?ColorR, ?ColorG, " +
                                    "?ColorB, ?ColorA, ?ParticleSystem, " +
                                    "?ClickAction, ?Material, ?CollisionSound, " +
                                    "?CollisionSoundVolume, ?PassTouches, ?PassCollisions, " +
                                    "?LinkNumber, ?MediaURL, ?KeyframeMotion, ?AttachedPosX, " +
                                    "?AttachedPosY, ?AttachedPosZ, " +
                                    "?PhysicsShapeType, ?Density, ?GravityModifier, " +
<<<<<<< HEAD
                                    "?Friction, ?Restitution, ?Vehicle, ?PhysInertia, ?DynAttrs," +
                                    "?RotationAxisLocks, ?sopanims, ?sitactrange, ?pseudocrc, " +
                                    "?linksetdata)";
=======
                                    "?Friction, ?Restitution, ?Vehicle, ?PhysInertia, ?DynAttrs, " +
                                    "?RotationAxisLocks, ?sopanims, ?sitactrange, ?pseudocrc, " +
                                    "?lnkstBinData)";
>>>>>>> 50212c24

                            FillPrimCommand(cmd, prim, obj.UUID, regionUUID);

                            ExecuteNonQuery(cmd);

                            cmd.Parameters.Clear();

                            cmd.CommandText = "replace into primshapes (" +
                                    "UUID, Shape, ScaleX, ScaleY, " +
                                    "ScaleZ, PCode, PathBegin, PathEnd, " +
                                    "PathScaleX, PathScaleY, PathShearX, " +
                                    "PathShearY, PathSkew, PathCurve, " +
                                    "PathRadiusOffset, PathRevolutions, " +
                                    "PathTaperX, PathTaperY, PathTwist, " +
                                    "PathTwistBegin, ProfileBegin, ProfileEnd, " +
                                    "ProfileCurve, ProfileHollow, Texture, " +
                                    "ExtraParams, State, LastAttachPoint, Media, MatOvrd) " +
                                    "values (?UUID, " +
                                    "?Shape, ?ScaleX, ?ScaleY, ?ScaleZ, " +
                                    "?PCode, ?PathBegin, ?PathEnd, " +
                                    "?PathScaleX, ?PathScaleY, " +
                                    "?PathShearX, ?PathShearY, " +
                                    "?PathSkew, ?PathCurve, ?PathRadiusOffset, " +
                                    "?PathRevolutions, ?PathTaperX, " +
                                    "?PathTaperY, ?PathTwist, " +
                                    "?PathTwistBegin, ?ProfileBegin, " +
                                    "?ProfileEnd, ?ProfileCurve, " +
                                    "?ProfileHollow, ?Texture, ?ExtraParams, " +
                                    "?State, ?LastAttachPoint, ?Media, ?MatOvrd)";

                            FillShapeCommand(cmd, prim);

                            ExecuteNonQuery(cmd);
                        }
                    }
                    dbcon.Close();
                }
            }
        }

        public virtual void RemoveObject(UUID obj, UUID regionUUID)
        {
            //m_log.DebugFormat("[REGION DB]: Deleting scene object {0} from {1} in database", obj, regionUUID);

            List<string> uuids = new List<string>();
            lock (m_dbLock)
            {
                using (MySqlConnection dbcon = new MySqlConnection(m_connectionString))
                {
                    dbcon.Open();

                    using (MySqlCommand cmd = dbcon.CreateCommand())
                    {
                        cmd.CommandText = "select UUID from prims where SceneGroupID= ?UUID";
                        cmd.Parameters.AddWithValue("UUID", obj.ToString());

                        using (IDataReader reader = ExecuteReader(cmd))
                        {
                            while (reader.Read())
                                uuids.Add(reader["UUID"].ToString());
                        }

                        if(uuids.Count == 0)
                        {
                            dbcon.Close();
                            return;
                        }

                        // delete the main prims
                        cmd.CommandText = "delete from prims where SceneGroupID= ?UUID";
                        ExecuteNonQuery(cmd);

                        cmd.Parameters.Clear();

                        string sqlparams;
                        if (uuids.Count > 1)
                        {
                            StringBuilder sb = new StringBuilder(uuids.Count * 39 + 5);
                            sb.Append("IN (");
                            for(int i = 0; i < uuids.Count - 1; ++i )
                            {
                                sb.Append('\'');
                                sb.Append(uuids[i]);
                                sb.Append("',");
                            }
                            sb.Append('\'');
                            sb.Append(uuids[uuids.Count - 1]);
                            sb.Append("')");
                            sqlparams = sb.ToString();
                        }
                        else
                            sqlparams = $"='{uuids[0]}'";

                        cmd.CommandText = "delete from primshapes where UUID " + sqlparams;
                        ExecuteNonQuery(cmd);

                        cmd.CommandText = "delete from primitems where primID " + sqlparams;
                        ExecuteNonQuery(cmd);

                        dbcon.Close();
                    }
                }
            }
        }

        public virtual List<SceneObjectGroup> LoadObjects(UUID regionID)
        {
            const int ROWS_PER_QUERY = 5000;

            Dictionary<UUID, SceneObjectPart> prims = new Dictionary<UUID, SceneObjectPart>(ROWS_PER_QUERY);
            Dictionary<UUID, SceneObjectGroup> objects = new Dictionary<UUID, SceneObjectGroup>();
            int count = 0;

            #region Prim Loading

            lock (m_dbLock)
            {
                using (MySqlConnection dbcon = new MySqlConnection(m_connectionString))
                {
                    dbcon.Open();

                    using (MySqlCommand cmd = dbcon.CreateCommand())
                    {
                        cmd.CommandText =
                            "SELECT * FROM prims LEFT JOIN primshapes ON prims.UUID = primshapes.UUID WHERE RegionUUID = ?RegionUUID";
                        cmd.Parameters.AddWithValue("RegionUUID", regionID.ToString());
                        cmd.CommandTimeout = 3600;

                        using (IDataReader reader = ExecuteReader(cmd))
                        {
                            while (reader.Read())
                            {
                                SceneObjectPart prim = BuildPrim(reader);
                                if (reader["Shape"] is DBNull)
                                    prim.Shape = PrimitiveBaseShape.Default;
                                else
                                    prim.Shape = BuildShape(reader);

                                prims[prim.UUID] = prim;

                                UUID parentID = DBGuid.FromDB(reader["SceneGroupID"].ToString());
                                if (parentID.NotEqual(prim.UUID))
                                    prim.ParentUUID = parentID;
                                else
                                {
                                    //create linkset and extract its data stored on root
                                    SceneObjectGroup newSog = new SceneObjectGroup(prim);
                                    if(objects.TryAdd(prim.UUID, newSog))
                                    {
                                        if(reader["lnkstBinData"] is not  DBNull)
                                        {
                                            byte[] data = (byte[])reader["lnkstBinData"];
                                            newSog.LinksetData = LinksetData.FromBin(data);
                                        }
                                    }
                                    else
                                        m_log.Warn($"[REGION DB]: duplicated SOG with root prim \"{prim.Name}\" {prim.UUID} in region {regionID}");
                                }

                                ++count;
                                if (count % ROWS_PER_QUERY == 0)
                                    m_log.Debug("[REGION DB]: Loaded " + count + " prims...");
                            }
                        }
                    }
                    dbcon.Close();
                }
            }

            #endregion Prim Loading

            // Add all of the children objects to the SOGs
            foreach (SceneObjectPart prim in prims.Values)
            {
                if (prim.UUID.NotEqual(prim.ParentUUID))
                {
                    if (objects.TryGetValue(prim.ParentUUID, out SceneObjectGroup sog))
                    {
                        int originalLinkNum = prim.LinkNum;

                        sog.AddPart(prim);

                        // SceneObjectGroup.AddPart() tries to be smart and automatically set the LinkNum.
                        // We override that here
                        if (originalLinkNum != 0)
                            prim.LinkNum = originalLinkNum;
                    }
                    else
                    {
                        m_log.Warn(
                            $"[REGION DB]: orphan child prim {prim.Name} {prim.UUID} in region {regionID} with missing parent {prim.ParentUUID}. Prim not loaded.");
                    }
                }
            }

            m_log.Debug($"[REGION DB]: Loaded {objects.Count} objects using {prims.Count} prims");

            #region Prim Inventory Loading

            // Instead of attempting to LoadItems on every prim,
            // most of which probably have no items... get a
            // list from DB of all prims which have items and
            // LoadItems only on those
            List<SceneObjectPart> primsWithInventory = new List<SceneObjectPart>();
            lock (m_dbLock)
            {
                using (MySqlConnection dbcon = new MySqlConnection(m_connectionString))
                {
                    dbcon.Open();

                    using (MySqlCommand itemCmd = dbcon.CreateCommand())
                    {
                        itemCmd.CommandText = "SELECT DISTINCT primID FROM primitems";
                        using (IDataReader itemReader = ExecuteReader(itemCmd))
                        {
                            while (itemReader.Read())
                            {
                                if (!(itemReader["primID"] is DBNull))
                                {
                                    UUID primID = DBGuid.FromDB(itemReader["primID"].ToString());
                                    if (prims.ContainsKey(primID))
                                        primsWithInventory.Add(prims[primID]);
                                }
                            }
                        }
                    }
                    dbcon.Close();
                }
            }

            foreach (SceneObjectPart prim in primsWithInventory)
            {
                LoadItems(prim);
            }

            #endregion Prim Inventory Loading

            m_log.DebugFormat("[REGION DB]: Loaded inventory from {0} objects", primsWithInventory.Count);

            return new List<SceneObjectGroup>(objects.Values);
        }

        /// <summary>
        /// Load in a prim's persisted inventory.
        /// </summary>
        /// <param name="prim">The prim</param>
        private void LoadItems(SceneObjectPart prim)
        {
            lock (m_dbLock)
            {
                List<TaskInventoryItem> inventory = new List<TaskInventoryItem>();

                using (MySqlConnection dbcon = new MySqlConnection(m_connectionString))
                {
                    dbcon.Open();

                    using (MySqlCommand cmd = dbcon.CreateCommand())
                    {
                        cmd.CommandText = "select * from primitems where PrimID = ?PrimID";
                        cmd.Parameters.AddWithValue("PrimID", prim.UUID.ToString());

                        using (IDataReader reader = ExecuteReader(cmd))
                        {
                            while (reader.Read())
                            {
                                TaskInventoryItem item = BuildItem(reader);

                                item.ParentID = prim.UUID; // Values in database are often wrong
                                inventory.Add(item);
                            }
                        }
                    }
                    dbcon.Close();
                }

                prim.Inventory.RestoreInventoryItems(inventory);
            }
        }

        // Legacy entry point for when terrain was always a 256x256 hieghtmap
        public void StoreTerrain(double[,] ter, UUID regionID)
        {
            StoreTerrain(new TerrainData(ter), regionID);
        }

        public void StoreTerrain(TerrainData terrData, UUID regionID)
        {
            Util.FireAndForget(delegate(object x)
            {
                m_log.Info("[REGION DB]: Storing terrain");

                int terrainDBRevision;
                Array terrainDBblob;
                terrData.GetDatabaseBlob(out terrainDBRevision, out terrainDBblob);

                lock (m_dbLock)
                {
                    using (MySqlConnection dbcon = new MySqlConnection(m_connectionString))
                    {
                        dbcon.Open();

                        using (MySqlCommand cmd = dbcon.CreateCommand())
                        {
                            cmd.CommandText = "delete from terrain where RegionUUID = ?RegionUUID";
                            cmd.Parameters.AddWithValue("RegionUUID", regionID.ToString());

                            using (MySqlCommand cmd2 = dbcon.CreateCommand())
                            {
                                try
                                {
                                    cmd2.CommandText = "insert into terrain (RegionUUID, " +
                                            "Revision, Heightfield) values (?RegionUUID, " +
                                            "?Revision, ?Heightfield)";

                                    cmd2.Parameters.AddWithValue("RegionUUID", regionID.ToString());
                                    cmd2.Parameters.AddWithValue("Revision", terrainDBRevision);
                                    cmd2.Parameters.AddWithValue("Heightfield", terrainDBblob);

                                    ExecuteNonQuery(cmd);
                                    ExecuteNonQuery(cmd2);
                                }
                                catch (Exception e)
                                {
                                    m_log.ErrorFormat(e.ToString());
                                }
                            }
                        }
                        dbcon.Close();
                    }
                }
            });
        }

        public void StoreBakedTerrain(TerrainData terrData, UUID regionID)
        {
            Util.FireAndForget(delegate(object x)
            {
                m_log.Info("[REGION DB]: Storing Baked terrain");

                int terrainDBRevision;
                Array terrainDBblob;
                terrData.GetDatabaseBlob(out terrainDBRevision, out terrainDBblob);

                lock (m_dbLock)
                {
                    using (MySqlConnection dbcon = new MySqlConnection(m_connectionString))
                    {
                        dbcon.Open();

                        using (MySqlCommand cmd = dbcon.CreateCommand())
                        {
                            cmd.CommandText = "delete from bakedterrain where RegionUUID = ?RegionUUID";
                            cmd.Parameters.AddWithValue("RegionUUID", regionID.ToString());

                            using (MySqlCommand cmd2 = dbcon.CreateCommand())
                            {
                                try
                                {
                                    cmd2.CommandText = "insert into bakedterrain (RegionUUID, " +
                                            "Revision, Heightfield) values (?RegionUUID, " +
                                            "?Revision, ?Heightfield)";

                                    cmd2.Parameters.AddWithValue("RegionUUID", regionID.ToString());
                                    cmd2.Parameters.AddWithValue("Revision", terrainDBRevision);
                                    cmd2.Parameters.AddWithValue("Heightfield", terrainDBblob);

                                    ExecuteNonQuery(cmd);
                                    ExecuteNonQuery(cmd2);
                                }
                                catch (Exception e)
                                {
                                    m_log.ErrorFormat(e.ToString());
                                }
                            }
                        }
                        dbcon.Close();
                    }
                }
            });
        }

        // Legacy region loading
        public virtual double[,] LoadTerrain(UUID regionID)
        {
            double[,] ret = null;
            TerrainData terrData = LoadTerrain(regionID, (int)Constants.RegionSize, (int)Constants.RegionSize, (int)Constants.RegionHeight);
            if (terrData != null)
                ret = terrData.GetDoubles();
            return ret;
        }

        // Returns 'null' if region not found
        public TerrainData LoadTerrain(UUID regionID, int pSizeX, int pSizeY, int pSizeZ)
        {
            TerrainData terrData = null;
            byte[] blob = null;
            int rev = 0;

            lock (m_dbLock)
            {

                using (MySqlConnection dbcon = new MySqlConnection(m_connectionString))
                {
                    dbcon.Open();

                    using (MySqlCommand cmd = dbcon.CreateCommand())
                    {
                        cmd.CommandText = "select RegionUUID, Revision, Heightfield " +
                            "from terrain where RegionUUID = ?RegionUUID " +
                            "order by Revision desc limit 1";
                        cmd.Parameters.AddWithValue("RegionUUID", regionID.ToString());

                        using (IDataReader reader = ExecuteReader(cmd))
                        {
                            while (reader.Read())
                            {
                                rev = Convert.ToInt32(reader["Revision"]);
                                if ((reader["Heightfield"] != DBNull.Value))
                                {
                                    blob = (byte[])reader["Heightfield"];
                                }
                            }
                        }
                    }
                    dbcon.Close();
                }
            }

            if(blob != null)
                terrData = TerrainData.CreateFromDatabaseBlobFactory(pSizeX, pSizeY, pSizeZ, rev, blob);

            return terrData;
        }

        public TerrainData LoadBakedTerrain(UUID regionID, int pSizeX, int pSizeY, int pSizeZ)
        {
            TerrainData terrData = null;
            byte[] blob = null;
            int rev = 0;

            lock (m_dbLock)
            {
                using (MySqlConnection dbcon = new MySqlConnection(m_connectionString))
                {
                    dbcon.Open();

                    using (MySqlCommand cmd = dbcon.CreateCommand())
                    {
                        cmd.CommandText = "select RegionUUID, Revision, Heightfield " +
                            "from bakedterrain where RegionUUID = ?RegionUUID ";
                        cmd.Parameters.AddWithValue("RegionUUID", regionID.ToString());

                        using (IDataReader reader = ExecuteReader(cmd))
                        {
                            while (reader.Read())
                            {
                                rev = Convert.ToInt32(reader["Revision"]);
                                if ((reader["Heightfield"] != DBNull.Value))
                                {
                                    blob = (byte[])reader["Heightfield"];
                                }
                            }
                        }
                    }
                    dbcon.Close();
                }
            }
            if(blob != null)
                terrData = TerrainData.CreateFromDatabaseBlobFactory(pSizeX, pSizeY, pSizeZ, rev, blob);

            return terrData;
        }

        public virtual void RemoveLandObject(UUID globalID)
        {
            lock (m_dbLock)
            {
                using (MySqlConnection dbcon = new MySqlConnection(m_connectionString))
                {
                    dbcon.Open();

                    using (MySqlCommand cmd = dbcon.CreateCommand())
                    {
                        cmd.CommandText = "delete from land where UUID = ?UUID";
                        cmd.Parameters.AddWithValue("UUID", globalID.ToString());

                        ExecuteNonQuery(cmd);
                    }
                    dbcon.Close();
                }
            }
        }

        public virtual void StoreLandObject(ILandObject parcel)
        {
            lock (m_dbLock)
            {
                using (MySqlConnection dbcon = new MySqlConnection(m_connectionString))
                {
                    dbcon.Open();

                    using (MySqlCommand cmd = dbcon.CreateCommand())
                    {
                        cmd.CommandText = "replace into land (UUID, RegionUUID, " +
                            "LocalLandID, Bitmap, Name, Description, " +
                            "OwnerUUID, IsGroupOwned, Area, AuctionID, " +
                            "Category, ClaimDate, ClaimPrice, GroupUUID, " +
                            "SalePrice, LandStatus, LandFlags, LandingType, " +
                            "MediaAutoScale, MediaTextureUUID, MediaURL, " +
                            "MusicURL, PassHours, PassPrice, SnapshotUUID, " +
                            "UserLocationX, UserLocationY, UserLocationZ, " +
                            "UserLookAtX, UserLookAtY, UserLookAtZ, " +
                            "AuthbuyerID, OtherCleanTime, Dwell, MediaType, MediaDescription, " +
                            "MediaSize, MediaLoop, ObscureMusic, ObscureMedia, " +
                            "SeeAVs, AnyAVSounds, GroupAVSounds, environment) values (" +
                            "?UUID, ?RegionUUID, " +
                            "?LocalLandID, ?Bitmap, ?Name, ?Description, " +
                            "?OwnerUUID, ?IsGroupOwned, ?Area, ?AuctionID, " +
                            "?Category, ?ClaimDate, ?ClaimPrice, ?GroupUUID, " +
                            "?SalePrice, ?LandStatus, ?LandFlags, ?LandingType, " +
                            "?MediaAutoScale, ?MediaTextureUUID, ?MediaURL, " +
                            "?MusicURL, ?PassHours, ?PassPrice, ?SnapshotUUID, " +
                            "?UserLocationX, ?UserLocationY, ?UserLocationZ, " +
                            "?UserLookAtX, ?UserLookAtY, ?UserLookAtZ, " +
                            "?AuthbuyerID, ?OtherCleanTime, ?Dwell, ?MediaType, ?MediaDescription, "+
                            "CONCAT(?MediaWidth, ',', ?MediaHeight), ?MediaLoop, ?ObscureMusic, ?ObscureMedia, " +
                            "?SeeAVs, ?AnyAVSounds, ?GroupAVSounds, ?environment)";

                        FillLandCommand(cmd, parcel.LandData, parcel.RegionUUID);

                        ExecuteNonQuery(cmd);

                        cmd.CommandText = "delete from landaccesslist where LandUUID = ?UUID";

                        ExecuteNonQuery(cmd);

                        cmd.Parameters.Clear();
                        cmd.CommandText = "insert into landaccesslist (LandUUID, " +
                                "AccessUUID, Flags, Expires) values (?LandUUID, ?AccessUUID, " +
                                "?Flags, ?Expires)";

                        foreach (LandAccessEntry entry in parcel.LandData.ParcelAccessList)
                        {
                            FillLandAccessCommand(cmd, entry, parcel.LandData.GlobalID);
                            ExecuteNonQuery(cmd);
                            cmd.Parameters.Clear();
                        }
                    }
                    dbcon.Close();
                }
            }
        }

        public virtual RegionSettings LoadRegionSettings(UUID regionUUID)
        {
            RegionSettings rs = null;
            bool needStore = false;

            lock (m_dbLock)
            {
                using (MySqlConnection dbcon = new MySqlConnection(m_connectionString))
                {
                    dbcon.Open();

                    using (MySqlCommand cmd = dbcon.CreateCommand())
                    {
                        cmd.CommandText = "select * from regionsettings where regionUUID = ?RegionUUID";
                        cmd.Parameters.AddWithValue("regionUUID", regionUUID.ToString());

                        using (IDataReader reader = ExecuteReader(cmd))
                        {
                            if (reader.Read())
                            {
                                rs = BuildRegionSettings(reader);
                                rs.OnSave += StoreRegionSettings;
                            }
                            else
                            {
                                rs = new RegionSettings();
                                rs.RegionUUID = regionUUID;
                                rs.OnSave += StoreRegionSettings;

                                needStore = true;
                            }
                        }
                    }
                    dbcon.Close();
                }
            }

            if(needStore)
                StoreRegionSettings(rs);

            LoadSpawnPoints(rs);

            return rs;
        }

        #region RegionEnvironmentSettings
        public string LoadRegionEnvironmentSettings(UUID regionUUID)
        {
            using (MySqlConnection dbcon = new MySqlConnection(m_connectionString))
            {
                dbcon.Open();

                string command = "select * from `regionenvironment` where region_id = ?region_id";

                using (MySqlCommand cmd = new MySqlCommand(command))
                {
                    cmd.Connection = dbcon;

                    cmd.Parameters.AddWithValue("?region_id", regionUUID.ToString());

                    using(IDataReader result = ExecuteReader(cmd))
                    {
                        if(!result.Read())
                        {
                            dbcon.Close();
                            return String.Empty;
                        }
                        else
                        {
                            string ret = Convert.ToString(result["llsd_settings"]);
                            dbcon.Close();
                            return ret;
                        }
                    }
                }
            }
        }

        public void StoreRegionEnvironmentSettings(UUID regionUUID, string settings)
        {
            using (MySqlConnection dbcon = new MySqlConnection(m_connectionString))
            {
                dbcon.Open();

                using (MySqlCommand cmd = dbcon.CreateCommand())
                {
                    cmd.CommandText = "REPLACE INTO `regionenvironment` (`region_id`, `llsd_settings`) VALUES (?region_id, ?llsd_settings)";

                    cmd.Parameters.AddWithValue("region_id", regionUUID.ToString());
                    cmd.Parameters.AddWithValue("llsd_settings", settings);

                    ExecuteNonQuery(cmd);
                }
                dbcon.Close();
            }
        }

        public void RemoveRegionEnvironmentSettings(UUID regionUUID)
        {
            using (MySqlConnection dbcon = new MySqlConnection(m_connectionString))
            {
                dbcon.Open();

                using (MySqlCommand cmd = dbcon.CreateCommand())
                {
                    cmd.CommandText = "delete from `regionenvironment` where region_id = ?region_id";
                    cmd.Parameters.AddWithValue("?region_id", regionUUID.ToString());
                    ExecuteNonQuery(cmd);
                }
                dbcon.Close();
            }
        }
        #endregion

        public virtual void StoreRegionSettings(RegionSettings rs)
        {
            using (MySqlConnection dbcon = new MySqlConnection(m_connectionString))
            {
                dbcon.Open();

                using (MySqlCommand cmd = dbcon.CreateCommand())
                {
                    cmd.CommandText = "replace into regionsettings (regionUUID, " +
                         "block_terraform, block_fly, allow_damage, " +
                         "restrict_pushing, allow_land_resell, " +
                         "allow_land_join_divide, block_show_in_search, " +
                         "agent_limit, object_bonus, maturity, " +
                         "disable_scripts, disable_collisions, " +
                         "disable_physics, terrain_texture_1, " +
                         "terrain_texture_2, terrain_texture_3, " +
                         "terrain_texture_4, elevation_1_nw, " +
                         "elevation_2_nw, elevation_1_ne, " +
                         "elevation_2_ne, elevation_1_se, " +
                         "elevation_2_se, elevation_1_sw, " +
                         "elevation_2_sw, water_height, " +
                         "terrain_raise_limit, terrain_lower_limit, " +
                         "use_estate_sun, fixed_sun, sun_position, " +
                         "covenant, covenant_datetime, Sandbox, sunvectorx, sunvectory, " +
                         "sunvectorz, loaded_creation_datetime, " +
                         "loaded_creation_id, map_tile_ID, block_search, casino, " +
                         "TelehubObject, parcel_tile_ID, cacheID) " +
                          "values (?RegionUUID, ?BlockTerraform, " +
                         "?BlockFly, ?AllowDamage, ?RestrictPushing, " +
                         "?AllowLandResell, ?AllowLandJoinDivide, " +
                         "?BlockShowInSearch, ?AgentLimit, ?ObjectBonus, " +
                         "?Maturity, ?DisableScripts, ?DisableCollisions, " +
                         "?DisablePhysics, ?TerrainTexture1, " +
                         "?TerrainTexture2, ?TerrainTexture3, " +
                         "?TerrainTexture4, ?Elevation1NW, ?Elevation2NW, " +
                         "?Elevation1NE, ?Elevation2NE, ?Elevation1SE, " +
                         "?Elevation2SE, ?Elevation1SW, ?Elevation2SW, " +
                         "?WaterHeight, ?TerrainRaiseLimit, " +
                         "?TerrainLowerLimit, ?UseEstateSun, ?FixedSun, " +
                         "?SunPosition, ?Covenant, ?CovenantChangedDateTime, ?Sandbox, " +
                         "?SunVectorX, ?SunVectorY, ?SunVectorZ, " +
                         "?LoadedCreationDateTime, ?LoadedCreationID, " +
                         "?TerrainImageID, ?block_search, ?casino, " +
                         "?TelehubObject, ?ParcelImageID, ?cacheID)";

                    FillRegionSettingsCommand(cmd, rs);
                    ExecuteNonQuery(cmd);
                }
                dbcon.Close();
                SaveSpawnPoints(rs);
            }
        }

        public virtual List<LandData> LoadLandObjects(UUID regionUUID)
        {
            List<LandData> landData = new List<LandData>();

            lock (m_dbLock)
            {
                using (MySqlConnection dbcon = new MySqlConnection(m_connectionString))
                {
                    dbcon.Open();

                    using (MySqlCommand cmd = dbcon.CreateCommand())
                    {
                        cmd.CommandText = "select * from land where RegionUUID = ?RegionUUID";
                        cmd.Parameters.AddWithValue("RegionUUID", regionUUID.ToString());

                        using (IDataReader reader = ExecuteReader(cmd))
                        {
                            while (reader.Read())
                            {
                                LandData newLand = BuildLandData(reader);
                                landData.Add(newLand);
                            }
                        }
                    }

                    using (MySqlCommand cmd = dbcon.CreateCommand())
                    {
                        foreach (LandData land in landData)
                        {
                            cmd.Parameters.Clear();
                            cmd.CommandText = "select * from landaccesslist where LandUUID = ?LandUUID";
                            cmd.Parameters.AddWithValue("LandUUID", land.GlobalID.ToString());

                            using (IDataReader reader = ExecuteReader(cmd))
                            {
                                while (reader.Read())
                                {
                                    land.ParcelAccessList.Add(BuildLandAccessData(reader));
                                }
                            }
                        }
                    }
                    dbcon.Close();
                }
            }

            return landData;
        }

        public void Shutdown()
        {
        }

        private SceneObjectPart BuildPrim(IDataReader row)
        {
            SceneObjectPart prim = new SceneObjectPart();

            // depending on the MySQL connector version, CHAR(36) may be already converted to Guid!
            prim.UUID = DBGuid.FromDB(row["UUID"]);
            prim.CreatorIdentification = (string)row["CreatorID"];
            prim.OwnerID = DBGuid.FromDB(row["OwnerID"]);
            prim.GroupID = DBGuid.FromDB(row["GroupID"]);
            prim.LastOwnerID = DBGuid.FromDB(row["LastOwnerID"]);
            if (row["RezzerID"] != DBNull.Value)
                prim.RezzerID = DBGuid.FromDB(row["RezzerID"]);
            else
                prim.RezzerID = UUID.Zero;

            // explicit conversion of integers is required, which sort
            // of sucks.  No idea if there is a shortcut here or not.
            prim.CreationDate = (int)row["CreationDate"];
            if (row["Name"] != DBNull.Value)
                prim.Name = (string)row["Name"];
            else
                prim.Name = String.Empty;
            // Various text fields
            prim.Text = (string)row["Text"];
            prim.Color = Color.FromArgb((int)row["ColorA"],
                                        (int)row["ColorR"],
                                        (int)row["ColorG"],
                                        (int)row["ColorB"]);
            prim.Description = (string)row["Description"];
            prim.SitName = (string)row["SitName"];
            prim.TouchName = (string)row["TouchName"];
            // Permissions
            prim.Flags = (PrimFlags)(int)row["ObjectFlags"];
            prim.OwnerMask = (uint)(int)row["OwnerMask"];
            prim.NextOwnerMask = (uint)(int)row["NextOwnerMask"];
            prim.GroupMask = (uint)(int)row["GroupMask"];
            prim.EveryoneMask = (uint)(int)row["EveryoneMask"];
            prim.BaseMask = (uint)(int)row["BaseMask"];

            // Vectors
            prim.OffsetPosition = new Vector3(
                (float)row["PositionX"],
                (float)row["PositionY"],
                (float)row["PositionZ"]
                );
            prim.GroupPosition = new Vector3(
                (float)row["GroupPositionX"],
                (float)row["GroupPositionY"],
                (float)row["GroupPositionZ"]
                );
            prim.Velocity = new Vector3(
                (float)row["VelocityX"],
                (float)row["VelocityY"],
                (float)row["VelocityZ"]
                );
            prim.AngularVelocity = new Vector3(
                (float)row["AngularVelocityX"],
                (float)row["AngularVelocityY"],
                (float)row["AngularVelocityZ"]
                );
            prim.Acceleration = new Vector3(
                (float)row["AccelerationX"],
                (float)row["AccelerationY"],
                (float)row["AccelerationZ"]
                );
            // quaternions
            prim.RotationOffset = new Quaternion(
                (float)row["RotationX"],
                (float)row["RotationY"],
                (float)row["RotationZ"],
                (float)row["RotationW"]
                );
            prim.SitTargetPositionLL = new Vector3(
                (float)row["SitTargetOffsetX"],
                (float)row["SitTargetOffsetY"],
                (float)row["SitTargetOffsetZ"]
                );
            prim.SitTargetOrientationLL = new Quaternion(
                (float)row["SitTargetOrientX"],
                (float)row["SitTargetOrientY"],
                (float)row["SitTargetOrientZ"],
                (float)row["SitTargetOrientW"]
                );

            prim.StandOffset = new Vector3(
                (float)row["standtargetx"],
                (float)row["standtargety"],
                (float)row["standtargetz"]
                );

            prim.SitActiveRange = (float)row["sitactrange"];

            prim.PayPrice[0] = (int)row["PayPrice"];
            prim.PayPrice[1] = (int)row["PayButton1"];
            prim.PayPrice[2] = (int)row["PayButton2"];
            prim.PayPrice[3] = (int)row["PayButton3"];
            prim.PayPrice[4] = (int)row["PayButton4"];

            prim.Sound = DBGuid.FromDB(row["LoopedSound"].ToString());
            prim.SoundGain = (float)row["LoopedSoundGain"];
            if (prim.Sound.IsZero())
                prim.SoundFlags = 0;
            else
                prim.SoundFlags = 1; // If it's persisted at all, it's looped

            if (row["TextureAnimation"] is not DBNull)
                prim.TextureAnimation = (byte[])row["TextureAnimation"];
            if (row["ParticleSystem"] is not DBNull)
                prim.ParticleSystem = (byte[])row["ParticleSystem"];

            prim.SetCameraEyeOffset(new Vector3(
                (float)row["CameraEyeOffsetX"],
                (float)row["CameraEyeOffsetY"],
                (float)row["CameraEyeOffsetZ"]
                ));

            prim.SetCameraAtOffset(new Vector3(
                (float)row["CameraAtOffsetX"],
                (float)row["CameraAtOffsetY"],
                (float)row["CameraAtOffsetZ"]
                ));

            prim.SetForceMouselook((sbyte)row["ForceMouselook"] != 0);
            prim.ScriptAccessPin = (int)row["ScriptAccessPin"];
            prim.AllowedDrop = ((sbyte)row["AllowedDrop"] != 0);
            prim.DIE_AT_EDGE = ((sbyte)row["DieAtEdge"] != 0);

            prim.SalePrice = (int)row["SalePrice"];
            prim.ObjectSaleType = unchecked((byte)(sbyte)row["SaleType"]);

            prim.Material = unchecked((byte)(sbyte)row["Material"]);

            if (row["ClickAction"] is not DBNull)
                prim.ClickAction = unchecked((byte)(sbyte)row["ClickAction"]);

            prim.CollisionSound = DBGuid.FromDB(row["CollisionSound"]);
            prim.CollisionSoundVolume = (float)(double)row["CollisionSoundVolume"];

            prim.PassTouches = ((sbyte)row["PassTouches"] != 0);
            prim.PassCollisions = ((sbyte)row["PassCollisions"] != 0);
            prim.LinkNum = (int)row["LinkNumber"];

            if (row["MediaURL"] is not System.DBNull)
                prim.MediaUrl = (string)row["MediaURL"];

            if (row["AttachedPosX"] is not System.DBNull)
            {
                prim.AttachedPos = new Vector3(
                    (float)row["AttachedPosX"],
                    (float)row["AttachedPosY"],
                    (float)row["AttachedPosZ"]
                    );
            }

            if (row["DynAttrs"] is not System.DBNull)
                prim.DynAttrs = DAMap.FromXml((string)row["DynAttrs"]);
            else
                prim.DynAttrs = null;

            if (row["KeyframeMotion"] is not DBNull)
            {
                byte[] data = (byte[])row["KeyframeMotion"];
                if (data.Length > 0)
                    prim.KeyframeMotion = KeyframeMotion.FromData(null, data);
                else
                    prim.KeyframeMotion = null;
            }
            else
            {
                prim.KeyframeMotion = null;
            }

            prim.PhysicsShapeType = (byte)Convert.ToInt32(row["PhysicsShapeType"].ToString());
            prim.Density = (float)row["Density"];
            prim.GravityModifier = (float)row["GravityModifier"];
            prim.Friction = (float)row["Friction"];
            prim.Restitution = (float)row["Restitution"];
            prim.RotationAxisLocks = (byte)Convert.ToInt32(row["RotationAxisLocks"].ToString());

            if (row["Vehicle"].ToString() != String.Empty)
            {
                SOPVehicle vehicle = SOPVehicle.FromXml2(row["Vehicle"].ToString());
                if (vehicle != null)
                    prim.VehicleParams = vehicle;
            }

            PhysicsInertiaData pdata = null;
            if (row["PhysInertia"].ToString() != String.Empty)
                pdata = PhysicsInertiaData.FromXml2(row["PhysInertia"].ToString());
            prim.PhysicsInertia = pdata;

            if (row["sopanims"] is not DBNull)
            {
                byte[] data = (byte[])row["sopanims"];
                if (data.Length > 0)
                    prim.DeSerializeAnimations(data);
                else
                    prim.Animations = null;
            }
            else
            {
                prim.Animations = null;
            }

            prim.SitActiveRange = (float)row["sitactrange"];

            int pseudocrc = (int)row["pseudocrc"];
            if(pseudocrc != 0)
                prim.PseudoCRC = pseudocrc;
<<<<<<< HEAD

            if (!(row["linksetdata"] is DBNull))
            {
                prim.DeserializeLinksetData((string)row["linksetdata"]);
            }

=======
 
>>>>>>> 50212c24
            return prim;
        }

        /// <summary>
        /// Build a prim inventory item from the persisted data.
        /// </summary>
        /// <param name="row"></param>
        /// <returns></returns>
        private static TaskInventoryItem BuildItem(IDataReader row)
        {
            try
            {
                TaskInventoryItem taskItem = new TaskInventoryItem();

                taskItem.ItemID        = DBGuid.FromDB(row["itemID"]);
                taskItem.ParentPartID  = DBGuid.FromDB(row["primID"]);
                taskItem.AssetID       = DBGuid.FromDB(row["assetID"]);
                taskItem.ParentID      = DBGuid.FromDB(row["parentFolderID"]);

                taskItem.InvType       = Convert.ToInt32(row["invType"]);
                taskItem.Type          = Convert.ToInt32(row["assetType"]);

                taskItem.Name          = (String)row["name"];
                taskItem.Description   = (String)row["description"];
                taskItem.CreationDate  = Convert.ToUInt32(row["creationDate"]);
                taskItem.CreatorIdentification = (String)row["creatorID"];
                taskItem.OwnerID       = DBGuid.FromDB(row["ownerID"]);
                taskItem.LastOwnerID   = DBGuid.FromDB(row["lastOwnerID"]);
                taskItem.GroupID       = DBGuid.FromDB(row["groupID"]);

                taskItem.NextPermissions = Convert.ToUInt32(row["nextPermissions"]);
                taskItem.CurrentPermissions     = Convert.ToUInt32(row["currentPermissions"]);
                taskItem.BasePermissions      = Convert.ToUInt32(row["basePermissions"]);
                taskItem.EveryonePermissions  = Convert.ToUInt32(row["everyonePermissions"]);
                taskItem.GroupPermissions     = Convert.ToUInt32(row["groupPermissions"]);
                taskItem.Flags         = Convert.ToUInt32(row["flags"]);

                return taskItem;
            }
            catch
            {
                m_log.ErrorFormat("[MYSQL DB]: Error reading task inventory: itemID was {0}, primID was {1}", row["itemID"].ToString(), row["primID"].ToString());
                throw;
            }
        }

        private static RegionSettings BuildRegionSettings(IDataReader row)
        {
            RegionSettings newSettings = new RegionSettings();

            newSettings.RegionUUID = DBGuid.FromDB(row["regionUUID"]);
            newSettings.BlockTerraform = Convert.ToBoolean(row["block_terraform"]);
            newSettings.AllowDamage = Convert.ToBoolean(row["allow_damage"]);
            newSettings.BlockFly = Convert.ToBoolean(row["block_fly"]);
            newSettings.RestrictPushing = Convert.ToBoolean(row["restrict_pushing"]);
            newSettings.AllowLandResell = Convert.ToBoolean(row["allow_land_resell"]);
            newSettings.AllowLandJoinDivide = Convert.ToBoolean(row["allow_land_join_divide"]);
            newSettings.BlockShowInSearch = Convert.ToBoolean(row["block_show_in_search"]);
            newSettings.AgentLimit = Convert.ToInt32(row["agent_limit"]);
            newSettings.ObjectBonus = Convert.ToDouble(row["object_bonus"]);
            newSettings.Maturity = Convert.ToInt32(row["maturity"]);
            newSettings.DisableScripts = Convert.ToBoolean(row["disable_scripts"]);
            newSettings.DisableCollisions = Convert.ToBoolean(row["disable_collisions"]);
            newSettings.DisablePhysics = Convert.ToBoolean(row["disable_physics"]);
            newSettings.TerrainTexture1 = DBGuid.FromDB(row["terrain_texture_1"]);
            newSettings.TerrainTexture2 = DBGuid.FromDB(row["terrain_texture_2"]);
            newSettings.TerrainTexture3 = DBGuid.FromDB(row["terrain_texture_3"]);
            newSettings.TerrainTexture4 = DBGuid.FromDB(row["terrain_texture_4"]);
            newSettings.Elevation1NW = Convert.ToDouble(row["elevation_1_nw"]);
            newSettings.Elevation2NW = Convert.ToDouble(row["elevation_2_nw"]);
            newSettings.Elevation1NE = Convert.ToDouble(row["elevation_1_ne"]);
            newSettings.Elevation2NE = Convert.ToDouble(row["elevation_2_ne"]);
            newSettings.Elevation1SE = Convert.ToDouble(row["elevation_1_se"]);
            newSettings.Elevation2SE = Convert.ToDouble(row["elevation_2_se"]);
            newSettings.Elevation1SW = Convert.ToDouble(row["elevation_1_sw"]);
            newSettings.Elevation2SW = Convert.ToDouble(row["elevation_2_sw"]);
            newSettings.WaterHeight = Convert.ToDouble(row["water_height"]);
            newSettings.TerrainRaiseLimit = Convert.ToDouble(row["terrain_raise_limit"]);
            newSettings.TerrainLowerLimit = Convert.ToDouble(row["terrain_lower_limit"]);
            newSettings.UseEstateSun = Convert.ToBoolean(row["use_estate_sun"]);
            newSettings.Sandbox = Convert.ToBoolean(row["Sandbox"]);
            newSettings.SunVector = new Vector3 (
                                                 Convert.ToSingle(row["sunvectorx"]),
                                                 Convert.ToSingle(row["sunvectory"]),
                                                 Convert.ToSingle(row["sunvectorz"])
                                                 );
            newSettings.FixedSun = Convert.ToBoolean(row["fixed_sun"]);
            newSettings.SunPosition = Convert.ToDouble(row["sun_position"]);
            newSettings.Covenant = DBGuid.FromDB(row["covenant"]);
            newSettings.CovenantChangedDateTime = Convert.ToInt32(row["covenant_datetime"]);
            newSettings.LoadedCreationDateTime = Convert.ToInt32(row["loaded_creation_datetime"]);

            if (row["loaded_creation_id"] is DBNull)
                newSettings.LoadedCreationID = "";
            else
                newSettings.LoadedCreationID = (String) row["loaded_creation_id"];

            newSettings.TerrainImageID = DBGuid.FromDB(row["map_tile_ID"]);
            newSettings.ParcelImageID = DBGuid.FromDB(row["parcel_tile_ID"]);
            newSettings.TelehubObject = DBGuid.FromDB(row["TelehubObject"]);

            newSettings.GodBlockSearch = Convert.ToBoolean(row["block_search"]);
            newSettings.Casino = Convert.ToBoolean(row["casino"]);

            if (row["cacheID"] is not DBNull)
                newSettings.CacheID = DBGuid.FromDB(row["cacheID"]);


            return newSettings;
        }

        /// <summary>
        ///
        /// </summary>
        /// <param name="row"></param>
        /// <returns></returns>
        private static LandData BuildLandData(IDataReader row)
        {
            LandData newData = new LandData();

            newData.GlobalID = DBGuid.FromDB(row["UUID"]);
            newData.LocalID = Convert.ToInt32(row["LocalLandID"]);

            // Bitmap is a byte[512]
            newData.Bitmap = (Byte[]) row["Bitmap"];

            newData.Name = (String) row["Name"];
            newData.Description = (String) row["Description"];
            newData.OwnerID = DBGuid.FromDB(row["OwnerUUID"]);
            newData.IsGroupOwned = Convert.ToBoolean(row["IsGroupOwned"]);
            newData.Area = Convert.ToInt32(row["Area"]);
            newData.AuctionID = Convert.ToUInt32(row["AuctionID"]); //Unimplemented
            newData.Category = (ParcelCategory) Convert.ToInt32(row["Category"]);
                //Enum libsecondlife.Parcel.ParcelCategory
            newData.ClaimDate = Convert.ToInt32(row["ClaimDate"]);
            newData.ClaimPrice = Convert.ToInt32(row["ClaimPrice"]);
            newData.GroupID = DBGuid.FromDB(row["GroupUUID"]);
            newData.SalePrice = Convert.ToInt32(row["SalePrice"]);
            newData.Status = (ParcelStatus) Convert.ToInt32(row["LandStatus"]);
                //Enum. libsecondlife.Parcel.ParcelStatus
            newData.Flags = Convert.ToUInt32(row["LandFlags"]);
            newData.LandingType = Convert.ToByte(row["LandingType"]);
            newData.MediaAutoScale = Convert.ToByte(row["MediaAutoScale"]);
            newData.MediaID = DBGuid.FromDB(row["MediaTextureUUID"]);
            newData.MediaURL = (String) row["MediaURL"];
            newData.MusicURL = (String) row["MusicURL"];
            newData.PassHours = Convert.ToSingle(row["PassHours"]);
            newData.PassPrice = Convert.ToInt32(row["PassPrice"]);

            UUID.TryParse((string)row["AuthBuyerID"], out UUID authedbuyer);
            UUID.TryParse((string)row["SnapshotUUID"], out UUID snapshotID);
            newData.OtherCleanTime = Convert.ToInt32(row["OtherCleanTime"]);
            newData.Dwell = Convert.ToSingle(row["Dwell"]);

            newData.AuthBuyerID = authedbuyer;
            newData.SnapshotID = snapshotID;
            try
            {
                newData.UserLocation =
                    new Vector3(Convert.ToSingle(row["UserLocationX"]), Convert.ToSingle(row["UserLocationY"]),
                                  Convert.ToSingle(row["UserLocationZ"]));
                newData.UserLookAt =
                    new Vector3(Convert.ToSingle(row["UserLookAtX"]), Convert.ToSingle(row["UserLookAtY"]),
                                  Convert.ToSingle(row["UserLookAtZ"]));
            }
            catch (InvalidCastException)
            {
                newData.UserLocation = Vector3.Zero;
                newData.UserLookAt = Vector3.Zero;
                m_log.ErrorFormat("[PARCEL]: unable to get parcel telehub settings for {1}", newData.Name);
            }

            newData.MediaDescription = (string) row["MediaDescription"];
            newData.MediaType = (string) row["MediaType"];
            string[] sizes = ((string)row["MediaSize"]).Split(',');
            if (sizes.Length > 1)
            {
                newData.MediaWidth = Convert.ToInt32(sizes[0]);
                newData.MediaHeight = Convert.ToInt32(sizes[1]);
            }
            newData.MediaLoop = Convert.ToBoolean(row["MediaLoop"]);
            newData.ObscureMusic = Convert.ToBoolean(row["ObscureMusic"]);
            newData.ObscureMedia = Convert.ToBoolean(row["ObscureMedia"]);

            newData.ParcelAccessList = new List<LandAccessEntry>();

            if (row["SeeAVs"] is not System.DBNull)
                newData.SeeAVs = Convert.ToInt32(row["SeeAVs"]) != 0;
            if (row["AnyAVSounds"] is not System.DBNull)
                newData.AnyAVSounds = Convert.ToInt32(row["AnyAVSounds"]) != 0;
            if (row["GroupAVSounds"] is not System.DBNull)
                newData.GroupAVSounds = Convert.ToInt32(row["GroupAVSounds"]) != 0;

            if (row["environment"] is DBNull)
            {
                newData.Environment = null;
                newData.EnvironmentVersion = -1;
            }
            else
            {
                string env = (string)row["environment"];
                if(string.IsNullOrEmpty(env))
                {
                    newData.Environment = null;
                    newData.EnvironmentVersion = -1;
                }
                else
                {
                    try
                    {
                        ViewerEnvironment VEnv = ViewerEnvironment.FromOSDString(env);
                        newData.Environment = VEnv;
                        newData.EnvironmentVersion = VEnv.version;
                    }
                    catch
                    {
                        newData.Environment = null;
                        newData.EnvironmentVersion = -1;
                    }
                }
            }
            return newData;
        }

        /// <summary>
        ///
        /// </summary>
        /// <param name="row"></param>
        /// <returns></returns>
        private static LandAccessEntry BuildLandAccessData(IDataReader row)
        {
            LandAccessEntry entry = new LandAccessEntry();
            entry.AgentID = DBGuid.FromDB(row["AccessUUID"]);
            entry.Flags = (AccessList) Convert.ToInt32(row["Flags"]);
            entry.Expires = Convert.ToInt32(row["Expires"]);
            return entry;
        }

        /// <summary>
        /// Fill the prim command with prim values
        /// </summary>
        /// <param name="row"></param>
        /// <param name="prim"></param>
        /// <param name="sceneGroupID"></param>
        /// <param name="regionUUID"></param>
        private void FillPrimCommand(MySqlCommand cmd, SceneObjectPart prim, UUID sceneGroupID, UUID regionUUID)
        {
            cmd.Parameters.AddWithValue("UUID", prim.UUID.ToString());
            cmd.Parameters.AddWithValue("RegionUUID", regionUUID.ToString());
            cmd.Parameters.AddWithValue("CreationDate", prim.CreationDate);
            cmd.Parameters.AddWithValue("Name", prim.Name);
            cmd.Parameters.AddWithValue("SceneGroupID", sceneGroupID.ToString());
            // the UUID of the root part for this SceneObjectGroup
            // various text fields
            cmd.Parameters.AddWithValue("Text", prim.Text);
            cmd.Parameters.AddWithValue("ColorR", prim.Color.R);
            cmd.Parameters.AddWithValue("ColorG", prim.Color.G);
            cmd.Parameters.AddWithValue("ColorB", prim.Color.B);
            cmd.Parameters.AddWithValue("ColorA", prim.Color.A);
            cmd.Parameters.AddWithValue("Description", prim.Description);
            cmd.Parameters.AddWithValue("SitName", prim.SitName);
            cmd.Parameters.AddWithValue("TouchName", prim.TouchName);
            // permissions
            cmd.Parameters.AddWithValue("ObjectFlags", (uint)prim.Flags);
            cmd.Parameters.AddWithValue("CreatorID", prim.CreatorIdentification.ToString());
            cmd.Parameters.AddWithValue("OwnerID", prim.OwnerID.ToString());
            cmd.Parameters.AddWithValue("GroupID", prim.GroupID.ToString());
            cmd.Parameters.AddWithValue("LastOwnerID", prim.LastOwnerID.ToString());
            cmd.Parameters.AddWithValue("RezzerID", prim.RezzerID.ToString());
            cmd.Parameters.AddWithValue("OwnerMask", prim.OwnerMask);
            cmd.Parameters.AddWithValue("NextOwnerMask", prim.NextOwnerMask);
            cmd.Parameters.AddWithValue("GroupMask", prim.GroupMask);
            cmd.Parameters.AddWithValue("EveryoneMask", prim.EveryoneMask);
            cmd.Parameters.AddWithValue("BaseMask", prim.BaseMask);
            // vectors
            cmd.Parameters.AddWithValue("PositionX", prim.OffsetPosition.X);
            cmd.Parameters.AddWithValue("PositionY", prim.OffsetPosition.Y);
            cmd.Parameters.AddWithValue("PositionZ", prim.OffsetPosition.Z);
            cmd.Parameters.AddWithValue("GroupPositionX", prim.GroupPosition.X);
            cmd.Parameters.AddWithValue("GroupPositionY", prim.GroupPosition.Y);
            cmd.Parameters.AddWithValue("GroupPositionZ", prim.GroupPosition.Z);
            cmd.Parameters.AddWithValue("VelocityX", prim.Velocity.X);
            cmd.Parameters.AddWithValue("VelocityY", prim.Velocity.Y);
            cmd.Parameters.AddWithValue("VelocityZ", prim.Velocity.Z);
            cmd.Parameters.AddWithValue("AngularVelocityX", prim.AngularVelocity.X);
            cmd.Parameters.AddWithValue("AngularVelocityY", prim.AngularVelocity.Y);
            cmd.Parameters.AddWithValue("AngularVelocityZ", prim.AngularVelocity.Z);
            cmd.Parameters.AddWithValue("AccelerationX", prim.Acceleration.X);
            cmd.Parameters.AddWithValue("AccelerationY", prim.Acceleration.Y);
            cmd.Parameters.AddWithValue("AccelerationZ", prim.Acceleration.Z);

            cmd.Parameters.AddWithValue("standtargetx", prim.StandOffset.X);
            cmd.Parameters.AddWithValue("standtargety", prim.StandOffset.Y);
            cmd.Parameters.AddWithValue("standtargetz", prim.StandOffset.Z);

            // quaternions
            cmd.Parameters.AddWithValue("RotationX", prim.RotationOffset.X);
            cmd.Parameters.AddWithValue("RotationY", prim.RotationOffset.Y);
            cmd.Parameters.AddWithValue("RotationZ", prim.RotationOffset.Z);
            cmd.Parameters.AddWithValue("RotationW", prim.RotationOffset.W);

            // Sit target
            Vector3 sitTargetPos = prim.SitTargetPositionLL;
            cmd.Parameters.AddWithValue("SitTargetOffsetX", sitTargetPos.X);
            cmd.Parameters.AddWithValue("SitTargetOffsetY", sitTargetPos.Y);
            cmd.Parameters.AddWithValue("SitTargetOffsetZ", sitTargetPos.Z);

            Quaternion sitTargetOrient = prim.SitTargetOrientationLL;
            cmd.Parameters.AddWithValue("SitTargetOrientW", sitTargetOrient.W);
            cmd.Parameters.AddWithValue("SitTargetOrientX", sitTargetOrient.X);
            cmd.Parameters.AddWithValue("SitTargetOrientY", sitTargetOrient.Y);
            cmd.Parameters.AddWithValue("SitTargetOrientZ", sitTargetOrient.Z);

            cmd.Parameters.AddWithValue("PayPrice", prim.PayPrice[0]);
            cmd.Parameters.AddWithValue("PayButton1", prim.PayPrice[1]);
            cmd.Parameters.AddWithValue("PayButton2", prim.PayPrice[2]);
            cmd.Parameters.AddWithValue("PayButton3", prim.PayPrice[3]);
            cmd.Parameters.AddWithValue("PayButton4", prim.PayPrice[4]);

            if ((prim.SoundFlags & 1) != 0) // Looped
            {
                cmd.Parameters.AddWithValue("LoopedSound", prim.Sound.ToString());
                cmd.Parameters.AddWithValue("LoopedSoundGain", (float)prim.SoundGain);
            }
            else
            {
                cmd.Parameters.AddWithValue("LoopedSound", UUID.Zero.ToString());
                cmd.Parameters.AddWithValue("LoopedSoundGain", 0.0f);
            }

            cmd.Parameters.AddWithValue("TextureAnimation", prim.TextureAnimation);
            cmd.Parameters.AddWithValue("ParticleSystem", prim.ParticleSystem);

            cmd.Parameters.AddWithValue("CameraEyeOffsetX", prim.GetCameraEyeOffset().X);
            cmd.Parameters.AddWithValue("CameraEyeOffsetY", prim.GetCameraEyeOffset().Y);
            cmd.Parameters.AddWithValue("CameraEyeOffsetZ", prim.GetCameraEyeOffset().Z);

            cmd.Parameters.AddWithValue("CameraAtOffsetX", prim.GetCameraAtOffset().X);
            cmd.Parameters.AddWithValue("CameraAtOffsetY", prim.GetCameraAtOffset().Y);
            cmd.Parameters.AddWithValue("CameraAtOffsetZ", prim.GetCameraAtOffset().Z);

            if (prim.GetForceMouselook())
                cmd.Parameters.AddWithValue("ForceMouselook", 1);
            else
                cmd.Parameters.AddWithValue("ForceMouselook", 0);

            cmd.Parameters.AddWithValue("ScriptAccessPin", prim.ScriptAccessPin);

            if (prim.AllowedDrop)
                cmd.Parameters.AddWithValue("AllowedDrop", 1);
            else
                cmd.Parameters.AddWithValue("AllowedDrop", 0);

            if (prim.DIE_AT_EDGE)
                cmd.Parameters.AddWithValue("DieAtEdge", 1);
            else
                cmd.Parameters.AddWithValue("DieAtEdge", 0);

            cmd.Parameters.AddWithValue("SalePrice", prim.SalePrice);
            cmd.Parameters.AddWithValue("SaleType", unchecked((sbyte)(prim.ObjectSaleType)));

            byte clickAction = prim.ClickAction;
            cmd.Parameters.AddWithValue("ClickAction", unchecked((sbyte)(clickAction)));

            cmd.Parameters.AddWithValue("Material", unchecked((sbyte)(prim.Material)));

            cmd.Parameters.AddWithValue("CollisionSound", prim.CollisionSound.ToString());
            cmd.Parameters.AddWithValue("CollisionSoundVolume", prim.CollisionSoundVolume);

            if (prim.PassTouches)
                cmd.Parameters.AddWithValue("PassTouches", 1);
            else
                cmd.Parameters.AddWithValue("PassTouches", 0);

            if (prim.PassCollisions)
                cmd.Parameters.AddWithValue("PassCollisions", 1);
            else
                cmd.Parameters.AddWithValue("PassCollisions", 0);

            cmd.Parameters.AddWithValue("LinkNumber", prim.LinkNum);
            cmd.Parameters.AddWithValue("MediaURL", prim.MediaUrl);

            cmd.Parameters.AddWithValue("AttachedPosX", prim.AttachedPos.X);
            cmd.Parameters.AddWithValue("AttachedPosY", prim.AttachedPos.Y);
            cmd.Parameters.AddWithValue("AttachedPosZ", prim.AttachedPos.Z);

            if (prim.KeyframeMotion != null)
                cmd.Parameters.AddWithValue("KeyframeMotion", prim.KeyframeMotion.Serialize());
            else
                cmd.Parameters.AddWithValue("KeyframeMotion", Array.Empty<byte>());

            if (prim.PhysicsInertia != null)
                cmd.Parameters.AddWithValue("PhysInertia", prim.PhysicsInertia.ToXml2());
            else
                cmd.Parameters.AddWithValue("PhysInertia", String.Empty);

            if (prim.VehicleParams != null)
                cmd.Parameters.AddWithValue("Vehicle", prim.VehicleParams.ToXml2());
            else
                cmd.Parameters.AddWithValue("Vehicle", String.Empty);

            if (prim.DynAttrs != null && prim.DynAttrs.CountNamespaces > 0)
                cmd.Parameters.AddWithValue("DynAttrs", prim.DynAttrs.ToXml());
            else
                cmd.Parameters.AddWithValue("DynAttrs", null);

            cmd.Parameters.AddWithValue("PhysicsShapeType", prim.PhysicsShapeType);
            cmd.Parameters.AddWithValue("Density", prim.Density);
            cmd.Parameters.AddWithValue("GravityModifier", prim.GravityModifier);
            cmd.Parameters.AddWithValue("Friction", prim.Friction);
            cmd.Parameters.AddWithValue("Restitution", prim.Restitution);
            cmd.Parameters.AddWithValue("RotationAxisLocks", prim.RotationAxisLocks);

            if (prim.Animations != null)
                cmd.Parameters.AddWithValue("sopanims", prim.SerializeAnimations());
            else
                cmd.Parameters.AddWithValue("sopanims", null);

            cmd.Parameters.AddWithValue("sitactrange", prim.SitActiveRange);
            cmd.Parameters.AddWithValue("pseudocrc", prim.PseudoCRC);

<<<<<<< HEAD
            if (prim.LinksetData != null)
            {
                cmd.Parameters.AddWithValue("linksetdata", prim.SerializeLinksetData());
            }
            else 
            {
                cmd.Parameters.AddWithValue("linksetdata", null);
            }           
=======
            if(prim.IsRoot && prim.ParentGroup.LinksetData is not null)
                cmd.Parameters.AddWithValue("lnkstBinData", prim.ParentGroup.LinksetData.ToBin());
            else
                cmd.Parameters.AddWithValue("lnkstBinData", null);
>>>>>>> 50212c24
        }

        /// <summary>
        ///
        /// </summary>
        /// <param name="row"></param>
        /// <param name="taskItem"></param>
        private static void FillItemCommand(MySqlCommand cmd, TaskInventoryItem taskItem)
        {
            cmd.Parameters.AddWithValue("itemID", taskItem.ItemID.ToString());
            cmd.Parameters.AddWithValue("primID", taskItem.ParentPartID.ToString());
            cmd.Parameters.AddWithValue("assetID", taskItem.AssetID.ToString());
            cmd.Parameters.AddWithValue("parentFolderID", taskItem.ParentID.ToString());

            cmd.Parameters.AddWithValue("invType", taskItem.InvType);
            cmd.Parameters.AddWithValue("assetType", taskItem.Type);

            cmd.Parameters.AddWithValue("name", taskItem.Name);
            cmd.Parameters.AddWithValue("description", taskItem.Description);
            cmd.Parameters.AddWithValue("creationDate", taskItem.CreationDate);
            cmd.Parameters.AddWithValue("creatorID", taskItem.CreatorIdentification);
            cmd.Parameters.AddWithValue("ownerID", taskItem.OwnerID.ToString());
            cmd.Parameters.AddWithValue("lastOwnerID", taskItem.LastOwnerID.ToString());
            cmd.Parameters.AddWithValue("groupID", taskItem.GroupID.ToString());
            cmd.Parameters.AddWithValue("nextPermissions", taskItem.NextPermissions);
            cmd.Parameters.AddWithValue("currentPermissions", taskItem.CurrentPermissions);
            cmd.Parameters.AddWithValue("basePermissions", taskItem.BasePermissions);
            cmd.Parameters.AddWithValue("everyonePermissions", taskItem.EveryonePermissions);
            cmd.Parameters.AddWithValue("groupPermissions", taskItem.GroupPermissions);
            cmd.Parameters.AddWithValue("flags", taskItem.Flags);
        }

        /// <summary>
        ///
        /// </summary>
        private static void FillRegionSettingsCommand(MySqlCommand cmd, RegionSettings settings)
        {
            cmd.Parameters.AddWithValue("RegionUUID", settings.RegionUUID.ToString());
            cmd.Parameters.AddWithValue("BlockTerraform", settings.BlockTerraform);
            cmd.Parameters.AddWithValue("BlockFly", settings.BlockFly);
            cmd.Parameters.AddWithValue("AllowDamage", settings.AllowDamage);
            cmd.Parameters.AddWithValue("RestrictPushing", settings.RestrictPushing);
            cmd.Parameters.AddWithValue("AllowLandResell", settings.AllowLandResell);
            cmd.Parameters.AddWithValue("AllowLandJoinDivide", settings.AllowLandJoinDivide);
            cmd.Parameters.AddWithValue("BlockShowInSearch", settings.BlockShowInSearch);
            cmd.Parameters.AddWithValue("AgentLimit", settings.AgentLimit);
            cmd.Parameters.AddWithValue("ObjectBonus", settings.ObjectBonus);
            cmd.Parameters.AddWithValue("Maturity", settings.Maturity);
            cmd.Parameters.AddWithValue("DisableScripts", settings.DisableScripts);
            cmd.Parameters.AddWithValue("DisableCollisions", settings.DisableCollisions);
            cmd.Parameters.AddWithValue("DisablePhysics", settings.DisablePhysics);
            cmd.Parameters.AddWithValue("TerrainTexture1", settings.TerrainTexture1.ToString());
            cmd.Parameters.AddWithValue("TerrainTexture2", settings.TerrainTexture2.ToString());
            cmd.Parameters.AddWithValue("TerrainTexture3", settings.TerrainTexture3.ToString());
            cmd.Parameters.AddWithValue("TerrainTexture4", settings.TerrainTexture4.ToString());
            cmd.Parameters.AddWithValue("Elevation1NW", settings.Elevation1NW);
            cmd.Parameters.AddWithValue("Elevation2NW", settings.Elevation2NW);
            cmd.Parameters.AddWithValue("Elevation1NE", settings.Elevation1NE);
            cmd.Parameters.AddWithValue("Elevation2NE", settings.Elevation2NE);
            cmd.Parameters.AddWithValue("Elevation1SE", settings.Elevation1SE);
            cmd.Parameters.AddWithValue("Elevation2SE", settings.Elevation2SE);
            cmd.Parameters.AddWithValue("Elevation1SW", settings.Elevation1SW);
            cmd.Parameters.AddWithValue("Elevation2SW", settings.Elevation2SW);
            cmd.Parameters.AddWithValue("WaterHeight", settings.WaterHeight);
            cmd.Parameters.AddWithValue("TerrainRaiseLimit", settings.TerrainRaiseLimit);
            cmd.Parameters.AddWithValue("TerrainLowerLimit", settings.TerrainLowerLimit);
            cmd.Parameters.AddWithValue("UseEstateSun", settings.UseEstateSun);
            cmd.Parameters.AddWithValue("Sandbox", settings.Sandbox);
            cmd.Parameters.AddWithValue("SunVectorX", settings.SunVector.X);
            cmd.Parameters.AddWithValue("SunVectorY", settings.SunVector.Y);
            cmd.Parameters.AddWithValue("SunVectorZ", settings.SunVector.Z);
            cmd.Parameters.AddWithValue("FixedSun", settings.FixedSun);
            cmd.Parameters.AddWithValue("SunPosition", settings.SunPosition);
            cmd.Parameters.AddWithValue("Covenant", settings.Covenant.ToString());
            cmd.Parameters.AddWithValue("CovenantChangedDateTime", settings.CovenantChangedDateTime);
            cmd.Parameters.AddWithValue("LoadedCreationDateTime", settings.LoadedCreationDateTime);
            cmd.Parameters.AddWithValue("LoadedCreationID", settings.LoadedCreationID);
            cmd.Parameters.AddWithValue("TerrainImageID", settings.TerrainImageID.ToString());
            cmd.Parameters.AddWithValue("block_search", settings.GodBlockSearch);
            cmd.Parameters.AddWithValue("casino", settings.Casino);

            cmd.Parameters.AddWithValue("ParcelImageID", settings.ParcelImageID.ToString());
            cmd.Parameters.AddWithValue("TelehubObject", settings.TelehubObject.ToString());
            cmd.Parameters.AddWithValue("cacheID", settings.CacheID.ToString());
        }

        /// <summary>
        ///
        /// </summary>
        /// <param name="row"></param>
        /// <param name="land"></param>
        /// <param name="regionUUID"></param>
        private static void FillLandCommand(MySqlCommand cmd, LandData land, UUID regionUUID)
        {
            cmd.Parameters.AddWithValue("UUID", land.GlobalID.ToString());
            cmd.Parameters.AddWithValue("RegionUUID", regionUUID.ToString());
            cmd.Parameters.AddWithValue("LocalLandID", land.LocalID);

            // Bitmap is a byte[512]
            cmd.Parameters.AddWithValue("Bitmap", land.Bitmap);

            cmd.Parameters.AddWithValue("Name", land.Name);
            cmd.Parameters.AddWithValue("Description", land.Description);
            cmd.Parameters.AddWithValue("OwnerUUID", land.OwnerID.ToString());
            cmd.Parameters.AddWithValue("IsGroupOwned", land.IsGroupOwned);
            cmd.Parameters.AddWithValue("Area", land.Area);
            cmd.Parameters.AddWithValue("AuctionID", land.AuctionID); //Unemplemented
            cmd.Parameters.AddWithValue("Category", land.Category); //Enum libsecondlife.Parcel.ParcelCategory
            cmd.Parameters.AddWithValue("ClaimDate", land.ClaimDate);
            cmd.Parameters.AddWithValue("ClaimPrice", land.ClaimPrice);
            cmd.Parameters.AddWithValue("GroupUUID", land.GroupID.ToString());
            cmd.Parameters.AddWithValue("SalePrice", land.SalePrice);
            cmd.Parameters.AddWithValue("LandStatus", land.Status); //Enum. libsecondlife.Parcel.ParcelStatus
            cmd.Parameters.AddWithValue("LandFlags", land.Flags);
            cmd.Parameters.AddWithValue("LandingType", land.LandingType);
            cmd.Parameters.AddWithValue("MediaAutoScale", land.MediaAutoScale);
            cmd.Parameters.AddWithValue("MediaTextureUUID", land.MediaID.ToString());
            cmd.Parameters.AddWithValue("MediaURL", land.MediaURL);
            cmd.Parameters.AddWithValue("MusicURL", land.MusicURL);
            cmd.Parameters.AddWithValue("PassHours", land.PassHours);
            cmd.Parameters.AddWithValue("PassPrice", land.PassPrice);
            cmd.Parameters.AddWithValue("SnapshotUUID", land.SnapshotID.ToString());
            cmd.Parameters.AddWithValue("UserLocationX", land.UserLocation.X);
            cmd.Parameters.AddWithValue("UserLocationY", land.UserLocation.Y);
            cmd.Parameters.AddWithValue("UserLocationZ", land.UserLocation.Z);
            cmd.Parameters.AddWithValue("UserLookAtX", land.UserLookAt.X);
            cmd.Parameters.AddWithValue("UserLookAtY", land.UserLookAt.Y);
            cmd.Parameters.AddWithValue("UserLookAtZ", land.UserLookAt.Z);
            cmd.Parameters.AddWithValue("AuthBuyerID", land.AuthBuyerID.ToString());
            cmd.Parameters.AddWithValue("OtherCleanTime", land.OtherCleanTime);
            cmd.Parameters.AddWithValue("Dwell", land.Dwell);
            cmd.Parameters.AddWithValue("MediaDescription", land.MediaDescription);
            cmd.Parameters.AddWithValue("MediaType", land.MediaType);
            cmd.Parameters.AddWithValue("MediaWidth", land.MediaWidth);
            cmd.Parameters.AddWithValue("MediaHeight", land.MediaHeight);
            cmd.Parameters.AddWithValue("MediaLoop", land.MediaLoop);
            cmd.Parameters.AddWithValue("ObscureMusic", land.ObscureMusic);
            cmd.Parameters.AddWithValue("ObscureMedia", land.ObscureMedia);
            cmd.Parameters.AddWithValue("SeeAVs", land.SeeAVs ? 1 : 0);
            cmd.Parameters.AddWithValue("AnyAVSounds", land.AnyAVSounds ? 1 : 0);
            cmd.Parameters.AddWithValue("GroupAVSounds", land.GroupAVSounds ? 1 : 0);
            if (land.Environment == null)
                cmd.Parameters.AddWithValue("environment", "");
            else
            {
                try
                {
                    cmd.Parameters.AddWithValue("environment", ViewerEnvironment.ToOSDString(land.Environment));
                }
                catch
                {
                    cmd.Parameters.AddWithValue("environment", "");
                }
            }
        }

        /// <summary>
        ///
        /// </summary>
        /// <param name="row"></param>
        /// <param name="entry"></param>
        /// <param name="parcelID"></param>
        private static void FillLandAccessCommand(MySqlCommand cmd, LandAccessEntry entry, UUID parcelID)
        {
            cmd.Parameters.AddWithValue("LandUUID", parcelID.ToString());
            cmd.Parameters.AddWithValue("AccessUUID", entry.AgentID.ToString());
            cmd.Parameters.AddWithValue("Flags", entry.Flags);
            cmd.Parameters.AddWithValue("Expires", entry.Expires.ToString());
        }

        /// <summary>
        ///
        /// </summary>
        /// <param name="row"></param>
        /// <returns></returns>
        private PrimitiveBaseShape BuildShape(IDataReader row)
        {
            PrimitiveBaseShape s = new PrimitiveBaseShape();
            s.Scale = new Vector3(
                (float)(double)row["ScaleX"],
                (float)(double)row["ScaleY"],
                (float)(double)row["ScaleZ"]
            );
            // paths
            s.PCode = (byte)(int)row["PCode"];
            s.PathBegin = (ushort)(int)row["PathBegin"];
            s.PathEnd = (ushort)(int)row["PathEnd"];
            s.PathScaleX = (byte)(int)row["PathScaleX"];
            s.PathScaleY = (byte)(int)row["PathScaleY"];
            s.PathShearX = (byte)(int)row["PathShearX"];
            s.PathShearY = (byte)(int)row["PathShearY"];
            s.PathSkew = (sbyte)(int)row["PathSkew"];
            s.PathCurve = (byte)(int)row["PathCurve"];
            s.PathRadiusOffset = (sbyte)(int)row["PathRadiusOffset"];
            s.PathRevolutions = (byte)(int)row["PathRevolutions"];
            s.PathTaperX = (sbyte)(int)row["PathTaperX"];
            s.PathTaperY = (sbyte)(int)row["PathTaperY"];
            s.PathTwist = (sbyte)(int)row["PathTwist"];
            s.PathTwistBegin = (sbyte)(int)row["PathTwistBegin"];
            // profile
            s.ProfileBegin = (ushort)(int)row["ProfileBegin"];
            s.ProfileEnd = (ushort)(int)row["ProfileEnd"];
            s.ProfileCurve = (byte)(int)row["ProfileCurve"];
            s.ProfileHollow = (ushort)(int)row["ProfileHollow"];
            s.TextureEntry = (byte[])row["Texture"];

            s.ExtraParams = (byte[])row["ExtraParams"];

            s.State = (byte)(int)row["State"];
            s.LastAttachPoint = (byte)(int)row["LastAttachPoint"];

            if (row["Media"] is not System.DBNull)
                s.Media = PrimitiveBaseShape.MediaList.FromXml((string)row["Media"]);

            if (row["MatOvrd"] is not System.DBNull)
                s.RenderMaterialsOvrFromRawBin((byte[])row["MatOvrd"]);
            else
                s.RenderMaterialsOvrFromRawBin(null);
            return s;
        }

        /// <summary>
        ///
        /// </summary>
        /// <param name="row"></param>
        /// <param name="prim"></param>
        private void FillShapeCommand(MySqlCommand cmd, SceneObjectPart prim)
        {
            PrimitiveBaseShape s = prim.Shape;
            cmd.Parameters.AddWithValue("UUID", prim.UUID.ToString());
            // shape is an enum
            cmd.Parameters.AddWithValue("Shape", 0);
            // vectors
            cmd.Parameters.AddWithValue("ScaleX", (double)s.Scale.X);
            cmd.Parameters.AddWithValue("ScaleY", (double)s.Scale.Y);
            cmd.Parameters.AddWithValue("ScaleZ", (double)s.Scale.Z);
            // paths
            cmd.Parameters.AddWithValue("PCode", s.PCode);
            cmd.Parameters.AddWithValue("PathBegin", s.PathBegin);
            cmd.Parameters.AddWithValue("PathEnd", s.PathEnd);
            cmd.Parameters.AddWithValue("PathScaleX", s.PathScaleX);
            cmd.Parameters.AddWithValue("PathScaleY", s.PathScaleY);
            cmd.Parameters.AddWithValue("PathShearX", s.PathShearX);
            cmd.Parameters.AddWithValue("PathShearY", s.PathShearY);
            cmd.Parameters.AddWithValue("PathSkew", s.PathSkew);
            cmd.Parameters.AddWithValue("PathCurve", s.PathCurve);
            cmd.Parameters.AddWithValue("PathRadiusOffset", s.PathRadiusOffset);
            cmd.Parameters.AddWithValue("PathRevolutions", s.PathRevolutions);
            cmd.Parameters.AddWithValue("PathTaperX", s.PathTaperX);
            cmd.Parameters.AddWithValue("PathTaperY", s.PathTaperY);
            cmd.Parameters.AddWithValue("PathTwist", s.PathTwist);
            cmd.Parameters.AddWithValue("PathTwistBegin", s.PathTwistBegin);
            // profile
            cmd.Parameters.AddWithValue("ProfileBegin", s.ProfileBegin);
            cmd.Parameters.AddWithValue("ProfileEnd", s.ProfileEnd);
            cmd.Parameters.AddWithValue("ProfileCurve", s.ProfileCurve);
            cmd.Parameters.AddWithValue("ProfileHollow", s.ProfileHollow);
            cmd.Parameters.AddWithValue("Texture", s.TextureEntry);
            cmd.Parameters.AddWithValue("ExtraParams", s.ExtraParams);
            cmd.Parameters.AddWithValue("State", s.State);
            cmd.Parameters.AddWithValue("LastAttachPoint", s.LastAttachPoint);
            cmd.Parameters.AddWithValue("Media", s.Media?.ToXml());

            byte[] matovrdata = s.RenderMaterialsOvrToRawBin();
            cmd.Parameters.AddWithValue("MatOvrd", matovrdata);
        }

        public virtual void StorePrimInventory(UUID primID, ICollection<TaskInventoryItem> items)
        {
            lock (m_dbLock)
            {
                using (MySqlConnection dbcon = new MySqlConnection(m_connectionString))
                {
                    dbcon.Open();

                    using (MySqlCommand cmd = dbcon.CreateCommand())
                    {
                        cmd.CommandText = "delete from primitems where primID = ?PrimID";
                        cmd.Parameters.AddWithValue("primID", primID.ToString());

                        ExecuteNonQuery(cmd);

                        if (items.Count == 0)
                        {
                            dbcon.Close();
                            return;
                        }

                        cmd.Parameters.Clear();
                        cmd.CommandText = "insert into primitems (" +
                                "invType, assetType, name, " +
                                "description, creationDate, nextPermissions, " +
                                "currentPermissions, basePermissions, " +
                                "everyonePermissions, groupPermissions, " +
                                "flags, itemID, primID, assetID, " +
                                "parentFolderID, creatorID, ownerID, " +
                                "groupID, lastOwnerID) values (?invType, " +
                                "?assetType, ?name, ?description, " +
                                "?creationDate, ?nextPermissions, " +
                                "?currentPermissions, ?basePermissions, " +
                                "?everyonePermissions, ?groupPermissions, " +
                                "?flags, ?itemID, ?primID, ?assetID, " +
                                "?parentFolderID, ?creatorID, ?ownerID, " +
                                "?groupID, ?lastOwnerID)";

                        foreach (TaskInventoryItem item in items)
                        {
                            cmd.Parameters.Clear();

                            FillItemCommand(cmd, item);

                            ExecuteNonQuery(cmd);
                        }
                    }
                    dbcon.Close();
                }
            }
        }

        public UUID[] GetObjectIDs(UUID regionID)
        {
            List<UUID> uuids = new List<UUID>();

            lock (m_dbLock)
            {
                using (MySqlConnection dbcon = new MySqlConnection(m_connectionString))
                {
                    dbcon.Open();

                    using (MySqlCommand cmd = dbcon.CreateCommand())
                    {
                        cmd.CommandText = "select UUID from prims where RegionUUID = ?RegionUUID and SceneGroupID = UUID";
                        cmd.Parameters.AddWithValue("RegionUUID", regionID.ToString());

                        using (IDataReader reader = ExecuteReader(cmd))
                        {
                            while (reader.Read())
                            {
                                UUID id = new UUID(reader["UUID"].ToString().AsSpan());

                                uuids.Add(id);
                            }
                        }
                    }
                    dbcon.Close();
                }
            }

            return uuids.ToArray();
        }

        private void LoadSpawnPoints(RegionSettings rs)
        {
            rs.ClearSpawnPoints();

            lock (m_dbLock)
            {
                using (MySqlConnection dbcon = new MySqlConnection(m_connectionString))
                {
                    dbcon.Open();

                    using (MySqlCommand cmd = dbcon.CreateCommand())
                    {
                        cmd.CommandText = "select Yaw, Pitch, Distance from spawn_points where RegionID = ?RegionID";
                        cmd.Parameters.AddWithValue("?RegionID", rs.RegionUUID.ToString());

                        using (IDataReader r = cmd.ExecuteReader())
                        {
                            while (r.Read())
                            {
                                SpawnPoint sp = new SpawnPoint();

                                sp.Yaw = (float)r["Yaw"];
                                sp.Pitch = (float)r["Pitch"];
                                sp.Distance = (float)r["Distance"];

                                rs.AddSpawnPoint(sp);
                            }
                        }
                    }
                    dbcon.Close();
                }
            }
        }

        private void SaveSpawnPoints(RegionSettings rs)
        {
            lock (m_dbLock)
            {
                using (MySqlConnection dbcon = new MySqlConnection(m_connectionString))
                {
                    dbcon.Open();

                    using (MySqlCommand cmd = dbcon.CreateCommand())
                    {
                        cmd.CommandText = "delete from spawn_points where RegionID = ?RegionID";
                        cmd.Parameters.AddWithValue("?RegionID", rs.RegionUUID.ToString());

                        cmd.ExecuteNonQuery();

                        cmd.Parameters.Clear();

                        cmd.CommandText = "insert into spawn_points (RegionID, Yaw, Pitch, Distance) values ( ?RegionID, ?Yaw, ?Pitch, ?Distance)";

                        foreach (SpawnPoint p in rs.SpawnPoints())
                        {
                            cmd.Parameters.AddWithValue("?RegionID", rs.RegionUUID.ToString());
                            cmd.Parameters.AddWithValue("?Yaw", p.Yaw);
                            cmd.Parameters.AddWithValue("?Pitch", p.Pitch);
                            cmd.Parameters.AddWithValue("?Distance", p.Distance);

                            cmd.ExecuteNonQuery();
                            cmd.Parameters.Clear();
                        }
                    }
                    dbcon.Close();
                }
            }
        }

        public void SaveExtra(UUID regionID, string name, string val)
        {
            using (MySqlConnection dbcon = new MySqlConnection(m_connectionString))
            {
                dbcon.Open();

                using (MySqlCommand cmd = dbcon.CreateCommand())
                {
                    cmd.CommandText = "replace into regionextra values (?RegionID, ?Name, ?value)";
                    cmd.Parameters.AddWithValue("?RegionID", regionID.ToString());
                    cmd.Parameters.AddWithValue("?Name", name);
                    cmd.Parameters.AddWithValue("?value", val);

                    cmd.ExecuteNonQuery();
                }
                dbcon.Close();
            }
        }

        public void RemoveExtra(UUID regionID, string name)
        {
            using (MySqlConnection dbcon = new MySqlConnection(m_connectionString))
            {
                dbcon.Open();

                using (MySqlCommand cmd = dbcon.CreateCommand())
                {
                    cmd.CommandText = "delete from regionextra where RegionID=?RegionID and Name=?Name";
                    cmd.Parameters.AddWithValue("?RegionID", regionID.ToString());
                    cmd.Parameters.AddWithValue("?Name", name);

                    cmd.ExecuteNonQuery();
                }
                dbcon.Close();
            }
        }

        public Dictionary<string, string> GetExtra(UUID regionID)
        {
            Dictionary<string, string> ret = new Dictionary<string, string>();

            using (MySqlConnection dbcon = new MySqlConnection(m_connectionString))
            {
                dbcon.Open();

                using (MySqlCommand cmd = dbcon.CreateCommand())
                {
                    cmd.CommandText = "select * from regionextra where RegionID=?RegionID";
                    cmd.Parameters.AddWithValue("?RegionID", regionID.ToString());
                    using (IDataReader r = cmd.ExecuteReader())
                    {
                        while (r.Read())
                        {
                            ret[r["Name"].ToString()] = r["value"].ToString();
                        }
                    }
                }
                dbcon.Close();
            }

            return ret;
        }
    }
}<|MERGE_RESOLUTION|>--- conflicted
+++ resolved
@@ -171,11 +171,7 @@
                                     "PhysicsShapeType, Density, GravityModifier, " +
                                     "Friction, Restitution, Vehicle, PhysInertia, DynAttrs, " +
                                     "RotationAxisLocks, sopanims, sitactrange, pseudocrc, " +
-<<<<<<< HEAD
                                     "linksetdata" +
-=======
-                                    "lnkstBinData" +
->>>>>>> 50212c24
                                     ") values (" + "?UUID, " +
                                     "?CreationDate, ?Name, ?Text, " +
                                     "?Description, ?SitName, ?TouchName, " +
@@ -209,15 +205,9 @@
                                     "?LinkNumber, ?MediaURL, ?KeyframeMotion, ?AttachedPosX, " +
                                     "?AttachedPosY, ?AttachedPosZ, " +
                                     "?PhysicsShapeType, ?Density, ?GravityModifier, " +
-<<<<<<< HEAD
                                     "?Friction, ?Restitution, ?Vehicle, ?PhysInertia, ?DynAttrs," +
                                     "?RotationAxisLocks, ?sopanims, ?sitactrange, ?pseudocrc, " +
                                     "?linksetdata)";
-=======
-                                    "?Friction, ?Restitution, ?Vehicle, ?PhysInertia, ?DynAttrs, " +
-                                    "?RotationAxisLocks, ?sopanims, ?sitactrange, ?pseudocrc, " +
-                                    "?lnkstBinData)";
->>>>>>> 50212c24
 
                             FillPrimCommand(cmd, prim, obj.UUID, regionUUID);
 
@@ -260,7 +250,7 @@
 
         public virtual void RemoveObject(UUID obj, UUID regionUUID)
         {
-            //m_log.DebugFormat("[REGION DB]: Deleting scene object {0} from {1} in database", obj, regionUUID);
+//            m_log.DebugFormat("[REGION DB]: Deleting scene object {0} from {1} in database", obj, regionUUID);
 
             List<string> uuids = new List<string>();
             lock (m_dbLock)
@@ -365,15 +355,7 @@
                                 {
                                     //create linkset and extract its data stored on root
                                     SceneObjectGroup newSog = new SceneObjectGroup(prim);
-                                    if(objects.TryAdd(prim.UUID, newSog))
-                                    {
-                                        if(reader["lnkstBinData"] is not  DBNull)
-                                        {
-                                            byte[] data = (byte[])reader["lnkstBinData"];
-                                            newSog.LinksetData = LinksetData.FromBin(data);
-                                        }
-                                    }
-                                    else
+                                    if(objects.TryAdd(prim.UUID, newSog) is false)
                                         m_log.Warn($"[REGION DB]: duplicated SOG with root prim \"{prim.Name}\" {prim.UUID} in region {regionID}");
                                 }
 
@@ -1200,16 +1182,12 @@
             int pseudocrc = (int)row["pseudocrc"];
             if(pseudocrc != 0)
                 prim.PseudoCRC = pseudocrc;
-<<<<<<< HEAD
 
             if (!(row["linksetdata"] is DBNull))
             {
                 prim.DeserializeLinksetData((string)row["linksetdata"]);
             }
 
-=======
- 
->>>>>>> 50212c24
             return prim;
         }
 
@@ -1631,8 +1609,7 @@
             cmd.Parameters.AddWithValue("sitactrange", prim.SitActiveRange);
             cmd.Parameters.AddWithValue("pseudocrc", prim.PseudoCRC);
 
-<<<<<<< HEAD
-            if (prim.LinksetData != null)
+            if (prim.IsRoot && prim.LinksetData is not null)
             {
                 cmd.Parameters.AddWithValue("linksetdata", prim.SerializeLinksetData());
             }
@@ -1640,12 +1617,6 @@
             {
                 cmd.Parameters.AddWithValue("linksetdata", null);
             }           
-=======
-            if(prim.IsRoot && prim.ParentGroup.LinksetData is not null)
-                cmd.Parameters.AddWithValue("lnkstBinData", prim.ParentGroup.LinksetData.ToBin());
-            else
-                cmd.Parameters.AddWithValue("lnkstBinData", null);
->>>>>>> 50212c24
         }
 
         /// <summary>
