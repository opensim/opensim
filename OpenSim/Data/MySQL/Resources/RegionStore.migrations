--- conflicted
+++ resolved
@@ -568,15 +568,13 @@
 ALTER TABLE `regionsettings` ADD COLUMN `TerrainPBR4` varchar(36) NOT NULL DEFAULT '00000000-0000-0000-0000-000000000000';
 COMMIT;
 
-<<<<<<< HEAD
 :VERSION 67         #----- Add allow unsit and scripted sit only
 BEGIN;
 ALTER TABLE `prims`
 	ADD COLUMN `AllowUnsit` TINYINT(3) NULL DEFAULT '1',
 	ADD COLUMN `ScriptedSitOnly` TINYINT(3) NULL DEFAULT '0';
-=======
-:VERSION 67         #----- add rez start string param column
+
+:VERSION 68         #----- add rez start string param column
 BEGIN;
 ALTER TABLE `prims` ADD COLUMN `StartStr` text default NULL;
->>>>>>> 26a8c5e7
 COMMIT;