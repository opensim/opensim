--- conflicted
+++ resolved
@@ -557,17 +557,12 @@
 
 :VERSION 65         #----- add linkset data storage column
 BEGIN;
-<<<<<<< HEAD
 ALTER TABLE `prims` ADD COLUMN `linksetdata` MEDIUMTEXT default NULL;
-=======
-ALTER TABLE `prims` ADD COLUMN `lnkstBinData` blob default NULL;
-COMMIT;
-
+COMMIT;
 :VERSION 66         #----- add PBR Terrain storage column
 BEGIN;
 ALTER TABLE `regionsettings` ADD COLUMN `TerrainPBR1` varchar(36) NOT NULL;
 ALTER TABLE `regionsettings` ADD COLUMN `TerrainPBR2` varchar(36) NOT NULL;
 ALTER TABLE `regionsettings` ADD COLUMN `TerrainPBR3` varchar(36) NOT NULL;
 ALTER TABLE `regionsettings` ADD COLUMN `TerrainPBR4` varchar(36) NOT NULL;
->>>>>>> c4635d86
 COMMIT;