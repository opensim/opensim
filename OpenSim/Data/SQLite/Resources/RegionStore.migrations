:VERSION 31

BEGIN TRANSACTION;

CREATE TABLE IF NOT EXISTS prims(
    UUID varchar(255) primary key,
    RegionUUID varchar(255),
	CreationDate integer,
	Name varchar(255),
	SceneGroupID varchar(255),
	Text varchar(255),
	Description varchar(255),
	SitName varchar(255),
	TouchName varchar(255),
	CreatorID varchar(255),
	OwnerID varchar(255),
	GroupID varchar(255),
	LastOwnerID varchar(255),
	OwnerMask integer,
	NextOwnerMask integer,
	GroupMask integer,
	EveryoneMask integer,
	BaseMask integer,
	PositionX float,
	PositionY float,
	PositionZ float,
	GroupPositionX float,
	GroupPositionY float,
	GroupPositionZ float,
	VelocityX float,
	VelocityY float,
	VelocityZ float,
	AngularVelocityX float,
	AngularVelocityY float,
	AngularVelocityZ float,
	AccelerationX float,
	AccelerationY float,
	AccelerationZ float,
	RotationX float,
	RotationY float,
	RotationZ float,
	RotationW float,
	ObjectFlags integer,
	SitTargetOffsetX float NOT NULL default 0,
	SitTargetOffsetY float NOT NULL default 0,
	SitTargetOffsetZ float NOT NULL default 0,
	SitTargetOrientW float NOT NULL default 0,
	SitTargetOrientX float NOT NULL default 0,
	SitTargetOrientY float NOT NULL default 0,
	SitTargetOrientZ float NOT NULL default 0,
	ColorR integer not null default 0,
	ColorG integer not null default 0,
	ColorB integer not null default 0,
	ColorA integer not null default 0,
	ClickAction integer not null default 0,
	PayPrice integer not null default 0,
	PayButton1 integer not null default 0,
	PayButton2 integer not null default 0,
	PayButton3 integer not null default 0,
	PayButton4 integer not null default 0,
	LoopedSound varchar(36) NOT NULL default '00000000-0000-0000-0000-000000000000',
	LoopedSoundGain float NOT NULL default 0,
	TextureAnimation string,
	ParticleSystem string,
	OmegaX float NOT NULL default 0,
	OmegaY float NOT NULL default 0,
	OmegaZ float NOT NULL default 0,
	CameraEyeOffsetX float NOT NULL default 0,
	CameraEyeOffsetY float NOT NULL default 0,
	CameraEyeOffsetZ float NOT NULL default 0,
	CameraAtOffsetX float NOT NULL default 0,
	CameraAtOffsetY float NOT NULL default 0,
	CameraAtOffsetZ float NOT NULL default 0,
	ForceMouselook string NOT NULL default 0,
	ScriptAccessPin INTEGER NOT NULL default 0,
	AllowedDrop INTEGER NOT NULL default 0,
	DieAtEdge string NOT NULL default 0,
	SalePrice INTEGER NOT NULL default 0,
	SaleType string NOT NULL default 0,
	Material INTEGER NOT NULL default 3,
	CollisionSound varchar(36) NOT NULL default '00000000-0000-0000-0000-000000000000',
	CollisionSoundVolume float NOT NULL default 0,
	VolumeDetect INTEGER NOT NULL DEFAULT 0, 
	MediaURL varchar(255), 
	DynAttrs TEXT, 
	`PhysicsShapeType` tinyint(4) NOT NULL default '0', 
	`Density` double NOT NULL default '1000', 
	`GravityModifier` double NOT NULL default '1', 
	`Friction` double NOT NULL default '0.6', 
	`Restitution` double NOT NULL default '0.5', 
	`KeyframeMotion` blob, 
	AttachedPosX double default '0', 
	AttachedPosY double default '0', 
	AttachedPosZ double default '0');

CREATE TABLE IF NOT EXISTS primshapes(
       UUID varchar(255) primary key,
       Shape integer,
       ScaleX float,
       ScaleY float,
       ScaleZ float,
       PCode integer,
       PathBegin integer,
       PathEnd integer,
       PathScaleX integer,
       PathScaleY integer,
       PathShearX integer,
       PathShearY integer,
       PathSkew integer,
       PathCurve integer,
       PathRadiusOffset integer,
       PathRevolutions integer,
       PathTaperX integer,
       PathTaperY integer,
       PathTwist integer,
       PathTwistBegin integer,
       ProfileBegin integer,
       ProfileEnd integer,
       ProfileCurve integer,
       ProfileHollow integer,
       Texture blob,
       ExtraParams blob,
       State Integer NOT NULL default 0, 
	   Media TEXT, 
	   LastAttachPoint int not null default '0');

CREATE TABLE IF NOT EXISTS primitems(
       itemID varchar(255) primary key,
       primID varchar(255),
       assetID varchar(255),
       parentFolderID varchar(255),
       invType integer,
       assetType integer,
       name varchar(255),
       description varchar(255),
       creationDate integer,
       creatorID varchar(255),
       ownerID varchar(255),
       lastOwnerID varchar(255),
       groupID varchar(255),
       nextPermissions string,
       currentPermissions string,
       basePermissions string,
       everyonePermissions string,
       groupPermissions string, 
	   flags integer not null default 0);

CREATE TABLE IF NOT EXISTS terrain(
       RegionUUID varchar(255),
       Revision integer,
       Heightfield blob);

CREATE TABLE IF NOT EXISTS land(
       UUID varchar(255) primary key,
       RegionUUID varchar(255),
       LocalLandID string,
       Bitmap blob,
       Name varchar(255),
       Desc varchar(255),
       OwnerUUID varchar(255),
       IsGroupOwned string,
       Area integer,
       AuctionID integer,
       Category integer,
       ClaimDate integer,
       ClaimPrice integer,
       GroupUUID varchar(255),
       SalePrice integer,
       LandStatus integer,
       LandFlags string,
       LandingType string,
       MediaAutoScale string,
       MediaTextureUUID varchar(255),
       MediaURL varchar(255),
       MusicURL varchar(255),
       PassHours float,
       PassPrice string,
       SnapshotUUID varchar(255),
       UserLocationX float,
       UserLocationY float,
       UserLocationZ float,
       UserLookAtX float,
       UserLookAtY float,
       UserLookAtZ float,
       AuthbuyerID varchar(36) NOT NULL default  '00000000-0000-0000-0000-000000000000', 
       OtherCleanTime INTEGER NOT NULL default 0, 
       Dwell INTEGER NOT NULL default 0, 
       `MediaType` VARCHAR(32) NOT NULL DEFAULT 'none/none', 
       `MediaDescription` VARCHAR(255) NOT NULL DEFAULT '', 
       `MediaSize` VARCHAR(16) NOT NULL DEFAULT '0,0', 
       `MediaLoop` BOOLEAN NOT NULL DEFAULT FALSE, 
       `ObscureMusic` BOOLEAN NOT NULL DEFAULT FALSE, 
       `ObscureMedia` BOOLEAN NOT NULL DEFAULT FALSE);

CREATE TABLE IF NOT EXISTS landaccesslist(
       LandUUID varchar(255),
       AccessUUID varchar(255),
       Flags string);

CREATE TABLE IF NOT EXISTS regionban(
                regionUUID varchar (255),
                bannedUUID varchar (255),
                bannedIp varchar (255),
                bannedIpHostMask varchar (255)
                );

CREATE TABLE IF NOT EXISTS regionsettings (
  regionUUID char(36) NOT NULL,
  block_terraform int(11) NOT NULL,
  block_fly int(11) NOT NULL,
  allow_damage int(11) NOT NULL,
  restrict_pushing int(11) NOT NULL,
  allow_land_resell int(11) NOT NULL,
  allow_land_join_divide int(11) NOT NULL,
  block_show_in_search int(11) NOT NULL,
  agent_limit int(11) NOT NULL,
  object_bonus float NOT NULL,
  maturity int(11) NOT NULL,
  disable_scripts int(11) NOT NULL,
  disable_collisions int(11) NOT NULL,
  disable_physics int(11) NOT NULL,
  terrain_texture_1 char(36) NOT NULL,
  terrain_texture_2 char(36) NOT NULL,
  terrain_texture_3 char(36) NOT NULL,
  terrain_texture_4 char(36) NOT NULL,
  elevation_1_nw float NOT NULL,
  elevation_2_nw float NOT NULL,
  elevation_1_ne float NOT NULL,
  elevation_2_ne float NOT NULL,
  elevation_1_se float NOT NULL,
  elevation_2_se float NOT NULL,
  elevation_1_sw float NOT NULL,
  elevation_2_sw float NOT NULL,
  water_height float NOT NULL,
  terrain_raise_limit float NOT NULL,
  terrain_lower_limit float NOT NULL,
  use_estate_sun int(11) NOT NULL,
  fixed_sun int(11) NOT NULL,
  sun_position float NOT NULL,
  covenant char(36) default NULL,
  sandbox tinyint(4) NOT NULL, 
  sunvectorx double NOT NULL default 0, 
  sunvectory double NOT NULL default 0, 
  sunvectorz double NOT NULL default 0, 
  map_tile_ID varchar(36) NOT NULL default '00000000-0000-0000-0000-000000000000', 
  covenant_datetime INTEGER NOT NULL default 0, 
  `TelehubObject` varchar(36) NOT NULL DEFAULT '00000000-0000-0000-0000-000000000000', 
  `parcel_tile_ID` char(36) NOT NULL DEFAULT '00000000-0000-0000-0000-000000000000',
  PRIMARY KEY  (regionUUID)
);

CREATE TABLE IF NOT EXISTS regionwindlight (
  region_id VARCHAR(36) NOT NULL DEFAULT '000000-0000-0000-0000-000000000000' PRIMARY KEY,
  water_color_r FLOAT NOT NULL DEFAULT '4.000000',
  water_color_g FLOAT NOT NULL DEFAULT '38.000000',
  water_color_b FLOAT NOT NULL DEFAULT '64.000000',
  water_color_i FLOAT NOT NULL DEFAULT '1.000000',
  water_fog_density_exponent FLOAT NOT NULL DEFAULT '4.0',
  underwater_fog_modifier FLOAT NOT NULL DEFAULT '0.25',
  reflection_wavelet_scale_1 FLOAT NOT NULL DEFAULT '2.0',
  reflection_wavelet_scale_2 FLOAT NOT NULL DEFAULT '2.0',
  reflection_wavelet_scale_3 FLOAT NOT NULL DEFAULT '2.0',
  fresnel_scale FLOAT NOT NULL DEFAULT '0.40',
  fresnel_offset FLOAT NOT NULL DEFAULT '0.50',
  refract_scale_above FLOAT NOT NULL DEFAULT '0.03',
  refract_scale_below FLOAT NOT NULL DEFAULT '0.20',
  blur_multiplier FLOAT NOT NULL DEFAULT '0.040',
  big_wave_direction_x FLOAT NOT NULL DEFAULT '1.05',
  big_wave_direction_y FLOAT NOT NULL DEFAULT '-0.42',
  little_wave_direction_x FLOAT NOT NULL DEFAULT '1.11',
  little_wave_direction_y FLOAT NOT NULL DEFAULT '-1.16',
  normal_map_texture VARCHAR(36) NOT NULL DEFAULT '822ded49-9a6c-f61c-cb89-6df54f42cdf4',
  horizon_r FLOAT NOT NULL DEFAULT '0.25',
  horizon_g FLOAT NOT NULL DEFAULT '0.25',
  horizon_b FLOAT NOT NULL DEFAULT '0.32',
  horizon_i FLOAT NOT NULL DEFAULT '0.32',
  haze_horizon FLOAT NOT NULL DEFAULT '0.19',
  blue_density_r FLOAT NOT NULL DEFAULT '0.12',
  blue_density_g FLOAT NOT NULL DEFAULT '0.22',
  blue_density_b FLOAT NOT NULL DEFAULT '0.38',
  blue_density_i FLOAT NOT NULL DEFAULT '0.38',
  haze_density FLOAT NOT NULL DEFAULT '0.70',
  density_multiplier FLOAT NOT NULL DEFAULT '0.18',
  distance_multiplier FLOAT NOT NULL DEFAULT '0.8',
  max_altitude INTEGER NOT NULL DEFAULT '1605',
  sun_moon_color_r FLOAT NOT NULL DEFAULT '0.24',
  sun_moon_color_g FLOAT NOT NULL DEFAULT '0.26',
  sun_moon_color_b FLOAT NOT NULL DEFAULT '0.30',
  sun_moon_color_i FLOAT NOT NULL DEFAULT '0.30',
  sun_moon_position FLOAT NOT NULL DEFAULT '0.317',
  ambient_r FLOAT NOT NULL DEFAULT '0.35',
  ambient_g FLOAT NOT NULL DEFAULT '0.35',
  ambient_b FLOAT NOT NULL DEFAULT '0.35',
  ambient_i FLOAT NOT NULL DEFAULT '0.35',
  east_angle FLOAT NOT NULL DEFAULT '0.00',
  sun_glow_focus FLOAT NOT NULL DEFAULT '0.10',
  sun_glow_size FLOAT NOT NULL DEFAULT '1.75',
  scene_gamma FLOAT NOT NULL DEFAULT '1.00',
  star_brightness FLOAT NOT NULL DEFAULT '0.00',
  cloud_color_r FLOAT NOT NULL DEFAULT '0.41',
  cloud_color_g FLOAT NOT NULL DEFAULT '0.41',
  cloud_color_b FLOAT NOT NULL DEFAULT '0.41',
  cloud_color_i FLOAT NOT NULL DEFAULT '0.41',
  cloud_x FLOAT NOT NULL DEFAULT '1.00',
  cloud_y FLOAT NOT NULL DEFAULT '0.53',
  cloud_density FLOAT NOT NULL DEFAULT '1.00',
  cloud_coverage FLOAT NOT NULL DEFAULT '0.27',
  cloud_scale FLOAT NOT NULL DEFAULT '0.42',
  cloud_detail_x FLOAT NOT NULL DEFAULT '1.00',
  cloud_detail_y FLOAT NOT NULL DEFAULT '0.53',
  cloud_detail_density FLOAT NOT NULL DEFAULT '0.12',
  cloud_scroll_x FLOAT NOT NULL DEFAULT '0.20',
  cloud_scroll_x_lock INTEGER NOT NULL DEFAULT '0',
  cloud_scroll_y FLOAT NOT NULL DEFAULT '0.01',
  cloud_scroll_y_lock INTEGER NOT NULL DEFAULT '0',
  draw_classic_clouds INTEGER NOT NULL DEFAULT '1');

CREATE TABLE IF NOT EXISTS `spawn_points` (
  `RegionID` varchar(36) NOT NULL DEFAULT '000000-0000-0000-0000-000000000000',
  `Yaw` float NOT NULL,
  `Pitch` float NOT NULL,
  `Distance` float NOT NULL
);

CREATE TABLE IF NOT EXISTS `regionenvironment` (
  `region_id` varchar(36) NOT NULL DEFAULT '000000-0000-0000-0000-000000000000' PRIMARY KEY,
  `llsd_settings` TEXT NOT NULL
);

COMMIT;


:VERSION 32         #---- avination fields plus a few others

BEGIN;

ALTER TABLE `prims` ADD COLUMN `PassTouches` BOOLEAN NOT NULL DEFAULT FALSE;
ALTER TABLE `prims` ADD COLUMN `PassCollisions`BOOLEAN NOT NULL DEFAULT FALSE;
ALTER TABLE `prims` ADD COLUMN `Vehicle` TEXT default NULL;
ALTER TABLE `regionsettings` ADD COLUMN `block_search` BOOLEAN NOT NULL DEFAULT FALSE;
ALTER TABLE `regionsettings` ADD COLUMN `casino` BOOLEAN NOT NULL DEFAULT FALSE;
ALTER TABLE `land` ADD COLUMN `SeeAVs` BOOLEAN NOT NULL DEFAULT TRUE;
ALTER TABLE `land` ADD COLUMN `AnyAVSounds` BOOLEAN NOT NULL DEFAULT TRUE;
ALTER TABLE `land` ADD COLUMN `GroupAVSounds` BOOLEAN NOT NULL DEFAULT TRUE;

COMMIT;

:VERSION 33         #---- Rotation axis locks

BEGIN;

ALTER TABLE prims ADD COLUMN `RotationAxisLocks` tinyint(4) NOT NULL default '0';

COMMIT;

:VERSION 34         #---- add baked terrain store

BEGIN;

CREATE TABLE IF NOT EXISTS bakedterrain(
       RegionUUID varchar(255),
       Revision integer,
       Heightfield blob);

COMMIT;

:VERSION 35         #----- Add RezzerID field in table prims

BEGIN;

ALTER TABLE `prims` ADD COLUMN `RezzerID` char(36) DEFAULT NULL;

COMMIT;

:VERSION 36         #----- Add physics inertia data

BEGIN;
ALTER TABLE `prims` ADD COLUMN `PhysInertia` TEXT default NULL;
COMMIT;

:VERSION 37         #----- Add standtarget and sit range

BEGIN;
ALTER TABLE `prims` ADD COLUMN `standtargetx` float NOT NULL DEFAULT '0.0';
ALTER TABLE `prims` ADD COLUMN `standtargety` float NOT NULL DEFAULT '0.0';
ALTER TABLE `prims` ADD COLUMN `standtargetz` float NOT NULL DEFAULT '0.0';
ALTER TABLE `prims` ADD COLUMN `sitactrange` float NOT NULL DEFAULT '0.0';
COMMIT;


:VERSION 38         #----- Add pseudo CRC and region cache id

BEGIN;
ALTER TABLE `prims` ADD COLUMN `pseudocrc` integer DEFAULT '0';
ALTER TABLE `regionsettings` ADD COLUMN `cacheID` char(36) DEFAULT NULL;
COMMIT;

:VERSION 39         #----- parcel environment store
BEGIN;
ALTER TABLE `land` ADD COLUMN `environment` TEXT default NULL;
COMMIT;

:VERSION 40         #----- sop animations and materials
BEGIN;
ALTER TABLE `prims` ADD COLUMN `sopanims` blob default NULL;
ALTER TABLE `primshapes` ADD COLUMN `MatOvrd` blob default NULL;
COMMIT;

:VERSION 41         #----- add linkset data storage column
BEGIN;
<<<<<<< HEAD
ALTER TABLE `prims` ADD COLUMN `linksetdata` TEXT default NULL;
=======
ALTER TABLE `prims` ADD COLUMN `lnkstBinData` blob default NULL;
COMMIT;


:VERSION 42         #----- add pbr terrain storage
BEGIN;
ALTER TABLE regionsettings ADD COLUMN TerrainPBR1 char(36) NOT NULL DEFAULT '00000000-0000-0000-0000-000000000000';
ALTER TABLE regionsettings ADD COLUMN TerrainPBR2 char(36) NOT NULL DEFAULT '00000000-0000-0000-0000-000000000000';
ALTER TABLE regionsettings ADD COLUMN TerrainPBR3 char(36) NOT NULL DEFAULT '00000000-0000-0000-0000-000000000000';
ALTER TABLE regionsettings ADD COLUMN TerrainPBR4 char(36) NOT NULL DEFAULT '00000000-0000-0000-0000-000000000000';
>>>>>>> c4635d86
COMMIT;<|MERGE_RESOLUTION|>--- conflicted
+++ resolved
@@ -408,12 +408,8 @@
 
 :VERSION 41         #----- add linkset data storage column
 BEGIN;
-<<<<<<< HEAD
 ALTER TABLE `prims` ADD COLUMN `linksetdata` TEXT default NULL;
-=======
-ALTER TABLE `prims` ADD COLUMN `lnkstBinData` blob default NULL;
-COMMIT;
-
+COMMIT;
 
 :VERSION 42         #----- add pbr terrain storage
 BEGIN;
@@ -421,5 +417,4 @@
 ALTER TABLE regionsettings ADD COLUMN TerrainPBR2 char(36) NOT NULL DEFAULT '00000000-0000-0000-0000-000000000000';
 ALTER TABLE regionsettings ADD COLUMN TerrainPBR3 char(36) NOT NULL DEFAULT '00000000-0000-0000-0000-000000000000';
 ALTER TABLE regionsettings ADD COLUMN TerrainPBR4 char(36) NOT NULL DEFAULT '00000000-0000-0000-0000-000000000000';
->>>>>>> c4635d86
 COMMIT;