:VERSION 31

BEGIN TRANSACTION;

CREATE TABLE IF NOT EXISTS prims(
    UUID varchar(255) primary key,
    RegionUUID varchar(255),
	CreationDate integer,
	Name varchar(255),
	SceneGroupID varchar(255),
	Text varchar(255),
	Description varchar(255),
	SitName varchar(255),
	TouchName varchar(255),
	CreatorID varchar(255),
	OwnerID varchar(255),
	GroupID varchar(255),
	LastOwnerID varchar(255),
	OwnerMask integer,
	NextOwnerMask integer,
	GroupMask integer,
	EveryoneMask integer,
	BaseMask integer,
	PositionX float,
	PositionY float,
	PositionZ float,
	GroupPositionX float,
	GroupPositionY float,
	GroupPositionZ float,
	VelocityX float,
	VelocityY float,
	VelocityZ float,
	AngularVelocityX float,
	AngularVelocityY float,
	AngularVelocityZ float,
	AccelerationX float,
	AccelerationY float,
	AccelerationZ float,
	RotationX float,
	RotationY float,
	RotationZ float,
	RotationW float,
	ObjectFlags integer,
	SitTargetOffsetX float NOT NULL default 0,
	SitTargetOffsetY float NOT NULL default 0,
	SitTargetOffsetZ float NOT NULL default 0,
	SitTargetOrientW float NOT NULL default 0,
	SitTargetOrientX float NOT NULL default 0,
	SitTargetOrientY float NOT NULL default 0,
	SitTargetOrientZ float NOT NULL default 0,
	ColorR integer not null default 0,
	ColorG integer not null default 0,
	ColorB integer not null default 0,
	ColorA integer not null default 0,
	ClickAction integer not null default 0,
	PayPrice integer not null default 0,
	PayButton1 integer not null default 0,
	PayButton2 integer not null default 0,
	PayButton3 integer not null default 0,
	PayButton4 integer not null default 0,
	LoopedSound varchar(36) NOT NULL default '00000000-0000-0000-0000-000000000000',
	LoopedSoundGain float NOT NULL default 0,
	TextureAnimation string,
	ParticleSystem string,
	OmegaX float NOT NULL default 0,
	OmegaY float NOT NULL default 0,
	OmegaZ float NOT NULL default 0,
	CameraEyeOffsetX float NOT NULL default 0,
	CameraEyeOffsetY float NOT NULL default 0,
	CameraEyeOffsetZ float NOT NULL default 0,
	CameraAtOffsetX float NOT NULL default 0,
	CameraAtOffsetY float NOT NULL default 0,
	CameraAtOffsetZ float NOT NULL default 0,
	ForceMouselook string NOT NULL default 0,
	ScriptAccessPin INTEGER NOT NULL default 0,
	AllowedDrop INTEGER NOT NULL default 0,
	DieAtEdge string NOT NULL default 0,
	SalePrice INTEGER NOT NULL default 0,
	SaleType string NOT NULL default 0,
	Material INTEGER NOT NULL default 3,
	CollisionSound varchar(36) NOT NULL default '00000000-0000-0000-0000-000000000000',
	CollisionSoundVolume float NOT NULL default 0,
	VolumeDetect INTEGER NOT NULL DEFAULT 0, 
	MediaURL varchar(255), 
	DynAttrs TEXT, 
	`PhysicsShapeType` tinyint(4) NOT NULL default '0', 
	`Density` double NOT NULL default '1000', 
	`GravityModifier` double NOT NULL default '1', 
	`Friction` double NOT NULL default '0.6', 
	`Restitution` double NOT NULL default '0.5', 
	`KeyframeMotion` blob, 
	AttachedPosX double default '0', 
	AttachedPosY double default '0', 
	AttachedPosZ double default '0');

CREATE TABLE IF NOT EXISTS primshapes(
       UUID varchar(255) primary key,
       Shape integer,
       ScaleX float,
       ScaleY float,
       ScaleZ float,
       PCode integer,
       PathBegin integer,
       PathEnd integer,
       PathScaleX integer,
       PathScaleY integer,
       PathShearX integer,
       PathShearY integer,
       PathSkew integer,
       PathCurve integer,
       PathRadiusOffset integer,
       PathRevolutions integer,
       PathTaperX integer,
       PathTaperY integer,
       PathTwist integer,
       PathTwistBegin integer,
       ProfileBegin integer,
       ProfileEnd integer,
       ProfileCurve integer,
       ProfileHollow integer,
       Texture blob,
       ExtraParams blob,
       State Integer NOT NULL default 0, 
	   Media TEXT, 
	   LastAttachPoint int not null default '0');

CREATE TABLE IF NOT EXISTS primitems(
       itemID varchar(255) primary key,
       primID varchar(255),
       assetID varchar(255),
       parentFolderID varchar(255),
       invType integer,
       assetType integer,
       name varchar(255),
       description varchar(255),
       creationDate integer,
       creatorID varchar(255),
       ownerID varchar(255),
       lastOwnerID varchar(255),
       groupID varchar(255),
       nextPermissions string,
       currentPermissions string,
       basePermissions string,
       everyonePermissions string,
       groupPermissions string, 
	   flags integer not null default 0);

CREATE TABLE IF NOT EXISTS terrain(
       RegionUUID varchar(255),
       Revision integer,
       Heightfield blob);

CREATE TABLE IF NOT EXISTS land(
       UUID varchar(255) primary key,
       RegionUUID varchar(255),
       LocalLandID string,
       Bitmap blob,
       Name varchar(255),
       Desc varchar(255),
       OwnerUUID varchar(255),
       IsGroupOwned string,
       Area integer,
       AuctionID integer,
       Category integer,
       ClaimDate integer,
       ClaimPrice integer,
       GroupUUID varchar(255),
       SalePrice integer,
       LandStatus integer,
       LandFlags string,
       LandingType string,
       MediaAutoScale string,
       MediaTextureUUID varchar(255),
       MediaURL varchar(255),
       MusicURL varchar(255),
       PassHours float,
       PassPrice string,
       SnapshotUUID varchar(255),
       UserLocationX float,
       UserLocationY float,
       UserLocationZ float,
       UserLookAtX float,
       UserLookAtY float,
       UserLookAtZ float,
       AuthbuyerID varchar(36) NOT NULL default  '00000000-0000-0000-0000-000000000000', 
       OtherCleanTime INTEGER NOT NULL default 0, 
       Dwell INTEGER NOT NULL default 0, 
       `MediaType` VARCHAR(32) NOT NULL DEFAULT 'none/none', 
       `MediaDescription` VARCHAR(255) NOT NULL DEFAULT '', 
       `MediaSize` VARCHAR(16) NOT NULL DEFAULT '0,0', 
       `MediaLoop` BOOLEAN NOT NULL DEFAULT FALSE, 
       `ObscureMusic` BOOLEAN NOT NULL DEFAULT FALSE, 
       `ObscureMedia` BOOLEAN NOT NULL DEFAULT FALSE);

CREATE TABLE IF NOT EXISTS landaccesslist(
       LandUUID varchar(255),
       AccessUUID varchar(255),
       Flags string);

CREATE TABLE IF NOT EXISTS regionban(
                regionUUID varchar (255),
                bannedUUID varchar (255),
                bannedIp varchar (255),
                bannedIpHostMask varchar (255)
                );

CREATE TABLE IF NOT EXISTS regionsettings (
  regionUUID char(36) NOT NULL,
  block_terraform int(11) NOT NULL,
  block_fly int(11) NOT NULL,
  allow_damage int(11) NOT NULL,
  restrict_pushing int(11) NOT NULL,
  allow_land_resell int(11) NOT NULL,
  allow_land_join_divide int(11) NOT NULL,
  block_show_in_search int(11) NOT NULL,
  agent_limit int(11) NOT NULL,
  object_bonus float NOT NULL,
  maturity int(11) NOT NULL,
  disable_scripts int(11) NOT NULL,
  disable_collisions int(11) NOT NULL,
  disable_physics int(11) NOT NULL,
  terrain_texture_1 char(36) NOT NULL,
  terrain_texture_2 char(36) NOT NULL,
  terrain_texture_3 char(36) NOT NULL,
  terrain_texture_4 char(36) NOT NULL,
  elevation_1_nw float NOT NULL,
  elevation_2_nw float NOT NULL,
  elevation_1_ne float NOT NULL,
  elevation_2_ne float NOT NULL,
  elevation_1_se float NOT NULL,
  elevation_2_se float NOT NULL,
  elevation_1_sw float NOT NULL,
  elevation_2_sw float NOT NULL,
  water_height float NOT NULL,
  terrain_raise_limit float NOT NULL,
  terrain_lower_limit float NOT NULL,
  use_estate_sun int(11) NOT NULL,
  fixed_sun int(11) NOT NULL,
  sun_position float NOT NULL,
  covenant char(36) default NULL,
  sandbox tinyint(4) NOT NULL, 
  sunvectorx double NOT NULL default 0, 
  sunvectory double NOT NULL default 0, 
  sunvectorz double NOT NULL default 0, 
  map_tile_ID varchar(36) NOT NULL default '00000000-0000-0000-0000-000000000000', 
  covenant_datetime INTEGER NOT NULL default 0, 
  `TelehubObject` varchar(36) NOT NULL DEFAULT '00000000-0000-0000-0000-000000000000', 
  `parcel_tile_ID` char(36) NOT NULL DEFAULT '00000000-0000-0000-0000-000000000000',
  PRIMARY KEY  (regionUUID)
);

CREATE TABLE IF NOT EXISTS regionwindlight (
  region_id VARCHAR(36) NOT NULL DEFAULT '000000-0000-0000-0000-000000000000' PRIMARY KEY,
  water_color_r FLOAT NOT NULL DEFAULT '4.000000',
  water_color_g FLOAT NOT NULL DEFAULT '38.000000',
  water_color_b FLOAT NOT NULL DEFAULT '64.000000',
  water_color_i FLOAT NOT NULL DEFAULT '1.000000',
  water_fog_density_exponent FLOAT NOT NULL DEFAULT '4.0',
  underwater_fog_modifier FLOAT NOT NULL DEFAULT '0.25',
  reflection_wavelet_scale_1 FLOAT NOT NULL DEFAULT '2.0',
  reflection_wavelet_scale_2 FLOAT NOT NULL DEFAULT '2.0',
  reflection_wavelet_scale_3 FLOAT NOT NULL DEFAULT '2.0',
  fresnel_scale FLOAT NOT NULL DEFAULT '0.40',
  fresnel_offset FLOAT NOT NULL DEFAULT '0.50',
  refract_scale_above FLOAT NOT NULL DEFAULT '0.03',
  refract_scale_below FLOAT NOT NULL DEFAULT '0.20',
  blur_multiplier FLOAT NOT NULL DEFAULT '0.040',
  big_wave_direction_x FLOAT NOT NULL DEFAULT '1.05',
  big_wave_direction_y FLOAT NOT NULL DEFAULT '-0.42',
  little_wave_direction_x FLOAT NOT NULL DEFAULT '1.11',
  little_wave_direction_y FLOAT NOT NULL DEFAULT '-1.16',
  normal_map_texture VARCHAR(36) NOT NULL DEFAULT '822ded49-9a6c-f61c-cb89-6df54f42cdf4',
  horizon_r FLOAT NOT NULL DEFAULT '0.25',
  horizon_g FLOAT NOT NULL DEFAULT '0.25',
  horizon_b FLOAT NOT NULL DEFAULT '0.32',
  horizon_i FLOAT NOT NULL DEFAULT '0.32',
  haze_horizon FLOAT NOT NULL DEFAULT '0.19',
  blue_density_r FLOAT NOT NULL DEFAULT '0.12',
  blue_density_g FLOAT NOT NULL DEFAULT '0.22',
  blue_density_b FLOAT NOT NULL DEFAULT '0.38',
  blue_density_i FLOAT NOT NULL DEFAULT '0.38',
  haze_density FLOAT NOT NULL DEFAULT '0.70',
  density_multiplier FLOAT NOT NULL DEFAULT '0.18',
  distance_multiplier FLOAT NOT NULL DEFAULT '0.8',
  max_altitude INTEGER NOT NULL DEFAULT '1605',
  sun_moon_color_r FLOAT NOT NULL DEFAULT '0.24',
  sun_moon_color_g FLOAT NOT NULL DEFAULT '0.26',
  sun_moon_color_b FLOAT NOT NULL DEFAULT '0.30',
  sun_moon_color_i FLOAT NOT NULL DEFAULT '0.30',
  sun_moon_position FLOAT NOT NULL DEFAULT '0.317',
  ambient_r FLOAT NOT NULL DEFAULT '0.35',
  ambient_g FLOAT NOT NULL DEFAULT '0.35',
  ambient_b FLOAT NOT NULL DEFAULT '0.35',
  ambient_i FLOAT NOT NULL DEFAULT '0.35',
  east_angle FLOAT NOT NULL DEFAULT '0.00',
  sun_glow_focus FLOAT NOT NULL DEFAULT '0.10',
  sun_glow_size FLOAT NOT NULL DEFAULT '1.75',
  scene_gamma FLOAT NOT NULL DEFAULT '1.00',
  star_brightness FLOAT NOT NULL DEFAULT '0.00',
  cloud_color_r FLOAT NOT NULL DEFAULT '0.41',
  cloud_color_g FLOAT NOT NULL DEFAULT '0.41',
  cloud_color_b FLOAT NOT NULL DEFAULT '0.41',
  cloud_color_i FLOAT NOT NULL DEFAULT '0.41',
  cloud_x FLOAT NOT NULL DEFAULT '1.00',
  cloud_y FLOAT NOT NULL DEFAULT '0.53',
  cloud_density FLOAT NOT NULL DEFAULT '1.00',
  cloud_coverage FLOAT NOT NULL DEFAULT '0.27',
  cloud_scale FLOAT NOT NULL DEFAULT '0.42',
  cloud_detail_x FLOAT NOT NULL DEFAULT '1.00',
  cloud_detail_y FLOAT NOT NULL DEFAULT '0.53',
  cloud_detail_density FLOAT NOT NULL DEFAULT '0.12',
  cloud_scroll_x FLOAT NOT NULL DEFAULT '0.20',
  cloud_scroll_x_lock INTEGER NOT NULL DEFAULT '0',
  cloud_scroll_y FLOAT NOT NULL DEFAULT '0.01',
  cloud_scroll_y_lock INTEGER NOT NULL DEFAULT '0',
  draw_classic_clouds INTEGER NOT NULL DEFAULT '1');

CREATE TABLE IF NOT EXISTS `spawn_points` (
  `RegionID` varchar(36) NOT NULL DEFAULT '000000-0000-0000-0000-000000000000',
  `Yaw` float NOT NULL,
  `Pitch` float NOT NULL,
  `Distance` float NOT NULL
);

CREATE TABLE IF NOT EXISTS `regionenvironment` (
  `region_id` varchar(36) NOT NULL DEFAULT '000000-0000-0000-0000-000000000000' PRIMARY KEY,
  `llsd_settings` TEXT NOT NULL
);

COMMIT;


:VERSION 32         #---- avination fields plus a few others

BEGIN;

ALTER TABLE `prims` ADD COLUMN `PassTouches` BOOLEAN NOT NULL DEFAULT FALSE;
ALTER TABLE `prims` ADD COLUMN `PassCollisions`BOOLEAN NOT NULL DEFAULT FALSE;
ALTER TABLE `prims` ADD COLUMN `Vehicle` TEXT default NULL;
ALTER TABLE `regionsettings` ADD COLUMN `block_search` BOOLEAN NOT NULL DEFAULT FALSE;
ALTER TABLE `regionsettings` ADD COLUMN `casino` BOOLEAN NOT NULL DEFAULT FALSE;
ALTER TABLE `land` ADD COLUMN `SeeAVs` BOOLEAN NOT NULL DEFAULT TRUE;
ALTER TABLE `land` ADD COLUMN `AnyAVSounds` BOOLEAN NOT NULL DEFAULT TRUE;
ALTER TABLE `land` ADD COLUMN `GroupAVSounds` BOOLEAN NOT NULL DEFAULT TRUE;

COMMIT;

:VERSION 33         #---- Rotation axis locks

BEGIN;

ALTER TABLE prims ADD COLUMN `RotationAxisLocks` tinyint(4) NOT NULL default '0';

COMMIT;

:VERSION 34         #---- add baked terrain store

BEGIN;

CREATE TABLE IF NOT EXISTS bakedterrain(
       RegionUUID varchar(255),
       Revision integer,
       Heightfield blob);

COMMIT;

:VERSION 35         #----- Add RezzerID field in table prims

BEGIN;

ALTER TABLE `prims` ADD COLUMN `RezzerID` char(36) DEFAULT NULL;

COMMIT;

:VERSION 36         #----- Add physics inertia data

BEGIN;
ALTER TABLE `prims` ADD COLUMN `PhysInertia` TEXT default NULL;
COMMIT;

:VERSION 37         #----- Add standtarget and sit range

BEGIN;
ALTER TABLE `prims` ADD COLUMN `standtargetx` float NOT NULL DEFAULT '0.0';
ALTER TABLE `prims` ADD COLUMN `standtargety` float NOT NULL DEFAULT '0.0';
ALTER TABLE `prims` ADD COLUMN `standtargetz` float NOT NULL DEFAULT '0.0';
ALTER TABLE `prims` ADD COLUMN `sitactrange` float NOT NULL DEFAULT '0.0';
COMMIT;


:VERSION 38         #----- Add pseudo CRC and region cache id

BEGIN;
ALTER TABLE `prims` ADD COLUMN `pseudocrc` integer DEFAULT '0';
ALTER TABLE `regionsettings` ADD COLUMN `cacheID` char(36) DEFAULT NULL;
COMMIT;

:VERSION 39         #----- parcel environment store
BEGIN;
ALTER TABLE `land` ADD COLUMN `environment` TEXT default NULL;
COMMIT;

:VERSION 40         #----- sop animations and materials
BEGIN;
ALTER TABLE `prims` ADD COLUMN `sopanims` blob default NULL;
ALTER TABLE `primshapes` ADD COLUMN `MatOvrd` blob default NULL;
COMMIT;

<<<<<<< HEAD
:VERSION 41         #----- add linkset data storage column
BEGIN;
ALTER TABLE `prims` ADD COLUMN `linksetdata` TEXT default NULL;
=======
:VERSION 41         #----- add linkset data binary storage column
BEGIN;
ALTER TABLE `prims` ADD COLUMN `lnkstBinData` blob default NULL;
>>>>>>> 50212c24
COMMIT;<|MERGE_RESOLUTION|>--- conflicted
+++ resolved
@@ -406,13 +406,7 @@
 ALTER TABLE `primshapes` ADD COLUMN `MatOvrd` blob default NULL;
 COMMIT;
 
-<<<<<<< HEAD
 :VERSION 41         #----- add linkset data storage column
 BEGIN;
 ALTER TABLE `prims` ADD COLUMN `linksetdata` TEXT default NULL;
-=======
-:VERSION 41         #----- add linkset data binary storage column
-BEGIN;
-ALTER TABLE `prims` ADD COLUMN `lnkstBinData` blob default NULL;
->>>>>>> 50212c24
 COMMIT;