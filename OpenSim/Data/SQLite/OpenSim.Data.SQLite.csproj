--- conflicted
+++ resolved
@@ -7,17 +7,6 @@
     <Copyright>Copyright (c) OpenSimulator.org Developers 2007-2009</Copyright>
   </PropertyGroup>
   <ItemGroup>
-<<<<<<< HEAD
-    <Reference Include="log4net">
-      <HintPath>..\..\..\bin\log4net.dll</HintPath>
-      <Private>False</Private>
-    </Reference>
-    <Reference Include="Mono.Data.Sqlite">
-      <HintPath>..\..\..\bin\Mono.Data.Sqlite.dll</HintPath>
-      <Private>False</Private>
-    </Reference>
-=======
->>>>>>> 8dcba4ae
     <Reference Include="OpenMetaverse">
       <HintPath>..\..\..\bin\OpenMetaverse.dll</HintPath>
       <Private>False</Private>
