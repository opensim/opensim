--- conflicted
+++ resolved
@@ -110,7 +110,7 @@
         {
             try
             {
-                DllmapConfigHelper.RegisterAssembly(typeof(SqliteConnection).Assembly);
+                DllmapConfigHelper.RegisterAssembly(typeof(SQLiteConnection).Assembly);
 
                 m_connectionString = connectionString;
 
@@ -541,7 +541,7 @@
             {
                 foreach (SceneObjectPart prim in obj.Parts)
                 {
-                    //m_log.Info("[REGION DB]: Adding obj: " + obj.UUID + " to region: " + regionUUID);
+//                    m_log.Info("[REGION DB]: Adding obj: " + obj.UUID + " to region: " + regionUUID);
                     addPrim(prim, obj.UUID, regionUUID);
                 }
                 primDa.Update(ds, "prims");
@@ -654,17 +654,9 @@
 
                             SceneObjectGroup group = new SceneObjectGroup(prim);
 
-                            if (primRow["lnkstBinData"] is not DBNull)
-                            {
-                                byte[] data = (byte[])primRow["lnkstBinData"];
-                                group.LinksetData = LinksetData.FromBin(data);
-                            }
-
                             createdObjects.Add(group.UUID, group);
                             retvals.Add(group);
                             LoadItems(prim);
-
-
                         }
                     }
                     catch (Exception e)
@@ -1247,11 +1239,7 @@
             createCol(prims, "pseudocrc", typeof(int));
             createCol(prims, "sopanims", typeof(byte[]));
 
-<<<<<<< HEAD
             createCol(prims, "linksetdata", typeof(string));
-=======
-            createCol(prims, "lnkstBinData", typeof(byte[]));
->>>>>>> 50212c24
 
             // Add in contraints
             prims.PrimaryKey = new DataColumn[] { prims.Columns["UUID"] };
@@ -2210,14 +2198,10 @@
             row["pseudocrc"] = prim.PseudoCRC;
             row["sopanims"] = prim.SerializeAnimations();
 
-<<<<<<< HEAD
-            row["linksetdata"] = prim.SerializeLinksetData();
-=======
-            if (prim.IsRoot && prim.ParentGroup.LinksetData is not null)
-                row["lnkstBinData"] = prim.ParentGroup.LinksetData.ToBin();
+            if (prim.IsRoot && prim.LinksetData is not null)
+                row["linksetdata"] = prim.SerializeLinksetData();
             else
-                row["lnkstBinData"] = null;
->>>>>>> 50212c24
+                row["linksetdata"] = null;
         }
 
         /// <summary>
@@ -2845,7 +2829,7 @@
             da.UpdateCommand = createUpdateCommand("regionenvironment", "region_id=:region_id", ds.Tables["regionenvironment"]);
             da.UpdateCommand.Connection = conn;
 
-            SqliteCommand delete = new SqliteCommand("delete from regionenvironment where region_id= :region_id");
+            SQLiteCommand delete = new SQLiteCommand("delete from regionenvironment where region_id= :region_id");
             delete.Parameters.Add(createSqliteParameter("region_id", typeof(String)));
             da.DeleteCommand = delete;
             da.DeleteCommand.Connection = conn;
