--- conflicted
+++ resolved
@@ -51,11 +51,7 @@
     public class SQLiteSimulationData : ISimulationDataStore
     {
         private static readonly ILog m_log = LogManager.GetLogger(MethodBase.GetCurrentMethod().DeclaringType);
-<<<<<<< HEAD
         private static readonly string LogHeader = "[REGION DB SQLITE]";
-=======
-        private static readonly string LogHeader = "[REGION DB SQLLITE]";
->>>>>>> 31a50a73
 
         private const string primSelect = "select * from prims";
         private const string shapeSelect = "select * from primshapes";
@@ -2021,44 +2017,6 @@
         /// <summary>
         ///
         /// </summary>
-<<<<<<< HEAD
-=======
-        /// <param name="val"></param>
-        /// <returns></returns>
-        private static Array serializeTerrain(double[,] val)
-        {
-            MemoryStream str = new MemoryStream(((int)Constants.RegionSize * (int)Constants.RegionSize) * sizeof(double));
-            BinaryWriter bw = new BinaryWriter(str);
-
-            // TODO: COMPATIBILITY - Add byte-order conversions
-            for (int x = 0; x < (int)Constants.RegionSize; x++)
-                for (int y = 0; y < (int)Constants.RegionSize; y++)
-                    bw.Write(val[x, y]);
-
-            return str.ToArray();
-        }
-        */
-
-        //         private void fillTerrainRow(DataRow row, UUID regionUUID, int rev, double[,] val)
-        //         {
-        //             row["RegionUUID"] = regionUUID;
-        //             row["Revision"] = rev;
-
-        //             MemoryStream str = new MemoryStream(((int)Constants.RegionSize * (int)Constants.RegionSize)*sizeof (double));
-        //             BinaryWriter bw = new BinaryWriter(str);
-
-        //             // TODO: COMPATIBILITY - Add byte-order conversions
-        //             for (int x = 0; x < (int)Constants.RegionSize; x++)
-        //                 for (int y = 0; y < (int)Constants.RegionSize; y++)
-        //                     bw.Write(val[x, y]);
-
-        //             row["Heightfield"] = str.ToArray();
-        //         }
-
-        /// <summary>
-        ///
-        /// </summary>
->>>>>>> 31a50a73
         /// <param name="row"></param>
         /// <param name="prim"></param>
         /// <param name="sceneGroupID"></param>
