--- conflicted
+++ resolved
@@ -158,11 +158,6 @@
                             }
 
                             grp = new SceneObjectGroup(sceneObjectPart);
-                            if (reader["lnkstBinData"] is not DBNull)
-                            {
-                                byte[] data = (byte[])reader["lnkstBinData"];
-                                grp.LinksetData = LinksetData.FromBin(data);
-                            }
                         }
                         else
                         {
@@ -352,15 +347,8 @@
             ""ClickAction"" = :ClickAction, ""Material"" = :Material, ""CollisionSound"" = :CollisionSound, ""CollisionSoundVolume"" = :CollisionSoundVolume, ""PassTouches"" = :PassTouches,
             ""LinkNumber"" = :LinkNumber, ""MediaURL"" = :MediaURL, ""DynAttrs"" = :DynAttrs, ""Vehicle"" = :Vehicle,
             ""PhysInertia"" = :PhysInertia, ""standtargetx"" =:standtargetx, ""standtargety"" =:standtargety, ""standtargetz"" =:standtargetz,
-<<<<<<< HEAD
-            ""sitactrange"" =:sitactrange, ""pseudocrc"" = :pseudocrc, ""sopanims"" = :sopanims,
-            ""linksetdata"" =:linksetdata
+            ""sitactrange"" =:sitactrange, ""pseudocrc"" = :pseudocrc, ""sopanims"" = :sopanims, ""linksetdata"" =:linksetdata
             WHERE ""UUID"" = :UUID ;
-=======
-            ""sitactrange"" =:sitactrange, ""pseudocrc"" = :pseudocrc, ""sopanims"" = :sopanims, ""lnkstBinData"" = :lnkstBinData
-
-        WHERE ""UUID"" = :UUID ;
->>>>>>> 50212c24
 
         INSERT INTO
             prims (
@@ -374,11 +362,7 @@
             ""ForceMouselook"", ""ScriptAccessPin"", ""AllowedDrop"", ""DieAtEdge"", ""SalePrice"", ""SaleType"", ""ColorR"", ""ColorG"", ""ColorB"", ""ColorA"",
             ""ParticleSystem"", ""ClickAction"", ""Material"", ""CollisionSound"", ""CollisionSoundVolume"", ""PassTouches"", ""LinkNumber"", ""MediaURL"", ""DynAttrs"",
             ""PhysicsShapeType"", ""Density"", ""GravityModifier"", ""Friction"", ""Restitution"", ""PassCollisions"", ""RotationAxisLocks"", ""RezzerID"" , ""Vehicle"", ""PhysInertia"",
-<<<<<<< HEAD
             ""standtargetx"", ""standtargety"", ""standtargetz"", ""sitactrange"", ""pseudocrc"", ""sopanims"", ""linksetdata""
-=======
-            ""standtargetx"", ""standtargety"", ""standtargetz"", ""sitactrange"", ""pseudocrc"",""sopanims"",""lnkstBinData""
->>>>>>> 50212c24
             ) Select
             :UUID, :CreationDate, :Name, :Text, :Description, :SitName, :TouchName, :ObjectFlags, :OwnerMask, :NextOwnerMask, :GroupMask,
             :EveryoneMask, :BaseMask, :PositionX, :PositionY, :PositionZ, :GroupPositionX, :GroupPositionY, :GroupPositionZ, :VelocityX,
@@ -390,11 +374,7 @@
             :ForceMouselook, :ScriptAccessPin, :AllowedDrop, :DieAtEdge, :SalePrice, :SaleType, :ColorR, :ColorG, :ColorB, :ColorA,
             :ParticleSystem, :ClickAction, :Material, :CollisionSound, :CollisionSoundVolume, :PassTouches, :LinkNumber, :MediaURL, :DynAttrs,
             :PhysicsShapeType, :Density, :GravityModifier, :Friction, :Restitution, :PassCollisions, :RotationAxisLocks, :RezzerID, :Vehicle, :PhysInertia,
-<<<<<<< HEAD
             :standtargetx, :standtargety, :standtargetz,:sitactrange, :pseudocrc, :sopanims, :LinksetData
-=======
-            :standtargetx, :standtargety, :standtargetz,:sitactrange, :pseudocrc, :sopanims 
->>>>>>> 50212c24
             where not EXISTS (SELECT ""UUID"" FROM prims WHERE ""UUID"" = :UUID);
         ";
 
@@ -1895,14 +1875,10 @@
             else
                 parameters.Add(_Database.CreateParameter("sopanims", null));
 
-<<<<<<< HEAD
-            parameters.Add(_Database.CreateParameter("linksetdata", prim.SerializeLinksetData()));
-=======
-            if (prim.IsRoot && prim.ParentGroup.LinksetData is not null)
-                parameters.Add(_Database.CreateParameter("lnkstBinData", prim.ParentGroup.LinksetData.ToBin()));
+            if (prim.IsRoot && prim.LinksetData is not null)
+                parameters.Add(_Database.CreateParameter("linksetdata", prim.SerializeLinksetData()));
             else
-                parameters.Add(_Database.CreateParameter("lnkstBinData", null));
->>>>>>> 50212c24
+                parameters.Add(_Database.CreateParameter("linksetdata", null));
 
             return parameters.ToArray();
         }
