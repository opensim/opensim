--- conflicted
+++ resolved
@@ -1257,10 +1257,7 @@
 
 :VERSION 53         #----- add linkset data storage column
 BEGIN;
-<<<<<<< HEAD
 ALTER TABLE "public".`prims` ADD COLUMN `linksetdata` varchar default NULL;
-=======
-ALTER TABLE "public"."prims" ADD COLUMN "lnkstBinData" bytea NULL;
 COMMIT;
 
 :VERSION 54         #----- add pbr terrain storage
@@ -1269,5 +1266,4 @@
 ALTER TABLE regionsettings ADD COLUMN "TerrainPBR2" uuid NOT NULL;
 ALTER TABLE regionsettings ADD COLUMN "TerrainPBR3" uuid NOT NULL;
 ALTER TABLE regionsettings ADD COLUMN "TerrainPBR4" uuid NOT NULL;
->>>>>>> c4635d86
 COMMIT;